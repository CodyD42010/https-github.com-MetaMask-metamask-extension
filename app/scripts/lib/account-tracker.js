/* Account Tracker
 *
 * This module is responsible for tracking any number of accounts
 * and caching their current balances & transaction counts.
 *
 * It also tracks transaction hashes, and checks their inclusion status
 * on each new block.
 */

import EthQuery from '@metamask/eth-query';
import { v4 as random } from 'uuid';

import { ObservableStore } from '@metamask/obs-store';
import log from 'loglevel';
import pify from 'pify';
import { Web3Provider } from '@ethersproject/providers';
import { Contract } from '@ethersproject/contracts';
import SINGLE_CALL_BALANCES_ABI from 'single-call-balance-checker-abi';
import { cloneDeep } from 'lodash';
import { LOCALHOST_RPC_URL } from '../../../shared/constants/network';

import { SINGLE_CALL_BALANCES_ADDRESSES } from '../constants/contracts';
import { previousValueComparator } from './util';

/**
 * This module is responsible for tracking any number of accounts and caching their current balances & transaction
 * counts.
 *
 * It also tracks transaction hashes, and checks their inclusion status on each new block.
 *
 * @typedef {object} AccountTracker
 * @property {object} store The stored object containing all accounts to track, as well as the current block's gas limit.
 * @property {object} store.accounts The accounts currently stored in this AccountTracker
 * @property {object} store.accountsByChainId The accounts currently stored in this AccountTracker keyed by chain id
 * @property {string} store.currentBlockGasLimit A hex string indicating the gas limit of the current block
<<<<<<< HEAD
 * @property {object} _provider A provider needed to create the EthQuery instance used within this AccountTracker.
 * @property {EthQuery} _query An EthQuery instance used to access account information from the blockchain
 * @property {BlockTracker} _blockTracker A BlockTracker instance. Needed to ensure that accounts and their info updates
 * when a new block is created.
 * @property {object} _currentBlockNumber Reference to a property on the _blockTracker: the number (i.e. an id) of the current block
=======
 * @property {string} store.currentBlockGasLimitByChainId A hex string indicating the gas limit of the current block keyed by chain id
>>>>>>> 1e5e386b
 */
export default class AccountTracker {
  /**
   * @param {object} opts - Options for initializing the controller
   * @param {object} opts.provider - An EIP-1193 provider instance that uses the current global network
   * @param {object} opts.blockTracker - A block tracker, which emits events for each new block
   * @param {Function} opts.getCurrentChainId - A function that returns the `chainId` for the current global network
   * @param {Function} opts.getNetworkClientById - Gets the network client with the given id from the NetworkController.
   * @param {Function} opts.getNetworkIdentifier - A function that returns the current network or passed nework configuration
   * @param {Function} opts.onAccountRemoved - Allows subscribing to keyring controller accountRemoved event
   */
  #pollingTokenSets = new Map();

  #listeners = {};

  #provider = null;

  #blockTracker = null;

  #currentBlockNumberByChainId = {};

  constructor(opts = {}) {
    const initState = {
      accounts: {},
      currentBlockGasLimit: '',
      accountsByChainId: {},
      currentBlockGasLimitByChainId: {},
    };
    this.store = new ObservableStore({ ...initState, ...opts.initState });

    this.resetState = () => {
      this.store.updateState(initState);
    };

    this.#provider = opts.provider;
    this.#blockTracker = opts.blockTracker;

    this.getCurrentChainId = opts.getCurrentChainId;
    this.getNetworkClientById = opts.getNetworkClientById;
    this.getNetworkIdentifier = opts.getNetworkIdentifier;
    this.preferencesController = opts.preferencesController;
    this.onboardingController = opts.onboardingController;
    this.controllerMessenger = opts.controllerMessenger;

    // blockTracker.currentBlock may be null
    this.#currentBlockNumberByChainId = {
      [this.getCurrentChainId()]: this.#blockTracker.getCurrentBlock(),
    };
    this.#blockTracker.once('latest', (blockNumber) => {
      this.#currentBlockNumberByChainId[this.getCurrentChainId()] = blockNumber;
    });

    // subscribe to account removal
    opts.onAccountRemoved((address) => this.removeAccounts([address]));

    this.onboardingController.store.subscribe(
      previousValueComparator(async (prevState, currState) => {
        const { completedOnboarding: prevCompletedOnboarding } = prevState;
        const { completedOnboarding: currCompletedOnboarding } = currState;
        if (!prevCompletedOnboarding && currCompletedOnboarding) {
          this.updateAccountsAllActiveNetworks();
        }
      }, this.onboardingController.store.getState()),
    );

    this.selectedAccount = this.controllerMessenger.call(
      'AccountsController:getSelectedAccount',
    );

    this.controllerMessenger.subscribe(
      'AccountsController:selectedAccountChange',
      (newAccount) => {
        const { useMultiAccountBalanceChecker } =
          this.preferencesController.store.getState();

        if (
          this.selectedAccount.id !== newAccount.id &&
          !useMultiAccountBalanceChecker
        ) {
          this.selectedAccount = newAccount;
          this.updateAccountsAllActiveNetworks();
        }
      },
    );
  }

  /**
   * Starts polling with global selected network
   */
  start() {
    // remove first to avoid double add
    this.#blockTracker.removeListener('latest', this.#updateForBlock);
    // add listener
    this.#blockTracker.addListener('latest', this.#updateForBlock);
    // fetch account balances
    this.updateAccounts();
  }

  /**
   * Stops polling with global selected network
   */
  stop() {
    // remove listener
    this.#blockTracker.removeListener('latest', this.#updateForBlock);
  }

  /**
   * Resolves a networkClientId to a network client config
   * or globally selected network config if not provided
   *
   * @param networkClientId - Optional networkClientId to fetch a network client with
   * @returns network client config
   */
  #getCorrectNetworkClient(networkClientId) {
    if (networkClientId) {
      const networkClient = this.getNetworkClientById(networkClientId);

      return {
        chainId: networkClient.configuration.chainId,
        provider: networkClient.provider,
        blockTracker: networkClient.blockTracker,
        identifier: this.getNetworkIdentifier(networkClient.configuration),
      };
    }
    return {
      chainId: this.getCurrentChainId(),
      provider: this.#provider,
      blockTracker: this.#blockTracker,
      identifier: this.getNetworkIdentifier(),
    };
  }

  /**
   * Starts polling for a networkClientId
   *
   * @param networkClientId - The networkClientId to start polling for
   * @returns pollingToken
   */
  startPollingByNetworkClientId(networkClientId) {
    const pollToken = random();

    const pollingTokenSet = this.#pollingTokenSets.get(networkClientId);
    if (pollingTokenSet) {
      pollingTokenSet.add(pollToken);
    } else {
      const set = new Set();
      set.add(pollToken);
      this.#pollingTokenSets.set(networkClientId, set);
      this.#subscribeWithNetworkClientId(networkClientId);
    }
    return pollToken;
  }

  /**
   * Stops polling for all networkClientIds
   */
  stopAllPolling() {
    this.stop();
    this.#pollingTokenSets.forEach((tokenSet, _networkClientId) => {
      tokenSet.forEach((token) => {
        this.stopPollingByPollingToken(token);
      });
    });
  }

  /**
   * Stops polling for a networkClientId
   *
   * @param pollingToken - The polling token to stop polling for
   */
  stopPollingByPollingToken(pollingToken) {
    if (!pollingToken) {
      throw new Error('pollingToken required');
    }
    let found = false;
    this.#pollingTokenSets.forEach((tokenSet, key) => {
      if (tokenSet.has(pollingToken)) {
        found = true;
        tokenSet.delete(pollingToken);
        if (tokenSet.size === 0) {
          this.#pollingTokenSets.delete(key);
          this.#unsubscribeWithNetworkClientId(key);
        }
      }
    });
    if (!found) {
      throw new Error('pollingToken not found');
    }
  }

  /**
   * Subscribes from the block tracker for the given networkClientId if not currently subscribed
   *
   * @param {string} networkClientId - network client ID to fetch a block tracker with
   */
  #subscribeWithNetworkClientId(networkClientId) {
    if (this.#listeners[networkClientId]) {
      return;
    }
    const { blockTracker } = this.#getCorrectNetworkClient(networkClientId);
    const updateForBlock = this.#updateForBlockByNetworkClientId.bind(
      this,
      networkClientId,
    );
    blockTracker.addListener('latest', updateForBlock);

    this.#listeners[networkClientId] = updateForBlock;

    this.updateAccounts(networkClientId);
  }

  /**
   * Unsubscribes from the block tracker for the given networkClientId if currently subscribed
   *
   * @param {string} networkClientId - The network client ID to fetch a block tracker with
   */
  #unsubscribeWithNetworkClientId(networkClientId) {
    if (!this.#listeners[networkClientId]) {
      return;
    }
    const { blockTracker } = this.#getCorrectNetworkClient(networkClientId);
    blockTracker.removeListener('latest', this.#listeners[networkClientId]);

    delete this.#listeners[networkClientId];
  }

  /**
   * Returns the accounts object for the chain ID, or initializes it from the globally selected
   * if it doesn't already exist.
   *
   * @private
   * @param {string} chainId - The chain ID
   */
  #getAccountsForChainId(chainId) {
    const { accounts, accountsByChainId } = this.store.getState();
    if (accountsByChainId[chainId]) {
      return cloneDeep(accountsByChainId[chainId]);
    }

    const newAccounts = {};
    Object.keys(accounts).forEach((address) => {
      newAccounts[address] = {};
    });
    return newAccounts;
  }

  /**
   * Ensures that the locally stored accounts are in sync with a set of accounts stored externally to this
   * AccountTracker.
   *
   * Once this AccountTracker's accounts are up to date with those referenced by the passed addresses, each
   * of these accounts are given an updated balance via EthQuery.
   *
   * @param {Array} addresses - The array of hex addresses for accounts with which this AccountTracker's accounts should be
   * in sync
   */
  syncWithAddresses(addresses) {
    const { accounts } = this.store.getState();
    const locals = Object.keys(accounts);

    const accountsToAdd = [];
    addresses.forEach((upstream) => {
      if (!locals.includes(upstream)) {
        accountsToAdd.push(upstream);
      }
    });

    const accountsToRemove = [];
    locals.forEach((local) => {
      if (!addresses.includes(local)) {
        accountsToRemove.push(local);
      }
    });

    this.addAccounts(accountsToAdd);
    this.removeAccounts(accountsToRemove);
  }

  /**
   * Adds new addresses to track the balances of
   * given a balance as long this.#currentBlockNumberByChainId is defined for the chainId.
   *
   * @param {Array} addresses - An array of hex addresses of new accounts to track
   */
  addAccounts(addresses) {
    const { accounts: _accounts, accountsByChainId: _accountsByChainId } =
      this.store.getState();
    const accounts = cloneDeep(_accounts);
    const accountsByChainId = cloneDeep(_accountsByChainId);

    // add initial state for addresses
    addresses.forEach((address) => {
      accounts[address] = {};
    });
    Object.keys(accountsByChainId).forEach((chainId) => {
      addresses.forEach((address) => {
        accountsByChainId[chainId][address] = {};
      });
    });
    // save accounts state
    this.store.updateState({ accounts, accountsByChainId });

    // fetch balances for the accounts if there is block number ready
    if (this.#currentBlockNumberByChainId[this.getCurrentChainId()]) {
      this.updateAccounts();
    }
    this.#pollingTokenSets.forEach((_tokenSet, networkClientId) => {
      const { chainId } = this.#getCorrectNetworkClient(networkClientId);
      if (this.#currentBlockNumberByChainId[chainId]) {
        this.updateAccounts(networkClientId);
      }
    });
  }

  /**
   * Removes accounts from being tracked
   *
   * @param {Array} addresses - An array of hex addresses to stop tracking.
   */
  removeAccounts(addresses) {
    const { accounts: _accounts, accountsByChainId: _accountsByChainId } =
      this.store.getState();
    const accounts = cloneDeep(_accounts);
    const accountsByChainId = cloneDeep(_accountsByChainId);

    // remove each state object
    addresses.forEach((address) => {
      delete accounts[address];
    });
    Object.keys(accountsByChainId).forEach((chainId) => {
      addresses.forEach((address) => {
        delete accountsByChainId[chainId][address];
      });
    });
    // save accounts state
    this.store.updateState({ accounts, accountsByChainId });
  }

  /**
   * Removes all addresses and associated balances
   */
  clearAccounts() {
    this.store.updateState({
      accounts: {},
      accountsByChainId: {
        [this.getCurrentChainId()]: {},
      },
    });
  }

  /**
   * Given a block, updates this AccountTracker's currentBlockGasLimit and currentBlockGasLimitByChainId and then updates
   * each local account's balance via EthQuery
   *
   * @private
   * @param {number} blockNumber - the block number to update to.
   * @fires 'block' The updated state, if all account updates are successful
   */
  #updateForBlock = async (blockNumber) => {
    await this.#updateForBlockByNetworkClientId(null, blockNumber);
  };

  /**
   * Given a block, updates this AccountTracker's currentBlockGasLimitByChainId, and then updates each local account's balance
   * via EthQuery
   *
   * @private
   * @param {string} networkClientId - optional network client ID to use instead of the globally selected network.
   * @param {number} blockNumber - the block number to update to.
   * @fires 'block' The updated state, if all account updates are successful
   */
  async #updateForBlockByNetworkClientId(networkClientId, blockNumber) {
    const { chainId, provider } =
      this.#getCorrectNetworkClient(networkClientId);
    this.#currentBlockNumberByChainId[chainId] = blockNumber;

    // block gasLimit polling shouldn't be in account-tracker shouldn't be here...
    const currentBlock = await pify(new EthQuery(provider)).getBlockByNumber(
      blockNumber,
      false,
    );
    if (!currentBlock) {
      return;
    }
    const currentBlockGasLimit = currentBlock.gasLimit;
    const { currentBlockGasLimitByChainId } = this.store.getState();
    this.store.updateState({
      ...(chainId === this.getCurrentChainId() && {
        currentBlockGasLimit,
      }),
      currentBlockGasLimitByChainId: {
        ...currentBlockGasLimitByChainId,
        [chainId]: currentBlockGasLimit,
      },
    });

    try {
      await this.updateAccounts(networkClientId);
    } catch (err) {
      log.error(err);
    }
  }

  /**
   * Updates accounts for the globally selected network
   * and all networks that are currently being polled.
   *
   * @returns {Promise} after all account balances updated
   */
  async updateAccountsAllActiveNetworks() {
    await this.updateAccounts();
    await Promise.all(
      Array.from(this.#pollingTokenSets).map(([networkClientId]) => {
        return this.updateAccounts(networkClientId);
      }),
    );
  }

  /**
   * balanceChecker is deployed on main eth (test)nets and requires a single call
   * for all other networks, calls this.#updateAccount for each account in this.store
   *
   * @param {string} networkClientId - optional network client ID to use instead of the globally selected network.
   * @returns {Promise} after all account balances updated
   */
  async updateAccounts(networkClientId) {
    const { completedOnboarding } = this.onboardingController.store.getState();
    if (!completedOnboarding) {
      return;
    }

    const { chainId, provider, identifier } =
      this.#getCorrectNetworkClient(networkClientId);
    const { useMultiAccountBalanceChecker } =
      this.preferencesController.store.getState();

    let addresses = [];
    if (useMultiAccountBalanceChecker) {
      const { accounts } = this.store.getState();

      addresses = Object.keys(accounts);
    } else {
      const selectedAddress = this.controllerMessenger.call(
        'AccountsController:getSelectedAccount',
      ).address;

      addresses = [selectedAddress];
    }

    const rpcUrl = 'http://127.0.0.1:8545';
    const singleCallBalancesAddress = SINGLE_CALL_BALANCES_ADDRESSES[chainId];
    if (
      identifier === LOCALHOST_RPC_URL ||
      identifier === rpcUrl ||
      !singleCallBalancesAddress
    ) {
      await Promise.all(
        addresses.map((address) =>
          this.#updateAccount(address, provider, chainId),
        ),
      );
    } else {
      await this.#updateAccountsViaBalanceChecker(
        addresses,
        singleCallBalancesAddress,
        provider,
        chainId,
      );
    }
  }

  /**
   * Updates the current balance of an account.
   *
   * @private
<<<<<<< HEAD
   * @param {string} address - A hex address of the account to be updated
=======
   * @param {string} address - A hex address of a the account to be updated
   * @param {object} provider - The provider instance to fetch the balance with
   * @param {string} chainId - The chain ID to update in state
>>>>>>> 1e5e386b
   * @returns {Promise} after the account balance is updated
   */

  async #updateAccount(address, provider, chainId) {
    const { useMultiAccountBalanceChecker } =
      this.preferencesController.store.getState();

    let balance = '0x0';

    // query balance
    try {
      balance = await pify(new EthQuery(provider)).getBalance(address);
    } catch (error) {
      if (error.data?.request?.method !== 'eth_getBalance') {
        throw error;
      }
    }

    const result = { address, balance };
    // update accounts state
    const accounts = this.#getAccountsForChainId(chainId);
    // only populate if the entry is still present
    if (!accounts[address]) {
      return;
    }

    let newAccounts = accounts;
    if (!useMultiAccountBalanceChecker) {
      newAccounts = {};
      Object.keys(accounts).forEach((accountAddress) => {
        if (address !== accountAddress) {
          newAccounts[accountAddress] = {
            address: accountAddress,
            balance: null,
          };
        }
      });
    }

    newAccounts[address] = result;

    const { accountsByChainId } = this.store.getState();
    this.store.updateState({
      ...(chainId === this.getCurrentChainId() && {
        accounts: newAccounts,
      }),
      accountsByChainId: {
        ...accountsByChainId,
        [chainId]: newAccounts,
      },
    });
  }

  /**
   * Updates current address balances from balanceChecker deployed contract instance
   *
   * @private
   * @param {Array} addresses - A hex addresses of a the accounts to be updated
   * @param {string} deployedContractAddress - The contract address to fetch balances with
   * @param {object} provider - The provider instance to fetch the balance with
   * @param {string} chainId - The chain ID to update in state
   * @returns {Promise} after the account balance is updated
   */
  async #updateAccountsViaBalanceChecker(
    addresses,
    deployedContractAddress,
    provider,
    chainId,
  ) {
    const ethContract = await new Contract(
      deployedContractAddress,
      SINGLE_CALL_BALANCES_ABI,
      new Web3Provider(provider),
    );
    const ethBalance = ['0x0000000000000000000000000000000000000000'];

    try {
      const balances = await ethContract.balances(addresses, ethBalance);

      const accounts = this.#getAccountsForChainId(chainId);
      const newAccounts = {};
      Object.keys(accounts).forEach((address) => {
        if (!addresses.includes(address)) {
          newAccounts[address] = { address, balance: null };
        }
      });
      addresses.forEach((address, index) => {
        const balance = balances[index] ? balances[index].toHexString() : '0x0';
        newAccounts[address] = { address, balance };
      });

      const { accountsByChainId } = this.store.getState();
      this.store.updateState({
        ...(chainId === this.getCurrentChainId() && {
          accounts: newAccounts,
        }),
        accountsByChainId: {
          ...accountsByChainId,
          [chainId]: newAccounts,
        },
      });
    } catch (error) {
      log.warn(
        `MetaMask - Account Tracker single call balance fetch failed`,
        error,
      );
      Promise.allSettled(
        addresses.map((address) =>
          this.#updateAccount(address, provider, chainId),
        ),
      );
    }
  }
}<|MERGE_RESOLUTION|>--- conflicted
+++ resolved
@@ -33,15 +33,7 @@
  * @property {object} store.accounts The accounts currently stored in this AccountTracker
  * @property {object} store.accountsByChainId The accounts currently stored in this AccountTracker keyed by chain id
  * @property {string} store.currentBlockGasLimit A hex string indicating the gas limit of the current block
-<<<<<<< HEAD
- * @property {object} _provider A provider needed to create the EthQuery instance used within this AccountTracker.
- * @property {EthQuery} _query An EthQuery instance used to access account information from the blockchain
- * @property {BlockTracker} _blockTracker A BlockTracker instance. Needed to ensure that accounts and their info updates
- * when a new block is created.
- * @property {object} _currentBlockNumber Reference to a property on the _blockTracker: the number (i.e. an id) of the current block
-=======
  * @property {string} store.currentBlockGasLimitByChainId A hex string indicating the gas limit of the current block keyed by chain id
->>>>>>> 1e5e386b
  */
 export default class AccountTracker {
   /**
@@ -517,13 +509,9 @@
    * Updates the current balance of an account.
    *
    * @private
-<<<<<<< HEAD
-   * @param {string} address - A hex address of the account to be updated
-=======
    * @param {string} address - A hex address of a the account to be updated
    * @param {object} provider - The provider instance to fetch the balance with
    * @param {string} chainId - The chain ID to update in state
->>>>>>> 1e5e386b
    * @returns {Promise} after the account balance is updated
    */
 
