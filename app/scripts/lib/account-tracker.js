/* Account Tracker
 *
 * This module is responsible for tracking any number of accounts
 * and caching their current balances & transaction counts.
 *
 * It also tracks transaction hashes, and checks their inclusion status
 * on each new block.
 */

const EthQuery = require('eth-query')
const ObservableStore = require('obs-store')
const log = require('loglevel')
const pify = require('pify')
const Web3 = require('web3')
const SINGLE_CALL_BALANCES_ABI = require('single-call-balance-checker-abi')

const { bnToHex } = require('./util')
const { MAINNET_CODE, RINKEBY_CODE, ROPSTEN_CODE, KOVAN_CODE } = require('../controllers/network/enums')
const { SINGLE_CALL_BALANCES_ADDRESS, SINGLE_CALL_BALANCES_ADDRESS_RINKEBY, SINGLE_CALL_BALANCES_ADDRESS_ROPSTEN, SINGLE_CALL_BALANCES_ADDRESS_KOVAN } = require('../controllers/network/contract-addresses')


class AccountTracker {

  /**
   * This module is responsible for tracking any number of accounts and caching their current balances & transaction
   * counts.
   *
   * It also tracks transaction hashes, and checks their inclusion status on each new block.
   *
   * @typedef {Object} AccountTracker
   * @param {Object} opts Initialize various properties of the class.
   * @property {Object} store The stored object containing all accounts to track, as well as the current block's gas limit.
   * @property {Object} store.accounts The accounts currently stored in this AccountTracker
   * @property {string} store.currentBlockGasLimit A hex string indicating the gas limit of the current block
   * @property {Object} _provider A provider needed to create the EthQuery instance used within this AccountTracker.
   * @property {EthQuery} _query An EthQuery instance used to access account information from the blockchain
   * @property {BlockTracker} _blockTracker A BlockTracker instance. Needed to ensure that accounts and their info updates
   * when a new block is created.
   * @property {Object} _currentBlockNumber Reference to a property on the _blockTracker: the number (i.e. an id) of the the current block
   *
   */
  constructor (opts = {}) {
    const initState = {
      accounts: {},
      currentBlockGasLimit: '',
    }
    this.store = new ObservableStore(initState)

    this._provider = opts.provider
    this._query = pify(new EthQuery(this._provider))
    this._blockTracker = opts.blockTracker
    // blockTracker.currentBlock may be null
    this._currentBlockNumber = this._blockTracker.getCurrentBlock()
    this._blockTracker.once('latest', blockNumber => {
      this._currentBlockNumber = blockNumber
    })
    // bind function for easier listener syntax
    this._updateForBlock = this._updateForBlock.bind(this)
    this.network = opts.network

    this.web3 = new Web3(this._provider)
  }

  start () {
    // remove first to avoid double add
    this._blockTracker.removeListener('latest', this._updateForBlock)
    // add listener
    this._blockTracker.addListener('latest', this._updateForBlock)
    // fetch account balances
    this._updateAccounts()
  }

  stop () {
    // remove listener
    this._blockTracker.removeListener('latest', this._updateForBlock)
  }

  /**
   * Ensures that the locally stored accounts are in sync with a set of accounts stored externally to this
   * AccountTracker.
   *
   * Once this AccountTracker's accounts are up to date with those referenced by the passed addresses, each
   * of these accounts are given an updated balance via EthQuery.
   *
   * @param {array} address The array of hex addresses for accounts with which this AccountTracker's accounts should be
   * in sync
   *
   */
  syncWithAddresses (addresses) {
    const accounts = this.store.getState().accounts
    const locals = Object.keys(accounts)

    const accountsToAdd = []
    addresses.forEach((upstream) => {
      if (!locals.includes(upstream)) {
        accountsToAdd.push(upstream)
      }
    })

    const accountsToRemove = []
    locals.forEach((local) => {
      if (!addresses.includes(local)) {
        accountsToRemove.push(local)
      }
    })

    this.addAccounts(accountsToAdd)
    this.removeAccount(accountsToRemove)
  }

  /**
   * Adds new addresses to track the balances of
   * given a balance as long this._currentBlockNumber is defined.
   *
   * @param {array} addresses An array of hex addresses of new accounts to track
   *
   */
  addAccounts (addresses) {
    const accounts = this.store.getState().accounts
    // add initial state for addresses
    addresses.forEach(address => {
      accounts[address] = {}
    })
    // save accounts state
    this.store.updateState({ accounts })
    // fetch balances for the accounts if there is block number ready
    if (!this._currentBlockNumber) return
    this._updateAccounts()
  }

  /**
   * Removes accounts from being tracked
   *
   * @param {array} an array of hex addresses to stop tracking
   *
   */
  removeAccount (addresses) {
    const accounts = this.store.getState().accounts
    // remove each state object
    addresses.forEach(address => {
      delete accounts[address]
    })
    // save accounts state
    this.store.updateState({ accounts })
  }

  /**
   * Given a block, updates this AccountTracker's currentBlockGasLimit, and then updates each local account's balance
   * via EthQuery
   *
   * @private
   * @param {number} blockNumber the block number to update to.
   * @fires 'block' The updated state, if all account updates are successful
   *
   */
  async _updateForBlock (blockNumber) {
    this._currentBlockNumber = blockNumber

    // block gasLimit polling shouldn't be in account-tracker shouldn't be here...
    const currentBlock = await this._query.getBlockByNumber(blockNumber, false)
    if (!currentBlock) return
    const currentBlockGasLimit = currentBlock.gasLimit
    this.store.updateState({ currentBlockGasLimit })

    try {
      await this._updateAccounts()
    } catch (err) {
      log.error(err)
    }
  }

  /**
   * balanceChecker is deployed on main eth (test)nets and requires a single call
   * for all other networks, calls this._updateAccount for each account in this.store
   *
   * @returns {Promise} after all account balances updated
   *
   */
  async _updateAccounts () {
    const accounts = this.store.getState().accounts
    const addresses = Object.keys(accounts)
    const currentNetwork = parseInt(this.network.getNetworkState())

    switch (currentNetwork) {
      case MAINNET_CODE:
        await this._updateAccountsViaBalanceChecker(addresses, SINGLE_CALL_BALANCES_ADDRESS)
        break

<<<<<<< HEAD
      case RINKEYBY_CODE:
      await this._updateAccountsViaBalanceChecker(addresses, SINGLE_CALL_BALANCES_ADDRESS_RINKEBY)
      break
=======
      case RINKEBY_CODE:
        await this._updateAccountsViaBalanceChecker(addresses, SINGLE_CALL_BALANCES_ADDRESS_RINKEBY)
        break
>>>>>>> 38f65509

      case ROPSTEN_CODE:
        await this._updateAccountsViaBalanceChecker(addresses, SINGLE_CALL_BALANCES_ADDRESS_ROPSTEN)
        break

      case KOVAN_CODE:
        await this._updateAccountsViaBalanceChecker(addresses, SINGLE_CALL_BALANCES_ADDRESS_KOVAN)
        break

      default:
        await Promise.all(addresses.map(this._updateAccount.bind(this)))
    }
  }

  /**
   * Updates the current balance of an account.
   *
   * @private
   * @param {string} address A hex address of a the account to be updated
   * @returns {Promise} after the account balance is updated
   *
   */
  async _updateAccount (address) {
    // query balance
    const balance = await this._query.getBalance(address)
    const result = { address, balance }
    // update accounts state
    const { accounts } = this.store.getState()
    // only populate if the entry is still present
    if (!accounts[address]) return
    accounts[address] = result
    this.store.updateState({ accounts })
  }

  /**
   * Updates current address balances from balanceChecker deployed contract instance
   * @param {*} addresses
   * @param {*} deployedContractAddress
   */
  async _updateAccountsViaBalanceChecker (addresses, deployedContractAddress) {
    const accounts = this.store.getState().accounts
    this.web3.setProvider(this._provider)
    const ethContract = this.web3.eth.contract(SINGLE_CALL_BALANCES_ABI).at(deployedContractAddress)
    const ethBalance = ['0x0']

    ethContract.balances(addresses, ethBalance, (error, result) => {
      if (error) {
        log.warn(`MetaMask - Account Tracker single call balance fetch failed`, error)
        return Promise.all(addresses.map(this._updateAccount.bind(this)))
      }
      addresses.forEach((address, index) => {
        const balance = bnToHex(result[index])
        accounts[address] = { address, balance }
      })
      this.store.updateState({ accounts })
    })
  }

}

module.exports = AccountTracker<|MERGE_RESOLUTION|>--- conflicted
+++ resolved
@@ -186,15 +186,9 @@
         await this._updateAccountsViaBalanceChecker(addresses, SINGLE_CALL_BALANCES_ADDRESS)
         break
 
-<<<<<<< HEAD
-      case RINKEYBY_CODE:
-      await this._updateAccountsViaBalanceChecker(addresses, SINGLE_CALL_BALANCES_ADDRESS_RINKEBY)
-      break
-=======
       case RINKEBY_CODE:
         await this._updateAccountsViaBalanceChecker(addresses, SINGLE_CALL_BALANCES_ADDRESS_RINKEBY)
         break
->>>>>>> 38f65509
 
       case ROPSTEN_CODE:
         await this._updateAccountsViaBalanceChecker(addresses, SINGLE_CALL_BALANCES_ADDRESS_ROPSTEN)
