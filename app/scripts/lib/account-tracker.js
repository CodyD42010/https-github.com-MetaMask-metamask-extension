/* Account Tracker
 *
 * This module is responsible for tracking any number of accounts
 * and caching their current balances & transaction counts.
 *
 * It also tracks transaction hashes, and checks their inclusion status
 * on each new block.
 */

import EthQuery from '@metamask/eth-query';
import { v4 as random } from 'uuid';

import { ObservableStore } from '@metamask/obs-store';
import log from 'loglevel';
import pify from 'pify';
import { Web3Provider } from '@ethersproject/providers';
import { Contract } from '@ethersproject/contracts';
import SINGLE_CALL_BALANCES_ABI from 'single-call-balance-checker-abi';
<<<<<<< HEAD
=======
import { cloneDeep } from 'lodash';
>>>>>>> 93a950fa
import { LOCALHOST_RPC_URL } from '../../../shared/constants/network';

import { SINGLE_CALL_BALANCES_ADDRESSES } from '../constants/contracts';
import { previousValueComparator } from './util';

/**
 * This module is responsible for tracking any number of accounts and caching their current balances & transaction
 * counts.
 *
 * It also tracks transaction hashes, and checks their inclusion status on each new block.
 *
 * @typedef {object} AccountTracker
 * @property {object} store The stored object containing all accounts to track, as well as the current block's gas limit.
 * @property {object} store.accounts The accounts currently stored in this AccountTracker
 * @property {object} store.accountsByChainId The accounts currently stored in this AccountTracker keyed by chain id
 * @property {string} store.currentBlockGasLimit A hex string indicating the gas limit of the current block
 * @property {string} store.currentBlockGasLimitByChainId A hex string indicating the gas limit of the current block keyed by chain id
<<<<<<< HEAD
 * @property {object} _provider A provider needed to create the EthQuery instance used within this AccountTracker.
 * @property {BlockTracker} _blockTracker A BlockTracker instance. Needed to ensure that accounts and their info updates
 * when a new block is created.
 * @property {object} _currentBlockNumberByChainId Reference to a property on the _blockTracker: the number (i.e. an id) of the the current block keyed by chain id
=======
>>>>>>> 93a950fa
 */
export default class AccountTracker {
  /**
   * @param {object} opts - Options for initializing the controller
   * @param {object} opts.provider - An EIP-1193 provider instance that uses the current global network
   * @param {object} opts.blockTracker - A block tracker, which emits events for each new block
   * @param {Function} opts.getCurrentChainId - A function that returns the `chainId` for the current global network
   * @param {Function} opts.getNetworkClientById - Gets the network client with the given id from the NetworkController.
   * @param {Function} opts.getNetworkIdentifier - A function that returns the current network or passed nework configuration
   * @param {Function} opts.onAccountRemoved - Allows subscribing to keyring controller accountRemoved event
   */
  #pollingTokenSets = new Map();

  #listeners = {};

<<<<<<< HEAD
=======
  #provider = null;

  #blockTracker = null;

  #currentBlockNumberByChainId = {};

>>>>>>> 93a950fa
  constructor(opts = {}) {
    const initState = {
      accounts: {},
      currentBlockGasLimit: '',
      accountsByChainId: {},
      currentBlockGasLimitByChainId: {},
    };
    this.store = new ObservableStore({ ...initState, ...opts.initState });

    this.resetState = () => {
      this.store.updateState(initState);
    };

<<<<<<< HEAD
    this._provider = opts.provider;
    this._blockTracker = opts.blockTracker;

    // bind function for easier listener syntax
    this._updateForBlock = this._updateForBlock.bind(this);
=======
    this.#provider = opts.provider;
    this.#blockTracker = opts.blockTracker;

>>>>>>> 93a950fa
    this.getCurrentChainId = opts.getCurrentChainId;
    this.getNetworkClientById = opts.getNetworkClientById;
    this.getNetworkIdentifier = opts.getNetworkIdentifier;
    this.preferencesController = opts.preferencesController;
    this.onboardingController = opts.onboardingController;
    this.controllerMessenger = opts.controllerMessenger;

    // blockTracker.currentBlock may be null
<<<<<<< HEAD
    this._currentBlockNumberByChainId = {
      [this.getCurrentChainId()]: this._blockTracker.getCurrentBlock(),
    };
    this._blockTracker.once('latest', (blockNumber) => {
      this._currentBlockNumberByChainId[this.getCurrentChainId()] = blockNumber;
=======
    this.#currentBlockNumberByChainId = {
      [this.getCurrentChainId()]: this.#blockTracker.getCurrentBlock(),
    };
    this.#blockTracker.once('latest', (blockNumber) => {
      this.#currentBlockNumberByChainId[this.getCurrentChainId()] = blockNumber;
>>>>>>> 93a950fa
    });

    // subscribe to account removal
    opts.onAccountRemoved((address) => this.removeAccounts([address]));

    this.onboardingController.store.subscribe(
      previousValueComparator(async (prevState, currState) => {
        const { completedOnboarding: prevCompletedOnboarding } = prevState;
        const { completedOnboarding: currCompletedOnboarding } = currState;
        if (!prevCompletedOnboarding && currCompletedOnboarding) {
          this.updateAccountsAllActiveNetworks();
        }
      }, this.onboardingController.store.getState()),
    );

    this.selectedAccount = this.controllerMessenger.call(
      'AccountsController:getSelectedAccount',
    );

    this.controllerMessenger.subscribe(
      'AccountsController:selectedAccountChange',
      (newAccount) => {
        const { useMultiAccountBalanceChecker } =
          this.preferencesController.store.getState();

        if (
          this.selectedAccount.id !== newAccount.id &&
          !useMultiAccountBalanceChecker
        ) {
          this.selectedAccount = newAccount;
          this.updateAccountsAllActiveNetworks();
        }
      },
    );
  }

  /**
   * Starts polling with global selected network
   */
  start() {
    // remove first to avoid double add
    this.#blockTracker.removeListener('latest', this.#updateForBlock);
    // add listener
    this.#blockTracker.addListener('latest', this.#updateForBlock);
    // fetch account balances
    this.updateAccounts();
  }

  /**
   * Stops polling with global selected network
   */
  stop() {
    // remove listener
    this.#blockTracker.removeListener('latest', this.#updateForBlock);
  }

  /**
   * Resolves a networkClientId to a network client config
   * or globally selected network config if not provided
   *
   * @param networkClientId - Optional networkClientId to fetch a network client with
   * @returns network client config
   */
  #getCorrectNetworkClient(networkClientId) {
    if (networkClientId) {
      const networkClient = this.getNetworkClientById(networkClientId);

      return {
        chainId: networkClient.configuration.chainId,
        provider: networkClient.provider,
        blockTracker: networkClient.blockTracker,
        identifier: this.getNetworkIdentifier(networkClient.configuration),
      };
    }
    return {
      chainId: this.getCurrentChainId(),
      provider: this.#provider,
      blockTracker: this.#blockTracker,
      identifier: this.getNetworkIdentifier(),
    };
  }

  /**
   * Starts polling for a networkClientId
   *
   * @param networkClientId - The networkClientId to start polling for
   * @returns pollingToken
   */
  startPollingByNetworkClientId(networkClientId) {
    const pollToken = random();

    const pollingTokenSet = this.#pollingTokenSets.get(networkClientId);
    if (pollingTokenSet) {
      pollingTokenSet.add(pollToken);
    } else {
      const set = new Set();
      set.add(pollToken);
      this.#pollingTokenSets.set(networkClientId, set);
      this.#subscribeWithNetworkClientId(networkClientId);
    }
    return pollToken;
  }

  /**
   * Stops polling for all networkClientIds
   */
  stopAllPolling() {
    this.stop();
    this.#pollingTokenSets.forEach((tokenSet, _networkClientId) => {
      tokenSet.forEach((token) => {
        this.stopPollingByPollingToken(token);
      });
    });
  }

  /**
   * Stops polling for a networkClientId
   *
   * @param pollingToken - The polling token to stop polling for
   */
  stopPollingByPollingToken(pollingToken) {
    if (!pollingToken) {
      throw new Error('pollingToken required');
    }
    let found = false;
    this.#pollingTokenSets.forEach((tokenSet, key) => {
      if (tokenSet.has(pollingToken)) {
        found = true;
        tokenSet.delete(pollingToken);
        if (tokenSet.size === 0) {
          this.#pollingTokenSets.delete(key);
          this.#unsubscribeWithNetworkClientId(key);
        }
      }
    });
    if (!found) {
      throw new Error('pollingToken not found');
    }
  }

  /**
   * Subscribes from the block tracker for the given networkClientId if not currently subscribed
   *
   * @param {string} networkClientId - network client ID to fetch a block tracker with
   */
  #subscribeWithNetworkClientId(networkClientId) {
    if (this.#listeners[networkClientId]) {
      return;
    }
    const { blockTracker } = this.#getCorrectNetworkClient(networkClientId);
    const updateForBlock = this.#updateForBlockByNetworkClientId.bind(
      this,
      networkClientId,
    );
    blockTracker.addListener('latest', updateForBlock);

    this.#listeners[networkClientId] = updateForBlock;

    this.updateAccounts(networkClientId);
  }

  /**
   * Unsubscribes from the block tracker for the given networkClientId if currently subscribed
   *
   * @param {string} networkClientId - The network client ID to fetch a block tracker with
   */
  #unsubscribeWithNetworkClientId(networkClientId) {
    if (!this.#listeners[networkClientId]) {
      return;
    }
    const { blockTracker } = this.#getCorrectNetworkClient(networkClientId);
    blockTracker.removeListener('latest', this.#listeners[networkClientId]);

    delete this.#listeners[networkClientId];
  }

  /**
   * Returns the accounts object for the chain ID, or initializes it from the globally selected
   * if it doesn't already exist.
   *
   * @private
   * @param {string} chainId - The chain ID
   */
  #getAccountsForChainId(chainId) {
    const { accounts, accountsByChainId } = this.store.getState();
    if (accountsByChainId[chainId]) {
      return cloneDeep(accountsByChainId[chainId]);
    }

    const newAccounts = {};
    Object.keys(accounts).forEach((address) => {
      newAccounts[address] = {};
    });
    return newAccounts;
  }

  /**
   * Resolves a networkClientId to a network client config
   * or globally selected network config if not provided
   *
   * @param networkClientId - Optional networkClientId to fetch a network client with
   * @returns network client config
   */
  #getCorrectNetworkClient(networkClientId) {
    if (networkClientId) {
      const networkClient = this.getNetworkClientById(networkClientId);

      return {
        chainId: networkClient.configuration.chainId,
        provider: networkClient.provider,
        blockTracker: networkClient.blockTracker,
        identifier: this.getNetworkIdentifier(networkClient.configuration),
      };
    }
    return {
      chainId: this.getCurrentChainId(),
      provider: this._provider,
      blockTracker: this._blockTracker,
      identifier: this.getNetworkIdentifier(),
    };
  }

  /**
   * Starts polling for a networkClientId
   *
   * @param networkClientId - The networkClientId to start polling for
   * @returns pollingToken
   */
  startPollingByNetworkClientId(networkClientId) {
    const pollToken = random();

    const pollingTokenSet = this.#pollingTokenSets.get(networkClientId);
    if (pollingTokenSet) {
      pollingTokenSet.add(pollToken);
    } else {
      const set = new Set();
      set.add(pollToken);
      this.#pollingTokenSets.set(networkClientId, set);
      this.subscribeWithNetworkClientId(networkClientId);
    }
    return pollToken;
  }

  /**
   * Stops polling for all networkClientIds
   */
  stopAllPolling() {
    this.stop();
    this.#pollingTokenSets.forEach((tokenSet, _networkClientId) => {
      tokenSet.forEach((token) => {
        this.stopPollingByPollingToken(token);
      });
    });
  }

  /**
   * Stops polling for a networkClientId
   *
   * @param pollingToken - The polling token to stop polling for
   */
  stopPollingByPollingToken(pollingToken) {
    if (!pollingToken) {
      throw new Error('pollingToken required');
    }
    let found = false;
    this.#pollingTokenSets.forEach((tokenSet, key) => {
      if (tokenSet.has(pollingToken)) {
        found = true;
        tokenSet.delete(pollingToken);
        if (tokenSet.size === 0) {
          this.#pollingTokenSets.delete(key);
          this.unsubscribeWithNetworkClientId(key);
        }
      }
    });
    if (!found) {
      throw new Error('pollingToken not found');
    }
  }

  /**
   * Subscribes from the block tracker for the given networkClientId if not currently subscribed
   *
   * @param {string} networkClientId - network client ID to fetch a block tracker with
   */
  subscribeWithNetworkClientId(networkClientId) {
    if (this.#listeners[networkClientId]) {
      return;
    }
    const { blockTracker } = this.#getCorrectNetworkClient(networkClientId);
    const _updateForBlock = this._updateForBlock.bind(networkClientId);
    blockTracker.addListener('latest', _updateForBlock);

    this.#listeners[networkClientId] = _updateForBlock;

    this.updateAccounts(networkClientId);
  }

  /**
   * Unsubscribes from the block tracker for the given networkClientId if currently subscribed
   *
   * @param {string} networkClientId - The network client ID to fetch a block tracker with
   */
  unsubscribeWithNetworkClientId(networkClientId) {
    if (!this.#listeners[networkClientId]) {
      return;
    }
    const { blockTracker } = this.#getCorrectNetworkClient(networkClientId);
    blockTracker.removeListener('latest', this.#listeners[networkClientId]);

    delete this.#listeners[networkClientId];
  }

  /**
   * Returns the accounts object for the chain ID, or initializes it from the globally selected
   * if it doesn't already exist.
   *
   * @private
   * @param {string} chainId - The chain ID
   */
  getAccountsForChainId(chainId) {
    const { accounts, accountsByChainId } = this.store.getState();
    if (accountsByChainId[chainId]) {
      return accountsByChainId[chainId];
    }

    const newAccounts = {};
    Object.keys(accounts).forEach((address) => {
      newAccounts[address] = {};
    });
    return newAccounts;
  }

  /**
   * Ensures that the locally stored accounts are in sync with a set of accounts stored externally to this
   * AccountTracker.
   *
   * Once this AccountTracker's accounts are up to date with those referenced by the passed addresses, each
   * of these accounts are given an updated balance via EthQuery.
   *
   * @param {Array} addresses - The array of hex addresses for accounts with which this AccountTracker's accounts should be
   * in sync
   */
  syncWithAddresses(addresses) {
    const { accounts } = this.store.getState();
    const locals = Object.keys(accounts);

    const accountsToAdd = [];
    addresses.forEach((upstream) => {
      if (!locals.includes(upstream)) {
        accountsToAdd.push(upstream);
      }
    });

    const accountsToRemove = [];
    locals.forEach((local) => {
      if (!addresses.includes(local)) {
        accountsToRemove.push(local);
      }
    });

    this.addAccounts(accountsToAdd);
    this.removeAccounts(accountsToRemove);
  }

  /**
   * Adds new addresses to track the balances of
<<<<<<< HEAD
   * given a balance as long this._currentBlockNumberByChainId is defined for the chainId.
=======
   * given a balance as long this.#currentBlockNumberByChainId is defined for the chainId.
>>>>>>> 93a950fa
   *
   * @param {Array} addresses - An array of hex addresses of new accounts to track
   */
  addAccounts(addresses) {
<<<<<<< HEAD
    const { accounts, accountsByChainId } = this.store.getState();
=======
    const { accounts: _accounts, accountsByChainId: _accountsByChainId } =
      this.store.getState();
    const accounts = cloneDeep(_accounts);
    const accountsByChainId = cloneDeep(_accountsByChainId);
>>>>>>> 93a950fa

    // add initial state for addresses
    addresses.forEach((address) => {
      accounts[address] = {};
    });
    Object.keys(accountsByChainId).forEach((chainId) => {
      addresses.forEach((address) => {
        accountsByChainId[chainId][address] = {};
      });
    });
    // save accounts state
    this.store.updateState({ accounts, accountsByChainId });

    // fetch balances for the accounts if there is block number ready
<<<<<<< HEAD
    if (this._currentBlockNumberByChainId[this.getCurrentChainId()]) {
=======
    if (this.#currentBlockNumberByChainId[this.getCurrentChainId()]) {
>>>>>>> 93a950fa
      this.updateAccounts();
    }
    this.#pollingTokenSets.forEach((_tokenSet, networkClientId) => {
      const { chainId } = this.#getCorrectNetworkClient(networkClientId);
<<<<<<< HEAD
      if (this._currentBlockNumberByChainId[chainId]) {
=======
      if (this.#currentBlockNumberByChainId[chainId]) {
>>>>>>> 93a950fa
        this.updateAccounts(networkClientId);
      }
    });
  }

  /**
   * Removes accounts from being tracked
   *
   * @param {Array} addresses - An array of hex addresses to stop tracking.
   */
  removeAccounts(addresses) {
<<<<<<< HEAD
    const { accounts, accountsByChainId } = this.store.getState();
=======
    const { accounts: _accounts, accountsByChainId: _accountsByChainId } =
      this.store.getState();
    const accounts = cloneDeep(_accounts);
    const accountsByChainId = cloneDeep(_accountsByChainId);
>>>>>>> 93a950fa

    // remove each state object
    addresses.forEach((address) => {
      delete accounts[address];
    });
    Object.keys(accountsByChainId).forEach((chainId) => {
      addresses.forEach((address) => {
        delete accountsByChainId[chainId][address];
      });
    });
    // save accounts state
    this.store.updateState({ accounts, accountsByChainId });
  }

  /**
   * Removes all addresses and associated balances
   */
  clearAccounts() {
    this.store.updateState({
      accounts: {},
      accountsByChainId: {
        [this.getCurrentChainId()]: {},
      },
    });
  }

  /**
   * Given a block, updates this AccountTracker's currentBlockGasLimit and currentBlockGasLimitByChainId and then updates
   * each local account's balance via EthQuery
<<<<<<< HEAD
=======
   *
   * @private
   * @param {number} blockNumber - the block number to update to.
   * @fires 'block' The updated state, if all account updates are successful
   */
  #updateForBlock = async (blockNumber) => {
    await this.#updateForBlockByNetworkClientId(null, blockNumber);
  };

  /**
   * Given a block, updates this AccountTracker's currentBlockGasLimitByChainId, and then updates each local account's balance
   * via EthQuery
>>>>>>> 93a950fa
   *
   * @private
   * @param {string} networkClientId - optional network client ID to use instead of the globally selected network.
   * @param {number} blockNumber - the block number to update to.
   * @fires 'block' The updated state, if all account updates are successful
   */
<<<<<<< HEAD
  async _updateForBlock(blockNumber) {
    await this._updateForBlockByNetworkClientId(null, blockNumber);
  }

  /**
   * Given a block, updates this AccountTracker's currentBlockGasLimitByChainId, and then updates each local account's balance
   * via EthQuery
   *
   * @private
   * @param {string} networkClientId - optional network client ID to use instead of the globally selected network.
   * @param {number} blockNumber - the block number to update to.
   * @fires 'block' The updated state, if all account updates are successful
   */
  async _updateForBlockByNetworkClientId(networkClientId, blockNumber) {
    const { chainId, provider } =
      this.#getCorrectNetworkClient(networkClientId);
    this._currentBlockNumberByChainId[chainId] = blockNumber;
=======
  async #updateForBlockByNetworkClientId(networkClientId, blockNumber) {
    const { chainId, provider } =
      this.#getCorrectNetworkClient(networkClientId);
    this.#currentBlockNumberByChainId[chainId] = blockNumber;
>>>>>>> 93a950fa

    // block gasLimit polling shouldn't be in account-tracker shouldn't be here...
    const currentBlock = await pify(new EthQuery(provider)).getBlockByNumber(
      blockNumber,
      false,
    );
    if (!currentBlock) {
      return;
    }
    const currentBlockGasLimit = currentBlock.gasLimit;
    const { currentBlockGasLimitByChainId } = this.store.getState();
<<<<<<< HEAD
    currentBlockGasLimitByChainId[chainId] = currentBlockGasLimit;
    this.store.updateState({ currentBlockGasLimitByChainId });
    if (chainId === this.getCurrentChainId()) {
      this.store.updateState({
        currentBlockGasLimit,
      });
    }
=======
    this.store.updateState({
      ...(chainId === this.getCurrentChainId() && {
        currentBlockGasLimit,
      }),
      currentBlockGasLimitByChainId: {
        ...currentBlockGasLimitByChainId,
        [chainId]: currentBlockGasLimit,
      },
    });
>>>>>>> 93a950fa

    try {
      await this.updateAccounts(networkClientId);
    } catch (err) {
      log.error(err);
    }
  }

  /**
   * Updates accounts for the globally selected network
   * and all networks that are currently being polled.
   *
   * @returns {Promise} after all account balances updated
   */
  async updateAccountsAllActiveNetworks() {
    await this.updateAccounts();
    await Promise.all(
      Array.from(this.#pollingTokenSets).map(([networkClientId]) => {
        return this.updateAccounts(networkClientId);
      }),
    );
  }

  /**
   * balanceChecker is deployed on main eth (test)nets and requires a single call
   * for all other networks, calls this.#updateAccount for each account in this.store
   *
   * @param {string} networkClientId - optional network client ID to use instead of the globally selected network.
   * @returns {Promise} after all account balances updated
   */
  async updateAccounts(networkClientId) {
    const { completedOnboarding } = this.onboardingController.store.getState();
    if (!completedOnboarding) {
      return;
    }

    const { chainId, provider, identifier } =
      this.#getCorrectNetworkClient(networkClientId);
    const { useMultiAccountBalanceChecker } =
      this.preferencesController.store.getState();

    let addresses = [];
    if (useMultiAccountBalanceChecker) {
      const { accounts } = this.store.getState();

      addresses = Object.keys(accounts);
    } else {
      const selectedAddress = this.controllerMessenger.call(
        'AccountsController:getSelectedAccount',
      ).address;

      addresses = [selectedAddress];
    }

    const rpcUrl = 'http://127.0.0.1:8545';
    const singleCallBalancesAddress = SINGLE_CALL_BALANCES_ADDRESSES[chainId];
    if (
      identifier === LOCALHOST_RPC_URL ||
      identifier === rpcUrl ||
      !singleCallBalancesAddress
    ) {
      await Promise.all(
        addresses.map((address) =>
<<<<<<< HEAD
          this._updateAccount(address, provider, chainId),
        ),
      );
    } else {
      await this._updateAccountsViaBalanceChecker(
=======
          this.#updateAccount(address, provider, chainId),
        ),
      );
    } else {
      await this.#updateAccountsViaBalanceChecker(
>>>>>>> 93a950fa
        addresses,
        singleCallBalancesAddress,
        provider,
        chainId,
      );
    }
  }

  /**
   * Updates the current balance of an account.
   *
   * @private
   * @param {string} address - A hex address of a the account to be updated
   * @param {object} provider - The provider instance to fetch the balance with
   * @param {string} chainId - The chain ID to update in state
   * @returns {Promise} after the account balance is updated
   */

<<<<<<< HEAD
  async _updateAccount(address, provider, chainId) {
=======
  async #updateAccount(address, provider, chainId) {
>>>>>>> 93a950fa
    const { useMultiAccountBalanceChecker } =
      this.preferencesController.store.getState();

    let balance = '0x0';

    // query balance
    try {
      balance = await pify(new EthQuery(provider)).getBalance(address);
    } catch (error) {
      if (error.data?.request?.method !== 'eth_getBalance') {
        throw error;
      }
    }

    const result = { address, balance };
    // update accounts state
<<<<<<< HEAD
    const accounts = this.getAccountsForChainId(chainId);
=======
    const accounts = this.#getAccountsForChainId(chainId);
>>>>>>> 93a950fa
    // only populate if the entry is still present
    if (!accounts[address]) {
      return;
    }

    let newAccounts = accounts;
    if (!useMultiAccountBalanceChecker) {
      newAccounts = {};
      Object.keys(accounts).forEach((accountAddress) => {
        if (address !== accountAddress) {
          newAccounts[accountAddress] = {
            address: accountAddress,
            balance: null,
          };
        }
      });
    }

    newAccounts[address] = result;

    const { accountsByChainId } = this.store.getState();
<<<<<<< HEAD
    accountsByChainId[chainId] = newAccounts;
    this.store.updateState({
      accountsByChainId,
    });
    if (chainId === this.getCurrentChainId()) {
      this.store.updateState({ accounts: newAccounts });
    }
=======
    this.store.updateState({
      ...(chainId === this.getCurrentChainId() && {
        accounts: newAccounts,
      }),
      accountsByChainId: {
        ...accountsByChainId,
        [chainId]: newAccounts,
      },
    });
>>>>>>> 93a950fa
  }

  /**
   * Updates current address balances from balanceChecker deployed contract instance
   *
   * @private
   * @param {Array} addresses - A hex addresses of a the accounts to be updated
   * @param {string} deployedContractAddress - The contract address to fetch balances with
   * @param {object} provider - The provider instance to fetch the balance with
   * @param {string} chainId - The chain ID to update in state
   * @returns {Promise} after the account balance is updated
   */
<<<<<<< HEAD
  async _updateAccountsViaBalanceChecker(
=======
  async #updateAccountsViaBalanceChecker(
>>>>>>> 93a950fa
    addresses,
    deployedContractAddress,
    provider,
    chainId,
  ) {
<<<<<<< HEAD
    const accounts = this.getAccountsForChainId(chainId);

    const newAccounts = {};
    Object.keys(accounts).forEach((address) => {
      if (!addresses.includes(address)) {
        newAccounts[address] = { address, balance: null };
      }
    });

=======
>>>>>>> 93a950fa
    const ethContract = await new Contract(
      deployedContractAddress,
      SINGLE_CALL_BALANCES_ABI,
      new Web3Provider(provider),
    );
    const ethBalance = ['0x0000000000000000000000000000000000000000'];

    try {
      const balances = await ethContract.balances(addresses, ethBalance);

      const accounts = this.#getAccountsForChainId(chainId);
      const newAccounts = {};
      Object.keys(accounts).forEach((address) => {
        if (!addresses.includes(address)) {
          newAccounts[address] = { address, balance: null };
        }
      });
      addresses.forEach((address, index) => {
        const balance = balances[index] ? balances[index].toHexString() : '0x0';
        newAccounts[address] = { address, balance };
      });

      const { accountsByChainId } = this.store.getState();
<<<<<<< HEAD
      accountsByChainId[chainId] = newAccounts;
      this.store.updateState({ accountsByChainId });
      if (chainId === this.getCurrentChainId()) {
        this.store.updateState({ accounts: newAccounts });
      }
=======
      this.store.updateState({
        ...(chainId === this.getCurrentChainId() && {
          accounts: newAccounts,
        }),
        accountsByChainId: {
          ...accountsByChainId,
          [chainId]: newAccounts,
        },
      });
>>>>>>> 93a950fa
    } catch (error) {
      log.warn(
        `MetaMask - Account Tracker single call balance fetch failed`,
        error,
      );
<<<<<<< HEAD
      Promise.all(
        addresses.map((address) =>
          this._updateAccount(address, provider, chainId),
=======
      Promise.allSettled(
        addresses.map((address) =>
          this.#updateAccount(address, provider, chainId),
>>>>>>> 93a950fa
        ),
      );
    }
  }
}<|MERGE_RESOLUTION|>--- conflicted
+++ resolved
@@ -16,10 +16,7 @@
 import { Web3Provider } from '@ethersproject/providers';
 import { Contract } from '@ethersproject/contracts';
 import SINGLE_CALL_BALANCES_ABI from 'single-call-balance-checker-abi';
-<<<<<<< HEAD
-=======
 import { cloneDeep } from 'lodash';
->>>>>>> 93a950fa
 import { LOCALHOST_RPC_URL } from '../../../shared/constants/network';
 
 import { SINGLE_CALL_BALANCES_ADDRESSES } from '../constants/contracts';
@@ -37,13 +34,6 @@
  * @property {object} store.accountsByChainId The accounts currently stored in this AccountTracker keyed by chain id
  * @property {string} store.currentBlockGasLimit A hex string indicating the gas limit of the current block
  * @property {string} store.currentBlockGasLimitByChainId A hex string indicating the gas limit of the current block keyed by chain id
-<<<<<<< HEAD
- * @property {object} _provider A provider needed to create the EthQuery instance used within this AccountTracker.
- * @property {BlockTracker} _blockTracker A BlockTracker instance. Needed to ensure that accounts and their info updates
- * when a new block is created.
- * @property {object} _currentBlockNumberByChainId Reference to a property on the _blockTracker: the number (i.e. an id) of the the current block keyed by chain id
-=======
->>>>>>> 93a950fa
  */
 export default class AccountTracker {
   /**
@@ -59,15 +49,12 @@
 
   #listeners = {};
 
-<<<<<<< HEAD
-=======
   #provider = null;
 
   #blockTracker = null;
 
   #currentBlockNumberByChainId = {};
 
->>>>>>> 93a950fa
   constructor(opts = {}) {
     const initState = {
       accounts: {},
@@ -81,17 +68,9 @@
       this.store.updateState(initState);
     };
 
-<<<<<<< HEAD
-    this._provider = opts.provider;
-    this._blockTracker = opts.blockTracker;
-
-    // bind function for easier listener syntax
-    this._updateForBlock = this._updateForBlock.bind(this);
-=======
     this.#provider = opts.provider;
     this.#blockTracker = opts.blockTracker;
 
->>>>>>> 93a950fa
     this.getCurrentChainId = opts.getCurrentChainId;
     this.getNetworkClientById = opts.getNetworkClientById;
     this.getNetworkIdentifier = opts.getNetworkIdentifier;
@@ -100,19 +79,11 @@
     this.controllerMessenger = opts.controllerMessenger;
 
     // blockTracker.currentBlock may be null
-<<<<<<< HEAD
-    this._currentBlockNumberByChainId = {
-      [this.getCurrentChainId()]: this._blockTracker.getCurrentBlock(),
-    };
-    this._blockTracker.once('latest', (blockNumber) => {
-      this._currentBlockNumberByChainId[this.getCurrentChainId()] = blockNumber;
-=======
     this.#currentBlockNumberByChainId = {
       [this.getCurrentChainId()]: this.#blockTracker.getCurrentBlock(),
     };
     this.#blockTracker.once('latest', (blockNumber) => {
       this.#currentBlockNumberByChainId[this.getCurrentChainId()] = blockNumber;
->>>>>>> 93a950fa
     });
 
     // subscribe to account removal
@@ -310,143 +281,6 @@
   }
 
   /**
-   * Resolves a networkClientId to a network client config
-   * or globally selected network config if not provided
-   *
-   * @param networkClientId - Optional networkClientId to fetch a network client with
-   * @returns network client config
-   */
-  #getCorrectNetworkClient(networkClientId) {
-    if (networkClientId) {
-      const networkClient = this.getNetworkClientById(networkClientId);
-
-      return {
-        chainId: networkClient.configuration.chainId,
-        provider: networkClient.provider,
-        blockTracker: networkClient.blockTracker,
-        identifier: this.getNetworkIdentifier(networkClient.configuration),
-      };
-    }
-    return {
-      chainId: this.getCurrentChainId(),
-      provider: this._provider,
-      blockTracker: this._blockTracker,
-      identifier: this.getNetworkIdentifier(),
-    };
-  }
-
-  /**
-   * Starts polling for a networkClientId
-   *
-   * @param networkClientId - The networkClientId to start polling for
-   * @returns pollingToken
-   */
-  startPollingByNetworkClientId(networkClientId) {
-    const pollToken = random();
-
-    const pollingTokenSet = this.#pollingTokenSets.get(networkClientId);
-    if (pollingTokenSet) {
-      pollingTokenSet.add(pollToken);
-    } else {
-      const set = new Set();
-      set.add(pollToken);
-      this.#pollingTokenSets.set(networkClientId, set);
-      this.subscribeWithNetworkClientId(networkClientId);
-    }
-    return pollToken;
-  }
-
-  /**
-   * Stops polling for all networkClientIds
-   */
-  stopAllPolling() {
-    this.stop();
-    this.#pollingTokenSets.forEach((tokenSet, _networkClientId) => {
-      tokenSet.forEach((token) => {
-        this.stopPollingByPollingToken(token);
-      });
-    });
-  }
-
-  /**
-   * Stops polling for a networkClientId
-   *
-   * @param pollingToken - The polling token to stop polling for
-   */
-  stopPollingByPollingToken(pollingToken) {
-    if (!pollingToken) {
-      throw new Error('pollingToken required');
-    }
-    let found = false;
-    this.#pollingTokenSets.forEach((tokenSet, key) => {
-      if (tokenSet.has(pollingToken)) {
-        found = true;
-        tokenSet.delete(pollingToken);
-        if (tokenSet.size === 0) {
-          this.#pollingTokenSets.delete(key);
-          this.unsubscribeWithNetworkClientId(key);
-        }
-      }
-    });
-    if (!found) {
-      throw new Error('pollingToken not found');
-    }
-  }
-
-  /**
-   * Subscribes from the block tracker for the given networkClientId if not currently subscribed
-   *
-   * @param {string} networkClientId - network client ID to fetch a block tracker with
-   */
-  subscribeWithNetworkClientId(networkClientId) {
-    if (this.#listeners[networkClientId]) {
-      return;
-    }
-    const { blockTracker } = this.#getCorrectNetworkClient(networkClientId);
-    const _updateForBlock = this._updateForBlock.bind(networkClientId);
-    blockTracker.addListener('latest', _updateForBlock);
-
-    this.#listeners[networkClientId] = _updateForBlock;
-
-    this.updateAccounts(networkClientId);
-  }
-
-  /**
-   * Unsubscribes from the block tracker for the given networkClientId if currently subscribed
-   *
-   * @param {string} networkClientId - The network client ID to fetch a block tracker with
-   */
-  unsubscribeWithNetworkClientId(networkClientId) {
-    if (!this.#listeners[networkClientId]) {
-      return;
-    }
-    const { blockTracker } = this.#getCorrectNetworkClient(networkClientId);
-    blockTracker.removeListener('latest', this.#listeners[networkClientId]);
-
-    delete this.#listeners[networkClientId];
-  }
-
-  /**
-   * Returns the accounts object for the chain ID, or initializes it from the globally selected
-   * if it doesn't already exist.
-   *
-   * @private
-   * @param {string} chainId - The chain ID
-   */
-  getAccountsForChainId(chainId) {
-    const { accounts, accountsByChainId } = this.store.getState();
-    if (accountsByChainId[chainId]) {
-      return accountsByChainId[chainId];
-    }
-
-    const newAccounts = {};
-    Object.keys(accounts).forEach((address) => {
-      newAccounts[address] = {};
-    });
-    return newAccounts;
-  }
-
-  /**
    * Ensures that the locally stored accounts are in sync with a set of accounts stored externally to this
    * AccountTracker.
    *
@@ -480,23 +314,15 @@
 
   /**
    * Adds new addresses to track the balances of
-<<<<<<< HEAD
-   * given a balance as long this._currentBlockNumberByChainId is defined for the chainId.
-=======
    * given a balance as long this.#currentBlockNumberByChainId is defined for the chainId.
->>>>>>> 93a950fa
    *
    * @param {Array} addresses - An array of hex addresses of new accounts to track
    */
   addAccounts(addresses) {
-<<<<<<< HEAD
-    const { accounts, accountsByChainId } = this.store.getState();
-=======
     const { accounts: _accounts, accountsByChainId: _accountsByChainId } =
       this.store.getState();
     const accounts = cloneDeep(_accounts);
     const accountsByChainId = cloneDeep(_accountsByChainId);
->>>>>>> 93a950fa
 
     // add initial state for addresses
     addresses.forEach((address) => {
@@ -511,20 +337,12 @@
     this.store.updateState({ accounts, accountsByChainId });
 
     // fetch balances for the accounts if there is block number ready
-<<<<<<< HEAD
-    if (this._currentBlockNumberByChainId[this.getCurrentChainId()]) {
-=======
     if (this.#currentBlockNumberByChainId[this.getCurrentChainId()]) {
->>>>>>> 93a950fa
       this.updateAccounts();
     }
     this.#pollingTokenSets.forEach((_tokenSet, networkClientId) => {
       const { chainId } = this.#getCorrectNetworkClient(networkClientId);
-<<<<<<< HEAD
-      if (this._currentBlockNumberByChainId[chainId]) {
-=======
       if (this.#currentBlockNumberByChainId[chainId]) {
->>>>>>> 93a950fa
         this.updateAccounts(networkClientId);
       }
     });
@@ -536,14 +354,10 @@
    * @param {Array} addresses - An array of hex addresses to stop tracking.
    */
   removeAccounts(addresses) {
-<<<<<<< HEAD
-    const { accounts, accountsByChainId } = this.store.getState();
-=======
     const { accounts: _accounts, accountsByChainId: _accountsByChainId } =
       this.store.getState();
     const accounts = cloneDeep(_accounts);
     const accountsByChainId = cloneDeep(_accountsByChainId);
->>>>>>> 93a950fa
 
     // remove each state object
     addresses.forEach((address) => {
@@ -573,8 +387,6 @@
   /**
    * Given a block, updates this AccountTracker's currentBlockGasLimit and currentBlockGasLimitByChainId and then updates
    * each local account's balance via EthQuery
-<<<<<<< HEAD
-=======
    *
    * @private
    * @param {number} blockNumber - the block number to update to.
@@ -587,37 +399,16 @@
   /**
    * Given a block, updates this AccountTracker's currentBlockGasLimitByChainId, and then updates each local account's balance
    * via EthQuery
->>>>>>> 93a950fa
    *
    * @private
    * @param {string} networkClientId - optional network client ID to use instead of the globally selected network.
    * @param {number} blockNumber - the block number to update to.
    * @fires 'block' The updated state, if all account updates are successful
    */
-<<<<<<< HEAD
-  async _updateForBlock(blockNumber) {
-    await this._updateForBlockByNetworkClientId(null, blockNumber);
-  }
-
-  /**
-   * Given a block, updates this AccountTracker's currentBlockGasLimitByChainId, and then updates each local account's balance
-   * via EthQuery
-   *
-   * @private
-   * @param {string} networkClientId - optional network client ID to use instead of the globally selected network.
-   * @param {number} blockNumber - the block number to update to.
-   * @fires 'block' The updated state, if all account updates are successful
-   */
-  async _updateForBlockByNetworkClientId(networkClientId, blockNumber) {
-    const { chainId, provider } =
-      this.#getCorrectNetworkClient(networkClientId);
-    this._currentBlockNumberByChainId[chainId] = blockNumber;
-=======
   async #updateForBlockByNetworkClientId(networkClientId, blockNumber) {
     const { chainId, provider } =
       this.#getCorrectNetworkClient(networkClientId);
     this.#currentBlockNumberByChainId[chainId] = blockNumber;
->>>>>>> 93a950fa
 
     // block gasLimit polling shouldn't be in account-tracker shouldn't be here...
     const currentBlock = await pify(new EthQuery(provider)).getBlockByNumber(
@@ -629,15 +420,6 @@
     }
     const currentBlockGasLimit = currentBlock.gasLimit;
     const { currentBlockGasLimitByChainId } = this.store.getState();
-<<<<<<< HEAD
-    currentBlockGasLimitByChainId[chainId] = currentBlockGasLimit;
-    this.store.updateState({ currentBlockGasLimitByChainId });
-    if (chainId === this.getCurrentChainId()) {
-      this.store.updateState({
-        currentBlockGasLimit,
-      });
-    }
-=======
     this.store.updateState({
       ...(chainId === this.getCurrentChainId() && {
         currentBlockGasLimit,
@@ -647,7 +429,6 @@
         [chainId]: currentBlockGasLimit,
       },
     });
->>>>>>> 93a950fa
 
     try {
       await this.updateAccounts(networkClientId);
@@ -711,19 +492,11 @@
     ) {
       await Promise.all(
         addresses.map((address) =>
-<<<<<<< HEAD
-          this._updateAccount(address, provider, chainId),
-        ),
-      );
-    } else {
-      await this._updateAccountsViaBalanceChecker(
-=======
           this.#updateAccount(address, provider, chainId),
         ),
       );
     } else {
       await this.#updateAccountsViaBalanceChecker(
->>>>>>> 93a950fa
         addresses,
         singleCallBalancesAddress,
         provider,
@@ -742,11 +515,7 @@
    * @returns {Promise} after the account balance is updated
    */
 
-<<<<<<< HEAD
-  async _updateAccount(address, provider, chainId) {
-=======
   async #updateAccount(address, provider, chainId) {
->>>>>>> 93a950fa
     const { useMultiAccountBalanceChecker } =
       this.preferencesController.store.getState();
 
@@ -763,11 +532,7 @@
 
     const result = { address, balance };
     // update accounts state
-<<<<<<< HEAD
-    const accounts = this.getAccountsForChainId(chainId);
-=======
     const accounts = this.#getAccountsForChainId(chainId);
->>>>>>> 93a950fa
     // only populate if the entry is still present
     if (!accounts[address]) {
       return;
@@ -789,15 +554,6 @@
     newAccounts[address] = result;
 
     const { accountsByChainId } = this.store.getState();
-<<<<<<< HEAD
-    accountsByChainId[chainId] = newAccounts;
-    this.store.updateState({
-      accountsByChainId,
-    });
-    if (chainId === this.getCurrentChainId()) {
-      this.store.updateState({ accounts: newAccounts });
-    }
-=======
     this.store.updateState({
       ...(chainId === this.getCurrentChainId() && {
         accounts: newAccounts,
@@ -807,7 +563,6 @@
         [chainId]: newAccounts,
       },
     });
->>>>>>> 93a950fa
   }
 
   /**
@@ -820,28 +575,12 @@
    * @param {string} chainId - The chain ID to update in state
    * @returns {Promise} after the account balance is updated
    */
-<<<<<<< HEAD
-  async _updateAccountsViaBalanceChecker(
-=======
   async #updateAccountsViaBalanceChecker(
->>>>>>> 93a950fa
     addresses,
     deployedContractAddress,
     provider,
     chainId,
   ) {
-<<<<<<< HEAD
-    const accounts = this.getAccountsForChainId(chainId);
-
-    const newAccounts = {};
-    Object.keys(accounts).forEach((address) => {
-      if (!addresses.includes(address)) {
-        newAccounts[address] = { address, balance: null };
-      }
-    });
-
-=======
->>>>>>> 93a950fa
     const ethContract = await new Contract(
       deployedContractAddress,
       SINGLE_CALL_BALANCES_ABI,
@@ -865,13 +604,6 @@
       });
 
       const { accountsByChainId } = this.store.getState();
-<<<<<<< HEAD
-      accountsByChainId[chainId] = newAccounts;
-      this.store.updateState({ accountsByChainId });
-      if (chainId === this.getCurrentChainId()) {
-        this.store.updateState({ accounts: newAccounts });
-      }
-=======
       this.store.updateState({
         ...(chainId === this.getCurrentChainId() && {
           accounts: newAccounts,
@@ -881,21 +613,14 @@
           [chainId]: newAccounts,
         },
       });
->>>>>>> 93a950fa
     } catch (error) {
       log.warn(
         `MetaMask - Account Tracker single call balance fetch failed`,
         error,
       );
-<<<<<<< HEAD
-      Promise.all(
-        addresses.map((address) =>
-          this._updateAccount(address, provider, chainId),
-=======
       Promise.allSettled(
         addresses.map((address) =>
           this.#updateAccount(address, provider, chainId),
->>>>>>> 93a950fa
         ),
       );
     }
