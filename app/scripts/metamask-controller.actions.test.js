--- conflicted
+++ resolved
@@ -1,17 +1,11 @@
 import { strict as assert } from 'assert';
 import sinon from 'sinon';
 import proxyquire from 'proxyquire';
-import {
-  ListNames,
-  METAMASK_STALELIST_URL,
-  METAMASK_HOTLIST_DIFF_URL,
-  PHISHING_CONFIG_BASE_URL,
-  METAMASK_STALELIST_FILE,
-  METAMASK_HOTLIST_DIFF_FILE,
-} from '@metamask/phishing-controller';
+
 import { ApprovalRequestNotFoundError } from '@metamask/approval-controller';
 import { PermissionsRequestNotFoundError } from '@metamask/permission-controller';
 import nock from 'nock';
+import { ORIGIN_METAMASK } from '../../shared/constants/app';
 
 const Ganache = require('../../test/e2e/ganache');
 
@@ -66,28 +60,21 @@
   });
 
   beforeEach(function () {
-    nock(PHISHING_CONFIG_BASE_URL)
+    nock('https://static.metafi.codefi.network')
       .persist()
-      .get(METAMASK_STALELIST_FILE)
+      .get('/api/v1/lists/stalelist.json')
       .reply(
         200,
         JSON.stringify({
           version: 2,
           tolerance: 2,
-          lastUpdated: 1,
-          eth_phishing_detect_config: {
-            fuzzylist: [],
-            allowlist: [],
-            blocklist: ['127.0.0.1'],
-            name: ListNames.MetaMask,
-          },
-          phishfort_hotlist: {
-            blocklist: [],
-            name: ListNames.Phishfort,
-          },
+          fuzzylist: [],
+          allowlist: [],
+          blocklist: ['127.0.0.1'],
+          lastUpdated: 0,
         }),
       )
-      .get(METAMASK_HOTLIST_DIFF_FILE)
+      .get('/api/v1/lists/hotlist.json')
       .reply(
         200,
         JSON.stringify([
@@ -124,20 +111,6 @@
     await ganacheServer.quit();
   });
 
-  describe('Phishing Detection Mock', function () {
-    it('should be updated to use v1 of the API', function () {
-      // Update the fixture above if this test fails
-      assert.equal(
-        METAMASK_STALELIST_URL,
-        'https://phishing-detection.metafi.codefi.network/v1/stalelist',
-      );
-      assert.equal(
-        METAMASK_HOTLIST_DIFF_URL,
-        'https://phishing-detection.metafi.codefi.network/v1/diffsSince',
-      );
-    });
-  });
-
   describe('#addNewAccount', function () {
     it('two parallel calls with same accountCount give same result', async function () {
       await metamaskController.createNewVaultAndKeychain('test@123');
@@ -145,21 +118,27 @@
         metamaskController.addNewAccount(1),
         metamaskController.addNewAccount(1),
       ]);
-      assert.equal(addNewAccountResult1, addNewAccountResult2);
+      assert.deepEqual(
+        Object.keys(addNewAccountResult1.identities),
+        Object.keys(addNewAccountResult2.identities),
+      );
     });
 
     it('two successive calls with same accountCount give same result', async function () {
       await metamaskController.createNewVaultAndKeychain('test@123');
       const addNewAccountResult1 = await metamaskController.addNewAccount(1);
       const addNewAccountResult2 = await metamaskController.addNewAccount(1);
-      assert.equal(addNewAccountResult1, addNewAccountResult2);
+      assert.deepEqual(
+        Object.keys(addNewAccountResult1.identities),
+        Object.keys(addNewAccountResult2.identities),
+      );
     });
 
     it('two successive calls with different accountCount give different results', async function () {
       await metamaskController.createNewVaultAndKeychain('test@123');
       const addNewAccountResult1 = await metamaskController.addNewAccount(1);
       const addNewAccountResult2 = await metamaskController.addNewAccount(2);
-      assert.notEqual(addNewAccountResult1, addNewAccountResult2);
+      assert.notDeepEqual(addNewAccountResult1, addNewAccountResult2);
     });
   });
 
@@ -172,20 +151,20 @@
 
       await metamaskController.createNewVaultAndKeychain('test@123');
       await Promise.all([
-        metamaskController.importAccountWithStrategy('privateKey', [
+        metamaskController.importAccountWithStrategy('Private Key', [
           importPrivkey,
         ]),
         Promise.resolve(1).then(() => {
           keyringControllerState1 = JSON.stringify(
-            metamaskController.keyringController.state,
+            metamaskController.keyringController.memStore.getState(),
           );
-          metamaskController.importAccountWithStrategy('privateKey', [
+          metamaskController.importAccountWithStrategy('Private Key', [
             importPrivkey,
           ]);
         }),
         Promise.resolve(2).then(() => {
           keyringControllerState2 = JSON.stringify(
-            metamaskController.keyringController.state,
+            metamaskController.keyringController.memStore.getState(),
           );
         }),
       ]);
@@ -217,14 +196,6 @@
       );
       assert.notEqual(result1, undefined);
       assert.deepEqual(result1, result2);
-    });
-  });
-
-  describe('#setLocked', function () {
-    it('should lock the wallet', async function () {
-      const { isUnlocked, keyrings } = await metamaskController.setLocked();
-      assert(!isUnlocked);
-      assert.deepEqual(keyrings, []);
     });
   });
 
@@ -244,41 +215,13 @@
         );
 
       const [token1, token2] = await Promise.all([
-        metamaskController.getApi().addToken({ address, symbol, decimals }),
-        metamaskController.getApi().addToken({ address, symbol, decimals }),
+        metamaskController.getApi().addToken(address, symbol, decimals),
+        metamaskController.getApi().addToken(address, symbol, decimals),
       ]);
       assert.deepEqual(token1, token2);
     });
-
-<<<<<<< HEAD
-    it('networkClientId is used when provided', async function () {
-      const supportsInterfaceStub = sinon
-        .stub()
-        .returns(Promise.resolve(false));
-      sinon
-        .stub(metamaskController.tokensController, '_createEthersContract')
-        .callsFake(() =>
-          Promise.resolve({ supportsInterface: supportsInterfaceStub }),
-        );
-      sinon
-        .stub(metamaskController.tokensController, 'getNetworkClientById')
-        .callsFake(() => ({
-          configuration: {
-            chainId: '0xa',
-          },
-        }));
-
-      await metamaskController.getApi().addToken({
-        address,
-        symbol,
-        decimals,
-        networkClientId: 'networkClientId1',
-      });
-      assert.strictEqual(
-        metamaskController.tokensController.getNetworkClientById.getCall(0)
-          .args[0],
-        'networkClientId1',
-=======
+  });
+
   describe('#upsertNetworkConfiguration', function () {
     const customRpc = {
       chainId: '0x1',
@@ -319,8 +262,19 @@
           to: recipientAddress,
         },
         ORIGIN_METAMASK,
->>>>>>> 94959dfb
-      );
+      );
+
+      const [transaction1, transaction2] = await Promise.all([
+        metamaskController
+          .getApi()
+          .updateTransactionSendFlowHistory(txMeta.id, 2, ['foo1', 'foo2']),
+        Promise.resolve(1).then(() =>
+          metamaskController
+            .getApi()
+            .updateTransactionSendFlowHistory(txMeta.id, 2, ['foo1', 'foo2']),
+        ),
+      ]);
+      assert.deepEqual(transaction1, transaction2);
     });
   });
 
@@ -400,7 +354,7 @@
   });
 
   describe('#resolvePendingApproval', function () {
-    it('should not propagate ApprovalRequestNotFoundError', async function () {
+    it('should not propagate ApprovalRequestNotFoundError', function () {
       const error = new ApprovalRequestNotFoundError('123');
       metamaskController.approvalController = {
         accept: () => {
@@ -408,10 +362,7 @@
         },
       };
       // Line below will not throw error, in case it throws this test case will fail.
-      await metamaskController.resolvePendingApproval(
-        'DUMMY_ID',
-        'DUMMY_VALUE',
-      );
+      metamaskController.resolvePendingApproval('DUMMY_ID', 'DUMMY_VALUE');
     });
 
     it('should propagate Error other than ApprovalRequestNotFoundError', function () {
@@ -421,11 +372,9 @@
           throw error;
         },
       };
-      assert.rejects(
-        () =>
-          metamaskController.resolvePendingApproval('DUMMY_ID', 'DUMMY_VALUE'),
-        error,
-      );
+      assert.throws(() => {
+        metamaskController.resolvePendingApproval('DUMMY_ID', 'DUMMY_VALUE');
+      }, error);
     });
   });
 
