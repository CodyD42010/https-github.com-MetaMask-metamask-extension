--- conflicted
+++ resolved
@@ -86,12 +86,9 @@
  * SERVICE WORKER LOGIC
  */
 
-<<<<<<< HEAD
-=======
 const EXTENSION_CONTEXT_INVALIDATED_CHROMIUM_ERROR =
   'Extension context invalidated.';
 
->>>>>>> 90d2ca07
 const WORKER_KEEP_ALIVE_INTERVAL = 1000;
 const WORKER_KEEP_ALIVE_MESSAGE = 'WORKER_KEEP_ALIVE_MESSAGE';
 const TIME_45_MIN_IN_MS = 45 * 60 * 1000;
@@ -111,8 +108,6 @@
 let keepAliveTimer;
 
 /**
-<<<<<<< HEAD
-=======
  * Sending a message to the extension to receive will keep the service worker alive.
  *
  * If the extension is unloaded or reloaded during a session and the user attempts to send a
@@ -131,7 +126,6 @@
 };
 
 /**
->>>>>>> 90d2ca07
  * Running this method will ensure the service worker is kept alive for 45 minutes.
  * The first message is sent immediately and subsequent messages are sent at an
  * interval of WORKER_KEEP_ALIVE_INTERVAL.
@@ -145,19 +139,11 @@
 
   clearInterval(keepAliveInterval);
 
-<<<<<<< HEAD
-  browser.runtime.sendMessage({ name: WORKER_KEEP_ALIVE_MESSAGE });
-
-  keepAliveInterval = setInterval(() => {
-    if (browser.runtime.id) {
-      browser.runtime.sendMessage({ name: WORKER_KEEP_ALIVE_MESSAGE });
-=======
   sendMessageWorkerKeepAlive();
 
   keepAliveInterval = setInterval(() => {
     if (browser.runtime.id) {
       sendMessageWorkerKeepAlive();
->>>>>>> 90d2ca07
     }
   }, WORKER_KEEP_ALIVE_INTERVAL);
 };
@@ -502,15 +488,9 @@
  */
 const onDisconnectDestroyStreams = () => {
   const err = checkForLastError();
-<<<<<<< HEAD
 
   extensionPort.onDisconnect.removeListener(onDisconnectDestroyStreams);
 
-=======
-
-  extensionPort.onDisconnect.removeListener(onDisconnectDestroyStreams);
-
->>>>>>> 90d2ca07
   destroyExtensionStreams();
   destroyLegacyExtensionStreams();
 
