const fs = require('fs')
const path = require('path')
const pump = require('pump')
const LocalMessageDuplexStream = require('post-message-stream')
const PongStream = require('ping-pong-stream/pong')
const ObjectMultiplex = require('obj-multiplex')
const extension = require('extensionizer')
const PortStream = require('./lib/port-stream.js')

const inpageContent = fs.readFileSync(path.join(__dirname, '..', '..', 'dist', 'chrome', 'inpage.js')).toString()
const inpageSuffix = '//# sourceURL=' + extension.extension.getURL('inpage.js') + '\n'
const inpageBundle = inpageContent + inpageSuffix

// Eventually this streaming injection could be replaced with:
// https://developer.mozilla.org/en-US/docs/Mozilla/Tech/XPCOM/Language_Bindings/Components.utils.exportFunction
//
// But for now that is only Firefox
// If we create a FireFox-only code path using that API,
// MetaMask will be much faster loading and performant on Firefox.

if (shouldInjectWeb3()) {
  setupInjection()
  setupStreams()
}

/**
 * Creates a script tag that injects inpage.js
 */
function setupInjection () {
  try {
    // inject in-page script
    var scriptTag = document.createElement('script')
    scriptTag.textContent = inpageBundle
    scriptTag.onload = function () { this.parentNode.removeChild(this) }
    var container = document.head || document.documentElement
    // append as first child
    container.insertBefore(scriptTag, container.children[0])
  } catch (e) {
    console.error('Nifty Wallet injection failed.', e)
  }
}

/**
 * Sets up two-way communication streams between the
 * browser extension and local per-page browser context
 */
function setupStreams () {
  // setup communication to page and plugin
  const pageStream = new LocalMessageDuplexStream({
    name: 'nifty-contentscript',
    target: 'nifty-inpage',
  })
  const pluginPort = extension.runtime.connect({ name: 'contentscript' })
  const pluginStream = new PortStream(pluginPort)

  // forward communication plugin->inpage
  pump(
    pageStream,
    pluginStream,
    pageStream,
    (err) => logStreamDisconnectWarning('Nifty Wallet Contentscript Forwarding', err)
  )

  // setup local multistream channels
  const mux = new ObjectMultiplex()
  mux.setMaxListeners(25)

  pump(
    mux,
    pageStream,
    mux,
    (err) => logStreamDisconnectWarning('Nifty Wallet Inpage', err)
  )
  pump(
    mux,
    pluginStream,
    mux,
    (err) => logStreamDisconnectWarning('Nifty Wallet Background', err)
  )

  // connect ping stream
  const pongStream = new PongStream({ objectMode: true })
  pump(
    mux,
    pongStream,
    mux,
    (err) => logStreamDisconnectWarning('Nifty Wallet PingPongStream', err)
  )

  // connect phishing warning stream
  const phishingStream = mux.createStream('phishing')
  phishingStream.once('data', redirectToPhishingWarning)

  // ignore unused channels (handled by background, inpage)
  mux.ignoreStream('provider')
  mux.ignoreStream('publicConfig')
}


/**
 * Error handler for page to plugin stream disconnections
 *
 * @param {string} remoteLabel Remote stream name
 * @param {Error} err Stream connection error
 */
function logStreamDisconnectWarning (remoteLabel, err) {
  let warningMsg = `MetamaskContentscript - lost connection to ${remoteLabel}`
  if (err) warningMsg += '\n' + err.stack
  console.warn(warningMsg)
}

/**
 * Determines if Web3 should be injected
 *
 * @returns {boolean} {@code true} if Web3 should be injected
 */
function shouldInjectWeb3 () {
  return doctypeCheck() && suffixCheck() &&
    documentElementCheck() && !blacklistedDomainCheck()
}

/**
 * Checks the doctype of the current document if it exists
 *
 * @returns {boolean} {@code true} if the doctype is html or if none exists
 */
function doctypeCheck () {
  const doctype = window.document.doctype
  if (doctype) {
    return doctype.name === 'html'
  } else {
    return true
  }
}

/**
 * Checks the current document extension
 *
 * @returns {boolean} {@code true} if the current extension is not prohibited
 */
function suffixCheck () {
  var prohibitedTypes = ['xml', 'pdf']
  var currentUrl = window.location.href
  var currentRegex
  for (let i = 0; i < prohibitedTypes.length; i++) {
    currentRegex = new RegExp(`\\.${prohibitedTypes[i]}$`)
    if (currentRegex.test(currentUrl)) {
      return false
    }
  }
  return true
}

/**
 * Checks the documentElement of the current document
 *
 * @returns {boolean} {@code true} if the documentElement is an html node or if none exists
 */
function documentElementCheck () {
  var documentElement = document.documentElement.nodeName
  if (documentElement) {
    return documentElement.toLowerCase() === 'html'
  }
  return true
}

/**
 * Checks if the current domain is blacklisted
 *
 * @returns {boolean} {@code true} if the current domain is blacklisted
 */
function blacklistedDomainCheck () {
  var blacklistedDomains = [
    'uscourts.gov',
    'dropbox.com',
    'webbyawards.com',
    'cdn.shopify.com/s/javascripts/tricorder/xtld-read-only-frame.html',
    'adyen.com',
    'gravityforms.com',
    'harbourair.com',
    'ani.gamer.com.tw',
    'blueskybooking.com',
  ]
  var currentUrl = window.location.href
  var currentRegex
  for (let i = 0; i < blacklistedDomains.length; i++) {
    const blacklistedDomain = blacklistedDomains[i].replace('.', '\\.')
    currentRegex = new RegExp(`(?:https?:\\/\\/)(?:(?!${blacklistedDomain}).)*$`)
    if (!currentRegex.test(currentUrl)) {
      return true
    }
  }
  return false
}

/**
 * Redirects the current page to a phishing information page
 */
function redirectToPhishingWarning () {
<<<<<<< HEAD
  console.log('Nifty Wallet - redirecting to phishing warning')
  window.location.href = 'https://metamask.io/phishing.html'
=======
  console.log('MetaMask - routing to Phishing Warning component')
  const extensionURL = extension.runtime.getURL('phishing.html')
  window.location.href = extensionURL
>>>>>>> 097c1e90
}<|MERGE_RESOLUTION|>--- conflicted
+++ resolved
@@ -197,12 +197,7 @@
  * Redirects the current page to a phishing information page
  */
 function redirectToPhishingWarning () {
-<<<<<<< HEAD
-  console.log('Nifty Wallet - redirecting to phishing warning')
-  window.location.href = 'https://metamask.io/phishing.html'
-=======
-  console.log('MetaMask - routing to Phishing Warning component')
+  console.log('Nifty Wallet - routing to Phishing Warning component')
   const extensionURL = extension.runtime.getURL('phishing.html')
   window.location.href = extensionURL
->>>>>>> 097c1e90
 }