--- conflicted
+++ resolved
@@ -1,12 +1,3 @@
-<<<<<<< HEAD
-import querystring from 'querystring';
-import pump from 'pump';
-import { WindowPostMessageStream } from '@metamask/post-message-stream';
-import ObjectMultiplex from 'obj-multiplex';
-import extension from 'extensionizer';
-import PortStream from 'extension-port-stream';
-import { obj as createThoughStream } from 'through2';
-=======
 import pump from 'pump'
 import querystring from 'querystring'
 import LocalMessageDuplexStream from 'post-message-stream'
@@ -14,52 +5,30 @@
 import extension from 'extensionizer'
 import PortStream from 'extension-port-stream'
 const createLogStream = require('./lib/create-log-stream')
->>>>>>> b8501cd7
 
 // These require calls need to use require to be statically recognized by browserify
-const fs = require('fs');
-const path = require('path');
+const fs = require('fs')
+const path = require('path')
 
-const inpageContent = fs.readFileSync(
-  path.join(__dirname, '..', '..', 'dist', 'chrome', 'inpage.js'),
-  'utf8',
-);
-const inpageSuffix = `//# sourceURL=${extension.runtime.getURL('inpage.js')}\n`;
-const inpageBundle = inpageContent + inpageSuffix;
+const inpageContent = fs.readFileSync(path.join(__dirname, '..', '..', 'dist', 'chrome', 'inpage.js'), 'utf8')
+const inpageSuffix = '//# sourceURL=' + extension.runtime.getURL('inpage.js') + '\n'
+const inpageBundle = inpageContent + inpageSuffix
 
-<<<<<<< HEAD
-const CONTENT_SCRIPT = 'metamask-contentscript';
-const INPAGE = 'metamask-inpage';
-const PROVIDER = 'metamask-provider';
-
-// TODO:LegacyProvider: Delete
-const LEGACY_CONTENT_SCRIPT = 'contentscript';
-const LEGACY_INPAGE = 'inpage';
-const LEGACY_PROVIDER = 'provider';
-const LEGACY_PUBLIC_CONFIG = 'publicConfig';
-
-if (shouldInjectProvider()) {
-  injectScript(inpageBundle);
-  setupStreams();
-}
-
-=======
->>>>>>> b8501cd7
 /**
  * Injects a script tag into the current document
  *
  * @param {string} content - Code to be executed in the current document
  */
-function injectScript(content) {
+function injectScript (content) {
   try {
-    const container = document.head || document.documentElement;
-    const scriptTag = document.createElement('script');
-    scriptTag.setAttribute('async', 'false');
-    scriptTag.textContent = content;
-    container.insertBefore(scriptTag, container.children[0]);
-    container.removeChild(scriptTag);
-  } catch (error) {
-    console.error('MetaMask: Provider injection failed.', error);
+    const container = document.head || document.documentElement
+    const scriptTag = document.createElement('script')
+    scriptTag.setAttribute('async', 'false')
+    scriptTag.textContent = content
+    container.insertBefore(scriptTag, container.children[0])
+    container.removeChild(scriptTag)
+  } catch (e) {
+    console.error('MetaMask provider injection failed.', e)
   }
 }
 
@@ -69,124 +38,28 @@
 }
 
 /**
+ * Sets up the stream communication and submits site metadata
+ *
+ */
+async function start () {
+  await setupStreams()
+  await domIsReady()
+}
+
+/**
  * Sets up two-way communication streams between the
  * browser extension and local per-page browser context.
  *
  */
-async function setupStreams() {
+async function setupStreams () {
   // the transport-specific streams for communication between inpage and background
-  const pageStream = new WindowPostMessageStream({
-    name: CONTENT_SCRIPT,
-    target: INPAGE,
-  });
-  const extensionPort = extension.runtime.connect({ name: CONTENT_SCRIPT });
-  const extensionStream = new PortStream(extensionPort);
+  const pageStream = new LocalMessageDuplexStream({
+    name: 'contentscript',
+    target: 'inpage',
+  })
+  const extensionPort = extension.runtime.connect({ name: 'contentscript' })
+  const extensionStream = new PortStream(extensionPort)
 
-<<<<<<< HEAD
-  // create and connect channel muxers
-  // so we can handle the channels individually
-  const pageMux = new ObjectMultiplex();
-  pageMux.setMaxListeners(25);
-  const extensionMux = new ObjectMultiplex();
-  extensionMux.setMaxListeners(25);
-  extensionMux.ignoreStream(LEGACY_PUBLIC_CONFIG); // TODO:LegacyProvider: Delete
-
-  pump(pageMux, pageStream, pageMux, (err) =>
-    logStreamDisconnectWarning('MetaMask Inpage Multiplex', err),
-  );
-  pump(extensionMux, extensionStream, extensionMux, (err) => {
-    logStreamDisconnectWarning('MetaMask Background Multiplex', err);
-    notifyInpageOfStreamFailure();
-  });
-
-  // forward communication across inpage-background for these channels only
-  forwardTrafficBetweenMuxes(PROVIDER, pageMux, extensionMux);
-
-  // connect "phishing" channel to warning system
-  const phishingStream = extensionMux.createStream('phishing');
-  phishingStream.once('data', redirectToPhishingWarning);
-
-  // TODO:LegacyProvider: Delete
-  // handle legacy provider
-  const legacyPageStream = new WindowPostMessageStream({
-    name: LEGACY_CONTENT_SCRIPT,
-    target: LEGACY_INPAGE,
-  });
-
-  const legacyPageMux = new ObjectMultiplex();
-  legacyPageMux.setMaxListeners(25);
-  const legacyExtensionMux = new ObjectMultiplex();
-  legacyExtensionMux.setMaxListeners(25);
-
-  pump(legacyPageMux, legacyPageStream, legacyPageMux, (err) =>
-    logStreamDisconnectWarning('MetaMask Legacy Inpage Multiplex', err),
-  );
-  pump(
-    legacyExtensionMux,
-    extensionStream,
-    getNotificationTransformStream(),
-    legacyExtensionMux,
-    (err) => {
-      logStreamDisconnectWarning('MetaMask Background Legacy Multiplex', err);
-      notifyInpageOfStreamFailure();
-    },
-  );
-
-  forwardNamedTrafficBetweenMuxes(
-    LEGACY_PROVIDER,
-    PROVIDER,
-    legacyPageMux,
-    legacyExtensionMux,
-  );
-  forwardTrafficBetweenMuxes(
-    LEGACY_PUBLIC_CONFIG,
-    legacyPageMux,
-    legacyExtensionMux,
-  );
-}
-
-function forwardTrafficBetweenMuxes(channelName, muxA, muxB) {
-  const channelA = muxA.createStream(channelName);
-  const channelB = muxB.createStream(channelName);
-  pump(channelA, channelB, channelA, (error) =>
-    console.debug(
-      `MetaMask: Muxed traffic for channel "${channelName}" failed.`,
-      error,
-    ),
-  );
-}
-
-// TODO:LegacyProvider: Delete
-function forwardNamedTrafficBetweenMuxes(
-  channelAName,
-  channelBName,
-  muxA,
-  muxB,
-) {
-  const channelA = muxA.createStream(channelAName);
-  const channelB = muxB.createStream(channelBName);
-  pump(channelA, channelB, channelA, (error) =>
-    console.debug(
-      `MetaMask: Muxed traffic between channels "${channelAName}" and "${channelBName}" failed.`,
-      error,
-    ),
-  );
-}
-
-// TODO:LegacyProvider: Delete
-function getNotificationTransformStream() {
-  return createThoughStream((chunk, _, cb) => {
-    if (chunk?.name === PROVIDER) {
-      if (chunk.data?.method === 'metamask_accountsChanged') {
-        chunk.data.method = 'wallet_accountsChanged';
-        chunk.data.result = chunk.data.params;
-        delete chunk.data.params;
-      }
-    }
-    cb(null, chunk);
-  });
-}
-=======
   pump(
     pageStream,
     createLogStream('pageToExtension'),
@@ -195,69 +68,44 @@
     pageStream,
     (err) => logStreamDisconnectWarning(`MetaMask relay stream failed.`, err)
   )}
->>>>>>> b8501cd7
 
 /**
  * Error handler for page to extension stream disconnections
  *
  * @param {string} remoteLabel - Remote stream name
- * @param {Error} error - Stream connection error
+ * @param {Error} err - Stream connection error
  */
-function logStreamDisconnectWarning(remoteLabel, error) {
-  console.debug(
-    `MetaMask: Content script lost connection to "${remoteLabel}".`,
-    error,
-  );
-}
-
-/**
- * This function must ONLY be called in pump destruction/close callbacks.
- * Notifies the inpage context that streams have failed, via window.postMessage.
- * Relies on obj-multiplex and post-message-stream implementation details.
- */
-function notifyInpageOfStreamFailure() {
-  window.postMessage(
-    {
-      target: INPAGE, // the post-message-stream "target"
-      data: {
-        // this object gets passed to obj-multiplex
-        name: PROVIDER, // the obj-multiplex channel name
-        data: {
-          jsonrpc: '2.0',
-          method: 'METAMASK_STREAM_FAILURE',
-        },
-      },
-    },
-    window.location.origin,
-  );
+function logStreamDisconnectWarning (remoteLabel, err) {
+  let warningMsg = `MetamaskContentscript - lost connection to ${remoteLabel}`
+  if (err) {
+    warningMsg += '\n' + err.stack
+  }
+  console.warn(warningMsg)
 }
 
 /**
  * Determines if the provider should be injected
  *
- * @returns {boolean} {@code true} Whether the provider should be injected
+ * @returns {boolean} {@code true} - if the provider should be injected
  */
-function shouldInjectProvider() {
-  return (
-    doctypeCheck() &&
-    suffixCheck() &&
-    documentElementCheck() &&
-    !blockedDomainCheck()
-  );
+function shouldInjectProvider () {
+  return doctypeCheck() && suffixCheck() &&
+    documentElementCheck() && !blacklistedDomainCheck()
 }
 
 
 /**
  * Checks the doctype of the current document if it exists
  *
- * @returns {boolean} {@code true} if the doctype is html or if none exists
+ * @returns {boolean} {@code true} - if the doctype is html or if none exists
  */
-function doctypeCheck() {
-  const { doctype } = window.document;
+function doctypeCheck () {
+  const doctype = window.document.doctype
   if (doctype) {
-    return doctype.name === 'html';
+    return doctype.name === 'html'
+  } else {
+    return true
   }
-  return true;
 }
 
 /**
@@ -267,39 +115,42 @@
  * that we should not inject the provider into. This check is indifferent of
  * query parameters in the location.
  *
- * @returns {boolean} whether or not the extension of the current document is prohibited
+ * @returns {boolean} - whether or not the extension of the current document is prohibited
  */
-function suffixCheck() {
-  const prohibitedTypes = [/\.xml$/u, /\.pdf$/u];
-  const currentUrl = window.location.pathname;
+function suffixCheck () {
+  const prohibitedTypes = [
+    /\.xml$/,
+    /\.pdf$/,
+  ]
+  const currentUrl = window.location.pathname
   for (let i = 0; i < prohibitedTypes.length; i++) {
     if (prohibitedTypes[i].test(currentUrl)) {
-      return false;
+      return false
     }
   }
-  return true;
+  return true
 }
 
 /**
  * Checks the documentElement of the current document
  *
- * @returns {boolean} {@code true} if the documentElement is an html node or if none exists
+ * @returns {boolean} {@code true} - if the documentElement is an html node or if none exists
  */
-function documentElementCheck() {
-  const documentElement = document.documentElement.nodeName;
+function documentElementCheck () {
+  const documentElement = document.documentElement.nodeName
   if (documentElement) {
-    return documentElement.toLowerCase() === 'html';
+    return documentElement.toLowerCase() === 'html'
   }
-  return true;
+  return true
 }
 
 /**
- * Checks if the current domain is blocked
+ * Checks if the current domain is blacklisted
  *
- * @returns {boolean} {@code true} if the current domain is blocked
+ * @returns {boolean} {@code true} - if the current domain is blacklisted
  */
-function blockedDomainCheck() {
-  const blockedDomains = [
+function blacklistedDomainCheck () {
+  const blacklistedDomains = [
     'uscourts.gov',
     'dropbox.com',
     'webbyawards.com',
@@ -310,35 +161,28 @@
     'ani.gamer.com.tw',
     'blueskybooking.com',
     'sharefile.com',
-  ];
-  const currentUrl = window.location.href;
-  let currentRegex;
-  for (let i = 0; i < blockedDomains.length; i++) {
-    const blockedDomain = blockedDomains[i].replace('.', '\\.');
-    currentRegex = new RegExp(
-      `(?:https?:\\/\\/)(?:(?!${blockedDomain}).)*$`,
-      'u',
-    );
+  ]
+  const currentUrl = window.location.href
+  let currentRegex
+  for (let i = 0; i < blacklistedDomains.length; i++) {
+    const blacklistedDomain = blacklistedDomains[i].replace('.', '\\.')
+    currentRegex = new RegExp(`(?:https?:\\/\\/)(?:(?!${blacklistedDomain}).)*$`)
     if (!currentRegex.test(currentUrl)) {
-      return true;
+      return true
     }
   }
-  return false;
+  return false
 }
 
 /**
  * Redirects the current page to a phishing information page
  */
-function redirectToPhishingWarning() {
-  console.debug('MetaMask: Routing to Phishing Warning component.');
-  const extensionURL = extension.runtime.getURL('phishing.html');
+function redirectToPhishingWarning () {
+  console.log('MetaMask - routing to Phishing Warning component')
+  const extensionURL = extension.runtime.getURL('phishing.html')
   window.location.href = `${extensionURL}#${querystring.stringify({
     hostname: window.location.hostname,
     href: window.location.href,
-<<<<<<< HEAD
-  })}`;
-}
-=======
   })}`
 }
 
@@ -353,4 +197,3 @@
   // wait for load
   return new Promise((resolve) => window.addEventListener('DOMContentLoaded', resolve, { once: true }))
 }
->>>>>>> b8501cd7
