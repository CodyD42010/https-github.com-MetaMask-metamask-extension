--- conflicted
+++ resolved
@@ -1,9 +1,11 @@
 // polyfills
-import 'abortcontroller-polyfill/dist/polyfill-patch-fetch';
 import '@formatjs/intl-relativetimeformat/polyfill';
 
+// dev only, "react-devtools" import is skipped in prod builds
+import 'react-devtools';
+
 import PortStream from 'extension-port-stream';
-import extension from 'extensionizer';
+import browser from 'webextension-polyfill';
 
 import Eth from 'ethjs';
 import EthQuery from 'eth-query';
@@ -20,8 +22,6 @@
 import { setupMultiplex } from './lib/stream-utils';
 import { getEnvironmentType } from './lib/util';
 import metaRPCClientFactory from './lib/metaRPCClientFactory';
-import { initializeProvider } from '@metamask/providers/dist/initializeInpageProvider';
-
 
 start().catch(log.error);
 
@@ -48,12 +48,8 @@
   const windowType = getEnvironmentType();
 
   // setup stream to background
-<<<<<<< HEAD
-  const extensionPort = extension.runtime.connect({ name: windowType });
-=======
   const extensionPort = browser.runtime.connect({ name: windowType });
 
->>>>>>> 23828dfb
   const connectionStream = new PortStream(extensionPort);
 
   const activeTab = await queryCurrentActiveTab(windowType);
@@ -87,7 +83,7 @@
       return;
     }
 
-    extension.tabs.query({ active: true, currentWindow: true }, (tabs) => {
+    browser.tabs.query({ active: true, currentWindow: true }).then((tabs) => {
       const [activeTab] = tabs;
       const { id, title, url } = activeTab;
       const { origin, protocol } = url ? new URL(url) : {};
@@ -129,7 +125,7 @@
 function connectToAccountManager(connectionStream, cb) {
   const mx = setupMultiplex(connectionStream);
   setupControllerConnection(mx.createStream('controller'), cb);
-  setupWeb3Connection(mx.createStream('provider'), mx.createStream('1193'));
+  setupWeb3Connection(mx.createStream('provider'));
 }
 
 /**
@@ -137,7 +133,7 @@
  *
  * @param {PortDuplexStream} connectionStream - PortStream instance establishing a background connection
  */
-function setupWeb3Connection(connectionStream, newProviderStream) {
+function setupWeb3Connection(connectionStream) {
   const providerStream = new StreamProvider();
   providerStream.pipe(connectionStream).pipe(providerStream);
   connectionStream.on('error', console.error.bind(console));
@@ -145,11 +141,6 @@
   global.ethereumProvider = providerStream;
   global.ethQuery = new EthQuery(providerStream);
   global.eth = new Eth(providerStream);
-
-  initializeProvider({
-    connectionStream: newProviderStream,
-    logger: log,
-  });
 }
 
 /**
