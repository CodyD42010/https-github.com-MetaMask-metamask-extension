// polyfills
import '@formatjs/intl-relativetimeformat/polyfill';

// dev only, "react-devtools" import is skipped in prod builds
import 'react-devtools';

import PortStream from 'extension-port-stream';
import browser from 'webextension-polyfill';

import Eth from 'ethjs';
import EthQuery from 'eth-query';
import StreamProvider from 'web3-stream-provider';
import log from 'loglevel';
import launchMetaMaskUi, { updateBackgroundConnection } from '../../ui';
import {
  ENVIRONMENT_TYPE_FULLSCREEN,
  ENVIRONMENT_TYPE_POPUP,
  PLATFORM_FIREFOX,
} from '../../shared/constants/app';
import { isManifestV3 } from '../../shared/modules/mv3.utils';
import { checkForLastErrorAndLog } from '../../shared/modules/browser-runtime.utils';
import { SUPPORT_LINK } from '../../shared/lib/ui-utils';
import { getErrorHtml } from '../../shared/lib/error-utils';
import ExtensionPlatform from './platforms/extension';
import { setupMultiplex } from './lib/stream-utils';
import { getEnvironmentType, getPlatform } from './lib/util';
import metaRPCClientFactory from './lib/metaRPCClientFactory';

const container = document.getElementById('app-content');

const ONE_SECOND_IN_MILLISECONDS = 1_000;

// Service Worker Keep Alive Message Constants
const WORKER_KEEP_ALIVE_INTERVAL = ONE_SECOND_IN_MILLISECONDS;
const WORKER_KEEP_ALIVE_MESSAGE = 'WORKER_KEEP_ALIVE_MESSAGE';
const ACK_KEEP_ALIVE_WAIT_TIME = 60_000; // 1 minute
const ACK_KEEP_ALIVE_MESSAGE = 'ACK_KEEP_ALIVE_MESSAGE';

// Timeout for initializing phishing warning page.
const PHISHING_WARNING_PAGE_TIMEOUT = ONE_SECOND_IN_MILLISECONDS;

const PHISHING_WARNING_SW_STORAGE_KEY = 'phishing-warning-sw-registered';

let lastMessageReceivedTimestamp = Date.now();

let extensionPort;
let ackTimeoutToDisplayError;

/*
 * As long as UI is open it will keep sending messages to service worker
 * In service worker as this message is received
 * if service worker is inactive it is reactivated and script re-loaded
 * Time has been kept to 1000ms but can be reduced for even faster re-activation of service worker
 */
if (isManifestV3) {
  // Checking for SW aliveness (or stuckness) flow
  // 1. Check if we have an extensionPort, if yes
  // 2a. Send a keep alive message to the background via extensionPort
  // 2b. Add a listener to it (if not already added)
  // 3a. Set a timeout to check if we have received an ACK from background
  // 3b. If we have not received an ACK within ACK_KEEP_ALIVE_WAIT_TIME,
  //     we know the background is stuck or dead
  // 4. If we recieve an ACK_KEEP_ALIVE_MESSAGE from the service worker, we know it is alive

  const ackKeepAliveListener = (message) => {
    if (message.name === ACK_KEEP_ALIVE_MESSAGE) {
      lastMessageReceivedTimestamp = Date.now();
      clearTimeout(ackTimeoutToDisplayError);
    }
  };

  const keepAliveInterval = setInterval(() => {
    browser.runtime.sendMessage({ name: WORKER_KEEP_ALIVE_MESSAGE });

    if (extensionPort !== null && extensionPort !== undefined) {
      extensionPort.postMessage({ name: WORKER_KEEP_ALIVE_MESSAGE });

      if (extensionPort.onMessage.hasListener(ackKeepAliveListener) === false) {
        extensionPort.onMessage.addListener(ackKeepAliveListener);
      }
    }

    ackTimeoutToDisplayError = setTimeout(() => {
      if (
        Date.now() - lastMessageReceivedTimestamp >
        ACK_KEEP_ALIVE_WAIT_TIME
      ) {
        clearInterval(keepAliveInterval);
        displayCriticalError(
          'somethingIsWrong',
          new Error("Something's gone wrong. Try reloading the page."),
        );
      }
    }, ACK_KEEP_ALIVE_WAIT_TIME);
  }, WORKER_KEEP_ALIVE_INTERVAL);
}

start().catch(log.error);

async function start() {
  // create platform global
  global.platform = new ExtensionPlatform();

  // identify window type (popup, notification)
  const windowType = getEnvironmentType();

  let isUIInitialised = false;

  // setup stream to background
  extensionPort = browser.runtime.connect({ name: windowType });
  let connectionStream = new PortStream(extensionPort);

  const activeTab = await queryCurrentActiveTab(windowType);

  let loadPhishingWarningPage;

  if (isManifestV3) {
    /*
     * In case of MV3 the issue of blank screen was very frequent, it is caused by UI initialising before background is ready to send state.
     * Code below ensures that UI is rendered only after "CONNECTION_READY" or "startUISync"
     * messages are received thus the background is ready, and ensures that streams and
     * phishing warning page load only after the "startUISync" message is received.
     * In case the UI is already rendered, only update the streams.
     */
    const messageListener = async (message) => {
      if (message?.data?.method === 'startUISync') {
        if (isUIInitialised) {
          // Currently when service worker is revived we create new streams
          // in later version we might try to improve it by reviving same streams.
          updateUiStreams();
        } else {
          initializeUiWithTab(activeTab);
        }
        await loadPhishingWarningPage();
      }
    };

    /**
     * An error thrown if the phishing warning page takes too long to load.
     */
    class PhishingWarningPageTimeoutError extends Error {
      constructor() {
        super('Timeout failed');
      }
    }

    /**
     * Load the phishing warning page temporarily to ensure the service
     * worker has been registered, so that the warning page works offline.
     */
    loadPhishingWarningPage = async function () {
      // Check session storage for whether we've already initialized the phishing warning
      // service worker in this browser session and do not attempt to re-initialize if so.
      const phishingSWMemoryFetch = await browser.storage.session.get(
        PHISHING_WARNING_SW_STORAGE_KEY,
      );

      if (phishingSWMemoryFetch[PHISHING_WARNING_SW_STORAGE_KEY]) {
        return;
      }

      const currentPlatform = getPlatform();
      let iframe;

      try {
        const extensionStartupPhishingPageUrl = new URL(
          process.env.PHISHING_WARNING_PAGE_URL,
        );
        // The `extensionStartup` hash signals to the phishing warning page that it should not bother
        // setting up streams for user interaction. Otherwise this page load would cause a console
        // error.
        extensionStartupPhishingPageUrl.hash = '#extensionStartup';

        iframe = window.document.createElement('iframe');
        iframe.setAttribute('src', extensionStartupPhishingPageUrl.href);
        iframe.setAttribute('sandbox', 'allow-scripts allow-same-origin');

        // Create "deferred Promise" to allow passing resolve/reject to event handlers
        let deferredResolve;
        let deferredReject;
        const loadComplete = new Promise((resolve, reject) => {
          deferredResolve = resolve;
          deferredReject = reject;
        });

        // The load event is emitted once loading has completed, even if the loading failed.
        // If loading failed we can't do anything about it, so we don't need to check.
        iframe.addEventListener('load', deferredResolve);

        // This step initiates the page loading.
        window.document.body.appendChild(iframe);

        // This timeout ensures that this iframe gets cleaned up in a reasonable
        // timeframe, and ensures that the "initialization complete" message
        // doesn't get delayed too long.
        setTimeout(
          () => deferredReject(new PhishingWarningPageTimeoutError()),
          PHISHING_WARNING_PAGE_TIMEOUT,
        );

        await loadComplete;

        // store a flag in sessions storage that we've already loaded the service worker
        // and don't need to try again
        if (currentPlatform === PLATFORM_FIREFOX) {
          // Firefox does not yet support the storage.session API introduced in MV3
          // Tracked here: https://bugzilla.mozilla.org/show_bug.cgi?id=1687778
          console.error(
            'Firefox does not support required MV3 APIs: Phishing warning page iframe and service worker will reload each page refresh',
          );
        } else {
          browser.storage.session.set({
            [PHISHING_WARNING_SW_STORAGE_KEY]: true,
          });
        }
      } catch (error) {
        if (error instanceof PhishingWarningPageTimeoutError) {
          console.warn(
            'Phishing warning page timeout; page not guaranteed to work offline.',
          );
        } else {
          console.error('Failed to initialize phishing warning page', error);
        }
      } finally {
        if (iframe) {
          iframe.remove();
        }
      }
    };

    // resetExtensionStreamAndListeners takes care to remove listeners from closed streams
    // it also creates new streams and attaches event listeners to them
    const resetExtensionStreamAndListeners = () => {
      extensionPort.onMessage.removeListener(messageListener);
      extensionPort.onDisconnect.removeListener(
        resetExtensionStreamAndListeners,
      );

      // message below will try to activate service worker
      // in MV3 is likely that reason of stream closing is service worker going in-active
      browser.runtime.sendMessage({ name: WORKER_KEEP_ALIVE_MESSAGE });

      extensionPort = browser.runtime.connect({ name: windowType });
      connectionStream = new PortStream(extensionPort);
      extensionPort.onMessage.addListener(messageListener);
      extensionPort.onDisconnect.addListener(resetExtensionStreamAndListeners);
    };

    extensionPort.onMessage.addListener(messageListener);
    extensionPort.onDisconnect.addListener(resetExtensionStreamAndListeners);
  } else {
    initializeUiWithTab(activeTab);
  }

  function initializeUiWithTab(tab) {
    initializeUi(tab, connectionStream, (err, store) => {
      if (err) {
        // if there's an error, store will be = metamaskState
        displayCriticalError('troubleStarting', err, store);
        return;
      }
      isUIInitialised = true;

      const state = store.getState();
      const { metamask: { completedOnboarding } = {} } = state;

      if (!completedOnboarding && windowType !== ENVIRONMENT_TYPE_FULLSCREEN) {
        global.platform.openExtensionInBrowser();
      }
    });
  }

  // Function to update new backgroundConnection in the UI
  function updateUiStreams() {
    connectToAccountManager(connectionStream, (err, backgroundConnection) => {
      if (err) {
        displayCriticalError('troubleStarting', err);
        return;
      }

      updateBackgroundConnection(backgroundConnection);
    });
  }
}

async function queryCurrentActiveTab(windowType) {
  // At the time of writing we only have the `activeTab` permission which means
  // that this query will only succeed in the popup context (i.e. after a "browserAction")
  if (windowType !== ENVIRONMENT_TYPE_POPUP) {
    return {};
  }
<<<<<<< HEAD

  const tabs = await browser.tabs.query({ active: true, currentWindow: true });
=======

  const tabs = await browser.tabs
    .query({ active: true, currentWindow: true })
    .catch((e) => {
      checkForLastErrorAndLog() || log.error(e);
    });

>>>>>>> 90d2ca07
  const [activeTab] = tabs;
  const { id, title, url } = activeTab;
  const { origin, protocol } = url ? new URL(url) : {};

  if (!origin || origin === 'null') {
    return {};
  }

  return { id, title, origin, protocol, url };
}

function initializeUi(activeTab, connectionStream, cb) {
  connectToAccountManager(connectionStream, (err, backgroundConnection) => {
    if (err) {
      cb(err, null);
      return;
    }

    launchMetaMaskUi(
      {
        activeTab,
        container,
        backgroundConnection,
      },
      cb,
    );
  });
}

async function displayCriticalError(errorKey, err, metamaskState) {
  const html = await getErrorHtml(errorKey, SUPPORT_LINK, metamaskState);

  container.innerHTML = html;

  const button = document.getElementById('critical-error-button');

  button.addEventListener('click', (_) => {
    browser.runtime.reload();
  });

  log.error(err.stack);
  throw err;
}

/**
 * Establishes a connection to the background and a Web3 provider
 *
 * @param {PortDuplexStream} connectionStream - PortStream instance establishing a background connection
 * @param {Function} cb - Called when controller connection is established
 */
function connectToAccountManager(connectionStream, cb) {
  const mx = setupMultiplex(connectionStream);
  const controllerConnectionStream = mx.createStream('controller');
  setupControllerConnection(controllerConnectionStream, cb);
  setupWeb3Connection(mx.createStream('provider'));
}

/**
 * Establishes a streamed connection to a Web3 provider
 *
 * @param {PortDuplexStream} connectionStream - PortStream instance establishing a background connection
 */
function setupWeb3Connection(connectionStream) {
  const providerStream = new StreamProvider();
  providerStream.pipe(connectionStream).pipe(providerStream);
  connectionStream.on('error', console.error.bind(console));
  providerStream.on('error', console.error.bind(console));
  global.ethereumProvider = providerStream;
  global.ethQuery = new EthQuery(providerStream);
  global.eth = new Eth(providerStream);
}

/**
 * Establishes a streamed connection to the background account manager
 *
 * @param {PortDuplexStream} controllerConnectionStream - PortStream instance establishing a background connection
 * @param {Function} cb - Called when the remote account manager connection is established
 */
function setupControllerConnection(controllerConnectionStream, cb) {
  const backgroundRPC = metaRPCClientFactory(controllerConnectionStream);
  cb(null, backgroundRPC);
}<|MERGE_RESOLUTION|>--- conflicted
+++ resolved
@@ -289,10 +289,6 @@
   if (windowType !== ENVIRONMENT_TYPE_POPUP) {
     return {};
   }
-<<<<<<< HEAD
-
-  const tabs = await browser.tabs.query({ active: true, currentWindow: true });
-=======
 
   const tabs = await browser.tabs
     .query({ active: true, currentWindow: true })
@@ -300,7 +296,6 @@
       checkForLastErrorAndLog() || log.error(e);
     });
 
->>>>>>> 90d2ca07
   const [activeTab] = tabs;
   const { id, title, url } = activeTab;
   const { origin, protocol } = url ? new URL(url) : {};
