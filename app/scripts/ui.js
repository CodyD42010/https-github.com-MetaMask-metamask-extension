// Disabled to allow setting up initial state hooks first

// This import sets up global functions required for Sentry to function.
// It must be run first in case an error is thrown later during initialization.
import './lib/setup-initial-state-hooks';

// dev only, "react-devtools" import is skipped in prod builds
import 'react-devtools';

import 'react-devtools';

import PortStream from 'extension-port-stream';
import browser from 'webextension-polyfill';

import Eth from 'ethjs';
import EthQuery from 'eth-query';
import StreamProvider from 'web3-stream-provider';
import log from 'loglevel';
import launchMetaMaskUi, { updateBackgroundConnection } from '../../ui';
import {
  ENVIRONMENT_TYPE_FULLSCREEN,
  ENVIRONMENT_TYPE_POPUP,
  PLATFORM_FIREFOX,
} from '../../shared/constants/app';
import { isManifestV3 } from '../../shared/modules/mv3.utils';
import { checkForLastErrorAndLog } from '../../shared/modules/browser-runtime.utils';
import { SUPPORT_LINK } from '../../shared/lib/ui-utils';
import {
  getErrorHtml,
  ///: BEGIN:ONLY_INCLUDE_IN(desktop)
  registerDesktopErrorActions,
  ///: END:ONLY_INCLUDE_IN
} from '../../shared/lib/error-utils';
import ExtensionPlatform from './platforms/extension';
import { setupMultiplex } from './lib/stream-utils';
import { getEnvironmentType, getPlatform } from './lib/util';
import metaRPCClientFactory from './lib/metaRPCClientFactory';

const container = document.getElementById('app-content');

const ONE_SECOND_IN_MILLISECONDS = 1_000;

// Service Worker Keep Alive Message Constants
const WORKER_KEEP_ALIVE_INTERVAL = ONE_SECOND_IN_MILLISECONDS;
const WORKER_KEEP_ALIVE_MESSAGE = 'WORKER_KEEP_ALIVE_MESSAGE';
const ACK_KEEP_ALIVE_WAIT_TIME = 60_000; // 1 minute
const ACK_KEEP_ALIVE_MESSAGE = 'ACK_KEEP_ALIVE_MESSAGE';

// Timeout for initializing phishing warning page.
const PHISHING_WARNING_PAGE_TIMEOUT = ONE_SECOND_IN_MILLISECONDS;

const PHISHING_WARNING_SW_STORAGE_KEY = 'phishing-warning-sw-registered';

let lastMessageReceivedTimestamp = Date.now();

let extensionPort;
let ackTimeoutToDisplayError;

<<<<<<< HEAD
/*
 * As long as UI is open it will keep sending messages to service worker
 * In service worker as this message is received
 * if service worker is inactive it is reactivated and script re-loaded
 * Time has been kept to 1000ms but can be reduced for even faster re-activation of service worker
 */
if (isManifestV3) {
  // Checking for SW aliveness (or stuckness) flow
  // 1. Check if we have an extensionPort, if yes
  // 2a. Send a keep alive message to the background via extensionPort
  // 2b. Add a listener to it (if not already added)
  // 3a. Set a timeout to check if we have received an ACK from background
  // 3b. If we have not received an ACK within ACK_KEEP_ALIVE_WAIT_TIME,
  //     we know the background is stuck or dead
  // 4. If we recieve an ACK_KEEP_ALIVE_MESSAGE from the service worker, we know it is alive

  const ackKeepAliveListener = (message) => {
    if (message.name === ACK_KEEP_ALIVE_MESSAGE) {
      lastMessageReceivedTimestamp = Date.now();
      clearTimeout(ackTimeoutToDisplayError);
    }
  };

  const keepAliveInterval = setInterval(() => {
    browser.runtime.sendMessage({ name: WORKER_KEEP_ALIVE_MESSAGE });

    if (extensionPort !== null && extensionPort !== undefined) {
      extensionPort.postMessage({ name: WORKER_KEEP_ALIVE_MESSAGE });

      if (extensionPort.onMessage.hasListener(ackKeepAliveListener) === false) {
        extensionPort.onMessage.addListener(ackKeepAliveListener);
      }
    }
=======
import setupSentry from './lib/setupSentry'
import { EventEmitter } from 'events'
import Dnode from 'dnode'
const makeCapTpFromStream = require('captp-stream');
const harden = require('@agoric/harden')
import Eth from 'ethjs'
import EthQuery from 'eth-query'
import urlUtil from 'url'
import launchMetaMaskUi from '../../ui'
import StreamProvider from 'web3-stream-provider'
import { setupMultiplex } from './lib/stream-utils.js'
import log from 'loglevel'
>>>>>>> b8501cd7

    ackTimeoutToDisplayError = setTimeout(() => {
      if (
        Date.now() - lastMessageReceivedTimestamp >
        ACK_KEEP_ALIVE_WAIT_TIME
      ) {
        clearInterval(keepAliveInterval);
        displayCriticalError(
          'somethingIsWrong',
          new Error("Something's gone wrong. Try reloading the page."),
        );
      }
    }, ACK_KEEP_ALIVE_WAIT_TIME);
  }, WORKER_KEEP_ALIVE_INTERVAL);
}

start().catch(log.error);

async function start() {
  // create platform global
  global.platform = new ExtensionPlatform();

  // identify window type (popup, notification)
  const windowType = getEnvironmentType();

  let isUIInitialised = false;

  // setup stream to background
  extensionPort = browser.runtime.connect({ name: windowType });
  let connectionStream = new PortStream(extensionPort);

  const activeTab = await queryCurrentActiveTab(windowType);

  let loadPhishingWarningPage;

  if (isManifestV3) {
    /*
     * In case of MV3 the issue of blank screen was very frequent, it is caused by UI initialising before background is ready to send state.
     * Code below ensures that UI is rendered only after "CONNECTION_READY" or "startUISync"
     * messages are received thus the background is ready, and ensures that streams and
     * phishing warning page load only after the "startUISync" message is received.
     * In case the UI is already rendered, only update the streams.
     */
    const messageListener = async (message) => {
      if (message?.data?.method === 'startUISync') {
        if (isUIInitialised) {
          // Currently when service worker is revived we create new streams
          // in later version we might try to improve it by reviving same streams.
          updateUiStreams();
        } else {
          initializeUiWithTab(activeTab);
        }
        await loadPhishingWarningPage();
      }
    };

    /**
     * An error thrown if the phishing warning page takes too long to load.
     */
    class PhishingWarningPageTimeoutError extends Error {
      constructor() {
        super('Timeout failed');
      }
    }

    /**
     * Load the phishing warning page temporarily to ensure the service
     * worker has been registered, so that the warning page works offline.
     */
    loadPhishingWarningPage = async function () {
      // Check session storage for whether we've already initialized the phishing warning
      // service worker in this browser session and do not attempt to re-initialize if so.
      const phishingSWMemoryFetch = await browser.storage.session.get(
        PHISHING_WARNING_SW_STORAGE_KEY,
      );

      if (phishingSWMemoryFetch[PHISHING_WARNING_SW_STORAGE_KEY]) {
        return;
      }

      const currentPlatform = getPlatform();
      let iframe;

      try {
        const extensionStartupPhishingPageUrl = new URL(
          process.env.PHISHING_WARNING_PAGE_URL,
        );
        // The `extensionStartup` hash signals to the phishing warning page that it should not bother
        // setting up streams for user interaction. Otherwise this page load would cause a console
        // error.
        extensionStartupPhishingPageUrl.hash = '#extensionStartup';

        iframe = window.document.createElement('iframe');
        iframe.setAttribute('src', extensionStartupPhishingPageUrl.href);
        iframe.setAttribute('sandbox', 'allow-scripts allow-same-origin');

        // Create "deferred Promise" to allow passing resolve/reject to event handlers
        let deferredResolve;
        let deferredReject;
        const loadComplete = new Promise((resolve, reject) => {
          deferredResolve = resolve;
          deferredReject = reject;
        });

        // The load event is emitted once loading has completed, even if the loading failed.
        // If loading failed we can't do anything about it, so we don't need to check.
        iframe.addEventListener('load', deferredResolve);

        // This step initiates the page loading.
        window.document.body.appendChild(iframe);

        // This timeout ensures that this iframe gets cleaned up in a reasonable
        // timeframe, and ensures that the "initialization complete" message
        // doesn't get delayed too long.
        setTimeout(
          () => deferredReject(new PhishingWarningPageTimeoutError()),
          PHISHING_WARNING_PAGE_TIMEOUT,
        );

        await loadComplete;

        // store a flag in sessions storage that we've already loaded the service worker
        // and don't need to try again
        if (currentPlatform === PLATFORM_FIREFOX) {
          // Firefox does not yet support the storage.session API introduced in MV3
          // Tracked here: https://bugzilla.mozilla.org/show_bug.cgi?id=1687778
          console.error(
            'Firefox does not support required MV3 APIs: Phishing warning page iframe and service worker will reload each page refresh',
          );
        } else {
          browser.storage.session.set({
            [PHISHING_WARNING_SW_STORAGE_KEY]: true,
          });
        }
      } catch (error) {
        if (error instanceof PhishingWarningPageTimeoutError) {
          console.warn(
            'Phishing warning page timeout; page not guaranteed to work offline.',
          );
        } else {
          console.error('Failed to initialize phishing warning page', error);
        }
      } finally {
        if (iframe) {
          iframe.remove();
        }
      }
    };

    // resetExtensionStreamAndListeners takes care to remove listeners from closed streams
    // it also creates new streams and attaches event listeners to them
    const resetExtensionStreamAndListeners = () => {
      extensionPort.onMessage.removeListener(messageListener);
      extensionPort.onDisconnect.removeListener(
        resetExtensionStreamAndListeners,
      );

      // message below will try to activate service worker
      // in MV3 is likely that reason of stream closing is service worker going in-active
      browser.runtime.sendMessage({ name: WORKER_KEEP_ALIVE_MESSAGE });

      extensionPort = browser.runtime.connect({ name: windowType });
      connectionStream = new PortStream(extensionPort);
      extensionPort.onMessage.addListener(messageListener);
      extensionPort.onDisconnect.addListener(resetExtensionStreamAndListeners);
    };

    extensionPort.onMessage.addListener(messageListener);
    extensionPort.onDisconnect.addListener(resetExtensionStreamAndListeners);
  } else {
    const messageListener = async (message) => {
      if (message?.data?.method === 'startUISync') {
        initializeUiWithTab(activeTab);
        extensionPort.onMessage.removeListener(messageListener);
      }
    };
    extensionPort.onMessage.addListener(messageListener);
  }

  function initializeUiWithTab(tab) {
    initializeUi(
      tab,
      connectionStream,
      (
        err,
        store,
        ///: BEGIN:ONLY_INCLUDE_IN(desktop)
        backgroundConnection,
        ///: END:ONLY_INCLUDE_IN
      ) => {
        if (err) {
          // if there's an error, store will be = metamaskState
          displayCriticalError(
            'troubleStarting',
            err,
            store,
            ///: BEGIN:ONLY_INCLUDE_IN(desktop)
            backgroundConnection,
            ///: END:ONLY_INCLUDE_IN
          );
          return;
        }
        isUIInitialised = true;

        const state = store.getState();
        const { metamask: { completedOnboarding } = {} } = state;

        if (
          !completedOnboarding &&
          windowType !== ENVIRONMENT_TYPE_FULLSCREEN
        ) {
          global.platform.openExtensionInBrowser();
        }
      },
    );
  }

  // Function to update new backgroundConnection in the UI
  function updateUiStreams() {
    connectToAccountManager(connectionStream, (err, backgroundConnection) => {
      if (err) {
        displayCriticalError(
          'troubleStarting',
          err,
          ///: BEGIN:ONLY_INCLUDE_IN(desktop)
          undefined,
          backgroundConnection,
          ///: END:ONLY_INCLUDE_IN
        );
        return;
      }

      updateBackgroundConnection(backgroundConnection);
    });
  }
}

async function queryCurrentActiveTab(windowType) {
  // At the time of writing we only have the `activeTab` permission which means
  // that this query will only succeed in the popup context (i.e. after a "browserAction")
  if (windowType !== ENVIRONMENT_TYPE_POPUP) {
    return {};
  }

  const tabs = await browser.tabs
    .query({ active: true, currentWindow: true })
    .catch((e) => {
      checkForLastErrorAndLog() || log.error(e);
    });

  const [activeTab] = tabs;
  const { id, title, url } = activeTab;
  const { origin, protocol } = url ? new URL(url) : {};

  if (!origin || origin === 'null') {
    return {};
  }

  return { id, title, origin, protocol, url };
}

function initializeUi(activeTab, connectionStream, cb) {
  connectToAccountManager(connectionStream, (err, backgroundConnection) => {
    if (err) {
      cb(
        err,
        null,
        ///: BEGIN:ONLY_INCLUDE_IN(desktop)
        backgroundConnection,
        ///: END:ONLY_INCLUDE_IN
      );
      return;
    }

    launchMetaMaskUi(
      {
        activeTab,
        container,
        backgroundConnection,
      },
      cb,
    );
  });
}

async function displayCriticalError(
  errorKey,
  err,
  metamaskState,
  ///: BEGIN:ONLY_INCLUDE_IN(desktop)
  backgroundConnection,
  ///: END:ONLY_INCLUDE_IN
) {
  const html = await getErrorHtml(
    errorKey,
    SUPPORT_LINK,
    metamaskState,
    ///: BEGIN:ONLY_INCLUDE_IN(desktop)
    err,
    ///: END:ONLY_INCLUDE_IN
  );

  container.innerHTML = html;

  ///: BEGIN:ONLY_INCLUDE_IN(desktop)
  registerDesktopErrorActions(backgroundConnection, browser);
  ///: END:ONLY_INCLUDE_IN

  const button = document.getElementById('critical-error-button');

  button?.addEventListener('click', (_) => {
    browser.runtime.reload();
  });

  log.error(err.stack);
  throw err;
}

/**
 * Establishes a connection to the background and a Web3 provider
 *
 * @param {PortDuplexStream} connectionStream - PortStream instance establishing a background connection
 * @param {Function} cb - Called when controller connection is established
 */
<<<<<<< HEAD
function connectToAccountManager(connectionStream, cb) {
  const mx = setupMultiplex(connectionStream);
  const controllerConnectionStream = mx.createStream('controller');
  setupControllerConnection(controllerConnectionStream, cb);
  setupWeb3Connection(mx.createStream('provider'));
}

/**
 * Establishes a streamed connection to a Web3 provider
 *
 * @param {PortDuplexStream} connectionStream - PortStream instance establishing a background connection
 */
function setupWeb3Connection(connectionStream) {
  const providerStream = new StreamProvider();
  providerStream.pipe(connectionStream).pipe(providerStream);
  connectionStream.on('error', console.error.bind(console));
  providerStream.on('error', console.error.bind(console));
  global.ethereumProvider = providerStream;
  global.ethQuery = new EthQuery(providerStream);
  global.eth = new Eth(providerStream);
=======
function connectToAccountManager (connectionStream, cb) {
  setupControllerConnection(connectionStream, cb)
>>>>>>> b8501cd7
}

/**
 * Establishes a streamed connection to the background account manager
 *
 * @param {PortDuplexStream} controllerConnectionStream - PortStream instance establishing a background connection
 * @param {Function} cb - Called when the remote account manager connection is established
 */
<<<<<<< HEAD
function setupControllerConnection(controllerConnectionStream, cb) {
  const backgroundRPC = metaRPCClientFactory(controllerConnectionStream);
  cb(null, backgroundRPC);
=======
function setupControllerConnection (connectionStream, cb) {
  const cProvider = makeCapTpFromStream('client', connectionStream, harden({}));
  window.cProvider = cProvider;
>>>>>>> b8501cd7
}<|MERGE_RESOLUTION|>--- conflicted
+++ resolved
@@ -1,96 +1,21 @@
-// Disabled to allow setting up initial state hooks first
 
-// This import sets up global functions required for Sentry to function.
-// It must be run first in case an error is thrown later during initialization.
-import './lib/setup-initial-state-hooks';
+// this must run before anything else
+import './lib/freezeGlobals'
 
-// dev only, "react-devtools" import is skipped in prod builds
-import 'react-devtools';
+// polyfills
+import 'abortcontroller-polyfill/dist/polyfill-patch-fetch'
 
-import 'react-devtools';
+import PortStream from 'extension-port-stream'
+import { getEnvironmentType } from './lib/util'
 
-import PortStream from 'extension-port-stream';
-import browser from 'webextension-polyfill';
-
-import Eth from 'ethjs';
-import EthQuery from 'eth-query';
-import StreamProvider from 'web3-stream-provider';
-import log from 'loglevel';
-import launchMetaMaskUi, { updateBackgroundConnection } from '../../ui';
 import {
   ENVIRONMENT_TYPE_FULLSCREEN,
   ENVIRONMENT_TYPE_POPUP,
-  PLATFORM_FIREFOX,
-} from '../../shared/constants/app';
-import { isManifestV3 } from '../../shared/modules/mv3.utils';
-import { checkForLastErrorAndLog } from '../../shared/modules/browser-runtime.utils';
-import { SUPPORT_LINK } from '../../shared/lib/ui-utils';
-import {
-  getErrorHtml,
-  ///: BEGIN:ONLY_INCLUDE_IN(desktop)
-  registerDesktopErrorActions,
-  ///: END:ONLY_INCLUDE_IN
-} from '../../shared/lib/error-utils';
-import ExtensionPlatform from './platforms/extension';
-import { setupMultiplex } from './lib/stream-utils';
-import { getEnvironmentType, getPlatform } from './lib/util';
-import metaRPCClientFactory from './lib/metaRPCClientFactory';
+} from './lib/enums'
 
-const container = document.getElementById('app-content');
+import extension from 'extensionizer'
+import ExtensionPlatform from './platforms/extension'
 
-const ONE_SECOND_IN_MILLISECONDS = 1_000;
-
-// Service Worker Keep Alive Message Constants
-const WORKER_KEEP_ALIVE_INTERVAL = ONE_SECOND_IN_MILLISECONDS;
-const WORKER_KEEP_ALIVE_MESSAGE = 'WORKER_KEEP_ALIVE_MESSAGE';
-const ACK_KEEP_ALIVE_WAIT_TIME = 60_000; // 1 minute
-const ACK_KEEP_ALIVE_MESSAGE = 'ACK_KEEP_ALIVE_MESSAGE';
-
-// Timeout for initializing phishing warning page.
-const PHISHING_WARNING_PAGE_TIMEOUT = ONE_SECOND_IN_MILLISECONDS;
-
-const PHISHING_WARNING_SW_STORAGE_KEY = 'phishing-warning-sw-registered';
-
-let lastMessageReceivedTimestamp = Date.now();
-
-let extensionPort;
-let ackTimeoutToDisplayError;
-
-<<<<<<< HEAD
-/*
- * As long as UI is open it will keep sending messages to service worker
- * In service worker as this message is received
- * if service worker is inactive it is reactivated and script re-loaded
- * Time has been kept to 1000ms but can be reduced for even faster re-activation of service worker
- */
-if (isManifestV3) {
-  // Checking for SW aliveness (or stuckness) flow
-  // 1. Check if we have an extensionPort, if yes
-  // 2a. Send a keep alive message to the background via extensionPort
-  // 2b. Add a listener to it (if not already added)
-  // 3a. Set a timeout to check if we have received an ACK from background
-  // 3b. If we have not received an ACK within ACK_KEEP_ALIVE_WAIT_TIME,
-  //     we know the background is stuck or dead
-  // 4. If we recieve an ACK_KEEP_ALIVE_MESSAGE from the service worker, we know it is alive
-
-  const ackKeepAliveListener = (message) => {
-    if (message.name === ACK_KEEP_ALIVE_MESSAGE) {
-      lastMessageReceivedTimestamp = Date.now();
-      clearTimeout(ackTimeoutToDisplayError);
-    }
-  };
-
-  const keepAliveInterval = setInterval(() => {
-    browser.runtime.sendMessage({ name: WORKER_KEEP_ALIVE_MESSAGE });
-
-    if (extensionPort !== null && extensionPort !== undefined) {
-      extensionPort.postMessage({ name: WORKER_KEEP_ALIVE_MESSAGE });
-
-      if (extensionPort.onMessage.hasListener(ackKeepAliveListener) === false) {
-        extensionPort.onMessage.addListener(ackKeepAliveListener);
-      }
-    }
-=======
 import setupSentry from './lib/setupSentry'
 import { EventEmitter } from 'events'
 import Dnode from 'dnode'
@@ -103,323 +28,96 @@
 import StreamProvider from 'web3-stream-provider'
 import { setupMultiplex } from './lib/stream-utils.js'
 import log from 'loglevel'
->>>>>>> b8501cd7
 
-    ackTimeoutToDisplayError = setTimeout(() => {
-      if (
-        Date.now() - lastMessageReceivedTimestamp >
-        ACK_KEEP_ALIVE_WAIT_TIME
-      ) {
-        clearInterval(keepAliveInterval);
-        displayCriticalError(
-          'somethingIsWrong',
-          new Error("Something's gone wrong. Try reloading the page."),
-        );
-      }
-    }, ACK_KEEP_ALIVE_WAIT_TIME);
-  }, WORKER_KEEP_ALIVE_INTERVAL);
-}
+start().catch(log.error)
 
-start().catch(log.error);
+async function start () {
 
-async function start() {
   // create platform global
-  global.platform = new ExtensionPlatform();
+  global.platform = new ExtensionPlatform()
+
+  // setup sentry error reporting
+  const release = global.platform.getVersion()
+  setupSentry({ release, getState })
+  // provide app state to append to error logs
+  function getState () {
+    // get app state
+    const state = window.getCleanAppState
+      ? window.getCleanAppState()
+      : {}
+    // remove unnecessary data
+    delete state.localeMessages
+    delete state.metamask.recentBlocks
+    // return state to be added to request
+    return state
+  }
 
   // identify window type (popup, notification)
-  const windowType = getEnvironmentType();
-
-  let isUIInitialised = false;
+  const windowType = getEnvironmentType()
 
   // setup stream to background
-  extensionPort = browser.runtime.connect({ name: windowType });
-  let connectionStream = new PortStream(extensionPort);
+  const extensionPort = extension.runtime.connect({ name: windowType })
+  const connectionStream = new PortStream(extensionPort)
 
-  const activeTab = await queryCurrentActiveTab(windowType);
+  const activeTab = await queryCurrentActiveTab(windowType)
+  initializeUiWithTab(activeTab)
 
-  let loadPhishingWarningPage;
+  function displayCriticalError (container, err) {
+    container.innerHTML = '<div class="critical-error">The MetaMask app failed to load: please open and close MetaMask again to restart.</div>'
+    container.style.height = '80px'
+    log.error(err.stack)
+    throw err
+  }
 
-  if (isManifestV3) {
-    /*
-     * In case of MV3 the issue of blank screen was very frequent, it is caused by UI initialising before background is ready to send state.
-     * Code below ensures that UI is rendered only after "CONNECTION_READY" or "startUISync"
-     * messages are received thus the background is ready, and ensures that streams and
-     * phishing warning page load only after the "startUISync" message is received.
-     * In case the UI is already rendered, only update the streams.
-     */
-    const messageListener = async (message) => {
-      if (message?.data?.method === 'startUISync') {
-        if (isUIInitialised) {
-          // Currently when service worker is revived we create new streams
-          // in later version we might try to improve it by reviving same streams.
-          updateUiStreams();
-        } else {
-          initializeUiWithTab(activeTab);
-        }
-        await loadPhishingWarningPage();
-      }
-    };
-
-    /**
-     * An error thrown if the phishing warning page takes too long to load.
-     */
-    class PhishingWarningPageTimeoutError extends Error {
-      constructor() {
-        super('Timeout failed');
-      }
-    }
-
-    /**
-     * Load the phishing warning page temporarily to ensure the service
-     * worker has been registered, so that the warning page works offline.
-     */
-    loadPhishingWarningPage = async function () {
-      // Check session storage for whether we've already initialized the phishing warning
-      // service worker in this browser session and do not attempt to re-initialize if so.
-      const phishingSWMemoryFetch = await browser.storage.session.get(
-        PHISHING_WARNING_SW_STORAGE_KEY,
-      );
-
-      if (phishingSWMemoryFetch[PHISHING_WARNING_SW_STORAGE_KEY]) {
-        return;
+  function initializeUiWithTab (tab) {
+    const container = document.getElementById('app-content')
+    initializeUi(tab, container, connectionStream, (err, store) => {
+      if (err) {
+        return displayCriticalError(container, err)
       }
 
-      const currentPlatform = getPlatform();
-      let iframe;
+      const state = store.getState()
+      const { metamask: { completedOnboarding } = {} } = state
 
-      try {
-        const extensionStartupPhishingPageUrl = new URL(
-          process.env.PHISHING_WARNING_PAGE_URL,
-        );
-        // The `extensionStartup` hash signals to the phishing warning page that it should not bother
-        // setting up streams for user interaction. Otherwise this page load would cause a console
-        // error.
-        extensionStartupPhishingPageUrl.hash = '#extensionStartup';
-
-        iframe = window.document.createElement('iframe');
-        iframe.setAttribute('src', extensionStartupPhishingPageUrl.href);
-        iframe.setAttribute('sandbox', 'allow-scripts allow-same-origin');
-
-        // Create "deferred Promise" to allow passing resolve/reject to event handlers
-        let deferredResolve;
-        let deferredReject;
-        const loadComplete = new Promise((resolve, reject) => {
-          deferredResolve = resolve;
-          deferredReject = reject;
-        });
-
-        // The load event is emitted once loading has completed, even if the loading failed.
-        // If loading failed we can't do anything about it, so we don't need to check.
-        iframe.addEventListener('load', deferredResolve);
-
-        // This step initiates the page loading.
-        window.document.body.appendChild(iframe);
-
-        // This timeout ensures that this iframe gets cleaned up in a reasonable
-        // timeframe, and ensures that the "initialization complete" message
-        // doesn't get delayed too long.
-        setTimeout(
-          () => deferredReject(new PhishingWarningPageTimeoutError()),
-          PHISHING_WARNING_PAGE_TIMEOUT,
-        );
-
-        await loadComplete;
-
-        // store a flag in sessions storage that we've already loaded the service worker
-        // and don't need to try again
-        if (currentPlatform === PLATFORM_FIREFOX) {
-          // Firefox does not yet support the storage.session API introduced in MV3
-          // Tracked here: https://bugzilla.mozilla.org/show_bug.cgi?id=1687778
-          console.error(
-            'Firefox does not support required MV3 APIs: Phishing warning page iframe and service worker will reload each page refresh',
-          );
-        } else {
-          browser.storage.session.set({
-            [PHISHING_WARNING_SW_STORAGE_KEY]: true,
-          });
-        }
-      } catch (error) {
-        if (error instanceof PhishingWarningPageTimeoutError) {
-          console.warn(
-            'Phishing warning page timeout; page not guaranteed to work offline.',
-          );
-        } else {
-          console.error('Failed to initialize phishing warning page', error);
-        }
-      } finally {
-        if (iframe) {
-          iframe.remove();
-        }
+      if (!completedOnboarding && windowType !== ENVIRONMENT_TYPE_FULLSCREEN) {
+        global.platform.openExtensionInBrowser()
       }
-    };
-
-    // resetExtensionStreamAndListeners takes care to remove listeners from closed streams
-    // it also creates new streams and attaches event listeners to them
-    const resetExtensionStreamAndListeners = () => {
-      extensionPort.onMessage.removeListener(messageListener);
-      extensionPort.onDisconnect.removeListener(
-        resetExtensionStreamAndListeners,
-      );
-
-      // message below will try to activate service worker
-      // in MV3 is likely that reason of stream closing is service worker going in-active
-      browser.runtime.sendMessage({ name: WORKER_KEEP_ALIVE_MESSAGE });
-
-      extensionPort = browser.runtime.connect({ name: windowType });
-      connectionStream = new PortStream(extensionPort);
-      extensionPort.onMessage.addListener(messageListener);
-      extensionPort.onDisconnect.addListener(resetExtensionStreamAndListeners);
-    };
-
-    extensionPort.onMessage.addListener(messageListener);
-    extensionPort.onDisconnect.addListener(resetExtensionStreamAndListeners);
-  } else {
-    const messageListener = async (message) => {
-      if (message?.data?.method === 'startUISync') {
-        initializeUiWithTab(activeTab);
-        extensionPort.onMessage.removeListener(messageListener);
-      }
-    };
-    extensionPort.onMessage.addListener(messageListener);
-  }
-
-  function initializeUiWithTab(tab) {
-    initializeUi(
-      tab,
-      connectionStream,
-      (
-        err,
-        store,
-        ///: BEGIN:ONLY_INCLUDE_IN(desktop)
-        backgroundConnection,
-        ///: END:ONLY_INCLUDE_IN
-      ) => {
-        if (err) {
-          // if there's an error, store will be = metamaskState
-          displayCriticalError(
-            'troubleStarting',
-            err,
-            store,
-            ///: BEGIN:ONLY_INCLUDE_IN(desktop)
-            backgroundConnection,
-            ///: END:ONLY_INCLUDE_IN
-          );
-          return;
-        }
-        isUIInitialised = true;
-
-        const state = store.getState();
-        const { metamask: { completedOnboarding } = {} } = state;
-
-        if (
-          !completedOnboarding &&
-          windowType !== ENVIRONMENT_TYPE_FULLSCREEN
-        ) {
-          global.platform.openExtensionInBrowser();
-        }
-      },
-    );
-  }
-
-  // Function to update new backgroundConnection in the UI
-  function updateUiStreams() {
-    connectToAccountManager(connectionStream, (err, backgroundConnection) => {
-      if (err) {
-        displayCriticalError(
-          'troubleStarting',
-          err,
-          ///: BEGIN:ONLY_INCLUDE_IN(desktop)
-          undefined,
-          backgroundConnection,
-          ///: END:ONLY_INCLUDE_IN
-        );
-        return;
-      }
-
-      updateBackgroundConnection(backgroundConnection);
-    });
+    })
   }
 }
 
-async function queryCurrentActiveTab(windowType) {
-  // At the time of writing we only have the `activeTab` permission which means
-  // that this query will only succeed in the popup context (i.e. after a "browserAction")
-  if (windowType !== ENVIRONMENT_TYPE_POPUP) {
-    return {};
-  }
+async function queryCurrentActiveTab (windowType) {
+  return new Promise((resolve) => {
+    // At the time of writing we only have the `activeTab` permission which means
+    // that this query will only succeed in the popup context (i.e. after a "browserAction")
+    if (windowType !== ENVIRONMENT_TYPE_POPUP) {
+      resolve({})
+      return
+    }
 
-  const tabs = await browser.tabs
-    .query({ active: true, currentWindow: true })
-    .catch((e) => {
-      checkForLastErrorAndLog() || log.error(e);
-    });
-
-  const [activeTab] = tabs;
-  const { id, title, url } = activeTab;
-  const { origin, protocol } = url ? new URL(url) : {};
-
-  if (!origin || origin === 'null') {
-    return {};
-  }
-
-  return { id, title, origin, protocol, url };
+    extension.tabs.query({ active: true, currentWindow: true }, (tabs) => {
+      const [activeTab] = tabs
+      const { title, url } = activeTab
+      const { hostname: origin, protocol } = url ? urlUtil.parse(url) : {}
+      resolve({
+        title, origin, protocol, url,
+      })
+    })
+  })
 }
 
-function initializeUi(activeTab, connectionStream, cb) {
+function initializeUi (activeTab, container, connectionStream, cb) {
   connectToAccountManager(connectionStream, (err, backgroundConnection) => {
     if (err) {
-      cb(
-        err,
-        null,
-        ///: BEGIN:ONLY_INCLUDE_IN(desktop)
-        backgroundConnection,
-        ///: END:ONLY_INCLUDE_IN
-      );
-      return;
+      return cb(err)
     }
 
-    launchMetaMaskUi(
-      {
-        activeTab,
-        container,
-        backgroundConnection,
-      },
-      cb,
-    );
-  });
-}
-
-async function displayCriticalError(
-  errorKey,
-  err,
-  metamaskState,
-  ///: BEGIN:ONLY_INCLUDE_IN(desktop)
-  backgroundConnection,
-  ///: END:ONLY_INCLUDE_IN
-) {
-  const html = await getErrorHtml(
-    errorKey,
-    SUPPORT_LINK,
-    metamaskState,
-    ///: BEGIN:ONLY_INCLUDE_IN(desktop)
-    err,
-    ///: END:ONLY_INCLUDE_IN
-  );
-
-  container.innerHTML = html;
-
-  ///: BEGIN:ONLY_INCLUDE_IN(desktop)
-  registerDesktopErrorActions(backgroundConnection, browser);
-  ///: END:ONLY_INCLUDE_IN
-
-  const button = document.getElementById('critical-error-button');
-
-  button?.addEventListener('click', (_) => {
-    browser.runtime.reload();
-  });
-
-  log.error(err.stack);
-  throw err;
+    launchMetaMaskUi({
+      activeTab,
+      container,
+      backgroundConnection,
+    }, cb)
+  })
 }
 
 /**
@@ -428,46 +126,17 @@
  * @param {PortDuplexStream} connectionStream - PortStream instance establishing a background connection
  * @param {Function} cb - Called when controller connection is established
  */
-<<<<<<< HEAD
-function connectToAccountManager(connectionStream, cb) {
-  const mx = setupMultiplex(connectionStream);
-  const controllerConnectionStream = mx.createStream('controller');
-  setupControllerConnection(controllerConnectionStream, cb);
-  setupWeb3Connection(mx.createStream('provider'));
-}
-
-/**
- * Establishes a streamed connection to a Web3 provider
- *
- * @param {PortDuplexStream} connectionStream - PortStream instance establishing a background connection
- */
-function setupWeb3Connection(connectionStream) {
-  const providerStream = new StreamProvider();
-  providerStream.pipe(connectionStream).pipe(providerStream);
-  connectionStream.on('error', console.error.bind(console));
-  providerStream.on('error', console.error.bind(console));
-  global.ethereumProvider = providerStream;
-  global.ethQuery = new EthQuery(providerStream);
-  global.eth = new Eth(providerStream);
-=======
 function connectToAccountManager (connectionStream, cb) {
   setupControllerConnection(connectionStream, cb)
->>>>>>> b8501cd7
 }
 
 /**
  * Establishes a streamed connection to the background account manager
  *
- * @param {PortDuplexStream} controllerConnectionStream - PortStream instance establishing a background connection
+ * @param {PortDuplexStream} connectionStream - PortStream instance establishing a background connection
  * @param {Function} cb - Called when the remote account manager connection is established
  */
-<<<<<<< HEAD
-function setupControllerConnection(controllerConnectionStream, cb) {
-  const backgroundRPC = metaRPCClientFactory(controllerConnectionStream);
-  cb(null, backgroundRPC);
-=======
 function setupControllerConnection (connectionStream, cb) {
   const cProvider = makeCapTpFromStream('client', connectionStream, harden({}));
   window.cProvider = cProvider;
->>>>>>> b8501cd7
 }