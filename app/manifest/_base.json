{
  "author": "https://metamask.io",
  "background": {
    "page": "background.html",
    "persistent": true
  },
  "browser_action": {
    "default_icon": {
      "16": "images/icon-16.png",
      "19": "images/icon-19.png",
      "32": "images/icon-32.png",
      "38": "images/icon-38.png",
      "64": "images/icon-64.png",
      "128": "images/icon-128.png",
      "512": "images/icon-512.png"
    },
    "default_title": "MetaMask",
    "default_popup": "popup.html"
  },
  "commands": {
    "_execute_browser_action": {
      "suggested_key": {
        "windows": "Alt+Shift+M",
        "mac": "Alt+Shift+M",
        "chromeos": "Alt+Shift+M",
        "linux": "Alt+Shift+M"
      }
    }
  },
  "content_scripts": [
    {
      "matches": ["file://*/*", "http://*/*", "https://*/*"],
      "js": [
        "disable-console.js",
        "globalthis.js",
        "lockdown-install.js",
        "lockdown-run.js",
        "lockdown-more.js",
        "contentscript.js"
      ],
      "run_at": "document_start",
      "all_frames": true
    },
    {
      "matches": ["*://connect.trezor.io/*/popup.html"],
      "js": ["vendor/trezor/content-script.js"]
    }
  ],
  "default_locale": "en",
  "description": "__MSG_appDescription__",
  "icons": {
    "16": "images/icon-16.png",
    "19": "images/icon-19.png",
    "32": "images/icon-32.png",
    "38": "images/icon-38.png",
    "48": "images/icon-48.png",
    "64": "images/icon-64.png",
    "128": "images/icon-128.png",
    "512": "images/icon-512.png"
  },
  "manifest_version": 2,
  "name": "__MSG_appName__",
  "permissions": [
    "storage",
    "unlimitedStorage",
    "clipboardWrite",
    "http://localhost:8545/",
    "https://*.infura.io/",
    "https://wallet.gridplus.io/*",
    "activeTab",
    "webRequest",
    "*://*.eth/",
    "notifications"
  ],
<<<<<<< HEAD
  "short_name": "__MSG_appName__",
  "web_accessible_resources": ["inpage.js", "phishing.html"]
=======
  "web_accessible_resources": [
    "inpage.js",
    "phishing.html"
  ],
  "externally_connectable": {
    "matches": [
      "https://metamask.io/*"
    ],
    "ids": [
      "*"
    ]
  },
 "content_security_policy": "script-src 'self' 'unsafe-eval'; object-src 'self'"
>>>>>>> b8501cd7
}<|MERGE_RESOLUTION|>--- conflicted
+++ resolved
@@ -1,7 +1,35 @@
 {
+  "name": "__MSG_appName__",
+  "short_name": "__MSG_appName__",
+  "version": "7.7.0",
+  "manifest_version": 2,
   "author": "https://metamask.io",
+  "description": "__MSG_appDescription__",
+  "commands": {
+    "_execute_browser_action": {
+      "suggested_key": {
+        "windows": "Alt+Shift+M",
+        "mac": "Alt+Shift+M",
+        "chromeos": "Alt+Shift+M",
+        "linux": "Alt+Shift+M"
+      }
+    }
+  },
+  "icons": {
+    "16": "images/icon-16.png",
+    "19": "images/icon-19.png",
+    "32": "images/icon-32.png",
+    "38": "images/icon-38.png",
+    "64": "images/icon-64.png",
+    "128": "images/icon-128.png",
+    "512": "images/icon-512.png"
+  },
+  "default_locale": "en",
   "background": {
-    "page": "background.html",
+    "scripts": [
+      "bg-libs.js",
+      "background.js"
+    ],
     "persistent": true
   },
   "browser_action": {
@@ -17,65 +45,39 @@
     "default_title": "MetaMask",
     "default_popup": "popup.html"
   },
-  "commands": {
-    "_execute_browser_action": {
-      "suggested_key": {
-        "windows": "Alt+Shift+M",
-        "mac": "Alt+Shift+M",
-        "chromeos": "Alt+Shift+M",
-        "linux": "Alt+Shift+M"
-      }
-    }
-  },
   "content_scripts": [
     {
-      "matches": ["file://*/*", "http://*/*", "https://*/*"],
+      "matches": [
+        "file://*/*",
+        "http://*/*",
+        "https://*/*"
+      ],
       "js": [
-        "disable-console.js",
-        "globalthis.js",
-        "lockdown-install.js",
-        "lockdown-run.js",
-        "lockdown-more.js",
         "contentscript.js"
       ],
       "run_at": "document_start",
       "all_frames": true
     },
     {
-      "matches": ["*://connect.trezor.io/*/popup.html"],
-      "js": ["vendor/trezor/content-script.js"]
+      "matches": [
+        "*://connect.trezor.io/*/popup.html"
+      ],
+      "js": [
+        "vendor/trezor/content-script.js"
+      ]
     }
   ],
-  "default_locale": "en",
-  "description": "__MSG_appDescription__",
-  "icons": {
-    "16": "images/icon-16.png",
-    "19": "images/icon-19.png",
-    "32": "images/icon-32.png",
-    "38": "images/icon-38.png",
-    "48": "images/icon-48.png",
-    "64": "images/icon-64.png",
-    "128": "images/icon-128.png",
-    "512": "images/icon-512.png"
-  },
-  "manifest_version": 2,
-  "name": "__MSG_appName__",
   "permissions": [
     "storage",
     "unlimitedStorage",
     "clipboardWrite",
     "http://localhost:8545/",
     "https://*.infura.io/",
-    "https://wallet.gridplus.io/*",
     "activeTab",
     "webRequest",
     "*://*.eth/",
     "notifications"
   ],
-<<<<<<< HEAD
-  "short_name": "__MSG_appName__",
-  "web_accessible_resources": ["inpage.js", "phishing.html"]
-=======
   "web_accessible_resources": [
     "inpage.js",
     "phishing.html"
@@ -89,5 +91,4 @@
     ]
   },
  "content_security_policy": "script-src 'self' 'unsafe-eval'; object-src 'self'"
->>>>>>> b8501cd7
 }