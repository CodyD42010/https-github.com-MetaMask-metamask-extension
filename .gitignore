npm-debug.log
yarn-error.log
node_modules
package-lock.json

audit.json

app/bower_components
test/bower_components
package
.eslintcache

# IDEs
.idea
.sublime-project

*.bak

# VIM
*.swp
*.swo

temp
.tmp
.sass-cache
.DS_Store
app/.DS_Store

storybook-build/
coverage/
jest-coverage/
dist
builds/
builds.zip
development/ts-migration-dashboard/build
<<<<<<< HEAD
=======
development/ts-migration-dashboard/intermediate
>>>>>>> 2bfe143d

test-artifacts
test-builds
build-artifacts

#ignore css output and sourcemaps
ui/css/output/

notes.txt

.nyc_output

# MetaMask configuration
.metamaskrc
.metamaskprodrc

# TypeScript
tsout/

# Test results
test-results/

# This file is used to authenticate with the GitHub Package registry, to
# enable the use of @metamask preview builds.
.npmrc
#yarn
.yarn/*
!.yarn/patches
!.yarn/plugins
!.yarn/releases
!.yarn/sdks
!.yarn/versions<|MERGE_RESOLUTION|>--- conflicted
+++ resolved
@@ -12,6 +12,7 @@
 
 # IDEs
 .idea
+.vscode
 .sublime-project
 
 *.bak
@@ -33,10 +34,7 @@
 builds/
 builds.zip
 development/ts-migration-dashboard/build
-<<<<<<< HEAD
-=======
 development/ts-migration-dashboard/intermediate
->>>>>>> 2bfe143d
 
 test-artifacts
 test-builds
@@ -49,23 +47,7 @@
 
 .nyc_output
 
-# MetaMask configuration
 .metamaskrc
-.metamaskprodrc
 
 # TypeScript
-tsout/
-
-# Test results
-test-results/
-
-# This file is used to authenticate with the GitHub Package registry, to
-# enable the use of @metamask preview builds.
-.npmrc
-#yarn
-.yarn/*
-!.yarn/patches
-!.yarn/plugins
-!.yarn/releases
-!.yarn/sdks
-!.yarn/versions+tsout/