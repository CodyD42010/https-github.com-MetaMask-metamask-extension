--- conflicted
+++ resolved
@@ -5,18 +5,9 @@
     './app/scripts/lib/**/*.test.js',
     './app/scripts/migrations/*.test.js',
     './app/scripts/platforms/*.test.js',
-    './app/scripts/controllers/app-state.test.js',
+    './app/scripts/controllers/network/**/*.test.js',
     './app/scripts/controllers/permissions/**/*.test.js',
-<<<<<<< HEAD
-    './app/scripts/controllers/mmi-controller.test.js',
-    './app/scripts/controllers/preferences.test.js',
     './app/scripts/constants/error-utils.test.js',
-    './app/scripts/metamask-controller.test.js',
-    './development/fitness-functions/**/*.test.ts',
-    './test/e2e/helpers.test.js',
-=======
-    './app/scripts/constants/error-utils.test.js',
->>>>>>> 377d6699
   ],
   recursive: true,
   require: ['test/env.js', 'test/setup.js'],
