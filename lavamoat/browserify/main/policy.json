{
  "resources": {
    "@babel/runtime": {
      "globals": {
        "regeneratorRuntime": "write"
      }
    },
    "@ensdomains/content-hash": {
      "globals": {
        "console.warn": true
      },
      "packages": {
        "@ensdomains/content-hash>cids": true,
        "@ensdomains/content-hash>js-base64": true,
        "@ensdomains/content-hash>multicodec": true,
        "@ensdomains/content-hash>multihashes": true,
        "browserify>buffer": true
      }
    },
    "@ensdomains/content-hash>cids": {
      "packages": {
        "@ensdomains/content-hash>cids>multibase": true,
        "@ensdomains/content-hash>cids>multihashes": true,
        "@ensdomains/content-hash>cids>uint8arrays": true,
        "@ensdomains/content-hash>multicodec": true
      }
    },
    "@ensdomains/content-hash>cids>multibase": {
      "globals": {
        "TextDecoder": true,
        "TextEncoder": true
      },
      "packages": {
        "@ensdomains/content-hash>cids>multibase>@multiformats/base-x": true
      }
    },
    "@ensdomains/content-hash>cids>multihashes": {
      "packages": {
        "@ensdomains/content-hash>cids>multibase": true,
        "@ensdomains/content-hash>cids>multihashes>varint": true,
        "@ensdomains/content-hash>cids>uint8arrays": true
      }
    },
    "@ensdomains/content-hash>cids>uint8arrays": {
      "globals": {
        "TextDecoder": true,
        "TextEncoder": true
      },
      "packages": {
        "@ensdomains/content-hash>cids>multibase": true
      }
    },
    "@ensdomains/content-hash>js-base64": {
      "globals": {
        "Base64": "write",
        "TextDecoder": true,
        "TextEncoder": true,
        "atob": true,
        "btoa": true,
        "define": true
      },
      "packages": {
        "browserify>buffer": true
      }
    },
    "@ensdomains/content-hash>multicodec": {
      "packages": {
        "@ensdomains/content-hash>multicodec>uint8arrays": true,
        "sass-embedded>varint": true
      }
    },
    "@ensdomains/content-hash>multicodec>uint8arrays": {
      "globals": {
        "Buffer": true,
        "TextDecoder": true,
        "TextEncoder": true
      },
      "packages": {
        "@metamask/assets-controllers>multiformats": true
      }
    },
    "@ensdomains/content-hash>multihashes": {
      "packages": {
        "@ensdomains/content-hash>multihashes>multibase": true,
        "@ensdomains/content-hash>multihashes>varint": true,
        "@ensdomains/content-hash>multihashes>web-encoding": true,
        "browserify>buffer": true
      }
    },
    "@ensdomains/content-hash>multihashes>multibase": {
      "packages": {
        "@ensdomains/content-hash>multihashes>multibase>base-x": true,
        "@ensdomains/content-hash>multihashes>web-encoding": true,
        "browserify>buffer": true
      }
    },
    "@ensdomains/content-hash>multihashes>multibase>base-x": {
      "packages": {
        "koa>content-disposition>safe-buffer": true
      }
    },
    "@ensdomains/content-hash>multihashes>web-encoding": {
      "globals": {
        "TextDecoder": true,
        "TextEncoder": true
      },
      "packages": {
        "browserify>util": true
      }
    },
    "@ethereumjs/common": {
      "packages": {
        "@ethereumjs/common>crc-32": true,
        "@ethereumjs/tx>@ethereumjs/util": true,
        "browserify>buffer": true,
        "webpack>events": true
      }
    },
    "@ethereumjs/common>crc-32": {
      "globals": {
        "DO_NOT_EXPORT_CRC": true,
        "define": true
      }
    },
    "@ethereumjs/tx": {
      "packages": {
        "@ethereumjs/common": true,
        "@ethereumjs/tx>@ethereumjs/rlp": true,
        "@ethereumjs/tx>@ethereumjs/util": true,
        "@ethereumjs/tx>ethereum-cryptography": true,
        "browserify>buffer": true,
        "browserify>insert-module-globals>is-buffer": true
      }
    },
    "@ethereumjs/tx>@ethereumjs/rlp": {
      "globals": {
        "TextEncoder": true
      }
    },
    "@ethereumjs/tx>@ethereumjs/util": {
      "globals": {
        "console.warn": true
      },
      "packages": {
        "@ethereumjs/tx>@ethereumjs/rlp": true,
        "@ethereumjs/tx>@ethereumjs/util>micro-ftch": true,
        "@ethereumjs/tx>ethereum-cryptography": true,
        "browserify>buffer": true,
        "browserify>insert-module-globals>is-buffer": true,
        "webpack>events": true
      }
    },
    "@ethereumjs/tx>@ethereumjs/util>micro-ftch": {
      "globals": {
        "Headers": true,
        "TextDecoder": true,
        "URL": true,
        "btoa": true,
        "fetch": true
      },
      "packages": {
        "browserify>browserify-zlib": true,
        "browserify>buffer": true,
        "browserify>https-browserify": true,
        "browserify>process": true,
        "browserify>stream-http": true,
        "browserify>url": true,
        "browserify>util": true
      }
    },
    "@ethereumjs/tx>ethereum-cryptography": {
      "globals": {
        "TextDecoder": true,
        "crypto": true
      },
      "packages": {
        "@ethereumjs/tx>ethereum-cryptography>@noble/curves": true,
        "@ethereumjs/tx>ethereum-cryptography>@scure/bip32": true,
        "@noble/hashes": true
      }
    },
    "@ethereumjs/tx>ethereum-cryptography>@noble/curves": {
      "globals": {
        "TextEncoder": true
      },
      "packages": {
        "@noble/hashes": true
      }
    },
    "@ethereumjs/tx>ethereum-cryptography>@scure/bip32": {
      "packages": {
        "@ethereumjs/tx>ethereum-cryptography>@noble/curves": true,
        "@metamask/utils>@scure/base": true,
        "@noble/hashes": true
      }
    },
    "@ethersproject/abi": {
      "globals": {
        "console.log": true
      },
      "packages": {
        "@ethersproject/abi>@ethersproject/address": true,
        "@ethersproject/abi>@ethersproject/bytes": true,
        "@ethersproject/abi>@ethersproject/constants": true,
        "@ethersproject/abi>@ethersproject/hash": true,
        "@ethersproject/abi>@ethersproject/keccak256": true,
        "@ethersproject/abi>@ethersproject/logger": true,
        "@ethersproject/abi>@ethersproject/properties": true,
        "@ethersproject/abi>@ethersproject/strings": true,
        "@ethersproject/bignumber": true
      }
    },
    "@ethersproject/abi>@ethersproject/address": {
      "packages": {
        "@ethersproject/abi>@ethersproject/bytes": true,
        "@ethersproject/abi>@ethersproject/keccak256": true,
        "@ethersproject/abi>@ethersproject/logger": true,
        "@ethersproject/bignumber": true,
        "@ethersproject/providers>@ethersproject/rlp": true
      }
    },
    "@ethersproject/abi>@ethersproject/bytes": {
      "packages": {
        "@ethersproject/abi>@ethersproject/logger": true
      }
    },
    "@ethersproject/abi>@ethersproject/constants": {
      "packages": {
        "@ethersproject/bignumber": true
      }
    },
    "@ethersproject/abi>@ethersproject/hash": {
      "packages": {
        "@ethersproject/abi>@ethersproject/address": true,
        "@ethersproject/abi>@ethersproject/bytes": true,
        "@ethersproject/abi>@ethersproject/keccak256": true,
        "@ethersproject/abi>@ethersproject/logger": true,
        "@ethersproject/abi>@ethersproject/properties": true,
        "@ethersproject/abi>@ethersproject/strings": true,
        "@ethersproject/bignumber": true,
        "@ethersproject/providers>@ethersproject/base64": true
      }
    },
    "@ethersproject/abi>@ethersproject/keccak256": {
      "packages": {
        "@ethersproject/abi>@ethersproject/bytes": true,
        "@metamask/ethjs>js-sha3": true
      }
    },
    "@ethersproject/abi>@ethersproject/logger": {
      "globals": {
        "console": true
      }
    },
    "@ethersproject/abi>@ethersproject/properties": {
      "packages": {
        "@ethersproject/abi>@ethersproject/logger": true
      }
    },
    "@ethersproject/abi>@ethersproject/strings": {
      "packages": {
        "@ethersproject/abi>@ethersproject/bytes": true,
        "@ethersproject/abi>@ethersproject/constants": true,
        "@ethersproject/abi>@ethersproject/logger": true
      }
    },
    "@ethersproject/bignumber": {
      "packages": {
        "@ethersproject/abi>@ethersproject/bytes": true,
        "@ethersproject/abi>@ethersproject/logger": true,
        "bn.js": true
      }
    },
    "@ethersproject/contracts": {
      "globals": {
        "setTimeout": true
      },
      "packages": {
        "@ethersproject/abi": true,
        "@ethersproject/abi>@ethersproject/address": true,
        "@ethersproject/abi>@ethersproject/bytes": true,
        "@ethersproject/abi>@ethersproject/logger": true,
        "@ethersproject/abi>@ethersproject/properties": true,
        "@ethersproject/bignumber": true,
        "@ethersproject/hdnode>@ethersproject/abstract-signer": true,
        "@ethersproject/hdnode>@ethersproject/transactions": true,
        "@metamask/test-bundler>@ethersproject/abstract-provider": true
      }
    },
    "@ethersproject/hdnode": {
      "packages": {
        "@ethersproject/abi>@ethersproject/bytes": true,
        "@ethersproject/abi>@ethersproject/logger": true,
        "@ethersproject/abi>@ethersproject/properties": true,
        "@ethersproject/abi>@ethersproject/strings": true,
        "@ethersproject/bignumber": true,
        "@ethersproject/hdnode>@ethersproject/basex": true,
        "@ethersproject/hdnode>@ethersproject/pbkdf2": true,
        "@ethersproject/hdnode>@ethersproject/sha2": true,
        "@ethersproject/hdnode>@ethersproject/signing-key": true,
        "@ethersproject/hdnode>@ethersproject/transactions": true,
        "@ethersproject/hdnode>@ethersproject/wordlists": true
      }
    },
    "@ethersproject/hdnode>@ethersproject/abstract-signer": {
      "packages": {
        "@ethersproject/abi>@ethersproject/logger": true,
        "@ethersproject/abi>@ethersproject/properties": true
      }
    },
    "@ethersproject/hdnode>@ethersproject/basex": {
      "packages": {
        "@ethersproject/abi>@ethersproject/bytes": true,
        "@ethersproject/abi>@ethersproject/properties": true
      }
    },
    "@ethersproject/hdnode>@ethersproject/pbkdf2": {
      "packages": {
        "@ethersproject/abi>@ethersproject/bytes": true,
        "@ethersproject/hdnode>@ethersproject/sha2": true
      }
    },
    "@ethersproject/hdnode>@ethersproject/sha2": {
      "packages": {
        "@ethersproject/abi>@ethersproject/bytes": true,
        "@ethersproject/abi>@ethersproject/logger": true,
        "ethereumjs-util>ethereum-cryptography>hash.js": true
      }
    },
    "@ethersproject/hdnode>@ethersproject/signing-key": {
      "packages": {
        "@ethersproject/abi>@ethersproject/bytes": true,
        "@ethersproject/abi>@ethersproject/logger": true,
        "@ethersproject/abi>@ethersproject/properties": true,
        "@metamask/ppom-validator>elliptic": true
      }
    },
    "@ethersproject/hdnode>@ethersproject/transactions": {
      "packages": {
        "@ethersproject/abi>@ethersproject/address": true,
        "@ethersproject/abi>@ethersproject/bytes": true,
        "@ethersproject/abi>@ethersproject/constants": true,
        "@ethersproject/abi>@ethersproject/keccak256": true,
        "@ethersproject/abi>@ethersproject/logger": true,
        "@ethersproject/abi>@ethersproject/properties": true,
        "@ethersproject/bignumber": true,
        "@ethersproject/hdnode>@ethersproject/signing-key": true,
        "@ethersproject/providers>@ethersproject/rlp": true
      }
    },
    "@ethersproject/hdnode>@ethersproject/wordlists": {
      "packages": {
        "@ethersproject/abi>@ethersproject/bytes": true,
        "@ethersproject/abi>@ethersproject/hash": true,
        "@ethersproject/abi>@ethersproject/logger": true,
        "@ethersproject/abi>@ethersproject/properties": true,
        "@ethersproject/abi>@ethersproject/strings": true
      }
    },
    "@ethersproject/providers": {
      "globals": {
        "WebSocket": true,
        "clearInterval": true,
        "clearTimeout": true,
        "console.log": true,
        "console.warn": true,
        "setInterval": true,
        "setTimeout": true
      },
      "packages": {
        "@ethersproject/abi>@ethersproject/address": true,
        "@ethersproject/abi>@ethersproject/bytes": true,
        "@ethersproject/abi>@ethersproject/constants": true,
        "@ethersproject/abi>@ethersproject/hash": true,
        "@ethersproject/abi>@ethersproject/logger": true,
        "@ethersproject/abi>@ethersproject/properties": true,
        "@ethersproject/abi>@ethersproject/strings": true,
        "@ethersproject/bignumber": true,
        "@ethersproject/hdnode>@ethersproject/abstract-signer": true,
        "@ethersproject/hdnode>@ethersproject/basex": true,
        "@ethersproject/hdnode>@ethersproject/sha2": true,
        "@ethersproject/hdnode>@ethersproject/transactions": true,
        "@ethersproject/providers>@ethersproject/base64": true,
        "@ethersproject/providers>@ethersproject/random": true,
        "@ethersproject/providers>@ethersproject/web": true,
        "@ethersproject/providers>bech32": true,
        "@metamask/test-bundler>@ethersproject/abstract-provider": true,
        "@metamask/test-bundler>@ethersproject/networks": true
      }
    },
    "@ethersproject/providers>@ethersproject/base64": {
      "globals": {
        "atob": true,
        "btoa": true
      },
      "packages": {
        "@ethersproject/abi>@ethersproject/bytes": true
      }
    },
    "@ethersproject/providers>@ethersproject/random": {
      "globals": {
        "crypto.getRandomValues": true
      },
      "packages": {
        "@ethersproject/abi>@ethersproject/bytes": true,
        "@ethersproject/abi>@ethersproject/logger": true
      }
    },
    "@ethersproject/providers>@ethersproject/rlp": {
      "packages": {
        "@ethersproject/abi>@ethersproject/bytes": true,
        "@ethersproject/abi>@ethersproject/logger": true
      }
    },
    "@ethersproject/providers>@ethersproject/web": {
      "globals": {
        "clearTimeout": true,
        "fetch": true,
        "setTimeout": true
      },
      "packages": {
        "@ethersproject/abi>@ethersproject/bytes": true,
        "@ethersproject/abi>@ethersproject/logger": true,
        "@ethersproject/abi>@ethersproject/properties": true,
        "@ethersproject/abi>@ethersproject/strings": true,
        "@ethersproject/providers>@ethersproject/base64": true
      }
    },
    "@keystonehq/bc-ur-registry-eth": {
      "packages": {
        "@ethereumjs/tx>@ethereumjs/util": true,
        "@keystonehq/bc-ur-registry-eth>@keystonehq/bc-ur-registry": true,
        "@metamask/eth-trezor-keyring>hdkey": true,
        "browserify>buffer": true,
        "uuid": true
      }
    },
    "@keystonehq/bc-ur-registry-eth>@keystonehq/bc-ur-registry": {
      "globals": {
        "define": true
      },
      "packages": {
        "@ngraveio/bc-ur": true,
        "@trezor/connect-web>tslib": true,
        "browserify>buffer": true,
        "ethereumjs-util>ethereum-cryptography>bs58check": true,
        "ganache>abstract-level>buffer": true
      }
    },
    "@keystonehq/metamask-airgapped-keyring": {
      "packages": {
        "@ethereumjs/tx": true,
        "@keystonehq/bc-ur-registry-eth": true,
        "@keystonehq/metamask-airgapped-keyring>@keystonehq/base-eth-keyring": true,
        "@keystonehq/metamask-airgapped-keyring>@metamask/obs-store": true,
        "@keystonehq/metamask-airgapped-keyring>rlp": true,
        "browserify>buffer": true,
        "uuid": true,
        "webpack>events": true
      }
    },
    "@keystonehq/metamask-airgapped-keyring>@keystonehq/base-eth-keyring": {
      "packages": {
        "@ethereumjs/tx": true,
        "@ethereumjs/tx>@ethereumjs/util": true,
        "@keystonehq/bc-ur-registry-eth": true,
        "@metamask/eth-trezor-keyring>hdkey": true,
        "browserify>buffer": true,
        "eth-lattice-keyring>rlp": true,
        "uuid": true
      }
    },
    "@keystonehq/metamask-airgapped-keyring>@metamask/obs-store": {
      "packages": {
        "@keystonehq/metamask-airgapped-keyring>@metamask/obs-store>through2": true,
        "@metamask/safe-event-emitter": true,
        "stream-browserify": true
      }
    },
    "@keystonehq/metamask-airgapped-keyring>@metamask/obs-store>through2": {
      "packages": {
        "browserify>process": true,
        "browserify>util": true,
        "readable-stream": true,
        "watchify>xtend": true
      }
    },
    "@keystonehq/metamask-airgapped-keyring>rlp": {
      "packages": {
        "bn.js": true,
        "browserify>buffer": true
      }
    },
    "@lavamoat/lavadome-react": {
      "globals": {
        "Document.prototype": true,
        "DocumentFragment.prototype": true,
        "Element.prototype": true,
        "Node.prototype": true,
        "console.warn": true,
        "document": true
      },
      "packages": {
        "react": true
      }
    },
    "@material-ui/core": {
      "globals": {
        "Image": true,
        "_formatMuiErrorMessage": true,
        "addEventListener": true,
        "clearInterval": true,
        "clearTimeout": true,
        "console.error": true,
        "console.warn": true,
        "document": true,
        "getComputedStyle": true,
        "getSelection": true,
        "innerHeight": true,
        "innerWidth": true,
        "matchMedia": true,
        "navigator": true,
        "performance.now": true,
        "removeEventListener": true,
        "requestAnimationFrame": true,
        "setInterval": true,
        "setTimeout": true
      },
      "packages": {
        "@babel/runtime": true,
        "@material-ui/core>@material-ui/styles": true,
        "@material-ui/core>@material-ui/system": true,
        "@material-ui/core>@material-ui/utils": true,
        "@material-ui/core>clsx": true,
        "@material-ui/core>popper.js": true,
        "@material-ui/core>react-transition-group": true,
        "prop-types": true,
        "prop-types>react-is": true,
        "react": true,
        "react-dom": true,
        "react-redux>hoist-non-react-statics": true
      }
    },
    "@material-ui/core>@material-ui/styles": {
      "globals": {
        "console.error": true,
        "console.warn": true,
        "document.createComment": true,
        "document.head": true
      },
      "packages": {
        "@babel/runtime": true,
        "@material-ui/core>@material-ui/styles>jss": true,
        "@material-ui/core>@material-ui/styles>jss-plugin-camel-case": true,
        "@material-ui/core>@material-ui/styles>jss-plugin-default-unit": true,
        "@material-ui/core>@material-ui/styles>jss-plugin-global": true,
        "@material-ui/core>@material-ui/styles>jss-plugin-nested": true,
        "@material-ui/core>@material-ui/styles>jss-plugin-props-sort": true,
        "@material-ui/core>@material-ui/styles>jss-plugin-rule-value-function": true,
        "@material-ui/core>@material-ui/styles>jss-plugin-vendor-prefixer": true,
        "@material-ui/core>@material-ui/utils": true,
        "@material-ui/core>clsx": true,
        "prop-types": true,
        "react": true,
        "react-redux>hoist-non-react-statics": true
      }
    },
    "@material-ui/core>@material-ui/styles>jss": {
      "globals": {
        "CSS": true,
        "document.createElement": true,
        "document.querySelector": true
      },
      "packages": {
        "@babel/runtime": true,
        "@material-ui/core>@material-ui/styles>jss>is-in-browser": true,
        "react-router-dom>tiny-warning": true
      }
    },
    "@material-ui/core>@material-ui/styles>jss-plugin-camel-case": {
      "packages": {
        "@material-ui/core>@material-ui/styles>jss-plugin-camel-case>hyphenate-style-name": true
      }
    },
    "@material-ui/core>@material-ui/styles>jss-plugin-default-unit": {
      "globals": {
        "CSS": true
      },
      "packages": {
        "@material-ui/core>@material-ui/styles>jss": true
      }
    },
    "@material-ui/core>@material-ui/styles>jss-plugin-global": {
      "packages": {
        "@babel/runtime": true,
        "@material-ui/core>@material-ui/styles>jss": true
      }
    },
    "@material-ui/core>@material-ui/styles>jss-plugin-nested": {
      "packages": {
        "@babel/runtime": true,
        "react-router-dom>tiny-warning": true
      }
    },
    "@material-ui/core>@material-ui/styles>jss-plugin-rule-value-function": {
      "packages": {
        "@material-ui/core>@material-ui/styles>jss": true,
        "react-router-dom>tiny-warning": true
      }
    },
    "@material-ui/core>@material-ui/styles>jss-plugin-vendor-prefixer": {
      "packages": {
        "@material-ui/core>@material-ui/styles>jss": true,
        "@material-ui/core>@material-ui/styles>jss-plugin-vendor-prefixer>css-vendor": true
      }
    },
    "@material-ui/core>@material-ui/styles>jss-plugin-vendor-prefixer>css-vendor": {
      "globals": {
        "document.createElement": true,
        "document.documentElement": true,
        "getComputedStyle": true
      },
      "packages": {
        "@babel/runtime": true,
        "@material-ui/core>@material-ui/styles>jss>is-in-browser": true
      }
    },
    "@material-ui/core>@material-ui/styles>jss>is-in-browser": {
      "globals": {
        "document": true
      }
    },
    "@material-ui/core>@material-ui/system": {
      "globals": {
        "console.error": true
      },
      "packages": {
        "@babel/runtime": true,
        "@material-ui/core>@material-ui/utils": true,
        "prop-types": true
      }
    },
    "@material-ui/core>@material-ui/utils": {
      "packages": {
        "@babel/runtime": true,
        "prop-types": true,
        "prop-types>react-is": true
      }
    },
    "@material-ui/core>popper.js": {
      "globals": {
        "MSInputMethodContext": true,
        "Node.DOCUMENT_POSITION_FOLLOWING": true,
        "cancelAnimationFrame": true,
        "console.warn": true,
        "define": true,
        "devicePixelRatio": true,
        "document": true,
        "getComputedStyle": true,
        "innerHeight": true,
        "innerWidth": true,
        "navigator": true,
        "requestAnimationFrame": true,
        "setTimeout": true
      }
    },
    "@material-ui/core>react-transition-group": {
      "globals": {
        "Element": true,
        "setTimeout": true
      },
      "packages": {
        "@material-ui/core>react-transition-group>dom-helpers": true,
        "prop-types": true,
        "react": true,
        "react-dom": true
      }
    },
    "@material-ui/core>react-transition-group>dom-helpers": {
      "packages": {
        "@babel/runtime": true
      }
    },
    "@metamask/abi-utils": {
      "packages": {
        "@metamask/utils": true,
        "superstruct": true
      }
    },
    "@metamask/accounts-controller": {
      "packages": {
        "@ethereumjs/tx>@ethereumjs/util": true,
        "@ethereumjs/tx>ethereum-cryptography": true,
        "@metamask/base-controller": true,
        "@metamask/eth-snap-keyring": true,
        "@metamask/keyring-api": true,
        "@metamask/keyring-controller": true,
        "uuid": true
      }
    },
    "@metamask/address-book-controller": {
      "packages": {
        "@metamask/address-book-controller>@metamask/controller-utils": true,
        "@metamask/base-controller": true
      }
    },
    "@metamask/address-book-controller>@metamask/controller-utils": {
      "globals": {
        "URL": true,
        "console.error": true,
        "fetch": true,
        "setTimeout": true
      },
      "packages": {
        "@ethereumjs/tx>@ethereumjs/util": true,
        "@metamask/controller-utils>@spruceid/siwe-parser": true,
        "@metamask/ethjs>@metamask/ethjs-unit": true,
        "@metamask/utils": true,
        "bn.js": true,
        "browserify>buffer": true,
        "eslint>fast-deep-equal": true,
        "eth-ens-namehash": true
      }
    },
    "@metamask/announcement-controller": {
      "packages": {
        "@metamask/base-controller": true
      }
    },
    "@metamask/announcement-controller>@metamask/base-controller": {
      "packages": {
        "immer": true
      }
    },
    "@metamask/approval-controller": {
      "globals": {
        "console.info": true
      },
      "packages": {
        "@metamask/approval-controller>@metamask/base-controller": true,
        "@metamask/approval-controller>nanoid": true,
        "@metamask/providers>@metamask/rpc-errors": true
      }
    },
    "@metamask/approval-controller>@metamask/base-controller": {
      "globals": {
        "setTimeout": true
      },
      "packages": {
        "immer": true
      }
    },
    "@metamask/approval-controller>nanoid": {
      "globals": {
        "crypto.getRandomValues": true
      }
    },
    "@metamask/assets-controllers": {
      "globals": {
        "AbortController": true,
        "Headers": true,
        "URL": true,
        "clearInterval": true,
        "clearTimeout": true,
        "console.error": true,
        "console.log": true,
        "setInterval": true,
        "setTimeout": true
      },
      "packages": {
        "@ethereumjs/tx>@ethereumjs/util": true,
        "@ethersproject/abi>@ethersproject/address": true,
        "@ethersproject/contracts": true,
        "@ethersproject/providers": true,
        "@metamask/abi-utils": true,
        "@metamask/assets-controllers>@metamask/controller-utils": true,
        "@metamask/assets-controllers>@metamask/polling-controller": true,
        "@metamask/assets-controllers>cockatiel": true,
        "@metamask/assets-controllers>multiformats": true,
        "@metamask/base-controller": true,
        "@metamask/contract-metadata": true,
        "@metamask/eth-query": true,
        "@metamask/metamask-eth-abis": true,
        "@metamask/name-controller>async-mutex": true,
        "@metamask/providers>@metamask/rpc-errors": true,
        "@metamask/utils": true,
        "bn.js": true,
        "lodash": true,
        "single-call-balance-checker-abi": true,
        "uuid": true,
        "webpack>events": true
      }
    },
    "@metamask/assets-controllers>@metamask/controller-utils": {
      "globals": {
        "URL": true,
        "console.error": true,
        "fetch": true,
        "setTimeout": true
      },
      "packages": {
        "@ethereumjs/tx>@ethereumjs/util": true,
        "@metamask/controller-utils>@spruceid/siwe-parser": true,
        "@metamask/ethjs>@metamask/ethjs-unit": true,
        "@metamask/utils": true,
        "bn.js": true,
        "browserify>buffer": true,
        "eslint>fast-deep-equal": true,
        "eth-ens-namehash": true
      }
    },
    "@metamask/assets-controllers>@metamask/polling-controller": {
      "globals": {
        "clearTimeout": true,
        "console.error": true,
        "setTimeout": true
      },
      "packages": {
        "@metamask/base-controller": true,
        "@metamask/snaps-utils>fast-json-stable-stringify": true,
        "uuid": true
      }
    },
    "@metamask/assets-controllers>cockatiel": {
      "globals": {
        "AbortController": true,
        "AbortSignal": true,
        "WeakRef": true,
        "clearTimeout": true,
        "performance": true,
        "setTimeout": true
      },
      "packages": {
        "browserify>process": true
      }
    },
    "@metamask/assets-controllers>multiformats": {
      "globals": {
        "TextDecoder": true,
        "TextEncoder": true,
        "console.warn": true,
        "crypto.subtle.digest": true
      }
    },
    "@metamask/base-controller": {
      "globals": {
        "setTimeout": true
      },
      "packages": {
        "immer": true
      }
    },
    "@metamask/browser-passworder": {
      "globals": {
        "CryptoKey": true,
        "btoa": true,
        "crypto.getRandomValues": true,
        "crypto.subtle.decrypt": true,
        "crypto.subtle.deriveKey": true,
        "crypto.subtle.encrypt": true,
        "crypto.subtle.exportKey": true,
        "crypto.subtle.importKey": true
      },
      "packages": {
        "@metamask/utils": true,
        "browserify>buffer": true
      }
    },
    "@metamask/controller-utils": {
      "globals": {
        "URL": true,
        "console.error": true,
        "fetch": true,
        "setTimeout": true
      },
      "packages": {
        "@ethereumjs/tx>@ethereumjs/util": true,
        "@metamask/controller-utils>@spruceid/siwe-parser": true,
        "@metamask/ethjs>@metamask/ethjs-unit": true,
        "@metamask/utils": true,
        "bn.js": true,
        "browserify>buffer": true,
        "eslint>fast-deep-equal": true,
        "eth-ens-namehash": true
      }
    },
    "@metamask/controller-utils>@spruceid/siwe-parser": {
      "globals": {
        "console.error": true,
        "console.log": true
      },
      "packages": {
        "@metamask/controller-utils>@spruceid/siwe-parser>apg-js": true
      }
    },
    "@metamask/controller-utils>@spruceid/siwe-parser>apg-js": {
      "globals": {
        "mode": true
      },
      "packages": {
        "browserify>buffer": true,
        "browserify>insert-module-globals>is-buffer": true
      }
    },
    "@metamask/controllers>web3": {
      "globals": {
        "XMLHttpRequest": true
      }
    },
    "@metamask/controllers>web3-provider-engine>cross-fetch>node-fetch": {
      "globals": {
        "fetch": true
      }
    },
    "@metamask/controllers>web3-provider-engine>eth-json-rpc-middleware>node-fetch": {
      "globals": {
        "fetch": true
      }
    },
    "@metamask/ens-controller": {
      "packages": {
        "@ethersproject/providers": true,
        "@metamask/base-controller": true,
        "@metamask/ens-controller>@metamask/controller-utils": true,
        "@metamask/utils": true,
        "ethereum-ens-network-map": true,
        "punycode": true
      }
    },
    "@metamask/ens-controller>@metamask/controller-utils": {
      "globals": {
        "URL": true,
        "console.error": true,
        "fetch": true,
        "setTimeout": true
      },
      "packages": {
        "@ethereumjs/tx>@ethereumjs/util": true,
        "@metamask/controller-utils>@spruceid/siwe-parser": true,
        "@metamask/ethjs>@metamask/ethjs-unit": true,
        "@metamask/utils": true,
        "bn.js": true,
        "browserify>buffer": true,
        "eslint>fast-deep-equal": true,
        "eth-ens-namehash": true
      }
    },
    "@metamask/eth-json-rpc-filters": {
      "globals": {
        "console.error": true
      },
      "packages": {
        "@metamask/eth-json-rpc-filters>@metamask/eth-query": true,
        "@metamask/eth-json-rpc-filters>@metamask/safe-event-emitter": true,
        "@metamask/name-controller>async-mutex": true,
        "@metamask/providers>@metamask/json-rpc-engine": true,
        "pify": true
      }
    },
    "@metamask/eth-json-rpc-filters>@metamask/eth-query": {
      "packages": {
        "@metamask/eth-query>json-rpc-random-id": true,
        "watchify>xtend": true
      }
    },
    "@metamask/eth-json-rpc-filters>@metamask/safe-event-emitter": {
      "globals": {
        "setTimeout": true
      },
      "packages": {
        "webpack>events": true
      }
    },
    "@metamask/eth-json-rpc-middleware": {
      "globals": {
        "URL": true,
        "console.error": true,
        "setTimeout": true
      },
      "packages": {
        "@metamask/eth-json-rpc-middleware>safe-stable-stringify": true,
        "@metamask/eth-sig-util": true,
        "@metamask/providers>@metamask/json-rpc-engine": true,
        "@metamask/providers>@metamask/rpc-errors": true,
        "@metamask/utils": true,
        "pify": true,
        "sass-loader>klona": true
      }
    },
    "@metamask/eth-json-rpc-middleware>@metamask/eth-json-rpc-provider": {
      "packages": {
        "@metamask/eth-json-rpc-middleware>@metamask/eth-json-rpc-provider>@metamask/safe-event-emitter": true,
        "@metamask/providers>@metamask/json-rpc-engine": true
      }
    },
    "@metamask/eth-json-rpc-middleware>@metamask/eth-json-rpc-provider>@metamask/safe-event-emitter": {
      "globals": {
        "setTimeout": true
      },
      "packages": {
        "webpack>events": true
      }
    },
    "@metamask/eth-keyring-controller": {
      "globals": {
        "console.error": true
      },
      "packages": {
        "@metamask/browser-passworder": true,
        "@metamask/eth-keyring-controller>@metamask/obs-store": true,
        "@metamask/eth-sig-util": true,
        "@metamask/keyring-controller>@metamask/eth-hd-keyring": true,
        "@metamask/keyring-controller>@metamask/eth-simple-keyring": true,
        "@metamask/utils": true,
        "webpack>events": true
      }
    },
    "@metamask/eth-keyring-controller>@metamask/obs-store": {
      "packages": {
        "@metamask/eth-keyring-controller>@metamask/obs-store>@metamask/safe-event-emitter": true,
        "@metamask/eth-keyring-controller>@metamask/obs-store>readable-stream": true
      }
    },
    "@metamask/eth-keyring-controller>@metamask/obs-store>@metamask/safe-event-emitter": {
      "globals": {
        "setTimeout": true
      },
      "packages": {
        "webpack>events": true
      }
    },
    "@metamask/eth-keyring-controller>@metamask/obs-store>readable-stream": {
      "packages": {
        "browserify>browser-resolve": true,
        "browserify>buffer": true,
        "browserify>process": true,
        "browserify>string_decoder": true,
        "pumpify>inherits": true,
        "readable-stream>util-deprecate": true,
        "webpack>events": true
      }
    },
    "@metamask/eth-ledger-bridge-keyring": {
      "globals": {
        "addEventListener": true,
        "console.log": true,
        "document.createElement": true,
        "document.head.appendChild": true,
        "fetch": true,
        "removeEventListener": true
      },
      "packages": {
        "@ethereumjs/tx": true,
        "@ethereumjs/tx>@ethereumjs/rlp": true,
        "@ethereumjs/tx>@ethereumjs/util": true,
        "@metamask/eth-sig-util": true,
        "@metamask/eth-trezor-keyring>hdkey": true,
        "browserify>buffer": true,
        "webpack>events": true
      }
    },
    "@metamask/eth-query": {
      "packages": {
        "@metamask/eth-query>json-rpc-random-id": true,
        "watchify>xtend": true
      }
    },
    "@metamask/eth-sig-util": {
      "packages": {
        "@ethereumjs/tx>@ethereumjs/util": true,
        "@ethereumjs/tx>ethereum-cryptography": true,
        "@metamask/abi-utils": true,
        "@metamask/eth-sig-util>tweetnacl": true,
        "@metamask/eth-sig-util>tweetnacl-util": true,
        "@metamask/utils": true,
        "browserify>buffer": true
      }
    },
    "@metamask/eth-sig-util>tweetnacl": {
      "globals": {
        "crypto": true,
        "msCrypto": true,
        "nacl": "write"
      },
      "packages": {
        "browserify>browser-resolve": true
      }
    },
    "@metamask/eth-sig-util>tweetnacl-util": {
      "globals": {
        "atob": true,
        "btoa": true
      },
      "packages": {
        "browserify>browser-resolve": true
      }
    },
    "@metamask/eth-snap-keyring": {
      "globals": {
        "console.error": true
      },
      "packages": {
        "@ethereumjs/tx": true,
        "@metamask/eth-sig-util": true,
        "@metamask/eth-snap-keyring>@metamask/keyring-api": true,
        "@metamask/eth-snap-keyring>uuid": true,
        "@metamask/utils": true,
        "superstruct": true,
        "webpack>events": true
      }
    },
    "@metamask/eth-snap-keyring>@metamask/keyring-api": {
      "packages": {
        "@metamask/eth-snap-keyring>uuid": true,
        "@metamask/utils": true,
        "superstruct": true
      }
    },
    "@metamask/eth-snap-keyring>uuid": {
      "globals": {
        "crypto": true
      }
    },
    "@metamask/eth-token-tracker": {
      "globals": {
        "console.warn": true
      },
      "packages": {
        "@babel/runtime": true,
        "@metamask/eth-token-tracker>@metamask/safe-event-emitter": true,
        "@metamask/eth-token-tracker>deep-equal": true,
        "@metamask/eth-token-tracker>eth-block-tracker": true,
        "@metamask/ethjs-contract": true,
        "@metamask/ethjs-query": true,
        "bn.js": true,
        "human-standard-token-abi": true
      }
    },
    "@metamask/eth-token-tracker>@metamask/safe-event-emitter": {
      "globals": {
        "setTimeout": true
      },
      "packages": {
        "webpack>events": true
      }
    },
    "@metamask/eth-token-tracker>deep-equal": {
      "packages": {
        "@lavamoat/lavapack>json-stable-stringify>isarray": true,
        "@lavamoat/lavapack>json-stable-stringify>object-keys": true,
        "@metamask/eth-token-tracker>deep-equal>es-get-iterator": true,
        "@metamask/eth-token-tracker>deep-equal>is-date-object": true,
        "@metamask/eth-token-tracker>deep-equal>which-boxed-primitive": true,
        "@metamask/eth-token-tracker>deep-equal>which-collection": true,
        "@ngraveio/bc-ur>assert>object-is": true,
        "browserify>util>is-arguments": true,
        "browserify>util>which-typed-array": true,
        "gulp>vinyl-fs>object.assign": true,
        "string.prototype.matchall>call-bind": true,
        "string.prototype.matchall>es-abstract>array-buffer-byte-length": true,
        "string.prototype.matchall>es-abstract>is-array-buffer": true,
        "string.prototype.matchall>es-abstract>is-regex": true,
        "string.prototype.matchall>es-abstract>is-shared-array-buffer": true,
        "string.prototype.matchall>get-intrinsic": true,
        "string.prototype.matchall>regexp.prototype.flags": true,
        "string.prototype.matchall>side-channel": true
      }
    },
    "@metamask/eth-token-tracker>deep-equal>es-get-iterator": {
      "packages": {
        "@lavamoat/lavapack>json-stable-stringify>isarray": true,
        "@metamask/eth-token-tracker>deep-equal>es-get-iterator>is-map": true,
        "@metamask/eth-token-tracker>deep-equal>es-get-iterator>is-set": true,
        "@metamask/eth-token-tracker>deep-equal>es-get-iterator>stop-iteration-iterator": true,
        "browserify>process": true,
        "browserify>util>is-arguments": true,
        "eslint-plugin-react>array-includes>is-string": true,
        "string.prototype.matchall>call-bind": true,
        "string.prototype.matchall>get-intrinsic": true,
        "string.prototype.matchall>has-symbols": true
      }
    },
    "@metamask/eth-token-tracker>deep-equal>es-get-iterator>stop-iteration-iterator": {
      "globals": {
        "StopIteration": true
      },
      "packages": {
        "string.prototype.matchall>internal-slot": true
      }
    },
    "@metamask/eth-token-tracker>deep-equal>is-date-object": {
      "packages": {
        "koa>is-generator-function>has-tostringtag": true
      }
    },
    "@metamask/eth-token-tracker>deep-equal>which-boxed-primitive": {
      "packages": {
        "@metamask/eth-token-tracker>deep-equal>which-boxed-primitive>is-bigint": true,
        "@metamask/eth-token-tracker>deep-equal>which-boxed-primitive>is-boolean-object": true,
        "@metamask/eth-token-tracker>deep-equal>which-boxed-primitive>is-number-object": true,
        "eslint-plugin-react>array-includes>is-string": true,
        "string.prototype.matchall>es-abstract>es-to-primitive>is-symbol": true
      }
    },
    "@metamask/eth-token-tracker>deep-equal>which-boxed-primitive>is-bigint": {
      "packages": {
        "string.prototype.matchall>es-abstract>unbox-primitive>has-bigints": true
      }
    },
    "@metamask/eth-token-tracker>deep-equal>which-boxed-primitive>is-boolean-object": {
      "packages": {
        "koa>is-generator-function>has-tostringtag": true,
        "string.prototype.matchall>call-bind": true
      }
    },
    "@metamask/eth-token-tracker>deep-equal>which-boxed-primitive>is-number-object": {
      "packages": {
        "koa>is-generator-function>has-tostringtag": true
      }
    },
    "@metamask/eth-token-tracker>deep-equal>which-collection": {
      "packages": {
        "@metamask/eth-token-tracker>deep-equal>es-get-iterator>is-map": true,
        "@metamask/eth-token-tracker>deep-equal>es-get-iterator>is-set": true,
        "@metamask/eth-token-tracker>deep-equal>which-collection>is-weakmap": true,
        "@metamask/eth-token-tracker>deep-equal>which-collection>is-weakset": true
      }
    },
    "@metamask/eth-token-tracker>deep-equal>which-collection>is-weakset": {
      "packages": {
        "string.prototype.matchall>call-bind": true,
        "string.prototype.matchall>get-intrinsic": true
      }
    },
    "@metamask/eth-token-tracker>eth-block-tracker": {
      "globals": {
        "clearTimeout": true,
        "console.error": true,
        "setTimeout": true
      },
      "packages": {
        "@metamask/eth-query>json-rpc-random-id": true,
        "@metamask/eth-token-tracker>eth-block-tracker>@metamask/safe-event-emitter": true,
        "@metamask/utils": true,
        "pify": true
      }
    },
    "@metamask/eth-token-tracker>eth-block-tracker>@metamask/safe-event-emitter": {
      "globals": {
        "setTimeout": true
      },
      "packages": {
        "webpack>events": true
      }
    },
    "@metamask/eth-trezor-keyring": {
      "globals": {
        "setTimeout": true
      },
      "packages": {
        "@ethereumjs/tx": true,
        "@ethereumjs/tx>@ethereumjs/util": true,
        "@metamask/eth-trezor-keyring>@trezor/connect-plugin-ethereum": true,
        "@metamask/eth-trezor-keyring>hdkey": true,
        "@trezor/connect-web": true,
        "browserify>buffer": true,
        "webpack>events": true
      }
    },
    "@metamask/eth-trezor-keyring>@trezor/connect-plugin-ethereum": {
      "packages": {
        "@metamask/eth-sig-util": true,
        "@trezor/connect-web>tslib": true
      }
    },
    "@metamask/eth-trezor-keyring>hdkey": {
      "packages": {
        "browserify>assert": true,
        "browserify>crypto-browserify": true,
        "ethereumjs-util>create-hash>ripemd160": true,
        "ethereumjs-util>ethereum-cryptography>bs58check": true,
        "ganache>secp256k1": true,
        "koa>content-disposition>safe-buffer": true
      }
    },
    "@metamask/etherscan-link": {
      "globals": {
        "URL": true
      }
    },
    "@metamask/ethjs": {
      "globals": {
        "clearInterval": true,
        "setInterval": true
      },
      "packages": {
        "@metamask/ethjs-contract": true,
        "@metamask/ethjs-query": true,
        "@metamask/ethjs>@metamask/ethjs-filter": true,
        "@metamask/ethjs>@metamask/ethjs-provider-http": true,
        "@metamask/ethjs>@metamask/ethjs-unit": true,
        "@metamask/ethjs>@metamask/ethjs-util": true,
        "@metamask/ethjs>@metamask/number-to-bn": true,
        "@metamask/ethjs>ethjs-abi": true,
        "@metamask/ethjs>js-sha3": true,
        "bn.js": true,
        "browserify>buffer": true
      }
    },
    "@metamask/ethjs-contract": {
      "packages": {
        "@babel/runtime": true,
        "@metamask/ethjs>@metamask/ethjs-filter": true,
        "@metamask/ethjs>@metamask/ethjs-util": true,
        "@metamask/ethjs>ethjs-abi": true,
        "@metamask/ethjs>js-sha3": true,
        "promise-to-callback": true
      }
    },
    "@metamask/ethjs-query": {
      "globals": {
        "console": true
      },
      "packages": {
        "@metamask/ethjs-query>@metamask/ethjs-format": true,
        "@metamask/ethjs-query>@metamask/ethjs-rpc": true,
        "promise-to-callback": true
      }
    },
    "@metamask/ethjs-query>@metamask/ethjs-format": {
      "packages": {
        "@metamask/ethjs-query>@metamask/ethjs-format>ethjs-schema": true,
        "@metamask/ethjs>@metamask/ethjs-util": true,
        "@metamask/ethjs>@metamask/ethjs-util>strip-hex-prefix": true,
        "@metamask/ethjs>@metamask/number-to-bn": true
      }
    },
    "@metamask/ethjs-query>@metamask/ethjs-rpc": {
      "packages": {
        "promise-to-callback": true
      }
    },
    "@metamask/ethjs>@metamask/ethjs-filter": {
      "globals": {
        "clearInterval": true,
        "setInterval": true
      }
    },
    "@metamask/ethjs>@metamask/ethjs-provider-http": {
      "packages": {
        "@metamask/ethjs>@metamask/ethjs-provider-http>xhr2": true
      }
    },
    "@metamask/ethjs>@metamask/ethjs-provider-http>xhr2": {
      "globals": {
        "XMLHttpRequest": true
      }
    },
    "@metamask/ethjs>@metamask/ethjs-unit": {
      "packages": {
        "@metamask/ethjs>@metamask/number-to-bn": true,
        "bn.js": true
      }
    },
    "@metamask/ethjs>@metamask/ethjs-util": {
      "packages": {
        "@metamask/ethjs>@metamask/ethjs-util>is-hex-prefixed": true,
        "@metamask/ethjs>@metamask/ethjs-util>strip-hex-prefix": true,
        "browserify>buffer": true
      }
    },
    "@metamask/ethjs>@metamask/ethjs-util>strip-hex-prefix": {
      "packages": {
        "@metamask/ethjs>@metamask/ethjs-util>is-hex-prefixed": true
      }
    },
    "@metamask/ethjs>@metamask/number-to-bn": {
      "packages": {
        "@metamask/ethjs>@metamask/ethjs-util>strip-hex-prefix": true,
        "bn.js": true
      }
    },
    "@metamask/ethjs>ethjs-abi": {
      "packages": {
        "@metamask/ethjs>ethjs-abi>number-to-bn": true,
        "@metamask/ethjs>js-sha3": true,
        "bn.js": true,
        "browserify>buffer": true
      }
    },
    "@metamask/ethjs>ethjs-abi>number-to-bn": {
      "packages": {
        "@metamask/ethjs>@metamask/ethjs-util>strip-hex-prefix": true,
        "bn.js": true
      }
    },
    "@metamask/ethjs>js-sha3": {
      "globals": {
        "define": true
      },
      "packages": {
        "browserify>process": true
      }
    },
    "@metamask/gas-fee-controller": {
      "globals": {
        "clearInterval": true,
        "console.error": true,
        "setInterval": true
      },
      "packages": {
        "@metamask/eth-query": true,
        "@metamask/ethjs>@metamask/ethjs-unit": true,
        "@metamask/gas-fee-controller>@metamask/controller-utils": true,
        "@metamask/gas-fee-controller>@metamask/polling-controller": true,
        "bn.js": true,
        "uuid": true
      }
    },
    "@metamask/gas-fee-controller>@metamask/controller-utils": {
      "globals": {
        "URL": true,
        "console.error": true,
        "fetch": true,
        "setTimeout": true
      },
      "packages": {
        "@ethereumjs/tx>@ethereumjs/util": true,
        "@metamask/controller-utils>@spruceid/siwe-parser": true,
        "@metamask/ethjs>@metamask/ethjs-unit": true,
        "@metamask/utils": true,
        "bn.js": true,
        "browserify>buffer": true,
        "eslint>fast-deep-equal": true,
        "eth-ens-namehash": true
      }
    },
    "@metamask/gas-fee-controller>@metamask/polling-controller": {
      "globals": {
        "clearTimeout": true,
        "console.error": true,
        "setTimeout": true
      },
      "packages": {
        "@metamask/gas-fee-controller>@metamask/polling-controller>@metamask/base-controller": true,
        "@metamask/snaps-utils>fast-json-stable-stringify": true,
        "uuid": true
      }
    },
    "@metamask/gas-fee-controller>@metamask/polling-controller>@metamask/base-controller": {
      "globals": {
        "setTimeout": true
      },
      "packages": {
        "immer": true
      }
    },
    "@metamask/jazzicon": {
      "globals": {
        "document.createElement": true,
        "document.createElementNS": true
      },
      "packages": {
        "@metamask/jazzicon>color": true,
        "@metamask/jazzicon>mersenne-twister": true
      }
    },
    "@metamask/jazzicon>color": {
      "packages": {
        "@metamask/jazzicon>color>clone": true,
        "@metamask/jazzicon>color>color-convert": true,
        "@metamask/jazzicon>color>color-string": true
      }
    },
    "@metamask/jazzicon>color>clone": {
      "packages": {
        "browserify>buffer": true
      }
    },
    "@metamask/jazzicon>color>color-convert": {
      "packages": {
        "@metamask/jazzicon>color>color-convert>color-name": true
      }
    },
    "@metamask/jazzicon>color>color-string": {
      "packages": {
        "jest-canvas-mock>moo-color>color-name": true
      }
    },
    "@metamask/keyring-api": {
      "packages": {
        "@metamask/keyring-api>uuid": true,
        "@metamask/utils": true,
        "superstruct": true
      }
    },
    "@metamask/keyring-api>uuid": {
      "globals": {
        "crypto": true
      }
    },
    "@metamask/keyring-controller": {
      "packages": {
        "@ethereumjs/tx>@ethereumjs/util": true,
        "@metamask/base-controller": true,
        "@metamask/browser-passworder": true,
        "@metamask/eth-sig-util": true,
        "@metamask/keyring-controller>@metamask/eth-hd-keyring": true,
        "@metamask/keyring-controller>@metamask/eth-simple-keyring": true,
        "@metamask/keyring-controller>ethereumjs-wallet": true,
        "@metamask/name-controller>async-mutex": true,
        "@metamask/utils": true
      }
    },
    "@metamask/keyring-controller>@metamask/eth-hd-keyring": {
      "globals": {
        "TextEncoder": true
      },
      "packages": {
        "@ethereumjs/tx>@ethereumjs/util": true,
        "@ethereumjs/tx>ethereum-cryptography": true,
        "@metamask/eth-sig-util": true,
        "@metamask/scure-bip39": true,
        "@metamask/utils": true,
        "browserify>buffer": true
      }
    },
    "@metamask/keyring-controller>@metamask/eth-simple-keyring": {
      "packages": {
        "@ethereumjs/tx>@ethereumjs/util": true,
        "@ethereumjs/tx>ethereum-cryptography": true,
        "@metamask/eth-sig-util": true,
        "@metamask/utils": true,
        "browserify>buffer": true,
        "mocha>serialize-javascript>randombytes": true
      }
    },
    "@metamask/keyring-controller>ethereumjs-wallet": {
      "packages": {
        "@metamask/keyring-controller>ethereumjs-wallet>ethereum-cryptography": true,
        "@metamask/keyring-controller>ethereumjs-wallet>ethereumjs-util": true,
        "@metamask/keyring-controller>ethereumjs-wallet>utf8": true,
        "browserify>buffer": true,
        "browserify>crypto-browserify": true,
        "eth-lattice-keyring>gridplus-sdk>aes-js": true,
        "ethereumjs-util>ethereum-cryptography>bs58check": true,
        "ethereumjs-util>ethereum-cryptography>scrypt-js": true,
        "mocha>serialize-javascript>randombytes": true,
        "uuid": true
      }
    },
    "@metamask/keyring-controller>ethereumjs-wallet>ethereum-cryptography": {
      "packages": {
        "browserify>assert": true,
        "browserify>buffer": true,
        "browserify>crypto-browserify>create-hmac": true,
        "ethereumjs-util>ethereum-cryptography>bs58check": true,
        "ethereumjs-util>ethereum-cryptography>hash.js": true,
        "ganache>keccak": true,
        "ganache>secp256k1": true,
        "koa>content-disposition>safe-buffer": true,
        "mocha>serialize-javascript>randombytes": true
      }
    },
    "@metamask/keyring-controller>ethereumjs-wallet>ethereumjs-util": {
      "packages": {
        "@metamask/keyring-controller>ethereumjs-wallet>ethereum-cryptography": true,
        "@metamask/keyring-controller>ethereumjs-wallet>ethereumjs-util>rlp": true,
        "bn.js": true,
        "browserify>assert": true,
        "browserify>buffer": true,
        "browserify>insert-module-globals>is-buffer": true,
        "ethereumjs-util>create-hash": true
      }
    },
    "@metamask/keyring-controller>ethereumjs-wallet>ethereumjs-util>rlp": {
      "packages": {
        "bn.js": true,
        "browserify>buffer": true
      }
    },
    "@metamask/logging-controller": {
      "packages": {
        "@metamask/base-controller": true,
        "uuid": true
      }
    },
    "@metamask/logo": {
      "globals": {
        "addEventListener": true,
        "document.body.appendChild": true,
        "document.createElementNS": true,
        "innerHeight": true,
        "innerWidth": true,
        "requestAnimationFrame": true
      },
      "packages": {
        "@metamask/logo>gl-mat4": true,
        "@metamask/logo>gl-vec3": true
      }
    },
    "@metamask/message-manager": {
      "packages": {
        "@metamask/base-controller": true,
        "@metamask/eth-sig-util": true,
        "@metamask/message-manager>@metamask/controller-utils": true,
        "@metamask/message-manager>jsonschema": true,
        "@metamask/utils": true,
        "browserify>buffer": true,
        "uuid": true,
        "webpack>events": true
      }
    },
    "@metamask/message-manager>@metamask/controller-utils": {
      "globals": {
        "URL": true,
        "console.error": true,
        "fetch": true,
        "setTimeout": true
      },
      "packages": {
        "@ethereumjs/tx>@ethereumjs/util": true,
        "@metamask/controller-utils>@spruceid/siwe-parser": true,
        "@metamask/ethjs>@metamask/ethjs-unit": true,
        "@metamask/utils": true,
        "bn.js": true,
        "browserify>buffer": true,
        "eslint>fast-deep-equal": true,
        "eth-ens-namehash": true
      }
    },
    "@metamask/message-manager>jsonschema": {
      "packages": {
        "browserify>url": true
      }
    },
    "@metamask/name-controller": {
      "globals": {
        "fetch": true
      },
      "packages": {
        "@metamask/base-controller": true,
        "@metamask/name-controller>async-mutex": true,
        "@metamask/utils": true
      }
    },
    "@metamask/name-controller>async-mutex": {
      "globals": {
        "setTimeout": true
      },
      "packages": {
        "@trezor/connect-web>tslib": true
      }
    },
    "@metamask/network-controller": {
      "globals": {
        "URL": true,
        "btoa": true,
        "fetch": true,
        "setTimeout": true
      },
      "packages": {
        "@metamask/eth-json-rpc-middleware": true,
        "@metamask/eth-query": true,
        "@metamask/eth-token-tracker>eth-block-tracker": true,
        "@metamask/network-controller>@metamask/base-controller": true,
        "@metamask/network-controller>@metamask/controller-utils": true,
        "@metamask/network-controller>@metamask/eth-json-rpc-infura": true,
        "@metamask/network-controller>@metamask/eth-json-rpc-provider": true,
        "@metamask/network-controller>@metamask/json-rpc-engine": true,
        "@metamask/network-controller>@metamask/swappable-obj-proxy": true,
        "@metamask/providers>@metamask/rpc-errors": true,
        "@metamask/utils": true,
        "browserify>assert": true,
        "uuid": true
      }
    },
    "@metamask/network-controller>@metamask/base-controller": {
      "globals": {
        "setTimeout": true
      },
      "packages": {
        "immer": true
      }
    },
    "@metamask/network-controller>@metamask/controller-utils": {
      "globals": {
        "URL": true,
        "console.error": true,
        "fetch": true,
        "setTimeout": true
      },
      "packages": {
        "@ethereumjs/tx>@ethereumjs/util": true,
        "@metamask/controller-utils>@spruceid/siwe-parser": true,
        "@metamask/ethjs>@metamask/ethjs-unit": true,
        "@metamask/utils": true,
        "bn.js": true,
        "browserify>buffer": true,
        "eslint>fast-deep-equal": true,
        "eth-ens-namehash": true
      }
    },
    "@metamask/network-controller>@metamask/eth-json-rpc-infura": {
      "globals": {
        "setTimeout": true
      },
      "packages": {
        "@metamask/eth-json-rpc-middleware>@metamask/eth-json-rpc-provider": true,
        "@metamask/providers>@metamask/json-rpc-engine": true,
        "@metamask/providers>@metamask/rpc-errors": true,
        "@metamask/utils": true,
        "node-fetch": true
      }
    },
    "@metamask/network-controller>@metamask/eth-json-rpc-provider": {
      "packages": {
        "@metamask/network-controller>@metamask/json-rpc-engine": true,
        "@metamask/network-controller>@metamask/json-rpc-engine>@metamask/safe-event-emitter": true
      }
    },
    "@metamask/network-controller>@metamask/json-rpc-engine": {
      "packages": {
        "@metamask/network-controller>@metamask/json-rpc-engine>@metamask/safe-event-emitter": true,
        "@metamask/providers>@metamask/rpc-errors": true,
        "@metamask/utils": true
      }
    },
    "@metamask/network-controller>@metamask/json-rpc-engine>@metamask/safe-event-emitter": {
      "globals": {
        "setTimeout": true
      },
      "packages": {
        "webpack>events": true
      }
    },
    "@metamask/notification-controller": {
      "packages": {
        "@metamask/notification-controller>@metamask/base-controller": true,
        "@metamask/notification-controller>@metamask/utils": true,
        "@metamask/notification-controller>nanoid": true
      }
    },
    "@metamask/notification-controller>@metamask/base-controller": {
      "globals": {
        "setTimeout": true
      },
      "packages": {
        "immer": true
      }
    },
    "@metamask/notification-controller>@metamask/utils": {
      "globals": {
        "TextDecoder": true,
        "TextEncoder": true
      },
      "packages": {
        "browserify>buffer": true,
        "nock>debug": true,
        "semver": true,
        "superstruct": true
      }
    },
    "@metamask/notification-controller>nanoid": {
      "globals": {
        "crypto.getRandomValues": true
      }
    },
    "@metamask/obs-store": {
      "packages": {
        "@metamask/obs-store>through2": true,
        "@metamask/safe-event-emitter": true,
        "stream-browserify": true
      }
    },
    "@metamask/obs-store>through2": {
      "packages": {
        "browserify>process": true,
        "browserify>util": true,
        "readable-stream": true,
        "watchify>xtend": true
      }
    },
    "@metamask/permission-controller": {
      "globals": {
        "console.error": true
      },
      "packages": {
        "@metamask/base-controller": true,
        "@metamask/permission-controller>@metamask/controller-utils": true,
        "@metamask/permission-controller>nanoid": true,
        "@metamask/providers>@metamask/json-rpc-engine": true,
        "@metamask/providers>@metamask/rpc-errors": true,
        "@metamask/utils": true,
        "deep-freeze-strict": true,
        "immer": true
      }
    },
    "@metamask/permission-controller>@metamask/controller-utils": {
      "globals": {
        "URL": true,
        "console.error": true,
        "fetch": true,
        "setTimeout": true
      },
      "packages": {
        "@ethereumjs/tx>@ethereumjs/util": true,
        "@metamask/controller-utils>@spruceid/siwe-parser": true,
        "@metamask/ethjs>@metamask/ethjs-unit": true,
        "@metamask/utils": true,
        "bn.js": true,
        "browserify>buffer": true,
        "eslint>fast-deep-equal": true,
        "eth-ens-namehash": true
      }
    },
    "@metamask/permission-controller>nanoid": {
      "globals": {
        "crypto.getRandomValues": true
      }
    },
    "@metamask/permission-log-controller": {
      "packages": {
        "@metamask/base-controller": true,
        "@metamask/utils": true
      }
    },
    "@metamask/phishing-controller": {
      "globals": {
        "fetch": true
      },
      "packages": {
        "@metamask/base-controller": true,
        "@metamask/phishing-controller>@metamask/controller-utils": true,
        "@metamask/phishing-warning>eth-phishing-detect": true,
        "punycode": true
      }
    },
    "@metamask/phishing-controller>@metamask/controller-utils": {
      "globals": {
        "URL": true,
        "console.error": true,
        "fetch": true,
        "setTimeout": true
      },
      "packages": {
        "@ethereumjs/tx>@ethereumjs/util": true,
        "@metamask/controller-utils>@spruceid/siwe-parser": true,
        "@metamask/ethjs>@metamask/ethjs-unit": true,
        "@metamask/utils": true,
        "bn.js": true,
        "browserify>buffer": true,
        "eslint>fast-deep-equal": true,
        "eth-ens-namehash": true
      }
    },
    "@metamask/phishing-warning>eth-phishing-detect": {
      "packages": {
        "eslint>optionator>fast-levenshtein": true
      }
    },
    "@metamask/post-message-stream": {
      "globals": {
        "MessageEvent.prototype": true,
        "WorkerGlobalScope": true,
        "addEventListener": true,
        "browser": true,
        "chrome": true,
        "location.origin": true,
        "postMessage": true,
        "removeEventListener": true
      },
      "packages": {
        "@metamask/post-message-stream>readable-stream": true,
        "@metamask/utils": true
      }
    },
    "@metamask/post-message-stream>readable-stream": {
      "packages": {
        "browserify>browser-resolve": true,
        "browserify>buffer": true,
        "browserify>process": true,
        "browserify>string_decoder": true,
        "pumpify>inherits": true,
        "readable-stream>util-deprecate": true,
        "webpack>events": true
      }
    },
    "@metamask/ppom-validator": {
      "globals": {
        "URL": true,
        "console.error": true,
        "crypto": true
      },
      "packages": {
        "@metamask/eth-query>json-rpc-random-id": true,
        "@metamask/ppom-validator>@metamask/base-controller": true,
        "@metamask/ppom-validator>@metamask/controller-utils": true,
        "@metamask/ppom-validator>crypto-js": true,
        "@metamask/ppom-validator>elliptic": true,
        "await-semaphore": true,
        "browserify>buffer": true
      }
    },
    "@metamask/ppom-validator>@metamask/base-controller": {
      "globals": {
        "setTimeout": true
      },
      "packages": {
        "immer": true
      }
    },
    "@metamask/ppom-validator>@metamask/controller-utils": {
      "globals": {
        "URL": true,
        "console.error": true,
        "fetch": true,
        "setTimeout": true
      },
      "packages": {
        "@ethereumjs/tx>@ethereumjs/util": true,
        "@metamask/controller-utils>@spruceid/siwe-parser": true,
        "@metamask/ethjs>@metamask/ethjs-unit": true,
        "@metamask/utils": true,
        "bn.js": true,
        "browserify>buffer": true,
        "eslint>fast-deep-equal": true,
        "eth-ens-namehash": true
      }
    },
    "@metamask/ppom-validator>crypto-js": {
      "globals": {
        "crypto": true,
        "define": true,
        "msCrypto": true
      },
      "packages": {
        "browserify>browser-resolve": true
      }
    },
    "@metamask/ppom-validator>elliptic": {
      "packages": {
        "@metamask/ppom-validator>elliptic>brorand": true,
        "@metamask/ppom-validator>elliptic>hmac-drbg": true,
        "@metamask/ppom-validator>elliptic>minimalistic-assert": true,
        "@metamask/ppom-validator>elliptic>minimalistic-crypto-utils": true,
        "bn.js": true,
        "ethereumjs-util>ethereum-cryptography>hash.js": true,
        "pumpify>inherits": true
      }
    },
    "@metamask/ppom-validator>elliptic>brorand": {
      "globals": {
        "crypto": true,
        "msCrypto": true
      },
      "packages": {
        "browserify>browser-resolve": true
      }
    },
    "@metamask/ppom-validator>elliptic>hmac-drbg": {
      "packages": {
        "@metamask/ppom-validator>elliptic>minimalistic-assert": true,
        "@metamask/ppom-validator>elliptic>minimalistic-crypto-utils": true,
        "ethereumjs-util>ethereum-cryptography>hash.js": true
      }
    },
    "@metamask/providers>@metamask/json-rpc-engine": {
      "packages": {
        "@metamask/providers>@metamask/json-rpc-engine>@metamask/safe-event-emitter": true,
        "@metamask/providers>@metamask/rpc-errors": true,
        "@metamask/utils": true
      }
    },
    "@metamask/providers>@metamask/json-rpc-engine>@metamask/safe-event-emitter": {
      "globals": {
        "setTimeout": true
      },
      "packages": {
        "webpack>events": true
      }
    },
    "@metamask/providers>@metamask/object-multiplex": {
      "globals": {
        "console.warn": true
      },
      "packages": {
        "@metamask/providers>@metamask/object-multiplex>readable-stream": true,
        "pump>once": true
      }
    },
    "@metamask/providers>@metamask/object-multiplex>readable-stream": {
      "packages": {
        "browserify>browser-resolve": true,
        "browserify>buffer": true,
        "browserify>process": true,
        "browserify>string_decoder": true,
        "pumpify>inherits": true,
        "readable-stream>util-deprecate": true,
        "webpack>events": true
      }
    },
    "@metamask/providers>@metamask/rpc-errors": {
      "packages": {
        "@metamask/utils": true,
        "eth-rpc-errors>fast-safe-stringify": true
      }
    },
    "@metamask/queued-request-controller": {
      "packages": {
        "@metamask/base-controller": true,
        "@metamask/providers>@metamask/json-rpc-engine": true,
        "@metamask/providers>@metamask/rpc-errors": true,
        "@metamask/queued-request-controller>@metamask/controller-utils": true,
        "@metamask/selected-network-controller": true
      }
    },
    "@metamask/queued-request-controller>@metamask/controller-utils": {
      "globals": {
        "URL": true,
        "console.error": true,
        "fetch": true,
        "setTimeout": true
      },
      "packages": {
        "@ethereumjs/tx>@ethereumjs/util": true,
        "@metamask/controller-utils>@spruceid/siwe-parser": true,
        "@metamask/ethjs>@metamask/ethjs-unit": true,
        "@metamask/utils": true,
        "bn.js": true,
        "browserify>buffer": true,
        "eslint>fast-deep-equal": true,
        "eth-ens-namehash": true
      }
    },
    "@metamask/rate-limit-controller": {
      "globals": {
        "setTimeout": true
      },
      "packages": {
        "@metamask/rate-limit-controller>@metamask/base-controller": true,
        "eth-rpc-errors": true
      }
    },
    "@metamask/rate-limit-controller>@metamask/base-controller": {
      "globals": {
        "setTimeout": true
      },
      "packages": {
        "immer": true
      }
    },
    "@metamask/rpc-methods-flask>nanoid": {
      "globals": {
        "crypto.getRandomValues": true
      }
    },
    "@metamask/rpc-methods>nanoid": {
      "globals": {
        "crypto.getRandomValues": true
      }
    },
    "@metamask/safe-event-emitter": {
      "globals": {
        "setTimeout": true
      },
      "packages": {
        "webpack>events": true
      }
    },
    "@metamask/scure-bip39": {
      "globals": {
        "TextEncoder": true
      },
      "packages": {
        "@metamask/scure-bip39>@noble/hashes": true,
        "@metamask/utils>@scure/base": true
      }
    },
    "@metamask/scure-bip39>@noble/hashes": {
      "globals": {
        "TextEncoder": true,
        "crypto": true
      }
    },
    "@metamask/selected-network-controller": {
      "packages": {
        "@metamask/base-controller": true,
        "@metamask/network-controller>@metamask/swappable-obj-proxy": true
      }
    },
    "@metamask/signature-controller": {
      "globals": {
        "console.info": true
      },
      "packages": {
        "@metamask/base-controller": true,
        "@metamask/logging-controller": true,
        "@metamask/message-manager": true,
        "@metamask/providers>@metamask/rpc-errors": true,
        "@metamask/signature-controller>@metamask/controller-utils": true,
        "browserify>buffer": true,
        "ethereumjs-util": true,
        "lodash": true,
        "webpack>events": true
      }
    },
    "@metamask/signature-controller>@metamask/controller-utils": {
      "globals": {
        "URL": true,
        "console.error": true,
        "fetch": true,
        "setTimeout": true
      },
      "packages": {
        "@ethereumjs/tx>@ethereumjs/util": true,
        "@metamask/controller-utils>@spruceid/siwe-parser": true,
        "@metamask/ethjs>@metamask/ethjs-unit": true,
        "@metamask/utils": true,
        "bn.js": true,
        "browserify>buffer": true,
        "eslint>fast-deep-equal": true,
        "eth-ens-namehash": true
      }
    },
    "@metamask/smart-transactions-controller": {
      "globals": {
        "URLSearchParams": true,
        "clearInterval": true,
        "console.error": true,
        "console.log": true,
        "fetch": true,
        "setInterval": true
      },
      "packages": {
        "@ethersproject/abi>@ethersproject/bytes": true,
        "@ethersproject/bignumber": true,
        "@ethersproject/providers": true,
        "@metamask/smart-transactions-controller>@metamask/base-controller": true,
        "@metamask/smart-transactions-controller>@metamask/controller-utils": true,
        "@metamask/smart-transactions-controller>bignumber.js": true,
        "fast-json-patch": true,
        "lodash": true
      }
    },
    "@metamask/smart-transactions-controller>@metamask/base-controller": {
      "globals": {
        "setTimeout": true
      },
      "packages": {
        "immer": true
      }
    },
    "@metamask/smart-transactions-controller>@metamask/controller-utils": {
      "globals": {
        "URL": true,
        "console.error": true,
        "fetch": true,
        "setTimeout": true
      },
      "packages": {
        "@metamask/controller-utils>@spruceid/siwe-parser": true,
        "@metamask/smart-transactions-controller>@metamask/controller-utils>ethjs-unit": true,
        "@metamask/utils": true,
        "browserify>buffer": true,
        "eslint>fast-deep-equal": true,
        "eth-ens-namehash": true,
        "ethereumjs-util": true
      }
    },
    "@metamask/smart-transactions-controller>@metamask/controller-utils>ethjs-unit": {
      "packages": {
        "@metamask/ethjs>ethjs-abi>number-to-bn": true,
        "bn.js": true
      }
    },
    "@metamask/smart-transactions-controller>@metamask/controllers>nanoid": {
      "globals": {
        "crypto.getRandomValues": true
      }
    },
    "@metamask/smart-transactions-controller>bignumber.js": {
      "globals": {
        "crypto": true,
        "define": true
      }
    },
    "@metamask/snaps-controllers": {
      "globals": {
        "DecompressionStream": true,
        "URL": true,
        "chrome.offscreen.createDocument": true,
        "chrome.offscreen.hasDocument": true,
        "clearTimeout": true,
        "document.getElementById": true,
        "fetch.bind": true,
        "setTimeout": true
      },
      "packages": {
        "@metamask/base-controller": true,
        "@metamask/post-message-stream": true,
        "@metamask/providers>@metamask/json-rpc-engine": true,
        "@metamask/providers>@metamask/object-multiplex": true,
        "@metamask/providers>@metamask/rpc-errors": true,
        "@metamask/snaps-controllers>@metamask/permission-controller": true,
        "@metamask/snaps-controllers>@xstate/fsm": true,
        "@metamask/snaps-controllers>concat-stream": true,
        "@metamask/snaps-controllers>get-npm-tarball-url": true,
        "@metamask/snaps-controllers>nanoid": true,
        "@metamask/snaps-controllers>readable-stream": true,
        "@metamask/snaps-controllers>readable-web-to-node-stream": true,
        "@metamask/snaps-controllers>tar-stream": true,
        "@metamask/snaps-rpc-methods": true,
        "@metamask/snaps-sdk": true,
        "@metamask/snaps-utils": true,
        "@metamask/snaps-utils>@metamask/snaps-registry": true,
        "@metamask/utils": true,
        "browserify>browserify-zlib": true,
        "json-rpc-middleware-stream": true
      }
    },
    "@metamask/snaps-controllers-flask>nanoid": {
      "globals": {
        "crypto.getRandomValues": true
      }
    },
    "@metamask/snaps-controllers>@metamask/permission-controller": {
      "globals": {
        "console.error": true
      },
      "packages": {
        "@metamask/base-controller": true,
        "@metamask/providers>@metamask/json-rpc-engine": true,
        "@metamask/providers>@metamask/rpc-errors": true,
        "@metamask/snaps-controllers>@metamask/permission-controller>@metamask/controller-utils": true,
        "@metamask/snaps-controllers>nanoid": true,
        "@metamask/utils": true,
        "deep-freeze-strict": true,
        "immer": true
      }
    },
    "@metamask/snaps-controllers>@metamask/permission-controller>@metamask/controller-utils": {
      "globals": {
        "URL": true,
        "console.error": true,
        "fetch": true,
        "setTimeout": true
      },
      "packages": {
        "@ethereumjs/tx>@ethereumjs/util": true,
        "@metamask/controller-utils>@spruceid/siwe-parser": true,
        "@metamask/ethjs>@metamask/ethjs-unit": true,
        "@metamask/utils": true,
        "bn.js": true,
        "browserify>buffer": true,
        "eslint>fast-deep-equal": true,
        "eth-ens-namehash": true
      }
    },
    "@metamask/snaps-controllers>concat-stream": {
      "packages": {
        "@metamask/snaps-controllers>readable-stream": true,
        "browserify>buffer": true,
        "browserify>concat-stream>typedarray": true,
        "pumpify>inherits": true,
        "terser>source-map-support>buffer-from": true
      }
    },
    "@metamask/snaps-controllers>nanoid": {
      "globals": {
        "crypto.getRandomValues": true
      }
    },
    "@metamask/snaps-controllers>readable-stream": {
      "packages": {
        "browserify>browser-resolve": true,
        "browserify>buffer": true,
        "browserify>process": true,
        "browserify>string_decoder": true,
        "pumpify>inherits": true,
        "readable-stream>util-deprecate": true,
        "webpack>events": true
      }
    },
    "@metamask/snaps-controllers>readable-web-to-node-stream": {
      "packages": {
        "@metamask/snaps-controllers>readable-web-to-node-stream>readable-stream": true
      }
    },
    "@metamask/snaps-controllers>readable-web-to-node-stream>readable-stream": {
      "packages": {
        "browserify>browser-resolve": true,
        "browserify>buffer": true,
        "browserify>process": true,
        "browserify>string_decoder": true,
        "pumpify>inherits": true,
        "readable-stream>util-deprecate": true,
        "webpack>events": true
      }
    },
    "@metamask/snaps-controllers>tar-stream": {
      "packages": {
        "@metamask/snaps-controllers>tar-stream>b4a": true,
        "@metamask/snaps-controllers>tar-stream>fast-fifo": true,
        "@metamask/snaps-controllers>tar-stream>streamx": true,
        "browserify>browser-resolve": true
      }
    },
    "@metamask/snaps-controllers>tar-stream>b4a": {
      "globals": {
        "TextDecoder": true,
        "TextEncoder": true
      }
    },
    "@metamask/snaps-controllers>tar-stream>streamx": {
      "packages": {
        "@metamask/snaps-controllers>tar-stream>fast-fifo": true,
        "@metamask/snaps-controllers>tar-stream>streamx>queue-tick": true,
        "webpack>events": true
      }
    },
    "@metamask/snaps-controllers>tar-stream>streamx>queue-tick": {
      "globals": {
        "queueMicrotask": true
      }
    },
    "@metamask/snaps-rpc-methods": {
      "packages": {
        "@metamask/permission-controller": true,
        "@metamask/providers>@metamask/rpc-errors": true,
        "@metamask/snaps-sdk": true,
        "@metamask/snaps-sdk>@metamask/key-tree": true,
        "@metamask/snaps-utils": true,
        "@metamask/utils": true,
        "@noble/hashes": true,
        "superstruct": true
      }
    },
    "@metamask/snaps-sdk": {
      "globals": {
        "fetch": true
      },
      "packages": {
        "@metamask/providers>@metamask/rpc-errors": true,
        "@metamask/snaps-sdk>fast-xml-parser": true,
        "@metamask/utils": true,
        "superstruct": true
      }
    },
    "@metamask/snaps-sdk>@metamask/key-tree": {
      "packages": {
        "@metamask/scure-bip39": true,
        "@metamask/snaps-sdk>@metamask/key-tree>@metamask/utils": true,
        "@metamask/snaps-sdk>@metamask/key-tree>@noble/ed25519": true,
        "@metamask/utils>@scure/base": true,
        "@noble/hashes": true,
        "eth-lattice-keyring>@noble/secp256k1": true
      }
    },
    "@metamask/snaps-sdk>@metamask/key-tree>@metamask/utils": {
      "globals": {
        "TextDecoder": true,
        "TextEncoder": true
      },
      "packages": {
        "@noble/hashes": true,
        "browserify>buffer": true,
        "nock>debug": true,
        "semver": true,
        "superstruct": true
      }
    },
    "@metamask/snaps-sdk>@metamask/key-tree>@noble/ed25519": {
      "globals": {
        "crypto": true
      },
      "packages": {
        "browserify>browser-resolve": true
      }
    },
    "@metamask/snaps-sdk>fast-xml-parser": {
      "globals": {
        "entityName": true,
        "val": true
      },
      "packages": {
        "@metamask/snaps-sdk>fast-xml-parser>strnum": true
      }
    },
    "@metamask/snaps-utils": {
      "globals": {
        "File": true,
        "FileReader": true,
        "TextDecoder": true,
        "URL": true,
        "console.error": true,
        "console.log": true,
        "console.warn": true,
        "crypto": true,
        "document.body.appendChild": true,
        "document.createElement": true,
        "fetch": true
      },
      "packages": {
        "@metamask/permission-controller": true,
        "@metamask/providers>@metamask/rpc-errors": true,
        "@metamask/snaps-sdk": true,
        "@metamask/snaps-sdk>@metamask/key-tree": true,
        "@metamask/snaps-utils>@metamask/slip44": true,
        "@metamask/snaps-utils>cron-parser": true,
        "@metamask/snaps-utils>fast-json-stable-stringify": true,
        "@metamask/snaps-utils>marked": true,
        "@metamask/snaps-utils>rfdc": true,
        "@metamask/snaps-utils>validate-npm-package-name": true,
        "@metamask/utils": true,
        "@metamask/utils>@scure/base": true,
        "@noble/hashes": true,
        "chalk": true,
        "semver": true,
        "superstruct": true
      }
    },
    "@metamask/snaps-utils>@metamask/snaps-registry": {
      "packages": {
        "@ethereumjs/tx>ethereum-cryptography>@noble/curves": true,
        "@metamask/utils": true,
        "@noble/hashes": true,
        "superstruct": true
      }
    },
    "@metamask/snaps-utils>cron-parser": {
      "packages": {
        "browserify>browser-resolve": true,
        "luxon": true
      }
    },
    "@metamask/snaps-utils>marked": {
      "globals": {
        "Hooks": true,
        "Lexer": true,
        "Parser": true,
        "Renderer": true,
        "TextRenderer": true,
        "Tokenizer": true,
        "console.error": true,
        "console.warn": true,
        "defaults": true,
        "define": true,
        "inlineQueue": true,
        "passThroughHooks": true,
        "renderer": true,
        "rules": true,
        "state": true,
        "textRenderer": true,
        "tokenizer": true,
        "tokens": true
      }
    },
    "@metamask/snaps-utils>rfdc": {
      "packages": {
        "browserify>buffer": true
      }
    },
    "@metamask/snaps-utils>validate-npm-package-name": {
      "packages": {
        "@metamask/snaps-utils>validate-npm-package-name>builtins": true
      }
    },
    "@metamask/snaps-utils>validate-npm-package-name>builtins": {
      "packages": {
        "browserify>process": true,
        "semver": true
      }
    },
    "@metamask/test-bundler>@ethersproject/abstract-provider": {
      "packages": {
        "@ethersproject/abi>@ethersproject/bytes": true,
        "@ethersproject/abi>@ethersproject/logger": true,
        "@ethersproject/abi>@ethersproject/properties": true,
        "@ethersproject/bignumber": true
      }
    },
    "@metamask/test-bundler>@ethersproject/networks": {
      "packages": {
        "@ethersproject/abi>@ethersproject/logger": true
      }
    },
    "@metamask/transaction-controller": {
      "globals": {
        "clearTimeout": true,
        "console.error": true,
        "setTimeout": true
      },
      "packages": {
        "@ethereumjs/common": true,
        "@ethereumjs/tx": true,
        "@ethereumjs/tx>@ethereumjs/util": true,
        "@ethersproject/abi": true,
        "@ethersproject/providers": true,
<<<<<<< HEAD
        "@metamask/base-controller": true,
        "@metamask/controller-utils": true,
=======
>>>>>>> b1c90606
        "@metamask/eth-query": true,
        "@metamask/gas-fee-controller": true,
        "@metamask/metamask-eth-abis": true,
        "@metamask/name-controller>async-mutex": true,
        "@metamask/network-controller": true,
        "@metamask/providers>@metamask/rpc-errors": true,
        "@metamask/transaction-controller>@metamask/base-controller": true,
        "@metamask/transaction-controller>@metamask/controller-utils": true,
        "@metamask/transaction-controller>nonce-tracker": true,
        "@metamask/utils": true,
        "bn.js": true,
        "eth-method-registry": true,
        "fast-json-patch": true,
        "lodash": true,
        "uuid": true,
        "webpack>events": true
      }
    },
    "@metamask/transaction-controller>@metamask/base-controller": {
      "globals": {
        "setTimeout": true
      },
      "packages": {
        "immer": true
      }
    },
    "@metamask/transaction-controller>@metamask/controller-utils": {
      "globals": {
        "URL": true,
        "console.error": true,
        "fetch": true,
        "setTimeout": true
      },
      "packages": {
        "@ethereumjs/tx>@ethereumjs/util": true,
        "@metamask/controller-utils>@spruceid/siwe-parser": true,
        "@metamask/ethjs>@metamask/ethjs-unit": true,
        "@metamask/utils": true,
        "bn.js": true,
        "browserify>buffer": true,
        "eslint>fast-deep-equal": true,
        "eth-ens-namehash": true
      }
    },
    "@metamask/transaction-controller>nonce-tracker": {
      "packages": {
        "@ethersproject/providers": true,
        "@metamask/eth-token-tracker>eth-block-tracker": true,
        "@metamask/transaction-controller>nonce-tracker>async-mutex": true,
        "browserify>assert": true
      }
    },
    "@metamask/transaction-controller>nonce-tracker>async-mutex": {
      "globals": {
        "clearTimeout": true,
        "setTimeout": true
      },
      "packages": {
        "@trezor/connect-web>tslib": true
      }
    },
    "@metamask/user-operation-controller": {
      "globals": {
        "fetch": true
      },
      "packages": {
        "@metamask/eth-query": true,
        "@metamask/gas-fee-controller": true,
        "@metamask/gas-fee-controller>@metamask/polling-controller": true,
        "@metamask/providers>@metamask/rpc-errors": true,
        "@metamask/transaction-controller": true,
        "@metamask/user-operation-controller>@metamask/base-controller": true,
        "@metamask/user-operation-controller>@metamask/controller-utils": true,
        "@metamask/utils": true,
        "bn.js": true,
        "lodash": true,
        "superstruct": true,
        "uuid": true,
        "webpack>events": true
      }
    },
    "@metamask/user-operation-controller>@metamask/base-controller": {
      "globals": {
        "setTimeout": true
      },
      "packages": {
        "immer": true
      }
    },
    "@metamask/user-operation-controller>@metamask/controller-utils": {
      "globals": {
        "URL": true,
        "console.error": true,
        "fetch": true,
        "setTimeout": true
      },
      "packages": {
        "@ethereumjs/tx>@ethereumjs/util": true,
        "@metamask/controller-utils>@spruceid/siwe-parser": true,
        "@metamask/ethjs>@metamask/ethjs-unit": true,
        "@metamask/utils": true,
        "bn.js": true,
        "browserify>buffer": true,
        "eslint>fast-deep-equal": true,
        "eth-ens-namehash": true
      }
    },
    "@metamask/utils": {
      "globals": {
        "TextDecoder": true,
        "TextEncoder": true
      },
      "packages": {
        "@metamask/utils>@scure/base": true,
        "@metamask/utils>pony-cause": true,
        "@noble/hashes": true,
        "browserify>buffer": true,
        "nock>debug": true,
        "semver": true,
        "superstruct": true
      }
    },
    "@metamask/utils>@scure/base": {
      "globals": {
        "TextDecoder": true,
        "TextEncoder": true
      }
    },
    "@ngraveio/bc-ur": {
      "packages": {
        "@ngraveio/bc-ur>@keystonehq/alias-sampling": true,
        "@ngraveio/bc-ur>bignumber.js": true,
        "@ngraveio/bc-ur>cbor-sync": true,
        "@ngraveio/bc-ur>crc": true,
        "@ngraveio/bc-ur>jsbi": true,
        "addons-linter>sha.js": true,
        "browserify>assert": true,
        "browserify>buffer": true
      }
    },
    "@ngraveio/bc-ur>assert>object-is": {
      "packages": {
        "string.prototype.matchall>call-bind": true,
        "string.prototype.matchall>define-properties": true
      }
    },
    "@ngraveio/bc-ur>bignumber.js": {
      "globals": {
        "crypto": true,
        "define": true
      }
    },
    "@ngraveio/bc-ur>cbor-sync": {
      "globals": {
        "define": true
      },
      "packages": {
        "browserify>buffer": true
      }
    },
    "@ngraveio/bc-ur>crc": {
      "packages": {
        "browserify>buffer": true
      }
    },
    "@ngraveio/bc-ur>jsbi": {
      "globals": {
        "define": true
      }
    },
    "@noble/hashes": {
      "globals": {
        "TextEncoder": true,
        "crypto": true
      }
    },
    "@popperjs/core": {
      "globals": {
        "Element": true,
        "HTMLElement": true,
        "ShadowRoot": true,
        "console.error": true,
        "console.warn": true,
        "document": true,
        "navigator.userAgent": true
      }
    },
    "@reduxjs/toolkit": {
      "globals": {
        "AbortController": true,
        "__REDUX_DEVTOOLS_EXTENSION_COMPOSE__": true,
        "__REDUX_DEVTOOLS_EXTENSION__": true,
        "console.error": true,
        "console.info": true,
        "console.warn": true
      },
      "packages": {
        "@reduxjs/toolkit>reselect": true,
        "immer": true,
        "redux": true,
        "redux-thunk": true
      }
    },
    "@segment/loosely-validate-event": {
      "packages": {
        "@segment/loosely-validate-event>component-type": true,
        "@segment/loosely-validate-event>join-component": true,
        "browserify>assert": true,
        "browserify>buffer": true
      }
    },
    "@sentry/browser": {
      "globals": {
        "TextDecoder": true,
        "TextEncoder": true,
        "XMLHttpRequest": true,
        "__SENTRY_DEBUG__": true,
        "__SENTRY_RELEASE__": true,
        "indexedDB.open": true,
        "setTimeout": true
      },
      "packages": {
        "@sentry/browser>@sentry-internal/tracing": true,
        "@sentry/browser>@sentry/core": true,
        "@sentry/browser>@sentry/replay": true,
        "@sentry/utils": true
      }
    },
    "@sentry/browser>@sentry-internal/tracing": {
      "globals": {
        "Headers": true,
        "PerformanceObserver": true,
        "Request": true,
        "__SENTRY_DEBUG__": true,
        "addEventListener": true,
        "performance.getEntriesByType": true,
        "removeEventListener": true
      },
      "packages": {
        "@sentry/browser>@sentry/core": true,
        "@sentry/utils": true
      }
    },
    "@sentry/browser>@sentry/core": {
      "globals": {
        "__SENTRY_DEBUG__": true,
        "__SENTRY_TRACING__": true,
        "clearInterval": true,
        "clearTimeout": true,
        "console.warn": true,
        "setInterval": true,
        "setTimeout": true
      },
      "packages": {
        "@sentry/utils": true
      }
    },
    "@sentry/browser>@sentry/replay": {
      "globals": {
        "Blob": true,
        "CSSConditionRule": true,
        "CSSGroupingRule": true,
        "CSSMediaRule": true,
        "CSSSupportsRule": true,
        "DragEvent": true,
        "Element": true,
        "FormData": true,
        "HTMLCanvasElement": true,
        "HTMLElement.prototype": true,
        "HTMLFormElement": true,
        "HTMLImageElement": true,
        "HTMLInputElement.prototype": true,
        "HTMLOptionElement.prototype": true,
        "HTMLSelectElement.prototype": true,
        "HTMLTextAreaElement.prototype": true,
        "Headers": true,
        "ImageData": true,
        "MouseEvent": true,
        "MutationObserver": true,
        "Node.prototype.contains": true,
        "PerformanceObserver": true,
        "TextEncoder": true,
        "URL": true,
        "URLSearchParams": true,
        "Worker": true,
        "Zone": true,
        "__SENTRY_DEBUG__": true,
        "__rrMutationObserver": true,
        "clearTimeout": true,
        "console.error": true,
        "console.warn": true,
        "document": true,
        "innerHeight": true,
        "innerWidth": true,
        "location.href": true,
        "pageXOffset": true,
        "pageYOffset": true,
        "requestAnimationFrame": true,
        "setTimeout": true
      },
      "packages": {
        "@sentry/browser>@sentry/core": true,
        "@sentry/utils": true,
        "browserify>process": true
      }
    },
    "@sentry/integrations": {
      "globals": {
        "Request": true,
        "__SENTRY_DEBUG__": true,
        "console.log": true
      },
      "packages": {
        "@sentry/utils": true,
        "localforage": true
      }
    },
    "@sentry/utils": {
      "globals": {
        "CustomEvent": true,
        "DOMError": true,
        "DOMException": true,
        "Element": true,
        "ErrorEvent": true,
        "Event": true,
        "Headers": true,
        "Request": true,
        "Response": true,
        "TextEncoder": true,
        "URL": true,
        "XMLHttpRequest.prototype": true,
        "__SENTRY_BROWSER_BUNDLE__": true,
        "__SENTRY_DEBUG__": true,
        "clearTimeout": true,
        "console.error": true,
        "document": true,
        "setTimeout": true
      },
      "packages": {
        "browserify>process": true
      }
    },
    "@storybook/addon-docs>remark-external-links>mdast-util-definitions": {
      "packages": {
        "react-markdown>unist-util-visit": true
      }
    },
    "@storybook/addon-knobs>qs": {
      "packages": {
        "string.prototype.matchall>side-channel": true
      }
    },
    "@trezor/connect-web": {
      "globals": {
        "URLSearchParams": true,
        "__TREZOR_CONNECT_SRC": true,
        "addEventListener": true,
        "btoa": true,
        "chrome": true,
        "clearInterval": true,
        "clearTimeout": true,
        "console.warn": true,
        "document.body": true,
        "document.createElement": true,
        "document.createTextNode": true,
        "document.getElementById": true,
        "document.querySelectorAll": true,
        "location": true,
        "navigator": true,
        "open": true,
        "removeEventListener": true,
        "setInterval": true,
        "setTimeout": true
      },
      "packages": {
        "@trezor/connect-web>@trezor/connect": true,
        "@trezor/connect-web>@trezor/utils": true,
        "@trezor/connect-web>tslib": true,
        "webpack>events": true
      }
    },
    "@trezor/connect-web>@trezor/connect": {
      "globals": {
        "console.error": true,
        "console.log": true,
        "console.warn": true
      },
      "packages": {
        "@trezor/connect-web>@trezor/connect>@trezor/protobuf": true,
        "@trezor/connect-web>@trezor/connect>@trezor/schema-utils": true,
        "@trezor/connect-web>@trezor/connect>@trezor/transport": true,
        "@trezor/connect-web>@trezor/utils": true,
        "@trezor/connect-web>tslib": true
      }
    },
    "@trezor/connect-web>@trezor/connect>@trezor/protobuf": {
      "packages": {
        "@trezor/connect-web>@trezor/connect>@trezor/schema-utils": true
      }
    },
    "@trezor/connect-web>@trezor/connect>@trezor/schema-utils": {
      "globals": {
        "console.warn": true
      },
      "packages": {
        "@trezor/connect-web>@trezor/connect>@trezor/schema-utils>@sinclair/typebox": true,
        "@trezor/connect-web>@trezor/connect>@trezor/schema-utils>ts-mixer": true,
        "browserify>buffer": true
      }
    },
    "@trezor/connect-web>@trezor/utils": {
      "globals": {
        "clearTimeout": true,
        "setTimeout": true
      }
    },
    "@trezor/connect-web>tslib": {
      "globals": {
        "SuppressedError": true,
        "define": true
      }
    },
    "@zxing/browser": {
      "globals": {
        "HTMLElement": true,
        "HTMLImageElement": true,
        "HTMLVideoElement": true,
        "clearTimeout": true,
        "console.error": true,
        "console.warn": true,
        "document": true,
        "navigator": true,
        "setTimeout": true
      },
      "packages": {
        "@zxing/library": true
      }
    },
    "@zxing/library": {
      "globals": {
        "HTMLImageElement": true,
        "HTMLVideoElement": true,
        "TextDecoder": true,
        "TextEncoder": true,
        "URL.createObjectURL": true,
        "btoa": true,
        "console.log": true,
        "console.warn": true,
        "document": true,
        "navigator": true,
        "setTimeout": true
      },
      "packages": {
        "@zxing/library>ts-custom-error": true
      }
    },
    "addons-linter>sha.js": {
      "packages": {
        "koa>content-disposition>safe-buffer": true,
        "pumpify>inherits": true
      }
    },
    "await-semaphore": {
      "packages": {
        "browserify>process": true,
        "browserify>timers-browserify": true
      }
    },
    "base32-encode": {
      "packages": {
        "base32-encode>to-data-view": true
      }
    },
    "bignumber.js": {
      "globals": {
        "crypto": true,
        "define": true
      }
    },
    "blo": {
      "globals": {
        "btoa": true
      }
    },
    "bn.js": {
      "globals": {
        "Buffer": true
      },
      "packages": {
        "browserify>browser-resolve": true
      }
    },
    "bowser": {
      "globals": {
        "define": true
      }
    },
    "brfs>static-module>object-inspect": {
      "globals": {
        "HTMLElement": true,
        "WeakRef": true
      },
      "packages": {
        "browserify>browser-resolve": true
      }
    },
    "browserify>assert": {
      "globals": {
        "Buffer": true
      },
      "packages": {
        "browserify>assert>util": true,
        "react>object-assign": true
      }
    },
    "browserify>assert>util": {
      "globals": {
        "console.error": true,
        "console.log": true,
        "console.trace": true,
        "process": true
      },
      "packages": {
        "browserify>assert>util>inherits": true,
        "browserify>process": true
      }
    },
    "browserify>browserify-zlib": {
      "packages": {
        "browserify>assert": true,
        "browserify>browserify-zlib>pako": true,
        "browserify>buffer": true,
        "browserify>process": true,
        "browserify>util": true,
        "stream-browserify": true
      }
    },
    "browserify>buffer": {
      "globals": {
        "console": true
      },
      "packages": {
        "base64-js": true,
        "browserify>buffer>ieee754": true
      }
    },
    "browserify>crypto-browserify": {
      "packages": {
        "browserify>crypto-browserify>browserify-cipher": true,
        "browserify>crypto-browserify>browserify-sign": true,
        "browserify>crypto-browserify>create-ecdh": true,
        "browserify>crypto-browserify>create-hmac": true,
        "browserify>crypto-browserify>diffie-hellman": true,
        "browserify>crypto-browserify>pbkdf2": true,
        "browserify>crypto-browserify>public-encrypt": true,
        "browserify>crypto-browserify>randomfill": true,
        "ethereumjs-util>create-hash": true,
        "mocha>serialize-javascript>randombytes": true
      }
    },
    "browserify>crypto-browserify>browserify-cipher": {
      "packages": {
        "browserify>crypto-browserify>browserify-cipher>browserify-des": true,
        "browserify>crypto-browserify>browserify-cipher>evp_bytestokey": true,
        "ethereumjs-util>ethereum-cryptography>browserify-aes": true
      }
    },
    "browserify>crypto-browserify>browserify-cipher>browserify-des": {
      "packages": {
        "browserify>buffer": true,
        "browserify>crypto-browserify>browserify-cipher>browserify-des>des.js": true,
        "ethereumjs-util>create-hash>cipher-base": true,
        "pumpify>inherits": true
      }
    },
    "browserify>crypto-browserify>browserify-cipher>browserify-des>des.js": {
      "packages": {
        "@metamask/ppom-validator>elliptic>minimalistic-assert": true,
        "pumpify>inherits": true
      }
    },
    "browserify>crypto-browserify>browserify-cipher>evp_bytestokey": {
      "packages": {
        "ethereumjs-util>create-hash>md5.js": true,
        "koa>content-disposition>safe-buffer": true
      }
    },
    "browserify>crypto-browserify>browserify-sign": {
      "packages": {
        "@metamask/ppom-validator>elliptic": true,
        "bn.js": true,
        "browserify>buffer": true,
        "browserify>crypto-browserify>create-hmac": true,
        "browserify>crypto-browserify>public-encrypt>browserify-rsa": true,
        "browserify>crypto-browserify>public-encrypt>parse-asn1": true,
        "ethereumjs-util>create-hash": true,
        "pumpify>inherits": true,
        "stream-browserify": true
      }
    },
    "browserify>crypto-browserify>create-ecdh": {
      "packages": {
        "@metamask/ppom-validator>elliptic": true,
        "bn.js": true,
        "browserify>buffer": true
      }
    },
    "browserify>crypto-browserify>create-hmac": {
      "packages": {
        "addons-linter>sha.js": true,
        "ethereumjs-util>create-hash": true,
        "ethereumjs-util>create-hash>cipher-base": true,
        "ethereumjs-util>create-hash>ripemd160": true,
        "koa>content-disposition>safe-buffer": true,
        "pumpify>inherits": true
      }
    },
    "browserify>crypto-browserify>diffie-hellman": {
      "packages": {
        "bn.js": true,
        "browserify>buffer": true,
        "browserify>crypto-browserify>diffie-hellman>miller-rabin": true,
        "mocha>serialize-javascript>randombytes": true
      }
    },
    "browserify>crypto-browserify>diffie-hellman>miller-rabin": {
      "packages": {
        "@metamask/ppom-validator>elliptic>brorand": true,
        "bn.js": true
      }
    },
    "browserify>crypto-browserify>pbkdf2": {
      "globals": {
        "crypto": true,
        "process": true,
        "queueMicrotask": true,
        "setImmediate": true,
        "setTimeout": true
      },
      "packages": {
        "addons-linter>sha.js": true,
        "browserify>process": true,
        "ethereumjs-util>create-hash": true,
        "ethereumjs-util>create-hash>ripemd160": true,
        "koa>content-disposition>safe-buffer": true
      }
    },
    "browserify>crypto-browserify>public-encrypt": {
      "packages": {
        "bn.js": true,
        "browserify>buffer": true,
        "browserify>crypto-browserify>public-encrypt>browserify-rsa": true,
        "browserify>crypto-browserify>public-encrypt>parse-asn1": true,
        "ethereumjs-util>create-hash": true,
        "mocha>serialize-javascript>randombytes": true
      }
    },
    "browserify>crypto-browserify>public-encrypt>browserify-rsa": {
      "packages": {
        "bn.js": true,
        "browserify>buffer": true,
        "mocha>serialize-javascript>randombytes": true
      }
    },
    "browserify>crypto-browserify>public-encrypt>parse-asn1": {
      "packages": {
        "browserify>buffer": true,
        "browserify>crypto-browserify>browserify-cipher>evp_bytestokey": true,
        "browserify>crypto-browserify>pbkdf2": true,
        "browserify>crypto-browserify>public-encrypt>parse-asn1>asn1.js": true,
        "ethereumjs-util>ethereum-cryptography>browserify-aes": true
      }
    },
    "browserify>crypto-browserify>public-encrypt>parse-asn1>asn1.js": {
      "packages": {
        "@metamask/ppom-validator>elliptic>minimalistic-assert": true,
        "bn.js": true,
        "browserify>buffer": true,
        "browserify>vm-browserify": true,
        "pumpify>inherits": true
      }
    },
    "browserify>crypto-browserify>randomfill": {
      "globals": {
        "crypto": true,
        "msCrypto": true
      },
      "packages": {
        "browserify>process": true,
        "koa>content-disposition>safe-buffer": true,
        "mocha>serialize-javascript>randombytes": true
      }
    },
    "browserify>https-browserify": {
      "packages": {
        "browserify>stream-http": true,
        "browserify>url": true
      }
    },
    "browserify>path-browserify": {
      "packages": {
        "browserify>process": true
      }
    },
    "browserify>process": {
      "globals": {
        "clearTimeout": true,
        "setTimeout": true
      }
    },
    "browserify>punycode": {
      "globals": {
        "define": true
      }
    },
    "browserify>stream-http": {
      "globals": {
        "AbortController": true,
        "Blob": true,
        "MSStreamReader": true,
        "ReadableStream": true,
        "WritableStream": true,
        "XDomainRequest": true,
        "XMLHttpRequest": true,
        "clearTimeout": true,
        "fetch": true,
        "location.protocol.search": true,
        "setTimeout": true
      },
      "packages": {
        "browserify>buffer": true,
        "browserify>process": true,
        "browserify>stream-http>builtin-status-codes": true,
        "browserify>stream-http>readable-stream": true,
        "browserify>url": true,
        "pumpify>inherits": true,
        "watchify>xtend": true
      }
    },
    "browserify>stream-http>readable-stream": {
      "packages": {
        "browserify>browser-resolve": true,
        "browserify>buffer": true,
        "browserify>process": true,
        "browserify>string_decoder": true,
        "pumpify>inherits": true,
        "readable-stream>util-deprecate": true,
        "webpack>events": true
      }
    },
    "browserify>string_decoder": {
      "packages": {
        "koa>content-disposition>safe-buffer": true
      }
    },
    "browserify>timers-browserify": {
      "globals": {
        "clearInterval": true,
        "clearTimeout": true,
        "setInterval": true,
        "setTimeout": true
      },
      "packages": {
        "browserify>process": true
      }
    },
    "browserify>url": {
      "packages": {
        "@storybook/addon-knobs>qs": true,
        "browserify>punycode": true
      }
    },
    "browserify>util": {
      "globals": {
        "console.error": true,
        "console.log": true,
        "console.trace": true
      },
      "packages": {
        "browserify>process": true,
        "browserify>util>is-arguments": true,
        "browserify>util>is-typed-array": true,
        "browserify>util>which-typed-array": true,
        "koa>is-generator-function": true,
        "pumpify>inherits": true
      }
    },
    "browserify>util>is-arguments": {
      "packages": {
        "koa>is-generator-function>has-tostringtag": true,
        "string.prototype.matchall>call-bind": true
      }
    },
    "browserify>util>is-typed-array": {
      "packages": {
        "browserify>util>is-typed-array>for-each": true,
        "koa>is-generator-function>has-tostringtag": true,
        "string.prototype.matchall>call-bind": true,
        "string.prototype.matchall>es-abstract>available-typed-arrays": true,
        "string.prototype.matchall>es-abstract>gopd": true
      }
    },
    "browserify>util>is-typed-array>for-each": {
      "packages": {
        "string.prototype.matchall>es-abstract>is-callable": true
      }
    },
    "browserify>util>which-typed-array": {
      "packages": {
        "browserify>util>is-typed-array": true,
        "browserify>util>is-typed-array>for-each": true,
        "koa>is-generator-function>has-tostringtag": true,
        "string.prototype.matchall>call-bind": true,
        "string.prototype.matchall>es-abstract>available-typed-arrays": true,
        "string.prototype.matchall>es-abstract>gopd": true
      }
    },
    "browserify>vm-browserify": {
      "globals": {
        "document.body.appendChild": true,
        "document.body.removeChild": true,
        "document.createElement": true
      }
    },
    "chalk": {
      "packages": {
        "chalk>ansi-styles": true,
        "chalk>supports-color": true
      }
    },
    "chalk>ansi-styles": {
      "packages": {
        "chalk>ansi-styles>color-convert": true
      }
    },
    "chalk>ansi-styles>color-convert": {
      "packages": {
        "jest-canvas-mock>moo-color>color-name": true
      }
    },
    "chart.js": {
      "globals": {
        "$animations": true,
        "Intl.NumberFormat": true,
        "MutationObserver": true,
        "OffscreenCanvas": true,
        "Path2D": true,
        "ResizeObserver": true,
        "active": true,
        "addEventListener": true,
        "circumference": true,
        "clearTimeout": true,
        "console.error": true,
        "console.warn": true,
        "dataElementType": true,
        "datasetElementType": true,
        "defaultRoutes": true,
        "defaults": true,
        "descriptors": true,
        "devicePixelRatio": true,
        "document": true,
        "endAngle": true,
        "fullCircles": true,
        "id": true,
        "innerRadius": true,
        "options": true,
        "outerRadius": true,
        "overrides": true,
        "parsed": true,
        "pixelMargin": true,
        "removeEventListener": true,
        "requestAnimationFrame": true,
        "setTimeout": true,
        "startAngle": true,
        "stop": true,
        "x": true,
        "y": true
      },
      "packages": {
        "chart.js>@kurkle/color": true
      }
    },
    "chart.js>@kurkle/color": {
      "globals": {
        "define": true
      }
    },
    "classnames": {
      "globals": {
        "classNames": "write",
        "define": true
      }
    },
    "copy-to-clipboard": {
      "globals": {
        "clipboardData": true,
        "console.error": true,
        "console.warn": true,
        "document.body.appendChild": true,
        "document.body.removeChild": true,
        "document.createElement": true,
        "document.createRange": true,
        "document.execCommand": true,
        "document.getSelection": true,
        "navigator.userAgent": true,
        "prompt": true
      },
      "packages": {
        "copy-to-clipboard>toggle-selection": true
      }
    },
    "copy-to-clipboard>toggle-selection": {
      "globals": {
        "document.activeElement": true,
        "document.getSelection": true
      }
    },
    "currency-formatter": {
      "packages": {
        "currency-formatter>accounting": true,
        "currency-formatter>locale-currency": true,
        "react>object-assign": true
      }
    },
    "currency-formatter>accounting": {
      "globals": {
        "define": true
      }
    },
    "currency-formatter>locale-currency": {
      "globals": {
        "countryCode": true
      }
    },
    "debounce-stream": {
      "packages": {
        "debounce-stream>debounce": true,
        "debounce-stream>duplexer": true,
        "debounce-stream>through": true
      }
    },
    "debounce-stream>debounce": {
      "globals": {
        "clearTimeout": true,
        "setTimeout": true
      }
    },
    "debounce-stream>duplexer": {
      "packages": {
        "stream-browserify": true
      }
    },
    "debounce-stream>through": {
      "packages": {
        "browserify>process": true,
        "stream-browserify": true
      }
    },
    "depcheck>@vue/compiler-sfc>postcss>nanoid": {
      "globals": {
        "crypto.getRandomValues": true
      }
    },
    "depcheck>is-core-module>hasown": {
      "packages": {
        "browserify>has>function-bind": true
      }
    },
    "dependency-tree>precinct>detective-postcss>postcss>nanoid": {
      "globals": {
        "crypto.getRandomValues": true
      }
    },
    "end-of-stream": {
      "packages": {
        "browserify>process": true,
        "pump>once": true
      }
    },
    "eslint-plugin-react>array-includes>is-string": {
      "packages": {
        "koa>is-generator-function>has-tostringtag": true
      }
    },
    "eslint>optionator>fast-levenshtein": {
      "globals": {
        "Intl": true,
        "Levenshtein": "write",
        "console.log": true,
        "define": true,
        "importScripts": true,
        "postMessage": true
      }
    },
    "eth-ens-namehash": {
      "globals": {
        "name": "write"
      },
      "packages": {
        "@metamask/ethjs>js-sha3": true,
        "browserify>buffer": true,
        "eth-ens-namehash>idna-uts46-hx": true
      }
    },
    "eth-ens-namehash>idna-uts46-hx": {
      "globals": {
        "define": true
      },
      "packages": {
        "browserify>punycode": true
      }
    },
    "eth-keyring-controller>@metamask/browser-passworder": {
      "globals": {
        "crypto": true
      }
    },
    "eth-lattice-keyring": {
      "globals": {
        "addEventListener": true,
        "browser": true,
        "clearInterval": true,
        "fetch": true,
        "open": true,
        "setInterval": true
      },
      "packages": {
        "@ethereumjs/tx>@ethereumjs/util": true,
        "bn.js": true,
        "browserify>buffer": true,
        "browserify>crypto-browserify": true,
        "eth-lattice-keyring>@ethereumjs/tx": true,
        "eth-lattice-keyring>gridplus-sdk": true,
        "eth-lattice-keyring>rlp": true,
        "webpack>events": true
      }
    },
    "eth-lattice-keyring>@ethereumjs/tx": {
      "packages": {
        "@ethereumjs/common": true,
        "@ethereumjs/tx>@ethereumjs/rlp": true,
        "@ethereumjs/tx>@ethereumjs/util": true,
        "@ethersproject/providers": true,
        "browserify>buffer": true,
        "browserify>insert-module-globals>is-buffer": true,
        "eth-lattice-keyring>@ethereumjs/tx>@chainsafe/ssz": true,
        "eth-lattice-keyring>@ethereumjs/tx>ethereum-cryptography": true
      }
    },
    "eth-lattice-keyring>@ethereumjs/tx>@chainsafe/ssz": {
      "packages": {
        "browserify": true,
        "browserify>buffer": true,
        "eth-lattice-keyring>@ethereumjs/tx>@chainsafe/ssz>@chainsafe/persistent-merkle-tree": true,
        "eth-lattice-keyring>@ethereumjs/tx>@chainsafe/ssz>case": true
      }
    },
    "eth-lattice-keyring>@ethereumjs/tx>@chainsafe/ssz>@chainsafe/persistent-merkle-tree": {
      "globals": {
        "WeakRef": true
      },
      "packages": {
        "browserify": true
      }
    },
    "eth-lattice-keyring>@ethereumjs/tx>ethereum-cryptography": {
      "globals": {
        "TextDecoder": true,
        "crypto": true
      },
      "packages": {
        "eth-lattice-keyring>@ethereumjs/tx>ethereum-cryptography>@noble/hashes": true
      }
    },
    "eth-lattice-keyring>@ethereumjs/tx>ethereum-cryptography>@noble/hashes": {
      "globals": {
        "TextEncoder": true,
        "crypto": true
      }
    },
    "eth-lattice-keyring>@noble/secp256k1": {
      "globals": {
        "crypto": true
      },
      "packages": {
        "browserify>browser-resolve": true
      }
    },
    "eth-lattice-keyring>gridplus-sdk": {
      "globals": {
        "AbortController": true,
        "Request": true,
        "URL": true,
        "__values": true,
        "caches": true,
        "clearTimeout": true,
        "console.error": true,
        "console.log": true,
        "console.warn": true,
        "fetch": true,
        "setTimeout": true
      },
      "packages": {
        "@ethereumjs/common>crc-32": true,
        "@ethersproject/abi": true,
        "@metamask/ethjs>js-sha3": true,
        "@metamask/ppom-validator>elliptic": true,
        "bn.js": true,
        "browserify>buffer": true,
        "eth-lattice-keyring>gridplus-sdk>@ethereumjs/common": true,
        "eth-lattice-keyring>gridplus-sdk>@ethereumjs/tx": true,
        "eth-lattice-keyring>gridplus-sdk>aes-js": true,
        "eth-lattice-keyring>gridplus-sdk>bech32": true,
        "eth-lattice-keyring>gridplus-sdk>bignumber.js": true,
        "eth-lattice-keyring>gridplus-sdk>bitwise": true,
        "eth-lattice-keyring>gridplus-sdk>borc": true,
        "eth-lattice-keyring>gridplus-sdk>eth-eip712-util-browser": true,
        "eth-lattice-keyring>gridplus-sdk>secp256k1": true,
        "eth-lattice-keyring>gridplus-sdk>uuid": true,
        "eth-lattice-keyring>rlp": true,
        "ethereumjs-util>ethereum-cryptography>bs58check": true,
        "ethereumjs-util>ethereum-cryptography>hash.js": true,
        "lodash": true
      }
    },
    "eth-lattice-keyring>gridplus-sdk>@ethereumjs/common": {
      "packages": {
        "@ethereumjs/common>crc-32": true,
        "@ethereumjs/tx>@ethereumjs/util": true,
        "browserify>buffer": true,
        "webpack>events": true
      }
    },
    "eth-lattice-keyring>gridplus-sdk>@ethereumjs/tx": {
      "packages": {
        "@ethereumjs/tx>@ethereumjs/rlp": true,
        "@ethereumjs/tx>@ethereumjs/util": true,
        "@ethersproject/providers": true,
        "browserify>buffer": true,
        "browserify>insert-module-globals>is-buffer": true,
        "eth-lattice-keyring>@ethereumjs/tx>@chainsafe/ssz": true,
        "eth-lattice-keyring>gridplus-sdk>@ethereumjs/tx>@ethereumjs/common": true,
        "eth-lattice-keyring>gridplus-sdk>@ethereumjs/tx>ethereum-cryptography": true
      }
    },
    "eth-lattice-keyring>gridplus-sdk>@ethereumjs/tx>@ethereumjs/common": {
      "packages": {
        "@ethereumjs/common>crc-32": true,
        "@ethereumjs/tx>@ethereumjs/util": true,
        "browserify>buffer": true,
        "webpack>events": true
      }
    },
    "eth-lattice-keyring>gridplus-sdk>@ethereumjs/tx>ethereum-cryptography": {
      "globals": {
        "TextDecoder": true,
        "crypto": true
      },
      "packages": {
        "eth-lattice-keyring>gridplus-sdk>@ethereumjs/tx>ethereum-cryptography>@noble/hashes": true
      }
    },
    "eth-lattice-keyring>gridplus-sdk>@ethereumjs/tx>ethereum-cryptography>@noble/hashes": {
      "globals": {
        "TextEncoder": true,
        "crypto": true
      }
    },
    "eth-lattice-keyring>gridplus-sdk>aes-js": {
      "globals": {
        "define": true
      }
    },
    "eth-lattice-keyring>gridplus-sdk>bignumber.js": {
      "globals": {
        "crypto": true,
        "define": true
      }
    },
    "eth-lattice-keyring>gridplus-sdk>bitwise": {
      "packages": {
        "browserify>buffer": true
      }
    },
    "eth-lattice-keyring>gridplus-sdk>borc": {
      "globals": {
        "console": true
      },
      "packages": {
        "browserify>buffer": true,
        "browserify>buffer>ieee754": true,
        "eth-lattice-keyring>gridplus-sdk>borc>bignumber.js": true,
        "eth-lattice-keyring>gridplus-sdk>borc>iso-url": true
      }
    },
    "eth-lattice-keyring>gridplus-sdk>borc>bignumber.js": {
      "globals": {
        "crypto": true,
        "define": true
      }
    },
    "eth-lattice-keyring>gridplus-sdk>borc>iso-url": {
      "globals": {
        "URL": true,
        "URLSearchParams": true,
        "location": true
      }
    },
    "eth-lattice-keyring>gridplus-sdk>eth-eip712-util-browser": {
      "globals": {
        "intToBuffer": true
      },
      "packages": {
        "@metamask/ethjs>js-sha3": true,
        "bn.js": true,
        "ganache>abstract-level>buffer": true
      }
    },
    "eth-lattice-keyring>gridplus-sdk>secp256k1": {
      "packages": {
        "@metamask/ppom-validator>elliptic": true
      }
    },
    "eth-lattice-keyring>gridplus-sdk>uuid": {
      "globals": {
        "crypto": true
      }
    },
    "eth-lattice-keyring>rlp": {
      "globals": {
        "TextEncoder": true
      }
    },
    "eth-method-registry": {
      "packages": {
        "@metamask/ethjs-contract": true,
        "@metamask/ethjs-query": true
      }
    },
    "eth-rpc-errors": {
      "packages": {
        "eth-rpc-errors>fast-safe-stringify": true
      }
    },
    "ethereumjs-util": {
      "packages": {
        "bn.js": true,
        "browserify>assert": true,
        "browserify>buffer": true,
        "browserify>insert-module-globals>is-buffer": true,
        "ethereumjs-util>create-hash": true,
        "ethereumjs-util>ethereum-cryptography": true,
        "ethereumjs-util>rlp": true
      }
    },
    "ethereumjs-util>create-hash": {
      "packages": {
        "addons-linter>sha.js": true,
        "ethereumjs-util>create-hash>cipher-base": true,
        "ethereumjs-util>create-hash>md5.js": true,
        "ethereumjs-util>create-hash>ripemd160": true,
        "pumpify>inherits": true
      }
    },
    "ethereumjs-util>create-hash>cipher-base": {
      "packages": {
        "browserify>string_decoder": true,
        "koa>content-disposition>safe-buffer": true,
        "pumpify>inherits": true,
        "stream-browserify": true
      }
    },
    "ethereumjs-util>create-hash>md5.js": {
      "packages": {
        "ethereumjs-util>create-hash>md5.js>hash-base": true,
        "koa>content-disposition>safe-buffer": true,
        "pumpify>inherits": true
      }
    },
    "ethereumjs-util>create-hash>md5.js>hash-base": {
      "packages": {
        "ethereumjs-util>create-hash>md5.js>hash-base>readable-stream": true,
        "koa>content-disposition>safe-buffer": true,
        "pumpify>inherits": true
      }
    },
    "ethereumjs-util>create-hash>md5.js>hash-base>readable-stream": {
      "packages": {
        "browserify>browser-resolve": true,
        "browserify>buffer": true,
        "browserify>process": true,
        "browserify>string_decoder": true,
        "pumpify>inherits": true,
        "readable-stream>util-deprecate": true,
        "webpack>events": true
      }
    },
    "ethereumjs-util>create-hash>ripemd160": {
      "packages": {
        "browserify>buffer": true,
        "ethereumjs-util>create-hash>md5.js>hash-base": true,
        "pumpify>inherits": true
      }
    },
    "ethereumjs-util>ethereum-cryptography": {
      "packages": {
        "browserify>buffer": true,
        "ganache>keccak": true,
        "ganache>secp256k1": true,
        "mocha>serialize-javascript>randombytes": true
      }
    },
    "ethereumjs-util>ethereum-cryptography>browserify-aes": {
      "packages": {
        "browserify>buffer": true,
        "browserify>crypto-browserify>browserify-cipher>evp_bytestokey": true,
        "ethereumjs-util>create-hash>cipher-base": true,
        "ethereumjs-util>ethereum-cryptography>browserify-aes>buffer-xor": true,
        "koa>content-disposition>safe-buffer": true,
        "pumpify>inherits": true
      }
    },
    "ethereumjs-util>ethereum-cryptography>browserify-aes>buffer-xor": {
      "packages": {
        "browserify>buffer": true
      }
    },
    "ethereumjs-util>ethereum-cryptography>bs58check": {
      "packages": {
        "ethereumjs-util>create-hash": true,
        "ethereumjs-util>ethereum-cryptography>bs58check>bs58": true,
        "koa>content-disposition>safe-buffer": true
      }
    },
    "ethereumjs-util>ethereum-cryptography>bs58check>bs58": {
      "packages": {
        "@ensdomains/content-hash>multihashes>multibase>base-x": true
      }
    },
    "ethereumjs-util>ethereum-cryptography>hash.js": {
      "packages": {
        "@metamask/ppom-validator>elliptic>minimalistic-assert": true,
        "pumpify>inherits": true
      }
    },
    "ethereumjs-util>ethereum-cryptography>scrypt-js": {
      "globals": {
        "define": true,
        "setTimeout": true
      },
      "packages": {
        "browserify>timers-browserify": true
      }
    },
    "ethereumjs-util>rlp": {
      "packages": {
        "bn.js": true,
        "browserify>buffer": true
      }
    },
    "ethereumjs-wallet>randombytes": {
      "globals": {
        "crypto.getRandomValues": true
      }
    },
    "extension-port-stream": {
      "packages": {
        "browserify>buffer": true,
        "extension-port-stream>readable-stream": true
      }
    },
    "extension-port-stream>readable-stream": {
      "globals": {
        "AbortController": true,
        "AggregateError": true,
        "Blob": true
      },
      "packages": {
        "browserify>buffer": true,
        "browserify>process": true,
        "browserify>string_decoder": true,
        "extension-port-stream>readable-stream>abort-controller": true,
        "webpack>events": true
      }
    },
    "extension-port-stream>readable-stream>abort-controller": {
      "globals": {
        "AbortController": true
      }
    },
    "fast-json-patch": {
      "globals": {
        "addEventListener": true,
        "clearTimeout": true,
        "removeEventListener": true,
        "setTimeout": true
      }
    },
    "fuse.js": {
      "globals": {
        "console": true,
        "define": true
      }
    },
    "ganache>abstract-level>buffer": {
      "globals": {
        "console": true
      },
      "packages": {
        "base64-js": true,
        "browserify>buffer>ieee754": true
      }
    },
    "ganache>keccak": {
      "packages": {
        "browserify>buffer": true,
        "ganache>keccak>readable-stream": true
      }
    },
    "ganache>keccak>readable-stream": {
      "packages": {
        "browserify>browser-resolve": true,
        "browserify>buffer": true,
        "browserify>process": true,
        "browserify>string_decoder": true,
        "pumpify>inherits": true,
        "readable-stream>util-deprecate": true,
        "webpack>events": true
      }
    },
    "ganache>secp256k1": {
      "packages": {
        "@metamask/ppom-validator>elliptic": true
      }
    },
    "gulp>vinyl-fs>object.assign": {
      "packages": {
        "@lavamoat/lavapack>json-stable-stringify>object-keys": true,
        "string.prototype.matchall>call-bind": true,
        "string.prototype.matchall>define-properties": true,
        "string.prototype.matchall>has-symbols": true
      }
    },
    "json-rpc-engine": {
      "packages": {
        "@metamask/safe-event-emitter": true,
        "eth-rpc-errors": true
      }
    },
    "json-rpc-middleware-stream": {
      "globals": {
        "console.warn": true,
        "setTimeout": true
      },
      "packages": {
        "json-rpc-middleware-stream>@metamask/safe-event-emitter": true,
        "json-rpc-middleware-stream>readable-stream": true
      }
    },
    "json-rpc-middleware-stream>@metamask/safe-event-emitter": {
      "globals": {
        "setTimeout": true
      },
      "packages": {
        "webpack>events": true
      }
    },
    "json-rpc-middleware-stream>readable-stream": {
      "packages": {
        "browserify>browser-resolve": true,
        "browserify>buffer": true,
        "browserify>process": true,
        "browserify>string_decoder": true,
        "pumpify>inherits": true,
        "readable-stream>util-deprecate": true,
        "webpack>events": true
      }
    },
    "koa>content-disposition>safe-buffer": {
      "packages": {
        "browserify>buffer": true
      }
    },
    "koa>is-generator-function": {
      "packages": {
        "koa>is-generator-function>has-tostringtag": true
      }
    },
    "koa>is-generator-function>has-tostringtag": {
      "packages": {
        "string.prototype.matchall>has-symbols": true
      }
    },
    "localforage": {
      "globals": {
        "Blob": true,
        "BlobBuilder": true,
        "FileReader": true,
        "IDBKeyRange": true,
        "MSBlobBuilder": true,
        "MozBlobBuilder": true,
        "OIndexedDB": true,
        "WebKitBlobBuilder": true,
        "atob": true,
        "btoa": true,
        "console.error": true,
        "console.info": true,
        "console.warn": true,
        "define": true,
        "fetch": true,
        "indexedDB": true,
        "localStorage": true,
        "mozIndexedDB": true,
        "msIndexedDB": true,
        "navigator.platform": true,
        "navigator.userAgent": true,
        "openDatabase": true,
        "setTimeout": true,
        "webkitIndexedDB": true
      }
    },
    "lodash": {
      "globals": {
        "clearTimeout": true,
        "define": true,
        "setTimeout": true
      }
    },
    "loglevel": {
      "globals": {
        "console": true,
        "define": true,
        "document.cookie": true,
        "localStorage": true,
        "log": "write",
        "navigator": true
      }
    },
    "luxon": {
      "globals": {
        "Intl": true
      }
    },
    "mocha>serialize-javascript>randombytes": {
      "globals": {
        "crypto": true,
        "msCrypto": true
      },
      "packages": {
        "browserify>process": true,
        "koa>content-disposition>safe-buffer": true
      }
    },
    "nanoid": {
      "globals": {
        "crypto": true,
        "msCrypto": true,
        "navigator": true
      }
    },
    "nock>debug": {
      "globals": {
        "console": true,
        "document": true,
        "localStorage": true,
        "navigator": true,
        "process": true
      },
      "packages": {
        "browserify>process": true,
        "nock>debug>ms": true
      }
    },
    "node-fetch": {
      "globals": {
        "Headers": true,
        "Request": true,
        "Response": true,
        "fetch": true
      }
    },
    "obj-multiplex": {
      "globals": {
        "console.warn": true
      },
      "packages": {
        "end-of-stream": true,
        "pump>once": true,
        "readable-stream": true
      }
    },
    "promise-to-callback": {
      "packages": {
        "promise-to-callback>is-fn": true,
        "promise-to-callback>set-immediate-shim": true
      }
    },
    "promise-to-callback>set-immediate-shim": {
      "globals": {
        "setTimeout.apply": true
      },
      "packages": {
        "browserify>timers-browserify": true
      }
    },
    "prop-types": {
      "globals": {
        "console": true
      },
      "packages": {
        "prop-types>react-is": true,
        "react>object-assign": true
      }
    },
    "prop-types>react-is": {
      "globals": {
        "console": true
      }
    },
    "pump": {
      "packages": {
        "browserify>browser-resolve": true,
        "browserify>process": true,
        "end-of-stream": true,
        "pump>once": true
      }
    },
    "pump>once": {
      "packages": {
        "pump>once>wrappy": true
      }
    },
    "qrcode-generator": {
      "globals": {
        "define": true
      }
    },
    "qrcode.react": {
      "globals": {
        "Path2D": true,
        "devicePixelRatio": true
      },
      "packages": {
        "prop-types": true,
        "qrcode.react>qr.js": true,
        "react": true
      }
    },
    "react": {
      "globals": {
        "console": true
      },
      "packages": {
        "prop-types": true,
        "react>object-assign": true
      }
    },
    "react-beautiful-dnd": {
      "globals": {
        "Element.prototype": true,
        "__REDUX_DEVTOOLS_EXTENSION_COMPOSE__": true,
        "addEventListener": true,
        "cancelAnimationFrame": true,
        "clearTimeout": true,
        "console": true,
        "document": true,
        "getComputedStyle": true,
        "pageXOffset": true,
        "pageYOffset": true,
        "removeEventListener": true,
        "requestAnimationFrame": true,
        "scrollBy": true,
        "setTimeout": true
      },
      "packages": {
        "@babel/runtime": true,
        "react": true,
        "react-beautiful-dnd>css-box-model": true,
        "react-beautiful-dnd>memoize-one": true,
        "react-beautiful-dnd>raf-schd": true,
        "react-beautiful-dnd>use-memo-one": true,
        "react-dom": true,
        "react-redux": true,
        "redux": true
      }
    },
    "react-beautiful-dnd>css-box-model": {
      "globals": {
        "getComputedStyle": true,
        "pageXOffset": true,
        "pageYOffset": true
      },
      "packages": {
        "react-router-dom>tiny-invariant": true
      }
    },
    "react-beautiful-dnd>raf-schd": {
      "globals": {
        "cancelAnimationFrame": true,
        "requestAnimationFrame": true
      }
    },
    "react-beautiful-dnd>use-memo-one": {
      "packages": {
        "react": true
      }
    },
    "react-chartjs-2": {
      "globals": {
        "setTimeout": true
      },
      "packages": {
        "chart.js": true,
        "react": true
      }
    },
    "react-devtools": {
      "packages": {
        "react-devtools>react-devtools-core": true
      }
    },
    "react-devtools>react-devtools-core": {
      "globals": {
        "WebSocket": true,
        "setTimeout": true
      }
    },
    "react-dnd-html5-backend": {
      "globals": {
        "addEventListener": true,
        "clearTimeout": true,
        "removeEventListener": true
      }
    },
    "react-dom": {
      "globals": {
        "HTMLIFrameElement": true,
        "MSApp": true,
        "__REACT_DEVTOOLS_GLOBAL_HOOK__": true,
        "addEventListener": true,
        "clearTimeout": true,
        "clipboardData": true,
        "console": true,
        "dispatchEvent": true,
        "document": true,
        "event": "write",
        "jest": true,
        "location.protocol": true,
        "navigator.userAgent.indexOf": true,
        "performance": true,
        "removeEventListener": true,
        "self": true,
        "setTimeout": true,
        "top": true,
        "trustedTypes": true
      },
      "packages": {
        "prop-types": true,
        "react": true,
        "react-dom>scheduler": true,
        "react>object-assign": true
      }
    },
    "react-dom>scheduler": {
      "globals": {
        "MessageChannel": true,
        "cancelAnimationFrame": true,
        "clearTimeout": true,
        "console": true,
        "navigator": true,
        "performance": true,
        "requestAnimationFrame": true,
        "setTimeout": true
      }
    },
    "react-focus-lock": {
      "globals": {
        "addEventListener": true,
        "console.error": true,
        "console.warn": true,
        "document": true,
        "removeEventListener": true,
        "setTimeout": true
      },
      "packages": {
        "@babel/runtime": true,
        "prop-types": true,
        "react": true,
        "react-focus-lock>focus-lock": true,
        "react-focus-lock>react-clientside-effect": true,
        "react-focus-lock>use-callback-ref": true,
        "react-focus-lock>use-sidecar": true
      }
    },
    "react-focus-lock>focus-lock": {
      "globals": {
        "HTMLIFrameElement": true,
        "Node.DOCUMENT_FRAGMENT_NODE": true,
        "Node.DOCUMENT_NODE": true,
        "Node.DOCUMENT_POSITION_CONTAINED_BY": true,
        "Node.DOCUMENT_POSITION_CONTAINS": true,
        "Node.ELEMENT_NODE": true,
        "console.error": true,
        "console.warn": true,
        "document": true,
        "getComputedStyle": true,
        "setTimeout": true
      },
      "packages": {
        "@trezor/connect-web>tslib": true
      }
    },
    "react-focus-lock>react-clientside-effect": {
      "packages": {
        "@babel/runtime": true,
        "react": true
      }
    },
    "react-focus-lock>use-callback-ref": {
      "packages": {
        "react": true
      }
    },
    "react-focus-lock>use-sidecar": {
      "globals": {
        "console.error": true
      },
      "packages": {
        "@trezor/connect-web>tslib": true,
        "react": true,
        "react-focus-lock>use-sidecar>detect-node-es": true
      }
    },
    "react-idle-timer": {
      "globals": {
        "clearTimeout": true,
        "document": true,
        "setTimeout": true
      },
      "packages": {
        "prop-types": true,
        "react": true
      }
    },
    "react-inspector": {
      "globals": {
        "Node": true,
        "chromeDark": true,
        "chromeLight": true
      },
      "packages": {
        "react": true
      }
    },
    "react-markdown": {
      "globals": {
        "console.warn": true
      },
      "packages": {
        "prop-types": true,
        "react": true,
        "react-markdown>comma-separated-tokens": true,
        "react-markdown>property-information": true,
        "react-markdown>react-is": true,
        "react-markdown>remark-parse": true,
        "react-markdown>remark-rehype": true,
        "react-markdown>space-separated-tokens": true,
        "react-markdown>style-to-object": true,
        "react-markdown>unified": true,
        "react-markdown>unist-util-visit": true,
        "react-markdown>vfile": true
      }
    },
    "react-markdown>property-information": {
      "packages": {
        "watchify>xtend": true
      }
    },
    "react-markdown>react-is": {
      "globals": {
        "console": true
      }
    },
    "react-markdown>remark-parse": {
      "packages": {
        "react-markdown>remark-parse>mdast-util-from-markdown": true
      }
    },
    "react-markdown>remark-parse>mdast-util-from-markdown": {
      "packages": {
        "react-markdown>remark-parse>mdast-util-from-markdown>mdast-util-to-string": true,
        "react-markdown>remark-parse>mdast-util-from-markdown>micromark": true,
        "react-markdown>remark-parse>mdast-util-from-markdown>unist-util-stringify-position": true,
        "react-syntax-highlighter>refractor>parse-entities": true
      }
    },
    "react-markdown>remark-parse>mdast-util-from-markdown>micromark": {
      "packages": {
        "react-syntax-highlighter>refractor>parse-entities": true
      }
    },
    "react-markdown>remark-rehype": {
      "packages": {
        "react-markdown>remark-rehype>mdast-util-to-hast": true
      }
    },
    "react-markdown>remark-rehype>mdast-util-to-hast": {
      "globals": {
        "console.warn": true
      },
      "packages": {
        "@storybook/addon-docs>remark-external-links>mdast-util-definitions": true,
        "react-markdown>remark-rehype>mdast-util-to-hast>mdurl": true,
        "react-markdown>remark-rehype>mdast-util-to-hast>unist-builder": true,
        "react-markdown>remark-rehype>mdast-util-to-hast>unist-util-generated": true,
        "react-markdown>remark-rehype>mdast-util-to-hast>unist-util-position": true,
        "react-markdown>unist-util-visit": true
      }
    },
    "react-markdown>style-to-object": {
      "packages": {
        "react-markdown>style-to-object>inline-style-parser": true
      }
    },
    "react-markdown>unified": {
      "packages": {
        "mocha>yargs-unparser>is-plain-obj": true,
        "react-markdown>unified>bail": true,
        "react-markdown>unified>extend": true,
        "react-markdown>unified>is-buffer": true,
        "react-markdown>unified>trough": true,
        "react-markdown>vfile": true
      }
    },
    "react-markdown>unist-util-visit": {
      "packages": {
        "react-markdown>unist-util-visit>unist-util-visit-parents": true
      }
    },
    "react-markdown>unist-util-visit>unist-util-visit-parents": {
      "packages": {
        "react-markdown>unist-util-visit>unist-util-is": true
      }
    },
    "react-markdown>vfile": {
      "packages": {
        "browserify>path-browserify": true,
        "browserify>process": true,
        "react-markdown>vfile>is-buffer": true,
        "react-markdown>vfile>vfile-message": true,
        "vinyl>replace-ext": true
      }
    },
    "react-markdown>vfile>vfile-message": {
      "packages": {
        "react-markdown>vfile>unist-util-stringify-position": true
      }
    },
    "react-popper": {
      "globals": {
        "document": true
      },
      "packages": {
        "@popperjs/core": true,
        "react": true,
        "react-popper>react-fast-compare": true,
        "react-popper>warning": true
      }
    },
    "react-popper>react-fast-compare": {
      "globals": {
        "Element": true,
        "console.warn": true
      }
    },
    "react-popper>warning": {
      "globals": {
        "console": true
      }
    },
    "react-redux": {
      "globals": {
        "console": true,
        "document": true
      },
      "packages": {
        "@babel/runtime": true,
        "prop-types": true,
        "prop-types>react-is": true,
        "react": true,
        "react-dom": true,
        "react-redux>hoist-non-react-statics": true,
        "redux": true
      }
    },
    "react-redux>hoist-non-react-statics": {
      "packages": {
        "prop-types>react-is": true
      }
    },
    "react-responsive-carousel": {
      "globals": {
        "HTMLElement": true,
        "addEventListener": true,
        "clearTimeout": true,
        "console.warn": true,
        "document": true,
        "getComputedStyle": true,
        "removeEventListener": true,
        "setTimeout": true
      },
      "packages": {
        "classnames": true,
        "react": true,
        "react-dom": true,
        "react-responsive-carousel>react-easy-swipe": true
      }
    },
    "react-responsive-carousel>react-easy-swipe": {
      "globals": {
        "addEventListener": true,
        "define": true,
        "document.addEventListener": true,
        "document.removeEventListener": true
      },
      "packages": {
        "prop-types": true,
        "react": true
      }
    },
    "react-router-dom": {
      "packages": {
        "prop-types": true,
        "react": true,
        "react-router-dom>history": true,
        "react-router-dom>react-router": true,
        "react-router-dom>tiny-invariant": true,
        "react-router-dom>tiny-warning": true
      }
    },
    "react-router-dom>history": {
      "globals": {
        "addEventListener": true,
        "confirm": true,
        "document": true,
        "history": true,
        "location": true,
        "navigator.userAgent": true,
        "removeEventListener": true
      },
      "packages": {
        "react-router-dom>history>resolve-pathname": true,
        "react-router-dom>history>value-equal": true,
        "react-router-dom>tiny-invariant": true,
        "react-router-dom>tiny-warning": true
      }
    },
    "react-router-dom>react-router": {
      "packages": {
        "prop-types": true,
        "prop-types>react-is": true,
        "react": true,
        "react-redux>hoist-non-react-statics": true,
        "react-router-dom>react-router>history": true,
        "react-router-dom>react-router>mini-create-react-context": true,
        "react-router-dom>tiny-invariant": true,
        "react-router-dom>tiny-warning": true,
        "sinon>nise>path-to-regexp": true
      }
    },
    "react-router-dom>react-router>history": {
      "globals": {
        "addEventListener": true,
        "confirm": true,
        "document": true,
        "history": true,
        "location": true,
        "navigator.userAgent": true,
        "removeEventListener": true
      },
      "packages": {
        "react-router-dom>history>resolve-pathname": true,
        "react-router-dom>history>value-equal": true,
        "react-router-dom>tiny-invariant": true,
        "react-router-dom>tiny-warning": true
      }
    },
    "react-router-dom>react-router>mini-create-react-context": {
      "packages": {
        "@babel/runtime": true,
        "prop-types": true,
        "react": true,
        "react-router-dom>react-router>mini-create-react-context>gud": true,
        "react-router-dom>tiny-warning": true
      }
    },
    "react-router-dom>tiny-warning": {
      "globals": {
        "console": true
      }
    },
    "react-simple-file-input": {
      "globals": {
        "File": true,
        "FileReader": true,
        "console.warn": true
      },
      "packages": {
        "prop-types": true,
        "react": true
      }
    },
    "react-syntax-highlighter>refractor>parse-entities": {
      "globals": {
        "document.createElement": true
      }
    },
    "react-tippy": {
      "globals": {
        "Element": true,
        "MSStream": true,
        "MutationObserver": true,
        "addEventListener": true,
        "clearTimeout": true,
        "console.error": true,
        "console.warn": true,
        "define": true,
        "document": true,
        "getComputedStyle": true,
        "innerHeight": true,
        "innerWidth": true,
        "navigator.maxTouchPoints": true,
        "navigator.msMaxTouchPoints": true,
        "navigator.userAgent": true,
        "performance": true,
        "requestAnimationFrame": true,
        "setTimeout": true
      },
      "packages": {
        "react": true,
        "react-dom": true,
        "react-tippy>popper.js": true
      }
    },
    "react-tippy>popper.js": {
      "globals": {
        "MSInputMethodContext": true,
        "Node.DOCUMENT_POSITION_FOLLOWING": true,
        "cancelAnimationFrame": true,
        "console.warn": true,
        "define": true,
        "devicePixelRatio": true,
        "document": true,
        "getComputedStyle": true,
        "innerHeight": true,
        "innerWidth": true,
        "navigator.userAgent": true,
        "requestAnimationFrame": true,
        "setTimeout": true
      }
    },
    "react-toggle-button": {
      "globals": {
        "clearTimeout": true,
        "console.warn": true,
        "define": true,
        "performance": true,
        "setTimeout": true
      },
      "packages": {
        "react": true
      }
    },
    "readable-stream": {
      "packages": {
        "browserify>browser-resolve": true,
        "browserify>process": true,
        "browserify>timers-browserify": true,
        "pumpify>inherits": true,
        "readable-stream>core-util-is": true,
        "readable-stream>isarray": true,
        "readable-stream>process-nextick-args": true,
        "readable-stream>safe-buffer": true,
        "readable-stream>string_decoder": true,
        "readable-stream>util-deprecate": true,
        "webpack>events": true
      }
    },
    "readable-stream>core-util-is": {
      "packages": {
        "browserify>insert-module-globals>is-buffer": true
      }
    },
    "readable-stream>process-nextick-args": {
      "packages": {
        "browserify>process": true
      }
    },
    "readable-stream>safe-buffer": {
      "packages": {
        "browserify>buffer": true
      }
    },
    "readable-stream>string_decoder": {
      "packages": {
        "readable-stream>safe-buffer": true
      }
    },
    "readable-stream>util-deprecate": {
      "globals": {
        "console.trace": true,
        "console.warn": true,
        "localStorage": true
      }
    },
    "redux": {
      "globals": {
        "console": true
      },
      "packages": {
        "@babel/runtime": true
      }
    },
    "semver": {
      "globals": {
        "console.error": true
      },
      "packages": {
        "browserify>process": true,
        "semver>lru-cache": true
      }
    },
    "semver>lru-cache": {
      "packages": {
        "semver>lru-cache>yallist": true
      }
    },
    "sinon>nise>path-to-regexp": {
      "packages": {
        "sinon>nise>path-to-regexp>isarray": true
      }
    },
    "stream-browserify": {
      "packages": {
        "pumpify>inherits": true,
        "stream-browserify>readable-stream": true,
        "webpack>events": true
      }
    },
    "stream-browserify>readable-stream": {
      "packages": {
        "browserify>browser-resolve": true,
        "browserify>buffer": true,
        "browserify>process": true,
        "browserify>string_decoder": true,
        "pumpify>inherits": true,
        "readable-stream>util-deprecate": true,
        "webpack>events": true
      }
    },
    "string.prototype.matchall>call-bind": {
      "packages": {
        "browserify>has>function-bind": true,
        "string.prototype.matchall>call-bind>es-errors": true,
        "string.prototype.matchall>call-bind>set-function-length": true,
        "string.prototype.matchall>get-intrinsic": true
      }
    },
    "string.prototype.matchall>call-bind>set-function-length": {
      "packages": {
        "string.prototype.matchall>call-bind>es-errors": true,
        "string.prototype.matchall>define-properties>define-data-property": true,
        "string.prototype.matchall>es-abstract>gopd": true,
        "string.prototype.matchall>es-abstract>has-property-descriptors": true,
        "string.prototype.matchall>get-intrinsic": true
      }
    },
    "string.prototype.matchall>define-properties": {
      "packages": {
        "@lavamoat/lavapack>json-stable-stringify>object-keys": true,
        "string.prototype.matchall>define-properties>define-data-property": true,
        "string.prototype.matchall>es-abstract>has-property-descriptors": true
      }
    },
    "string.prototype.matchall>define-properties>define-data-property": {
      "packages": {
        "string.prototype.matchall>call-bind>es-errors": true,
        "string.prototype.matchall>es-abstract>gopd": true,
        "string.prototype.matchall>es-abstract>has-property-descriptors": true,
        "string.prototype.matchall>get-intrinsic": true
      }
    },
    "string.prototype.matchall>es-abstract>array-buffer-byte-length": {
      "packages": {
        "string.prototype.matchall>call-bind": true,
        "string.prototype.matchall>es-abstract>is-array-buffer": true
      }
    },
    "string.prototype.matchall>es-abstract>es-to-primitive>is-symbol": {
      "packages": {
        "string.prototype.matchall>has-symbols": true
      }
    },
    "string.prototype.matchall>es-abstract>gopd": {
      "packages": {
        "string.prototype.matchall>get-intrinsic": true
      }
    },
    "string.prototype.matchall>es-abstract>has-property-descriptors": {
      "packages": {
        "string.prototype.matchall>get-intrinsic": true
      }
    },
    "string.prototype.matchall>es-abstract>is-array-buffer": {
      "packages": {
        "browserify>util>is-typed-array": true,
        "string.prototype.matchall>call-bind": true,
        "string.prototype.matchall>get-intrinsic": true
      }
    },
    "string.prototype.matchall>es-abstract>is-callable": {
      "globals": {
        "document": true
      }
    },
    "string.prototype.matchall>es-abstract>is-regex": {
      "packages": {
        "koa>is-generator-function>has-tostringtag": true,
        "string.prototype.matchall>call-bind": true
      }
    },
    "string.prototype.matchall>es-abstract>is-shared-array-buffer": {
      "packages": {
        "string.prototype.matchall>call-bind": true
      }
    },
    "string.prototype.matchall>get-intrinsic": {
      "globals": {
        "AggregateError": true,
        "FinalizationRegistry": true,
        "WeakRef": true
      },
      "packages": {
        "browserify>has>function-bind": true,
        "depcheck>is-core-module>hasown": true,
        "string.prototype.matchall>call-bind>es-errors": true,
        "string.prototype.matchall>es-abstract>has-proto": true,
        "string.prototype.matchall>has-symbols": true
      }
    },
    "string.prototype.matchall>internal-slot": {
      "packages": {
        "depcheck>is-core-module>hasown": true,
        "string.prototype.matchall>get-intrinsic": true,
        "string.prototype.matchall>side-channel": true
      }
    },
    "string.prototype.matchall>regexp.prototype.flags": {
      "packages": {
        "string.prototype.matchall>call-bind": true,
        "string.prototype.matchall>define-properties": true,
        "string.prototype.matchall>regexp.prototype.flags>set-function-name": true
      }
    },
    "string.prototype.matchall>regexp.prototype.flags>set-function-name": {
      "packages": {
        "string.prototype.matchall>define-properties>define-data-property": true,
        "string.prototype.matchall>es-abstract>function.prototype.name>functions-have-names": true,
        "string.prototype.matchall>es-abstract>has-property-descriptors": true
      }
    },
    "string.prototype.matchall>side-channel": {
      "packages": {
        "brfs>static-module>object-inspect": true,
        "string.prototype.matchall>call-bind": true,
        "string.prototype.matchall>get-intrinsic": true
      }
    },
    "superstruct": {
      "globals": {
        "console.warn": true,
        "define": true
      }
    },
    "terser>source-map-support>buffer-from": {
      "packages": {
        "browserify>buffer": true
      }
    },
    "uuid": {
      "globals": {
        "crypto": true,
        "msCrypto": true
      }
    },
    "vinyl>replace-ext": {
      "packages": {
        "browserify>path-browserify": true
      }
    },
    "web3": {
      "globals": {
        "XMLHttpRequest": true
      }
    },
    "web3-stream-provider": {
      "globals": {
        "setTimeout": true
      },
      "packages": {
        "browserify>util": true,
        "readable-stream": true,
        "web3-stream-provider>uuid": true
      }
    },
    "web3-stream-provider>uuid": {
      "globals": {
        "crypto": true,
        "msCrypto": true
      }
    },
    "webextension-polyfill": {
      "globals": {
        "browser": true,
        "chrome": true,
        "console.error": true,
        "console.warn": true,
        "define": true
      }
    },
    "webpack>events": {
      "globals": {
        "console": true
      }
    }
  }
}<|MERGE_RESOLUTION|>--- conflicted
+++ resolved
@@ -2497,11 +2497,6 @@
         "@ethereumjs/tx>@ethereumjs/util": true,
         "@ethersproject/abi": true,
         "@ethersproject/providers": true,
-<<<<<<< HEAD
-        "@metamask/base-controller": true,
-        "@metamask/controller-utils": true,
-=======
->>>>>>> b1c90606
         "@metamask/eth-query": true,
         "@metamask/gas-fee-controller": true,
         "@metamask/metamask-eth-abis": true,
