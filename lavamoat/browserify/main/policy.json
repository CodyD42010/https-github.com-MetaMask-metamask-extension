--- conflicted
+++ resolved
@@ -1765,13 +1765,10 @@
       },
       "packages": {
         "@metamask/controller-utils>@spruceid/siwe-parser": true,
-<<<<<<< HEAD
         "@metamask/ethjs>@metamask/ethjs-unit": true,
         "@metamask/utils": true,
-=======
         "@metamask/ppom-validator>@metamask/controller-utils>@metamask/utils": true,
         "@metamask/ppom-validator>@metamask/controller-utils>ethjs-unit": true,
->>>>>>> 3996f505
         "browserify>buffer": true,
         "eslint>fast-deep-equal": true,
         "eth-ens-namehash": true,
