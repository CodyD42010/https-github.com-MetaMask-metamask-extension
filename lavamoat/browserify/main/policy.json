{
  "resources": {
    "3box": {
      "globals": {
        "console.error": true,
        "console.log": true,
        "console.warn": true,
        "fetch": true,
        "setTimeout": true
      },
      "packages": {
        "3box>3box-orbitdb-plugins": true,
        "3box>3box-orbitdb-plugins>ipfs-log": true,
        "3box>3id-resolver": true,
        "3box>did-jwt": true,
        "3box>ethers": true,
        "3box>ethers>elliptic": true,
        "3box>graphql-request": true,
        "3box>https-did-resolver": true,
        "3box>ipfs": true,
        "3box>ipfs-did-document": true,
        "3box>ipfs-mini": true,
        "3box>ipfs>is-ipfs": true,
        "3box>ipfs>multihashes": true,
        "3box>js-sha256": true,
        "3box>muport-did-resolver": true,
        "3box>orbit-db": true,
        "3box>orbit-db>orbit-db-access-controllers": true,
        "3box>orbit-db>orbit-db-identity-provider": true,
        "3box>orbit-db>orbit-db-pubsub": true,
        "3box>store": true,
        "3box>tweetnacl": true,
        "3box>tweetnacl-util": true,
        "@babel/runtime": true,
        "browserify>buffer": true,
        "browserify>process": true,
        "node-fetch": true
      }
    },
    "3box>3box-orbitdb-plugins": {
      "globals": {
        "console.log": true
      },
      "packages": {
        "3box>3box-orbitdb-plugins>ipfs-log": true,
        "3box>3id-resolver>did-jwt": true,
        "3box>3id-resolver>did-jwt>base64url": true,
        "3box>did-jwt>did-resolver": true,
        "3box>ipfs>is-ipfs": true,
        "3box>orbit-db>orbit-db-access-controllers": true,
        "3box>orbit-db>orbit-db-io": true,
        "browserify>events": true,
        "ethereumjs-wallet>safe-buffer": true
      }
    },
    "3box>3box-orbitdb-plugins>ipfs-log": {
      "globals": {
        "clearTimeout": true,
        "console.warn": true,
        "setTimeout": true
      },
      "packages": {
        "3box>3box-orbitdb-plugins>ipfs-log>json-stringify-deterministic": true,
        "3box>3box-orbitdb-plugins>ipfs-log>p-map": true,
        "3box>3box-orbitdb-plugins>ipfs-log>p-whilst": true,
        "3box>orbit-db>orbit-db-io": true,
        "browserify>buffer": true,
        "jest>@jest/core>p-each-series": true
      }
    },
    "3box>3id-resolver": {
      "packages": {
        "3box>3id-resolver>did-jwt": true,
        "3box>3id-resolver>did-jwt>base64url": true,
        "3box>did-jwt>did-resolver": true,
        "3box>ipfs-did-document": true,
        "@babel/runtime": true
      }
    },
    "3box>3id-resolver>did-jwt": {
      "packages": {
        "3box>3id-resolver>did-jwt>base64url": true,
        "3box>did-jwt>did-resolver": true,
        "3box>ethers>elliptic": true,
        "3box>js-sha256": true,
        "3box>tweetnacl": true,
        "3box>tweetnacl-util": true,
        "@babel/runtime": true,
        "browserify>buffer": true,
        "ethers>@ethersproject/keccak256>js-sha3": true
      }
    },
    "3box>3id-resolver>did-jwt>base64url": {
      "packages": {
        "browserify>buffer": true
      }
    },
    "3box>did-jwt": {
      "packages": {
        "3box>did-jwt>@stablelib/utf8": true,
        "3box>did-jwt>did-resolver": true,
        "3box>did-jwt>js-sha3": true,
        "3box>did-jwt>uport-base64url": true,
        "3box>ethers>elliptic": true,
        "3box>js-sha256": true,
        "3box>tweetnacl": true,
        "browserify>buffer": true
      }
    },
    "3box>did-jwt>js-sha3": {
      "globals": {
        "define": true
      },
      "packages": {
        "browserify>process": true
      }
    },
    "3box>did-jwt>uport-base64url": {
      "packages": {
        "browserify>buffer": true
      }
    },
    "3box>ethers": {
      "globals": {
        "MessageChannel": true,
        "XMLHttpRequest": true,
        "atob": true,
        "btoa": true,
        "clearInterval": true,
        "clearTimeout": true,
        "console": true,
        "crypto.getRandomValues": true,
        "define": true,
        "setInterval": true,
        "setTimeout": true
      }
    },
    "3box>ethers>elliptic": {
      "packages": {
        "3box>ethers>elliptic>brorand": true,
        "3box>ethers>elliptic>hmac-drbg": true,
        "3box>ethers>elliptic>minimalistic-crypto-utils": true,
        "3box>ethers>hash.js>minimalistic-assert": true,
        "bn.js": true,
        "ethers>@ethersproject/sha2>hash.js": true,
        "pumpify>inherits": true
      }
    },
    "3box>ethers>elliptic>brorand": {
      "globals": {
        "crypto": true,
        "msCrypto": true
      },
      "packages": {
        "browserify>browser-resolve": true
      }
    },
    "3box>ethers>elliptic>hmac-drbg": {
      "packages": {
        "3box>ethers>elliptic>minimalistic-crypto-utils": true,
        "3box>ethers>hash.js>minimalistic-assert": true,
        "ethers>@ethersproject/sha2>hash.js": true
      }
    },
    "3box>events": {
      "globals": {
        "console": true
      }
    },
    "3box>graphql-request": {
      "globals": {
        "fetch": true
      },
      "packages": {
        "3box>graphql-request>cross-fetch": true
      }
    },
    "3box>graphql-request>cross-fetch": {
      "globals": {
        "Blob": true,
        "FileReader": true,
        "FormData": true,
        "URLSearchParams.prototype.isPrototypeOf": true,
        "XMLHttpRequest": true
      }
    },
    "3box>graphql-request>cross-fetch>node-fetch": {
      "globals": {
        "fetch": true
      }
    },
    "3box>https-did-resolver": {
      "globals": {
        "XMLHttpRequest": true
      },
      "packages": {
        "3box>did-jwt>did-resolver": true,
        "browserify>browser-resolve": true
      }
    },
    "3box>ipfs": {
      "globals": {
        "AbortController": true,
        "clearInterval": true,
        "clearTimeout": true,
        "console.log": true,
        "fetch": true,
        "setInterval": true,
        "setTimeout": true
      },
      "packages": {
        "3box>ipfs>async": true,
        "3box>ipfs>async-iterator-all": true,
        "3box>ipfs>async-iterator-to-pull-stream": true,
        "3box>ipfs>async-iterator-to-stream": true,
        "3box>ipfs>base32.js": true,
        "3box>ipfs>bignumber.js": true,
        "3box>ipfs>callbackify": true,
        "3box>ipfs>cids": true,
        "3box>ipfs>class-is": true,
        "3box>ipfs>datastore-core": true,
        "3box>ipfs>datastore-pubsub": true,
        "3box>ipfs>dlv": true,
        "3box>ipfs>err-code": true,
        "3box>ipfs>fnv1a": true,
        "3box>ipfs>fsm-event": true,
        "3box>ipfs>human-to-milliseconds": true,
        "3box>ipfs>interface-datastore": true,
        "3box>ipfs>ipfs-bitswap": true,
        "3box>ipfs>ipfs-block": true,
        "3box>ipfs>ipfs-block-service": true,
        "3box>ipfs>ipfs-mfs": true,
        "3box>ipfs>ipfs-repo": true,
        "3box>ipfs>ipfs-unixfs": true,
        "3box>ipfs>ipfs-unixfs-exporter": true,
        "3box>ipfs>ipfs-unixfs-importer": true,
        "3box>ipfs>ipfs-utils": true,
        "3box>ipfs>ipld": true,
        "3box>ipfs>ipld-dag-cbor": true,
        "3box>ipfs>ipld-dag-pb": true,
        "3box>ipfs>ipld-raw": true,
        "3box>ipfs>ipns": true,
        "3box>ipfs>is-ipfs": true,
        "3box>ipfs>is-pull-stream": true,
        "3box>ipfs>iso-url": true,
        "3box>ipfs>just-flatten-it": true,
        "3box>ipfs>kind-of": true,
        "3box>ipfs>libp2p": true,
        "3box>ipfs>libp2p-bootstrap": true,
        "3box>ipfs>libp2p-crypto": true,
        "3box>ipfs>libp2p-kad-dht": true,
        "3box>ipfs>libp2p-keychain": true,
        "3box>ipfs>libp2p-record": true,
        "3box>ipfs>libp2p-secio": true,
        "3box>ipfs>libp2p-webrtc-star": true,
        "3box>ipfs>libp2p-websocket-star-multi": true,
        "3box>ipfs>libp2p-websockets": true,
        "3box>ipfs>mafmt": true,
        "3box>ipfs>merge-options": true,
        "3box>ipfs>multiaddr": true,
        "3box>ipfs>multiaddr-to-uri": true,
        "3box>ipfs>multibase": true,
        "3box>ipfs>multicodec": true,
        "3box>ipfs>multihashes": true,
        "3box>ipfs>multihashing-async": true,
        "3box>ipfs>peer-book": true,
        "3box>ipfs>peer-id": true,
        "3box>ipfs>peer-info": true,
        "3box>ipfs>promisify-es6": true,
        "3box>ipfs>protons": true,
        "3box>ipfs>pull-cat": true,
        "3box>ipfs>pull-defer": true,
        "3box>ipfs>pull-mplex": true,
        "3box>ipfs>pull-pushable": true,
        "3box>ipfs>pull-sort": true,
        "3box>ipfs>pull-stream": true,
        "3box>ipfs>pull-stream-to-async-iterator": true,
        "3box>ipfs>pull-stream-to-stream": true,
        "3box>ipfs>pull-traverse": true,
        "3box>ipfs>readable-stream": true,
        "3box>ipfs>receptacle": true,
        "3box>ipfs>stream-to-pull-stream": true,
        "3box>ipfs>superstruct": true,
        "3box>ipfs>varint": true,
        "@metamask/providers>is-stream": true,
        "browserify>browser-resolve": true,
        "browserify>buffer": true,
        "browserify>events": true,
        "browserify>insert-module-globals>is-buffer": true,
        "browserify>timers-browserify": true,
        "eslint>debug": true
      }
    },
    "3box>ipfs-mini": {
      "globals": {
        "XMLHttpRequest": true
      }
    },
    "3box>ipfs-postmsg-proxy>shortid": {
      "globals": {
        "crypto": true,
        "msCrypto": true
      },
      "packages": {
        "nanoid": true
      }
    },
    "3box>ipfs>async": {
      "globals": {
        "clearTimeout": true,
        "setTimeout": true
      },
      "packages": {
        "browserify>process": true,
        "browserify>timers-browserify": true,
        "lodash": true
      }
    },
    "3box>ipfs>async-iterator-to-pull-stream": {
      "packages": {
        "3box>ipfs>async-iterator-to-pull-stream>get-iterator": true,
        "3box>ipfs>pull-stream-to-async-iterator": true
      }
    },
    "3box>ipfs>async-iterator-to-stream": {
      "packages": {
        "3box>ipfs>async-iterator-to-stream>readable-stream": true,
        "browserify>process": true
      }
    },
    "3box>ipfs>async-iterator-to-stream>readable-stream": {
      "packages": {
        "@storybook/api>util-deprecate": true,
        "browserify>browser-resolve": true,
        "browserify>buffer": true,
        "browserify>events": true,
        "browserify>process": true,
        "browserify>string_decoder": true,
        "pumpify>inherits": true
      }
    },
    "3box>ipfs>bignumber.js": {
      "globals": {
        "crypto": true,
        "define": true
      }
    },
    "3box>ipfs>bl": {
      "packages": {
        "3box>ipfs>bl>readable-stream": true,
        "browserify>buffer": true,
        "browserify>util": true
      }
    },
    "3box>ipfs>bl>readable-stream": {
      "packages": {
        "@storybook/api>util-deprecate": true,
        "browserify>browser-resolve": true,
        "browserify>buffer": true,
        "browserify>events": true,
        "browserify>process": true,
        "browserify>string_decoder": true,
        "pumpify>inherits": true
      }
    },
    "3box>ipfs>bs58": {
      "packages": {
        "3box>ipfs>bs58>base-x": true
      }
    },
    "3box>ipfs>bs58>base-x": {
      "packages": {
        "ethereumjs-wallet>safe-buffer": true
      }
    },
    "3box>ipfs>cids": {
      "packages": {
        "3box>ipfs>class-is": true,
        "3box>ipfs>multibase": true,
        "3box>ipfs>multicodec": true,
        "3box>ipfs>multihashes": true,
        "browserify>buffer": true,
        "browserify>insert-module-globals>is-buffer": true
      }
    },
    "3box>ipfs>datastore-core": {
      "packages": {
        "3box>ipfs>async": true,
        "3box>ipfs>datastore-core>pull-many": true,
        "3box>ipfs>interface-datastore": true,
        "3box>ipfs>pull-stream": true,
        "browserify>buffer": true
      }
    },
    "3box>ipfs>datastore-pubsub": {
      "packages": {
        "3box>ipfs>err-code": true,
        "3box>ipfs>interface-datastore": true,
        "3box>ipfs>multibase": true,
        "browserify>assert": true,
        "browserify>buffer": true,
        "eslint>debug": true
      }
    },
    "3box>ipfs>dlv": {
      "globals": {
        "define": true
      }
    },
    "3box>ipfs>fsm-event": {
      "packages": {
        "3box>ipfs>fsm-event>fsm": true,
        "browserify>assert": true,
        "browserify>events": true
      }
    },
    "3box>ipfs>human-to-milliseconds": {
      "packages": {
        "3box>ipfs>promisify-es6": true
      }
    },
    "3box>ipfs>interface-datastore": {
      "packages": {
        "3box>ipfs>async": true,
        "3box>ipfs>class-is": true,
        "3box>ipfs>err-code": true,
        "3box>ipfs>interface-datastore>uuid": true,
        "3box>ipfs>pull-defer": true,
        "3box>ipfs>pull-stream": true,
        "browserify>buffer": true,
        "browserify>os-browserify": true,
        "browserify>path-browserify": true
      }
    },
    "3box>ipfs>interface-datastore>uuid": {
      "globals": {
        "crypto": true,
        "msCrypto": true
      }
    },
    "3box>ipfs>ipfs-bitswap": {
      "globals": {
        "clearInterval": true,
        "clearTimeout": true,
        "setInterval": true,
        "setTimeout": true
      },
      "packages": {
        "3box>ipfs>async": true,
        "3box>ipfs>cids": true,
        "3box>ipfs>ipfs-bitswap>bignumber.js": true,
        "3box>ipfs>ipfs-bitswap>just-debounce-it": true,
        "3box>ipfs>ipfs-bitswap>lodash.isequalwith": true,
        "3box>ipfs>ipfs-bitswap>moving-average": true,
        "3box>ipfs>ipfs-bitswap>multihashing-async": true,
        "3box>ipfs>ipfs-bitswap>varint-decoder": true,
        "3box>ipfs>ipfs-block": true,
        "3box>ipfs>libp2p-secio>pull-length-prefixed": true,
        "3box>ipfs>multicodec": true,
        "3box>ipfs>protons": true,
        "3box>ipfs>pull-stream": true,
        "browserify>assert": true,
        "browserify>events": true,
        "eslint>debug": true
      }
    },
    "3box>ipfs>ipfs-bitswap>bignumber.js": {
      "globals": {
        "crypto": true,
        "define": true
      }
    },
    "3box>ipfs>ipfs-bitswap>just-debounce-it": {
      "globals": {
        "clearTimeout": true,
        "setTimeout": true
      }
    },
    "3box>ipfs>ipfs-bitswap>multihashing-async": {
      "globals": {
        "crypto": true,
        "msCrypto": true
      },
      "packages": {
        "3box>ipfs>multihashes": true,
        "3box>ipfs>multihashing-async>murmurhash3js": true,
        "3box>ipfs>multihashing-async>nodeify": true,
        "browserify>buffer": true,
        "browserify>process": true,
        "ethereumjs-util>ethereum-cryptography>blakejs": true,
        "ethers>@ethersproject/keccak256>js-sha3": true
      }
    },
    "3box>ipfs>ipfs-bitswap>varint-decoder": {
      "packages": {
        "3box>ipfs>varint": true,
        "browserify>insert-module-globals>is-buffer": true
      }
    },
    "3box>ipfs>ipfs-block": {
      "packages": {
        "3box>ipfs>cids": true,
        "3box>ipfs>class-is": true,
        "browserify>insert-module-globals>is-buffer": true
      }
    },
    "3box>ipfs>ipfs-block-service": {
      "packages": {
        "3box>ipfs>async": true
      }
    },
    "3box>ipfs>ipfs-mfs": {
      "globals": {
        "Blob": true,
        "FileReader": true
      },
      "packages": {
        "3box>ipfs>cids": true,
        "3box>ipfs>err-code": true,
        "3box>ipfs>interface-datastore": true,
        "3box>ipfs>ipfs-mfs>async-iterator-last": true,
        "3box>ipfs>ipfs-mfs>hamt-sharding": true,
        "3box>ipfs>ipfs-mfs>mortice": true,
        "3box>ipfs>ipfs-unixfs": true,
        "3box>ipfs>ipfs-unixfs-exporter": true,
        "3box>ipfs>ipfs-unixfs-importer": true,
        "3box>ipfs>ipld-dag-pb": true,
        "3box>ipfs>multicodec": true,
        "3box>ipfs>multihashes": true,
        "3box>ipfs>promisify-es6": true,
        "browserify>assert": true,
        "browserify>browser-resolve": true,
        "browserify>buffer": true,
        "eslint>debug": true
      }
    },
    "3box>ipfs>ipfs-mfs>hamt-sharding": {
      "packages": {
        "3box>ipfs>ipfs-mfs>hamt-sharding>sparse-array": true,
        "browserify>insert-module-globals>is-buffer": true
      }
    },
    "3box>ipfs>ipfs-mfs>mortice": {
      "globals": {
        "Worker": true
      },
      "packages": {
        "3box>ipfs-postmsg-proxy>shortid": true,
        "3box>ipfs>ipfs-mfs>mortice>observable-webworkers": true,
        "3box>ipfs>ipfs-mfs>mortice>promise-timeout": true,
        "3box>ipfs>libp2p-kad-dht>p-queue": true,
        "browserify>browser-resolve": true,
        "browserify>events": true,
        "browserify>process": true
      }
    },
    "3box>ipfs>ipfs-mfs>mortice>promise-timeout": {
      "globals": {
        "clearTimeout": true,
        "setTimeout": true
      }
    },
    "3box>ipfs>ipfs-repo": {
      "packages": {
        "3box>ipfs>async": true,
        "3box>ipfs>base32.js": true,
        "3box>ipfs>cids": true,
        "3box>ipfs>datastore-core": true,
        "3box>ipfs>dlv": true,
        "3box>ipfs>interface-datastore": true,
        "3box>ipfs>ipfs-block": true,
        "3box>ipfs>ipfs-repo>bignumber.js": true,
        "3box>ipfs>ipfs-repo>datastore-level": true,
        "3box>ipfs>ipfs-repo>sort-keys": true,
        "3box>ipfs>just-safe-set": true,
        "3box>ipfs>pull-stream": true,
        "browserify>assert": true,
        "browserify>buffer": true,
        "browserify>path-browserify": true,
        "browserify>timers-browserify": true,
        "eslint>debug": true
      }
    },
    "3box>ipfs>ipfs-repo>bignumber.js": {
      "globals": {
        "crypto": true,
        "define": true
      }
    },
    "3box>ipfs>ipfs-repo>datastore-level": {
      "packages": {
        "3box>ipfs>interface-datastore": true,
        "3box>ipfs>ipfs-repo>datastore-level>encoding-down": true,
        "3box>ipfs>ipfs-repo>datastore-level>level-js": true,
        "3box>ipfs>pull-stream": true,
        "3box>orbit-db>orbit-db-keystore>levelup": true,
        "browserify>buffer": true
      }
    },
    "3box>ipfs>ipfs-repo>datastore-level>encoding-down": {
      "packages": {
        "3box>ipfs>ipfs-repo>datastore-level>encoding-down>abstract-leveldown": true,
        "3box>ipfs>ipfs-repo>datastore-level>encoding-down>level-codec": true,
        "3box>orbit-db>orbit-db-keystore>levelup>level-errors": true,
        "pumpify>inherits": true
      }
    },
    "3box>ipfs>ipfs-repo>datastore-level>encoding-down>abstract-leveldown": {
      "packages": {
        "3box>ipfs>ipfs-repo>datastore-level>encoding-down>abstract-leveldown>level-supports": true,
        "3box>orbit-db>orbit-db-cache>level-js>immediate": true,
        "browserify>buffer": true,
        "watchify>xtend": true
      }
    },
    "3box>ipfs>ipfs-repo>datastore-level>encoding-down>abstract-leveldown>level-supports": {
      "packages": {
        "watchify>xtend": true
      }
    },
    "3box>ipfs>ipfs-repo>datastore-level>encoding-down>level-codec": {
      "packages": {
        "browserify>buffer": true
      }
    },
    "3box>ipfs>ipfs-repo>datastore-level>level-js": {
      "globals": {
        "IDBKeyRange.bound": true,
        "IDBKeyRange.lowerBound": true,
        "IDBKeyRange.only": true,
        "IDBKeyRange.upperBound": true,
        "indexedDB.deleteDatabase": true,
        "indexedDB.open": true
      },
      "packages": {
        "3box>ipfs>ipfs-repo>datastore-level>level-js>abstract-leveldown": true,
        "3box>ipfs>ipfs-repo>datastore-level>level-js>idb-readable-stream": true,
        "3box>orbit-db>orbit-db-cache>level-js>ltgt": true,
        "browserify>buffer": true,
        "browserify>process": true,
        "browserify>stream-browserify": true,
        "browserify>util": true,
        "watchify>xtend": true
      }
    },
    "3box>ipfs>ipfs-repo>datastore-level>level-js>abstract-leveldown": {
      "packages": {
        "browserify>insert-module-globals>is-buffer": true,
        "browserify>process": true,
        "watchify>xtend": true
      }
    },
    "3box>ipfs>ipfs-repo>datastore-level>level-js>idb-readable-stream": {
      "globals": {
        "IDBKeyRange.bound": true,
        "IDBKeyRange.lowerBound": true,
        "IDBKeyRange.upperBound": true
      },
      "packages": {
        "browserify>stream-browserify": true,
        "watchify>xtend": true
      }
    },
    "3box>ipfs>ipfs-repo>sort-keys": {
      "packages": {
        "geckodriver>got>is-plain-obj": true
      }
    },
    "3box>ipfs>ipfs-unixfs": {
      "packages": {
        "3box>ipfs>protons": true
      }
    },
    "3box>ipfs>ipfs-unixfs-exporter": {
      "packages": {
        "3box>ipfs>cids": true,
        "3box>ipfs>err-code": true,
        "3box>ipfs>ipfs-mfs>async-iterator-last": true,
        "3box>ipfs>ipfs-mfs>hamt-sharding": true,
        "3box>ipfs>ipfs-unixfs": true,
        "3box>ipfs>ipfs-unixfs-importer": true,
        "browserify>buffer": true,
        "browserify>insert-module-globals>is-buffer": true
      }
    },
    "3box>ipfs>ipfs-unixfs-importer": {
      "packages": {
        "3box>ipfs>async-iterator-all": true,
        "3box>ipfs>bl": true,
        "3box>ipfs>err-code": true,
        "3box>ipfs>ipfs-mfs>hamt-sharding": true,
        "3box>ipfs>ipfs-unixfs": true,
        "3box>ipfs>ipfs-unixfs-importer>async-iterator-batch": true,
        "3box>ipfs>ipfs-unixfs-importer>async-iterator-first": true,
        "3box>ipfs>ipfs-unixfs-importer>rabin-wasm": true,
        "3box>ipfs>ipld-dag-pb": true,
        "3box>ipfs>ipld-raw>multihashing-async": true,
        "3box>ipfs>multicodec": true,
        "3box>ipfs>multihashes": true,
        "3box>ipfs>superstruct": true,
        "browserify>buffer": true,
        "rc>deep-extend": true
      }
    },
    "3box>ipfs>ipfs-unixfs-importer>rabin-wasm": {
      "globals": {
        "Blob": true,
        "Response": true,
        "WebAssembly": true
      },
      "packages": {
        "3box>ipfs>ipfs-unixfs-importer>rabin-wasm>assemblyscript": true
      }
    },
    "3box>ipfs>ipfs-unixfs-importer>rabin-wasm>assemblyscript": {
      "globals": {
        "WebAssembly.Instance": true,
        "WebAssembly.Module": true,
        "WebAssembly.instantiateStreaming": true,
        "console.log": true
      }
    },
    "3box>ipfs>ipfs-utils": {
      "globals": {
        "FileReader": true
      },
      "packages": {
        "3box>ipfs>ipfs-utils>is-buffer": true,
        "3box>ipfs>ipfs-utils>readable-stream": true,
        "3box>ipfs>is-pull-stream": true,
        "3box>ipfs>kind-of": true,
        "@metamask/providers>is-stream": true
      }
    },
    "3box>ipfs>ipfs-utils>readable-stream": {
      "packages": {
        "@storybook/api>util-deprecate": true,
        "browserify>browser-resolve": true,
        "browserify>buffer": true,
        "browserify>events": true,
        "browserify>process": true,
        "browserify>string_decoder": true,
        "pumpify>inherits": true
      }
    },
    "3box>ipfs>ipld": {
      "packages": {
        "3box>ipfs>cids": true,
        "3box>ipfs>ipfs-block": true,
        "3box>ipfs>ipld-dag-cbor": true,
        "3box>ipfs>ipld-dag-pb": true,
        "3box>ipfs>ipld-raw": true,
        "3box>ipfs>ipld>typical": true,
        "3box>ipfs>merge-options": true,
        "3box>ipfs>multicodec": true,
        "3box>ipfs>promisify-es6": true,
        "browserify>insert-module-globals>is-buffer": true
      }
    },
    "3box>ipfs>ipld-dag-cbor": {
      "packages": {
        "3box>ipfs>cids": true,
        "3box>ipfs>ipld-dag-cbor>is-circular": true,
        "3box>ipfs>ipld-raw>multihashing-async": true,
        "3box>ipfs>multicodec": true,
        "browserify>buffer": true,
        "browserify>insert-module-globals>is-buffer": true,
        "eth-lattice-keyring>gridplus-sdk>borc": true
      }
    },
    "3box>ipfs>ipld-dag-pb": {
      "packages": {
        "3box>ipfs>cids": true,
        "3box>ipfs>class-is": true,
        "3box>ipfs>ipld-raw>multihashing-async": true,
        "3box>ipfs>multicodec": true,
        "3box>ipfs>protons": true,
        "@storybook/client-api>stable": true,
        "browserify>assert": true,
        "browserify>buffer": true,
        "browserify>insert-module-globals>is-buffer": true
      }
    },
    "3box>ipfs>ipld-raw": {
      "packages": {
        "3box>ipfs>cids": true,
        "3box>ipfs>ipld-raw>multihashing-async": true,
        "3box>ipfs>multicodec": true
      }
    },
    "3box>ipfs>ipld-raw>multihashing-async": {
      "globals": {
        "crypto": true,
        "msCrypto": true
      },
      "packages": {
        "3box>ipfs>err-code": true,
        "3box>ipfs>ipld-raw>multihashing-async>murmurhash3js-revisited": true,
        "3box>ipfs>multihashes": true,
        "browserify>buffer": true,
        "ethereumjs-util>ethereum-cryptography>blakejs": true,
        "ethers>@ethersproject/keccak256>js-sha3": true
      }
    },
    "3box>ipfs>ipld-raw>multihashing-async>murmurhash3js-revisited": {
      "globals": {
        "define": true
      }
    },
    "3box>ipfs>ipld>typical": {
      "globals": {
        "define": true
      }
    },
    "3box>ipfs>ipns": {
      "packages": {
        "3box>ipfs>interface-datastore": true,
        "3box>ipfs>ipns>timestamp-nano": true,
        "3box>ipfs>libp2p-crypto": true,
        "3box>ipfs>multihashes": true,
        "3box>ipfs>peer-id": true,
        "3box>ipfs>protons": true,
        "base32-encode": true,
        "browserify>buffer": true,
        "eslint>debug": true
      }
    },
    "3box>ipfs>is-ipfs": {
      "packages": {
        "3box>ipfs>bs58": true,
        "3box>ipfs>cids": true,
        "3box>ipfs>mafmt": true,
        "3box>ipfs>multiaddr": true,
        "3box>ipfs>multibase": true,
        "3box>ipfs>multihashes": true,
        "browserify>buffer": true
      }
    },
    "3box>ipfs>iso-url": {
      "globals": {
        "URL": true,
        "URLSearchParams": true,
        "location": true
      }
    },
    "3box>ipfs>libp2p": {
      "packages": {
        "3box>ipfs>async": true,
        "3box>ipfs>err-code": true,
        "3box>ipfs>fsm-event": true,
        "3box>ipfs>libp2p-websockets": true,
        "3box>ipfs>libp2p>libp2p-connection-manager": true,
        "3box>ipfs>libp2p>libp2p-floodsub": true,
        "3box>ipfs>libp2p>libp2p-ping": true,
        "3box>ipfs>libp2p>libp2p-switch": true,
        "3box>ipfs>multiaddr": true,
        "3box>ipfs>peer-book": true,
        "3box>ipfs>peer-id": true,
        "3box>ipfs>peer-info": true,
        "3box>ipfs>superstruct": true,
        "browserify>events": true,
        "browserify>insert-module-globals>is-buffer": true,
        "browserify>process": true,
        "eslint>debug": true,
        "pump>once": true
      }
    },
    "3box>ipfs>libp2p-bootstrap": {
      "globals": {
        "clearInterval": true,
        "setInterval": true
      },
      "packages": {
        "3box>ipfs>async": true,
        "3box>ipfs>mafmt": true,
        "3box>ipfs>multiaddr": true,
        "3box>ipfs>peer-id": true,
        "3box>ipfs>peer-info": true,
        "browserify>events": true,
        "eslint>debug": true
      }
    },
    "3box>ipfs>libp2p-crypto": {
      "globals": {
        "crypto": true,
        "msCrypto": true
      },
      "packages": {
        "3box>ipfs>async": true,
        "3box>ipfs>bs58": true,
        "3box>ipfs>libp2p-crypto>asn1.js": true,
        "3box>ipfs>libp2p-crypto>iso-random-stream": true,
        "3box>ipfs>libp2p-crypto>libp2p-crypto-secp256k1": true,
        "3box>ipfs>libp2p-crypto>multihashing-async": true,
        "3box>ipfs>protons": true,
        "3box>tweetnacl": true,
        "browserify>buffer": true,
        "ethereumjs-util>ethereum-cryptography>browserify-aes": true,
        "mockttp>node-forge": true
      }
    },
    "3box>ipfs>libp2p-crypto>asn1.js": {
      "packages": {
        "3box>ethers>hash.js>minimalistic-assert": true,
        "bn.js": true,
        "browserify>buffer": true,
        "pumpify>inherits": true
      }
    },
    "3box>ipfs>libp2p-crypto>iso-random-stream": {
      "globals": {
        "crypto": true,
        "msCrypto": true
      },
      "packages": {
        "browserify>buffer": true
      }
    },
    "3box>ipfs>libp2p-crypto>libp2p-crypto-secp256k1": {
      "packages": {
        "3box>ipfs>async": true,
        "3box>ipfs>bs58": true,
        "3box>ipfs>libp2p-crypto>libp2p-crypto-secp256k1>multihashing-async": true,
        "eth-trezor-keyring>hdkey>secp256k1": true
      }
    },
    "3box>ipfs>libp2p-crypto>libp2p-crypto-secp256k1>multihashing-async": {
      "globals": {
        "crypto": true,
        "msCrypto": true
      },
      "packages": {
        "3box>ipfs>multihashes": true,
        "3box>ipfs>multihashing-async>murmurhash3js": true,
        "3box>ipfs>multihashing-async>nodeify": true,
        "browserify>buffer": true,
        "browserify>process": true,
        "ethereumjs-util>ethereum-cryptography>blakejs": true,
        "ethers>@ethersproject/keccak256>js-sha3": true
      }
    },
    "3box>ipfs>libp2p-crypto>multihashing-async": {
      "globals": {
        "crypto": true,
        "msCrypto": true
      },
      "packages": {
        "3box>ipfs>multihashes": true,
        "3box>ipfs>multihashing-async>murmurhash3js": true,
        "3box>ipfs>multihashing-async>nodeify": true,
        "browserify>buffer": true,
        "browserify>process": true,
        "ethereumjs-util>ethereum-cryptography>blakejs": true,
        "ethers>@ethersproject/keccak256>js-sha3": true
      }
    },
    "3box>ipfs>libp2p-kad-dht": {
      "globals": {
        "clearInterval": true,
        "clearTimeout": true,
        "setInterval": true,
        "setTimeout": true
      },
      "packages": {
        "3box>ipfs>async": true,
        "3box>ipfs>base32.js": true,
        "3box>ipfs>cids": true,
        "3box>ipfs>err-code": true,
        "3box>ipfs>interface-datastore": true,
        "3box>ipfs>libp2p-crypto": true,
        "3box>ipfs>libp2p-kad-dht>hashlru": true,
        "3box>ipfs>libp2p-kad-dht>heap": true,
        "3box>ipfs>libp2p-kad-dht>k-bucket": true,
        "3box>ipfs>libp2p-kad-dht>multihashing-async": true,
        "3box>ipfs>libp2p-kad-dht>p-queue": true,
        "3box>ipfs>libp2p-kad-dht>p-times": true,
        "3box>ipfs>libp2p-kad-dht>xor-distance": true,
        "3box>ipfs>libp2p-record": true,
        "3box>ipfs>libp2p-secio>pull-length-prefixed": true,
        "3box>ipfs>multihashes": true,
        "3box>ipfs>peer-id": true,
        "3box>ipfs>peer-info": true,
        "3box>ipfs>promisify-es6": true,
        "3box>ipfs>protons": true,
        "3box>ipfs>pull-stream": true,
        "3box>ipfs>pull-stream-to-async-iterator": true,
        "3box>ipfs>varint": true,
        "@metamask/controllers>abort-controller": true,
        "browserify>assert": true,
        "browserify>buffer": true,
        "browserify>events": true,
        "browserify>insert-module-globals>is-buffer": true,
        "eslint>debug": true,
        "promise-to-callback": true
      }
    },
    "3box>ipfs>libp2p-kad-dht>heap": {
      "globals": {
        "define": true
      }
    },
    "3box>ipfs>libp2p-kad-dht>k-bucket": {
      "packages": {
        "browserify>events": true,
        "ethereumjs-wallet>randombytes": true
      }
    },
    "3box>ipfs>libp2p-kad-dht>multihashing-async": {
      "globals": {
        "crypto": true,
        "msCrypto": true
      },
      "packages": {
        "3box>ipfs>multihashes": true,
        "3box>ipfs>multihashing-async>murmurhash3js": true,
        "3box>ipfs>multihashing-async>nodeify": true,
        "browserify>buffer": true,
        "browserify>process": true,
        "ethereumjs-util>ethereum-cryptography>blakejs": true,
        "ethers>@ethersproject/keccak256>js-sha3": true
      }
    },
    "3box>ipfs>libp2p-kad-dht>p-queue": {
      "globals": {
        "clearInterval": true,
        "setInterval": true,
        "setTimeout": true
      },
      "packages": {
        "mockttp>@httptoolkit/subscriptions-transport-ws>eventemitter3": true
      }
    },
    "3box>ipfs>libp2p-kad-dht>p-times": {
      "packages": {
        "3box>ipfs>libp2p-kad-dht>p-times>p-map": true
      }
    },
    "3box>ipfs>libp2p-kad-dht>xor-distance": {
      "packages": {
        "browserify>buffer": true
      }
    },
    "3box>ipfs>libp2p-keychain": {
      "globals": {
        "setTimeout": true
      },
      "packages": {
        "3box>ipfs>async": true,
        "3box>ipfs>err-code": true,
        "3box>ipfs>interface-datastore": true,
        "3box>ipfs>libp2p-crypto": true,
        "3box>ipfs>libp2p-keychain>sanitize-filename": true,
        "3box>ipfs>merge-options": true,
        "3box>ipfs>pull-stream": true,
        "browserify>buffer": true,
        "mockttp>node-forge": true
      }
    },
    "3box>ipfs>libp2p-keychain>sanitize-filename": {
      "packages": {
        "3box>ipfs>libp2p-keychain>sanitize-filename>truncate-utf8-bytes": true
      }
    },
    "3box>ipfs>libp2p-keychain>sanitize-filename>truncate-utf8-bytes": {
      "packages": {
        "3box>ipfs>libp2p-keychain>sanitize-filename>truncate-utf8-bytes>utf8-byte-length": true
      }
    },
    "3box>ipfs>libp2p-record": {
      "packages": {
        "3box>ipfs>async": true,
        "3box>ipfs>err-code": true,
        "3box>ipfs>libp2p-record>buffer-split": true,
        "3box>ipfs>libp2p-record>multihashing-async": true,
        "3box>ipfs>protons": true,
        "browserify>assert": true,
        "browserify>buffer": true,
        "browserify>insert-module-globals>is-buffer": true
      }
    },
    "3box>ipfs>libp2p-record>buffer-split": {
      "packages": {
        "3box>ipfs>libp2p-record>buffer-split>buffer-indexof": true
      }
    },
    "3box>ipfs>libp2p-record>multihashing-async": {
      "globals": {
        "crypto": true,
        "msCrypto": true
      },
      "packages": {
        "3box>ipfs>multihashes": true,
        "3box>ipfs>multihashing-async>murmurhash3js": true,
        "3box>ipfs>multihashing-async>nodeify": true,
        "browserify>buffer": true,
        "browserify>process": true,
        "ethereumjs-util>ethereum-cryptography>blakejs": true,
        "ethers>@ethersproject/keccak256>js-sha3": true
      }
    },
    "3box>ipfs>libp2p-secio": {
      "packages": {
        "3box>ipfs>async": true,
        "3box>ipfs>libp2p-crypto": true,
        "3box>ipfs>libp2p-secio>multihashing-async": true,
        "3box>ipfs>libp2p-secio>pull-handshake": true,
        "3box>ipfs>libp2p-secio>pull-length-prefixed": true,
        "3box>ipfs>peer-id": true,
        "3box>ipfs>peer-info": true,
        "3box>ipfs>protons": true,
        "3box>ipfs>pull-defer": true,
        "3box>ipfs>pull-mplex>interface-connection": true,
        "3box>ipfs>pull-stream": true,
        "browserify>assert": true,
        "browserify>buffer": true,
        "eslint>debug": true,
        "pump>once": true
      }
    },
    "3box>ipfs>libp2p-secio>multihashing-async": {
      "globals": {
        "crypto": true,
        "msCrypto": true
      },
      "packages": {
        "3box>ipfs>multihashes": true,
        "3box>ipfs>multihashing-async>murmurhash3js": true,
        "3box>ipfs>multihashing-async>nodeify": true,
        "browserify>buffer": true,
        "browserify>process": true,
        "ethereumjs-util>ethereum-cryptography>blakejs": true,
        "ethers>@ethersproject/keccak256>js-sha3": true
      }
    },
    "3box>ipfs>libp2p-secio>pull-handshake": {
      "packages": {
        "3box>ipfs>libp2p-secio>pull-handshake>pull-reader": true,
        "3box>ipfs>pull-cat": true,
        "3box>ipfs>pull-mplex>pull-pair": true,
        "3box>ipfs>pull-pushable": true
      }
    },
    "3box>ipfs>libp2p-secio>pull-handshake>pull-reader": {
      "globals": {
        "cb": true,
        "clearTimeout": true,
        "setTimeout": true
      },
      "packages": {
        "browserify>buffer": true
      }
    },
    "3box>ipfs>libp2p-secio>pull-length-prefixed": {
      "packages": {
        "3box>ipfs>libp2p-secio>pull-handshake>pull-reader": true,
        "3box>ipfs>pull-pushable": true,
        "3box>ipfs>varint": true,
        "ethereumjs-wallet>safe-buffer": true
      }
    },
    "3box>ipfs>libp2p-webrtc-star": {
      "packages": {
        "3box>ipfs>async": true,
        "3box>ipfs>class-is": true,
        "3box>ipfs>libp2p-webrtc-star>simple-peer": true,
        "3box>ipfs>libp2p-webrtc-star>socket.io-client": true,
        "3box>ipfs>libp2p-webrtc-star>webrtcsupport": true,
        "3box>ipfs>mafmt": true,
        "3box>ipfs>multiaddr": true,
        "3box>ipfs>peer-id": true,
        "3box>ipfs>peer-info": true,
        "3box>ipfs>pull-mplex>interface-connection": true,
        "3box>ipfs>stream-to-pull-stream": true,
        "browserify>events": true,
        "eslint>debug": true,
        "pump>once": true
      }
    },
    "3box>ipfs>libp2p-webrtc-star>simple-peer": {
      "globals": {
        "clearInterval": true,
        "console.warn": true,
        "setInterval": true,
        "setTimeout": true
      },
      "packages": {
        "3box>ipfs>libp2p-webrtc-star>simple-peer>get-browser-rtc": true,
        "3box>ipfs>libp2p-webrtc-star>simple-peer>readable-stream": true,
        "browserify>buffer": true,
        "eslint>debug": true,
        "ethereumjs-wallet>randombytes": true,
        "pumpify>inherits": true
      }
    },
    "3box>ipfs>libp2p-webrtc-star>simple-peer>get-browser-rtc": {
      "globals": {
        "RTCIceCandidate": true,
        "RTCPeerConnection": true,
        "RTCSessionDescription": true,
        "mozRTCIceCandidate": true,
        "mozRTCPeerConnection": true,
        "mozRTCSessionDescription": true,
        "webkitRTCIceCandidate": true,
        "webkitRTCPeerConnection": true,
        "webkitRTCSessionDescription": true
      }
    },
    "3box>ipfs>libp2p-webrtc-star>simple-peer>readable-stream": {
      "packages": {
        "@storybook/api>util-deprecate": true,
        "browserify>browser-resolve": true,
        "browserify>buffer": true,
        "browserify>events": true,
        "browserify>process": true,
        "browserify>string_decoder": true,
        "pumpify>inherits": true
      }
    },
    "3box>ipfs>libp2p-webrtc-star>socket.io-client": {
      "globals": {
        "clearTimeout": true,
        "location": true,
        "setTimeout": true
      },
      "packages": {
        "3box>ipfs>libp2p-webrtc-star>socket.io-client>component-bind": true,
        "3box>ipfs>libp2p-webrtc-star>socket.io-client>debug": true,
        "3box>ipfs>libp2p-webrtc-star>socket.io-client>engine.io-client": true,
        "3box>ipfs>libp2p-webrtc-star>socket.io-client>indexof": true,
        "3box>ipfs>libp2p-webrtc-star>socket.io-client>parseqs": true,
        "3box>ipfs>libp2p-webrtc-star>socket.io-client>parseuri": true,
        "3box>ipfs>libp2p-webrtc-star>socket.io-client>socket.io-parser": true,
        "3box>ipfs>libp2p-webrtc-star>socket.io-client>to-array": true,
        "3box>ipfs>libp2p-webrtc-star>socket.io>has-binary2": true,
        "mockttp>@httptoolkit/subscriptions-transport-ws>backo2": true,
        "pubnub>superagent>component-emitter": true
      }
    },
    "3box>ipfs>libp2p-webrtc-star>socket.io-client>debug": {
      "globals": {
        "chrome": true,
        "console": true,
        "document": true,
        "localStorage": true,
        "navigator": true,
        "process": true
      },
      "packages": {
        "3box>ipfs>libp2p-webrtc-star>socket.io-client>debug>ms": true,
        "browserify>process": true
      }
    },
    "3box>ipfs>libp2p-webrtc-star>socket.io-client>engine.io-client": {
      "globals": {
        "MozWebSocket": true,
        "WebSocket": true,
        "XDomainRequest": true,
        "XMLHttpRequest": true,
        "addEventListener": true,
        "attachEvent": true,
        "clearTimeout": true,
        "document": true,
        "location": true,
        "navigator": true,
        "setTimeout": true
      },
      "packages": {
        "3box>ipfs>libp2p-webrtc-star>socket.io-client>engine.io-client>component-inherit": true,
        "3box>ipfs>libp2p-webrtc-star>socket.io-client>engine.io-client>debug": true,
        "3box>ipfs>libp2p-webrtc-star>socket.io-client>engine.io-client>engine.io-parser": true,
        "3box>ipfs>libp2p-webrtc-star>socket.io-client>engine.io-client>has-cors": true,
        "3box>ipfs>libp2p-webrtc-star>socket.io-client>engine.io-client>yeast": true,
        "3box>ipfs>libp2p-webrtc-star>socket.io-client>indexof": true,
        "3box>ipfs>libp2p-webrtc-star>socket.io-client>parseqs": true,
        "3box>ipfs>libp2p-webrtc-star>socket.io-client>parseuri": true,
        "browserify>browser-resolve": true,
        "browserify>buffer": true,
        "pubnub>superagent>component-emitter": true
      }
    },
    "3box>ipfs>libp2p-webrtc-star>socket.io-client>engine.io-client>debug": {
      "globals": {
        "chrome": true,
        "console": true,
        "document": true,
        "localStorage": true,
        "navigator": true,
        "process": true
      },
      "packages": {
        "3box>ipfs>libp2p-webrtc-star>socket.io-client>engine.io-client>debug>ms": true,
        "browserify>process": true
      }
    },
    "3box>ipfs>libp2p-webrtc-star>socket.io-client>engine.io-client>engine.io-parser": {
      "globals": {
        "FileReader": true,
        "btoa": true,
        "navigator": true
      },
      "packages": {
        "3box>ipfs>libp2p-webrtc-star>socket.io-client>engine.io-client>engine.io-parser>after": true,
        "3box>ipfs>libp2p-webrtc-star>socket.io-client>engine.io-client>engine.io-parser>arraybuffer.slice": true,
        "3box>ipfs>libp2p-webrtc-star>socket.io-client>engine.io-client>engine.io-parser>blob": true,
        "3box>ipfs>libp2p-webrtc-star>socket.io>engine.io>engine.io-parser>base64-arraybuffer": true,
        "3box>ipfs>libp2p-webrtc-star>socket.io>has-binary2": true
      }
    },
    "3box>ipfs>libp2p-webrtc-star>socket.io-client>engine.io-client>engine.io-parser>blob": {
      "globals": {
        "Blob": true,
        "MSBlobBuilder": true,
        "MozBlobBuilder": true,
        "WebKitBlobBuilder": true
      }
    },
    "3box>ipfs>libp2p-webrtc-star>socket.io-client>engine.io-client>has-cors": {
      "globals": {
        "XMLHttpRequest": true
      }
    },
    "3box>ipfs>libp2p-webrtc-star>socket.io-client>socket.io-parser": {
      "globals": {
        "Blob": true,
        "File": true,
        "FileReader": true
      },
      "packages": {
        "3box>ipfs>libp2p-webrtc-star>socket.io-client>socket.io-parser>debug": true,
        "3box>ipfs>libp2p-webrtc-star>socket.io-client>socket.io-parser>isarray": true,
        "browserify>buffer": true,
        "pubnub>superagent>component-emitter": true
      }
    },
    "3box>ipfs>libp2p-webrtc-star>socket.io-client>socket.io-parser>debug": {
      "globals": {
        "chrome": true,
        "console": true,
        "document": true,
        "localStorage": true,
        "navigator": true,
        "process": true
      },
      "packages": {
        "3box>ipfs>libp2p-webrtc-star>socket.io-client>socket.io-parser>debug>ms": true,
        "browserify>process": true
      }
    },
    "3box>ipfs>libp2p-webrtc-star>socket.io>has-binary2": {
      "globals": {
        "Blob": true,
        "File": true
      },
      "packages": {
        "3box>ipfs>libp2p-webrtc-star>socket.io>has-binary2>isarray": true,
        "browserify>buffer": true
      }
    },
    "3box>ipfs>libp2p-webrtc-star>webrtcsupport": {
      "globals": {
        "AudioContext": true,
        "MediaStream": true,
        "RTCIceCandidate": true,
        "RTCPeerConnection": true,
        "RTCSessionDescription": true,
        "document": true,
        "location.protocol": true,
        "mozRTCIceCandidate": true,
        "mozRTCPeerConnection": true,
        "mozRTCSessionDescription": true,
        "navigator.getUserMedia": true,
        "navigator.mozGetUserMedia": true,
        "navigator.msGetUserMedia": true,
        "navigator.userAgent.match": true,
        "navigator.webkitGetUserMedia": true,
        "webkitAudioContext": true,
        "webkitMediaStream": true,
        "webkitRTCPeerConnection": true
      }
    },
    "3box>ipfs>libp2p-websocket-star-multi": {
      "globals": {
        "setTimeout": true
      },
      "packages": {
        "3box>ipfs>async": true,
        "3box>ipfs>libp2p-websocket-star-multi>libp2p-websocket-star": true,
        "3box>ipfs>mafmt": true,
        "3box>ipfs>multiaddr": true,
        "browserify>events": true,
        "eslint>debug": true,
        "pump>once": true
      }
    },
    "3box>ipfs>libp2p-websocket-star-multi>libp2p-websocket-star": {
      "globals": {
        "console.error": true
      },
      "packages": {
        "3box>ipfs>async": true,
        "3box>ipfs>class-is": true,
        "3box>ipfs>libp2p-crypto": true,
        "3box>ipfs>libp2p-webrtc-star>socket.io-client": true,
        "3box>ipfs>libp2p-websocket-star-multi>libp2p-websocket-star>socket.io-pull-stream": true,
        "3box>ipfs>mafmt": true,
        "3box>ipfs>multiaddr": true,
        "3box>ipfs>peer-id": true,
        "3box>ipfs>peer-info": true,
        "3box>ipfs>pull-mplex>interface-connection": true,
        "3box>ipfs>pull-stream": true,
        "browserify>buffer": true,
        "browserify>events": true,
        "eslint>debug": true,
        "pump>once": true,
        "uuid": true
      }
    },
    "3box>ipfs>libp2p-websocket-star-multi>libp2p-websocket-star>socket.io-pull-stream": {
      "globals": {
        "console.error": true
      },
      "packages": {
        "3box>ipfs>libp2p-websocket-star-multi>libp2p-websocket-star>socket.io-pull-stream>data-queue": true,
        "3box>ipfs>libp2p-websocket-star-multi>libp2p-websocket-star>socket.io-pull-stream>debug": true,
        "3box>ipfs>libp2p-websocket-star-multi>libp2p-websocket-star>socket.io-pull-stream>uuid": true,
        "3box>ipfs>pull-stream": true,
        "browserify>buffer": true
      }
    },
    "3box>ipfs>libp2p-websocket-star-multi>libp2p-websocket-star>socket.io-pull-stream>data-queue": {
      "packages": {
        "browserify>events": true
      }
    },
    "3box>ipfs>libp2p-websocket-star-multi>libp2p-websocket-star>socket.io-pull-stream>debug": {
      "globals": {
        "console": true,
        "document": true,
        "localStorage": true,
        "navigator": true,
        "process": true
      },
      "packages": {
        "analytics-node>ms": true,
        "browserify>process": true
      }
    },
    "3box>ipfs>libp2p-websocket-star-multi>libp2p-websocket-star>socket.io-pull-stream>uuid": {
      "globals": {
        "crypto": true,
        "msCrypto": true
      }
    },
    "3box>ipfs>libp2p-websockets": {
      "packages": {
        "3box>ipfs>class-is": true,
        "3box>ipfs>libp2p-websockets>pull-ws": true,
        "3box>ipfs>mafmt": true,
        "3box>ipfs>multiaddr": true,
        "3box>ipfs>multiaddr-to-uri": true,
        "3box>ipfs>pull-mplex>interface-connection": true,
        "browserify>os-browserify": true,
        "eslint>debug": true
      }
    },
    "3box>ipfs>libp2p-websockets>pull-ws": {
      "globals": {
        "WebSocket": true,
        "location": true
      },
      "packages": {
        "3box>ipfs>libp2p-websockets>pull-ws>relative-url": true,
        "browserify>browser-resolve": true,
        "browserify>events": true,
        "browserify>https-browserify": true,
        "browserify>process": true,
        "browserify>stream-http": true,
        "browserify>timers-browserify": true,
        "browserify>url": true,
        "ethereumjs-wallet>safe-buffer": true
      }
    },
    "3box>ipfs>libp2p-websockets>pull-ws>relative-url": {
      "packages": {
        "browserify>url": true
      }
    },
    "3box>ipfs>libp2p>libp2p-connection-manager": {
      "packages": {
        "3box>ipfs>libp2p>libp2p-connection-manager>latency-monitor": true,
        "browserify>events": true,
        "eslint>debug": true
      }
    },
    "3box>ipfs>libp2p>libp2p-connection-manager>latency-monitor": {
      "globals": {
        "clearInterval": true,
        "clearTimeout": true,
        "document": true,
        "performance": true,
        "setInterval": true,
        "setTimeout": true
      },
      "packages": {
        "3box>ipfs>libp2p>libp2p-connection-manager>latency-monitor>debug": true,
        "browserify>events": true,
        "browserify>process": true,
        "lodash": true
      }
    },
    "3box>ipfs>libp2p>libp2p-connection-manager>latency-monitor>debug": {
      "globals": {
        "chrome": true,
        "console": true,
        "document": true,
        "localStorage": true,
        "navigator": true,
        "process": true
      },
      "packages": {
        "3box>ipfs>libp2p>libp2p-connection-manager>latency-monitor>debug>ms": true,
        "browserify>process": true
      }
    },
    "3box>ipfs>libp2p>libp2p-floodsub": {
      "packages": {
        "3box>ipfs>async": true,
        "3box>ipfs>libp2p-secio>pull-length-prefixed": true,
        "3box>ipfs>libp2p>libp2p-floodsub>libp2p-pubsub": true,
        "3box>ipfs>pull-stream": true,
        "browserify>assert": true,
        "eslint>debug": true
      }
    },
    "3box>ipfs>libp2p>libp2p-floodsub>libp2p-pubsub": {
      "packages": {
        "3box>ipfs>async": true,
        "3box>ipfs>bs58": true,
        "3box>ipfs>err-code": true,
        "3box>ipfs>libp2p-crypto": true,
        "3box>ipfs>libp2p-secio>pull-length-prefixed": true,
        "3box>ipfs>libp2p>libp2p-floodsub>libp2p-pubsub>time-cache": true,
        "3box>ipfs>protons": true,
        "3box>ipfs>pull-pushable": true,
        "3box>ipfs>pull-stream": true,
        "browserify>buffer": true,
        "browserify>events": true,
        "browserify>insert-module-globals>is-buffer": true,
        "eslint>debug": true
      }
    },
    "3box>ipfs>libp2p>libp2p-floodsub>libp2p-pubsub>time-cache": {
      "packages": {
        "3box>ipfs>libp2p>libp2p-floodsub>libp2p-pubsub>time-cache>lodash.throttle": true
      }
    },
    "3box>ipfs>libp2p>libp2p-floodsub>libp2p-pubsub>time-cache>lodash.throttle": {
      "globals": {
        "clearTimeout": true,
        "setTimeout": true
      }
    },
    "3box>ipfs>libp2p>libp2p-ping": {
      "packages": {
        "3box>ipfs>libp2p-crypto": true,
        "3box>ipfs>libp2p-secio>pull-handshake": true,
        "3box>ipfs>pull-stream": true,
        "browserify>events": true,
        "eslint>debug": true
      }
    },
    "3box>ipfs>libp2p>libp2p-switch": {
      "packages": {
        "3box>ipfs>async": true,
        "3box>ipfs>class-is": true,
        "3box>ipfs>err-code": true,
        "3box>ipfs>fsm-event": true,
        "3box>ipfs>ipfs-bitswap>moving-average": true,
        "3box>ipfs>libp2p-kad-dht>hashlru": true,
        "3box>ipfs>libp2p>libp2p-switch>bignumber.js": true,
        "3box>ipfs>libp2p>libp2p-switch>libp2p-circuit": true,
        "3box>ipfs>libp2p>libp2p-switch>libp2p-identify": true,
        "3box>ipfs>libp2p>libp2p-switch>multistream-select": true,
        "3box>ipfs>libp2p>libp2p-switch>retimer": true,
        "3box>ipfs>multiaddr": true,
        "3box>ipfs>peer-id": true,
        "3box>ipfs>peer-info": true,
        "3box>ipfs>pull-mplex>interface-connection": true,
        "3box>ipfs>pull-stream": true,
        "browserify>assert": true,
        "browserify>events": true,
        "eslint>debug": true,
        "pump>once": true
      }
    },
    "3box>ipfs>libp2p>libp2p-switch>bignumber.js": {
      "globals": {
        "crypto": true,
        "define": true
      }
    },
    "3box>ipfs>libp2p>libp2p-switch>libp2p-circuit": {
      "packages": {
        "3box>ipfs>async": true,
        "3box>ipfs>libp2p-secio>pull-handshake": true,
        "3box>ipfs>libp2p-secio>pull-length-prefixed": true,
        "3box>ipfs>mafmt": true,
        "3box>ipfs>multiaddr": true,
        "3box>ipfs>peer-id": true,
        "3box>ipfs>peer-info": true,
        "3box>ipfs>protons": true,
        "3box>ipfs>pull-mplex>interface-connection": true,
        "3box>ipfs>pull-stream": true,
        "browserify>events": true,
        "eslint>debug": true,
        "pump>once": true
      }
    },
    "3box>ipfs>libp2p>libp2p-switch>libp2p-identify": {
      "globals": {
        "console.warn": true
      },
      "packages": {
        "3box>ipfs>libp2p-secio>pull-length-prefixed": true,
        "3box>ipfs>multiaddr": true,
        "3box>ipfs>peer-id": true,
        "3box>ipfs>peer-info": true,
        "3box>ipfs>protons": true,
        "3box>ipfs>pull-stream": true,
        "browserify>buffer": true
      }
    },
    "3box>ipfs>libp2p>libp2p-switch>multistream-select": {
      "packages": {
        "3box>ipfs>async": true,
        "3box>ipfs>err-code": true,
        "3box>ipfs>libp2p-secio>pull-handshake": true,
        "3box>ipfs>libp2p-secio>pull-length-prefixed": true,
        "3box>ipfs>libp2p>libp2p-switch>multistream-select>semver": true,
        "3box>ipfs>pull-mplex>interface-connection": true,
        "3box>ipfs>pull-stream": true,
        "3box>ipfs>varint": true,
        "browserify>assert": true,
        "browserify>buffer": true,
        "eslint>debug": true,
        "pump>once": true
      }
    },
    "3box>ipfs>libp2p>libp2p-switch>multistream-select>semver": {
      "globals": {
        "console": true
      },
      "packages": {
        "browserify>process": true
      }
    },
    "3box>ipfs>libp2p>libp2p-switch>retimer": {
      "globals": {
        "clearTimeout": true,
        "setTimeout": true
      }
    },
    "3box>ipfs>mafmt": {
      "packages": {
        "3box>ipfs>multiaddr": true
      }
    },
    "3box>ipfs>merge-options": {
      "packages": {
        "geckodriver>got>is-plain-obj": true
      }
    },
    "3box>ipfs>multiaddr": {
      "packages": {
        "3box>ipfs>bs58": true,
        "3box>ipfs>class-is": true,
        "3box>ipfs>multiaddr>hi-base32": true,
        "3box>ipfs>multiaddr>is-ip": true,
        "3box>ipfs>varint": true,
        "browserify>buffer": true,
        "react-devtools>ip": true
      }
    },
    "3box>ipfs>multiaddr-to-uri": {
      "packages": {
        "3box>ipfs>multiaddr": true
      }
    },
    "3box>ipfs>multiaddr>hi-base32": {
      "globals": {
        "define": true
      },
      "packages": {
        "browserify>process": true
      }
    },
    "3box>ipfs>multiaddr>is-ip": {
      "packages": {
        "chromedriver>tcp-port-used>is2>ip-regex": true
      }
    },
    "3box>ipfs>multibase": {
      "packages": {
        "3box>ipfs>multibase>base-x": true,
        "browserify>buffer": true
      }
    },
    "3box>ipfs>multibase>base-x": {
      "packages": {
        "ethereumjs-wallet>safe-buffer": true
      }
    },
    "3box>ipfs>multicodec": {
      "packages": {
        "3box>ipfs>varint": true,
        "browserify>buffer": true
      }
    },
    "3box>ipfs>multihashes": {
      "packages": {
        "3box>ipfs>bs58": true,
        "3box>ipfs>varint": true,
        "browserify>buffer": true
      }
    },
    "3box>ipfs>multihashing-async": {
      "globals": {
        "crypto": true,
        "msCrypto": true
      },
      "packages": {
        "3box>ipfs>multihashes": true,
        "3box>ipfs>multihashing-async>murmurhash3js": true,
        "3box>ipfs>multihashing-async>nodeify": true,
        "browserify>buffer": true,
        "browserify>process": true,
        "ethereumjs-util>ethereum-cryptography>blakejs": true,
        "ethers>@ethersproject/keccak256>js-sha3": true
      }
    },
    "3box>ipfs>multihashing-async>murmurhash3js": {
      "globals": {
        "define": true
      }
    },
    "3box>ipfs>multihashing-async>nodeify": {
      "globals": {
        "setTimeout": true
      },
      "packages": {
        "3box>ipfs>multihashing-async>nodeify>is-promise": true,
        "3box>ipfs>multihashing-async>nodeify>promise": true,
        "browserify>process": true,
        "browserify>timers-browserify": true
      }
    },
    "3box>ipfs>multihashing-async>nodeify>promise": {
      "globals": {
        "setImediate": true,
        "setTimeout": true
      },
      "packages": {
        "3box>ipfs>multihashing-async>nodeify>is-promise": true,
        "browserify>process": true
      }
    },
    "3box>ipfs>peer-book": {
      "packages": {
        "3box>ipfs>bs58": true,
        "3box>ipfs>peer-id": true,
        "3box>ipfs>peer-info": true,
        "browserify>insert-module-globals>is-buffer": true
      }
    },
    "3box>ipfs>peer-id": {
      "packages": {
        "3box>ipfs>async": true,
        "3box>ipfs>class-is": true,
        "3box>ipfs>libp2p-crypto": true,
        "3box>ipfs>multihashes": true,
        "browserify>assert": true,
        "browserify>buffer": true
      }
    },
    "3box>ipfs>peer-info": {
      "packages": {
        "3box>ipfs>multiaddr": true,
        "3box>ipfs>peer-id": true,
        "3box>ipfs>peer-info>unique-by": true,
        "browserify>assert": true
      }
    },
    "3box>ipfs>protons": {
      "packages": {
        "3box>ipfs>protons>protocol-buffers-schema": true,
        "3box>ipfs>protons>signed-varint": true,
        "3box>ipfs>varint": true,
        "browserify>buffer": true,
        "browserify>insert-module-globals>is-buffer": true,
        "ethereumjs-wallet>safe-buffer": true
      }
    },
    "3box>ipfs>protons>signed-varint": {
      "packages": {
        "3box>ipfs>varint": true
      }
    },
    "3box>ipfs>pull-mplex": {
      "packages": {
        "3box>ipfs>async": true,
        "3box>ipfs>pull-abortable": true,
        "3box>ipfs>pull-mplex>interface-connection": true,
        "3box>ipfs>pull-mplex>looper": true,
        "3box>ipfs>pull-mplex>pull-through": true,
        "3box>ipfs>pull-pushable": true,
        "3box>ipfs>pull-stream": true,
        "3box>ipfs>varint": true,
        "browserify>buffer": true,
        "browserify>events": true,
        "eslint>debug": true
      }
    },
    "3box>ipfs>pull-mplex>interface-connection": {
      "packages": {
        "3box>ipfs>pull-defer": true
      }
    },
    "3box>ipfs>pull-mplex>pull-through": {
      "packages": {
        "3box>ipfs>stream-to-pull-stream>looper": true
      }
    },
    "3box>ipfs>pull-sort": {
      "packages": {
        "3box>ipfs>pull-defer": true,
        "3box>ipfs>pull-stream": true
      }
    },
    "3box>ipfs>pull-stream": {
      "globals": {
        "console.log": true
      }
    },
    "3box>ipfs>pull-stream-to-async-iterator": {
      "packages": {
        "3box>ipfs>pull-stream": true
      }
    },
    "3box>ipfs>pull-stream-to-stream": {
      "packages": {
        "browserify>process": true,
        "browserify>stream-browserify": true,
        "browserify>timers-browserify": true
      }
    },
    "3box>ipfs>readable-stream": {
      "packages": {
        "@storybook/api>util-deprecate": true,
        "browserify>browser-resolve": true,
        "browserify>buffer": true,
        "browserify>events": true,
        "browserify>process": true,
        "browserify>string_decoder": true,
        "pumpify>inherits": true
      }
    },
    "3box>ipfs>receptacle": {
      "globals": {
        "clearTimeout": true,
        "setTimeout": true
      },
      "packages": {
        "analytics-node>ms": true
      }
    },
    "3box>ipfs>stream-to-pull-stream": {
      "globals": {
        "console.error": true
      },
      "packages": {
        "3box>ipfs>pull-stream": true,
        "3box>ipfs>stream-to-pull-stream>looper": true,
        "browserify>process": true
      }
    },
    "3box>js-sha256": {
      "globals": {
        "define": true
      },
      "packages": {
        "browserify>process": true
      }
    },
    "3box>muport-did-resolver": {
      "packages": {
        "3box>did-jwt>did-resolver": true,
        "@babel/runtime": true,
        "node-fetch": true
      }
    },
    "3box>orbit-db": {
      "globals": {
        "console.log": true
      },
      "packages": {
        "3box>ipfs>cids": true,
        "3box>ipfs>multihashes": true,
        "3box>orbit-db>ipfs-pubsub-1on1": true,
        "3box>orbit-db>logplease": true,
        "3box>orbit-db>orbit-db-access-controllers": true,
        "3box>orbit-db>orbit-db-cache": true,
        "3box>orbit-db>orbit-db-counterstore": true,
        "3box>orbit-db>orbit-db-docstore": true,
        "3box>orbit-db>orbit-db-eventstore": true,
        "3box>orbit-db>orbit-db-feedstore": true,
        "3box>orbit-db>orbit-db-identity-provider": true,
        "3box>orbit-db>orbit-db-io": true,
        "3box>orbit-db>orbit-db-keystore": true,
        "3box>orbit-db>orbit-db-kvstore": true,
        "3box>orbit-db>orbit-db-pubsub": true,
        "browserify>path-browserify": true
      }
    },
    "3box>orbit-db>ipfs-pubsub-1on1": {
      "globals": {
        "clearInterval": true,
        "setInterval": true
      },
      "packages": {
        "3box>orbit-db>ipfs-pubsub-1on1>safe-buffer": true,
        "browserify>events": true,
        "browserify>path-browserify": true
      }
    },
    "3box>orbit-db>ipfs-pubsub-1on1>safe-buffer": {
      "packages": {
        "browserify>buffer": true
      }
    },
    "3box>orbit-db>logplease": {
      "globals": {
        "LOG": true,
        "console.error": true,
        "console.log": true
      },
      "packages": {
        "browserify>browser-resolve": true,
        "browserify>events": true,
        "browserify>process": true,
        "browserify>util": true
      }
    },
    "3box>orbit-db>orbit-db-access-controllers": {
      "globals": {
        "console.log": true
      },
      "packages": {
        "3box>orbit-db>orbit-db-access-controllers>p-map-series": true,
        "3box>orbit-db>orbit-db-io": true,
        "browserify>events": true,
        "browserify>path-browserify": true,
        "ethereumjs-wallet>safe-buffer": true
      }
    },
    "3box>orbit-db>orbit-db-access-controllers>p-map-series": {
      "packages": {
        "3box>orbit-db>orbit-db-store>p-each-series>p-reduce": true
      }
    },
<<<<<<< HEAD
    "dcent-web-connector": {
      "globals": {
        "DcentWebConnector": "write",
        "addEventListener": true,
        "chrome": true,
        "clearTimeout": true,
        "console": true,
        "document.body.appendChild": true,
        "document.createElement": true,
        "document.getElementById": true,
        "open": true,
        "setTimeout": true
      },
      "packages": {
        "events": true
      }
    },
    "debounce": {
      "globals": {
        "clearTimeout": true,
        "setTimeout": true
      }
    },
    "debounce-stream": {
=======
    "3box>orbit-db>orbit-db-cache": {
>>>>>>> 07da8ce5
      "packages": {
        "3box>orbit-db>logplease": true,
        "3box>orbit-db>orbit-db-cache>level-js": true,
        "browserify>path-browserify": true
      }
    },
    "3box>orbit-db>orbit-db-cache>level-js": {
      "globals": {
        "IDBKeyRange.bound": true,
        "IDBKeyRange.lowerBound": true,
        "IDBKeyRange.upperBound": true,
        "indexedDB": true
      },
      "packages": {
        "3box>orbit-db>orbit-db-cache>level-js>abstract-leveldown": true,
        "3box>orbit-db>orbit-db-cache>level-js>immediate": true,
        "3box>orbit-db>orbit-db-cache>level-js>ltgt": true,
        "browserify>buffer": true,
        "browserify>insert-module-globals>is-buffer": true,
        "pumpify>inherits": true,
        "stylelint>write-file-atomic>typedarray-to-buffer": true
      }
    },
    "3box>orbit-db>orbit-db-cache>level-js>abstract-leveldown": {
      "packages": {
        "browserify>insert-module-globals>is-buffer": true,
        "browserify>process": true,
        "watchify>xtend": true
      }
    },
    "3box>orbit-db>orbit-db-cache>level-js>immediate": {
      "globals": {
        "MessageChannel": true,
        "MutationObserver": true,
        "WebKitMutationObserver": true,
        "clearTimeout": true,
        "document.createElement": true,
        "document.createTextNode": true,
        "document.documentElement.appendChild": true,
        "setImmediate": true,
        "setTimeout": true
      },
      "packages": {
        "browserify>process": true
      }
    },
    "3box>orbit-db>orbit-db-cache>level-js>ltgt": {
      "packages": {
        "browserify>insert-module-globals>is-buffer": true
      }
    },
    "3box>orbit-db>orbit-db-counterstore": {
      "packages": {
        "3box>orbit-db>orbit-db-counterstore>crdts": true,
        "3box>orbit-db>orbit-db-store": true
      }
    },
    "3box>orbit-db>orbit-db-docstore": {
      "packages": {
        "3box>orbit-db>orbit-db-docstore>p-map": true,
        "3box>orbit-db>orbit-db-store": true,
        "readable-stream": true
      }
    },
    "3box>orbit-db>orbit-db-eventstore": {
      "packages": {
        "3box>orbit-db>orbit-db-store": true
      }
    },
    "3box>orbit-db>orbit-db-feedstore": {
      "packages": {
        "3box>orbit-db>orbit-db-eventstore": true
      }
    },
    "3box>orbit-db>orbit-db-identity-provider": {
      "packages": {
        "3box>orbit-db>orbit-db-keystore": true
      }
    },
    "3box>orbit-db>orbit-db-io": {
      "packages": {
        "3box>ipfs>cids": true,
        "3box>ipfs>ipld-dag-pb": true,
        "browserify>buffer": true
      }
    },
    "3box>orbit-db>orbit-db-keystore": {
      "globals": {
        "console.error": true,
        "console.log": true
      },
      "packages": {
        "3box>ethers>elliptic": true,
        "3box>ipfs>libp2p-crypto": true,
        "3box>orbit-db>orbit-db-cache>level-js": true,
        "3box>orbit-db>orbit-db-keystore>levelup": true,
        "3box>orbit-db>orbit-db-keystore>lru": true,
        "eth-trezor-keyring>hdkey>secp256k1": true,
        "ethereumjs-wallet>safe-buffer": true
      }
    },
    "3box>orbit-db>orbit-db-keystore>levelup": {
      "packages": {
        "3box>orbit-db>orbit-db-keystore>levelup>deferred-leveldown": true,
        "3box>orbit-db>orbit-db-keystore>levelup>level-errors": true,
        "3box>orbit-db>orbit-db-keystore>levelup>level-iterator-stream": true,
        "browserify>assert": true,
        "browserify>events": true,
        "browserify>process": true,
        "browserify>util": true,
        "watchify>xtend": true
      }
    },
    "3box>orbit-db>orbit-db-keystore>levelup>deferred-leveldown": {
      "packages": {
        "3box>orbit-db>orbit-db-cache>level-js>abstract-leveldown": true,
        "pumpify>inherits": true
      }
    },
    "3box>orbit-db>orbit-db-keystore>levelup>level-errors": {
      "packages": {
        "webpack>memory-fs>errno": true
      }
    },
    "3box>orbit-db>orbit-db-keystore>levelup>level-iterator-stream": {
      "packages": {
        "3box>orbit-db>orbit-db-keystore>levelup>level-iterator-stream>readable-stream": true,
        "pumpify>inherits": true,
        "watchify>xtend": true
      }
    },
    "3box>orbit-db>orbit-db-keystore>levelup>level-iterator-stream>readable-stream": {
      "packages": {
        "@storybook/api>util-deprecate": true,
        "browserify>browser-resolve": true,
        "browserify>buffer": true,
        "browserify>events": true,
        "browserify>process": true,
        "browserify>string_decoder": true,
        "pumpify>inherits": true
      }
    },
    "3box>orbit-db>orbit-db-keystore>lru": {
      "packages": {
        "browserify>events": true,
        "pumpify>inherits": true
      }
    },
    "3box>orbit-db>orbit-db-kvstore": {
      "packages": {
        "3box>orbit-db>orbit-db-store": true
      }
    },
    "3box>orbit-db>orbit-db-pubsub": {
      "packages": {
        "3box>orbit-db>logplease": true,
        "3box>orbit-db>orbit-db-pubsub>ipfs-pubsub-peer-monitor": true,
        "3box>orbit-db>orbit-db-pubsub>p-series": true,
        "browserify>buffer": true
      }
    },
    "3box>orbit-db>orbit-db-pubsub>ipfs-pubsub-peer-monitor": {
      "globals": {
        "clearInterval": true,
        "setInterval": true,
        "setTimeout": true
      },
      "packages": {
        "browserify>events": true
      }
    },
    "3box>orbit-db>orbit-db-pubsub>p-series": {
      "packages": {
        "3box>orbit-db>orbit-db-pubsub>p-series>@sindresorhus/is": true,
        "3box>orbit-db>orbit-db-store>p-each-series>p-reduce": true
      }
    },
    "3box>orbit-db>orbit-db-pubsub>p-series>@sindresorhus/is": {
      "packages": {
        "browserify>insert-module-globals>is-buffer": true,
        "browserify>util": true
      }
    },
    "3box>orbit-db>orbit-db-store": {
      "globals": {
        "clearInterval": true,
        "console.error": true,
        "console.warn": true,
        "setInterval": true,
        "setTimeout": true
      },
      "packages": {
        "3box>3box-orbitdb-plugins>ipfs-log": true,
        "3box>ipfs>libp2p-kad-dht>p-times>p-map": true,
        "3box>orbit-db>logplease": true,
        "3box>orbit-db>orbit-db-io": true,
        "3box>orbit-db>orbit-db-store>p-each-series": true,
        "browserify>buffer": true,
        "browserify>events": true,
        "readable-stream": true
      }
    },
    "3box>orbit-db>orbit-db-store>p-each-series": {
      "packages": {
        "3box>orbit-db>orbit-db-store>p-each-series>p-reduce": true
      }
    },
<<<<<<< HEAD
    "eth-dcent-keyring": {
      "packages": {
        "@ethereumjs/tx": true,
        "buffer": true,
        "dcent-web-connector": true,
        "ethereumjs-util": true,
        "events": true
      }
    },
    "eth-eip712-util-browser": {
=======
    "3box>store": {
>>>>>>> 07da8ce5
      "globals": {
        "ActiveXObject": true,
        "console": true
      }
    },
    "3box>tweetnacl": {
      "globals": {
        "crypto": true,
        "msCrypto": true,
        "nacl": "write"
      },
      "packages": {
        "browserify>browser-resolve": true
      }
    },
    "3box>tweetnacl-util": {
      "globals": {
        "atob": true,
        "btoa": true
      },
      "packages": {
        "browserify>browser-resolve": true
      }
    },
    "@babel/runtime": {
      "packages": {
        "addons-linter>regenerator-runtime": true
      }
    },
    "@download/blockies": {
      "globals": {
        "document.createElement": true
      }
    },
    "@ensdomains/content-hash": {
      "globals": {
        "console.warn": true
      },
      "packages": {
        "@ensdomains/content-hash>cids": true,
        "@ensdomains/content-hash>js-base64": true,
        "@ensdomains/content-hash>multicodec": true,
        "@ensdomains/content-hash>multihashes": true,
        "browserify>buffer": true
      }
    },
    "@ensdomains/content-hash>cids": {
      "packages": {
        "@ensdomains/content-hash>cids>multibase": true,
        "@ensdomains/content-hash>cids>multicodec": true,
        "@ensdomains/content-hash>cids>multihashes": true,
        "@ensdomains/content-hash>cids>uint8arrays": true
      }
    },
    "@ensdomains/content-hash>cids>multibase": {
      "globals": {
        "TextDecoder": true,
        "TextEncoder": true
      },
      "packages": {
        "@ensdomains/content-hash>cids>multibase>@multiformats/base-x": true
      }
    },
    "@ensdomains/content-hash>cids>multicodec": {
      "packages": {
        "@ensdomains/content-hash>cids>multicodec>varint": true,
        "@ensdomains/content-hash>cids>uint8arrays": true
      }
    },
    "@ensdomains/content-hash>cids>multihashes": {
      "packages": {
        "3box>ipfs>varint": true,
        "@ensdomains/content-hash>cids>multibase": true,
        "@ensdomains/content-hash>cids>uint8arrays": true
      }
    },
    "@ensdomains/content-hash>cids>uint8arrays": {
      "globals": {
        "TextDecoder": true,
        "TextEncoder": true
      },
      "packages": {
        "@ensdomains/content-hash>cids>multibase": true
      }
    },
    "@ensdomains/content-hash>js-base64": {
      "globals": {
        "Base64": "write",
        "TextDecoder": true,
        "TextEncoder": true,
        "atob": true,
        "btoa": true,
        "define": true
      },
      "packages": {
        "browserify>buffer": true
      }
    },
    "@ensdomains/content-hash>multicodec": {
      "packages": {
        "@ensdomains/content-hash>multicodec>uint8arrays": true,
        "@ensdomains/content-hash>multicodec>varint": true
      }
    },
    "@ensdomains/content-hash>multicodec>uint8arrays": {
      "packages": {
        "@ensdomains/content-hash>multicodec>uint8arrays>multibase": true,
        "@ensdomains/content-hash>multihashes>web-encoding": true
      }
    },
    "@ensdomains/content-hash>multicodec>uint8arrays>multibase": {
      "packages": {
        "@ensdomains/content-hash>cids>multibase>@multiformats/base-x": true,
        "@ensdomains/content-hash>multihashes>web-encoding": true
      }
    },
    "@ensdomains/content-hash>multihashes": {
      "packages": {
        "3box>ipfs>varint": true,
        "@ensdomains/content-hash>multihashes>multibase": true,
        "@ensdomains/content-hash>multihashes>web-encoding": true,
        "browserify>buffer": true
      }
    },
    "@ensdomains/content-hash>multihashes>multibase": {
      "packages": {
        "3box>ipfs>bs58>base-x": true,
        "@ensdomains/content-hash>multihashes>web-encoding": true,
        "browserify>buffer": true
      }
    },
    "@ensdomains/content-hash>multihashes>web-encoding": {
      "globals": {
        "TextDecoder": true,
        "TextEncoder": true
      },
      "packages": {
        "browserify>util": true
      }
    },
    "@eth-optimism/contracts": {
      "packages": {
        "ethers": true,
        "ethers>@ethersproject/abstract-provider": true
      }
    },
    "@ethereumjs/common": {
      "packages": {
        "@ethereumjs/common>crc-32": true,
        "browserify>buffer": true,
        "browserify>events": true,
        "ethereumjs-util": true
      }
    },
    "@ethereumjs/common>crc-32": {
      "globals": {
        "DO_NOT_EXPORT_CRC": true,
        "define": true
      }
    },
    "@ethereumjs/tx": {
      "packages": {
        "@ethereumjs/common": true,
        "browserify>buffer": true,
        "browserify>insert-module-globals>is-buffer": true,
        "ethereumjs-util": true
      }
    },
    "@formatjs/intl-relativetimeformat": {
      "globals": {
        "Intl": true
      },
      "packages": {
        "@formatjs/intl-relativetimeformat>@formatjs/intl-utils": true
      }
    },
    "@formatjs/intl-relativetimeformat>@formatjs/intl-utils": {
      "globals": {
        "Intl.getCanonicalLocales": true
      }
    },
    "@keystonehq/bc-ur-registry-eth": {
      "packages": {
        "@keystonehq/bc-ur-registry-eth>@keystonehq/bc-ur-registry": true,
        "@keystonehq/bc-ur-registry-eth>hdkey": true,
        "browserify>buffer": true,
        "ethereumjs-util": true,
        "uuid": true
      }
    },
    "@keystonehq/bc-ur-registry-eth>@keystonehq/bc-ur-registry": {
      "globals": {
        "define": true
      },
      "packages": {
        "@ngraveio/bc-ur": true,
        "browserify>buffer": true,
        "ethereumjs-wallet>bs58check": true
      }
    },
    "@keystonehq/bc-ur-registry-eth>hdkey": {
      "packages": {
        "@keystonehq/bc-ur-registry-eth>hdkey>secp256k1": true,
        "browserify>assert": true,
        "browserify>crypto-browserify": true,
        "ethereumjs-wallet>bs58check": true,
        "ethereumjs-wallet>safe-buffer": true
      }
    },
    "@keystonehq/bc-ur-registry-eth>hdkey>secp256k1": {
      "packages": {
        "3box>ethers>elliptic": true
      }
    },
    "@keystonehq/metamask-airgapped-keyring": {
      "packages": {
        "@ethereumjs/tx": true,
        "@keystonehq/metamask-airgapped-keyring>@keystonehq/base-eth-keyring": true,
        "@keystonehq/metamask-airgapped-keyring>@keystonehq/bc-ur-registry-eth": true,
        "@keystonehq/metamask-airgapped-keyring>@metamask/obs-store": true,
        "browserify>buffer": true,
        "browserify>events": true,
        "ethereumjs-util>rlp": true,
        "uuid": true
      }
    },
    "@keystonehq/metamask-airgapped-keyring>@keystonehq/base-eth-keyring": {
      "packages": {
        "@keystonehq/bc-ur-registry-eth>hdkey": true,
        "@keystonehq/metamask-airgapped-keyring>@keystonehq/base-eth-keyring>@ethereumjs/tx": true,
        "@keystonehq/metamask-airgapped-keyring>@keystonehq/base-eth-keyring>@keystonehq/bc-ur-registry-eth": true,
        "browserify>buffer": true,
        "ethereumjs-util": true,
        "uuid": true
      }
    },
    "@keystonehq/metamask-airgapped-keyring>@keystonehq/base-eth-keyring>@ethereumjs/tx": {
      "packages": {
        "@ethereumjs/common": true,
        "browserify>buffer": true,
        "ethereumjs-util": true
      }
    },
    "@keystonehq/metamask-airgapped-keyring>@keystonehq/base-eth-keyring>@keystonehq/bc-ur-registry-eth": {
      "packages": {
        "@keystonehq/bc-ur-registry-eth>@keystonehq/bc-ur-registry": true,
        "@keystonehq/bc-ur-registry-eth>hdkey": true,
        "browserify>buffer": true,
        "ethereumjs-util": true,
        "uuid": true
      }
    },
    "@keystonehq/metamask-airgapped-keyring>@keystonehq/bc-ur-registry-eth": {
      "packages": {
        "@keystonehq/bc-ur-registry-eth>@keystonehq/bc-ur-registry": true,
        "@keystonehq/bc-ur-registry-eth>hdkey": true,
        "browserify>buffer": true,
        "ethereumjs-util": true,
        "uuid": true
      }
    },
    "@keystonehq/metamask-airgapped-keyring>@metamask/obs-store": {
      "packages": {
        "@keystonehq/metamask-airgapped-keyring>@metamask/obs-store>through2": true,
        "browserify>stream-browserify": true,
        "json-rpc-engine>@metamask/safe-event-emitter": true
      }
    },
    "@keystonehq/metamask-airgapped-keyring>@metamask/obs-store>through2": {
      "packages": {
        "browserify>process": true,
        "browserify>util": true,
        "readable-stream": true,
        "watchify>xtend": true
      }
    },
    "@material-ui/core": {
      "globals": {
        "Image": true,
        "_formatMuiErrorMessage": true,
        "addEventListener": true,
        "clearInterval": true,
        "clearTimeout": true,
        "console.error": true,
        "console.warn": true,
        "document": true,
        "getComputedStyle": true,
        "getSelection": true,
        "innerHeight": true,
        "innerWidth": true,
        "matchMedia": true,
        "navigator": true,
        "performance.now": true,
        "removeEventListener": true,
        "requestAnimationFrame": true,
        "setInterval": true,
        "setTimeout": true
      },
      "packages": {
        "@babel/runtime": true,
        "@material-ui/core>@material-ui/styles": true,
        "@material-ui/core>@material-ui/system": true,
        "@material-ui/core>@material-ui/utils": true,
        "@material-ui/core>clsx": true,
        "@material-ui/core>popper.js": true,
        "@material-ui/core>react-transition-group": true,
        "prop-types": true,
        "prop-types>react-is": true,
        "react": true,
        "react-dom": true,
        "react-redux>hoist-non-react-statics": true
      }
    },
    "@material-ui/core>@material-ui/styles": {
      "globals": {
        "console.error": true,
        "console.warn": true,
        "document.createComment": true,
        "document.head": true
      },
      "packages": {
        "@babel/runtime": true,
        "@material-ui/core>@material-ui/styles>jss": true,
        "@material-ui/core>@material-ui/styles>jss-plugin-camel-case": true,
        "@material-ui/core>@material-ui/styles>jss-plugin-default-unit": true,
        "@material-ui/core>@material-ui/styles>jss-plugin-global": true,
        "@material-ui/core>@material-ui/styles>jss-plugin-nested": true,
        "@material-ui/core>@material-ui/styles>jss-plugin-props-sort": true,
        "@material-ui/core>@material-ui/styles>jss-plugin-rule-value-function": true,
        "@material-ui/core>@material-ui/styles>jss-plugin-vendor-prefixer": true,
        "@material-ui/core>@material-ui/utils": true,
        "@material-ui/core>clsx": true,
        "prop-types": true,
        "react": true,
        "react-redux>hoist-non-react-statics": true
      }
    },
    "@material-ui/core>@material-ui/styles>jss": {
      "globals": {
        "CSS": true,
        "document.createElement": true,
        "document.querySelector": true
      },
      "packages": {
        "@babel/runtime": true,
        "@material-ui/core>@material-ui/styles>jss>is-in-browser": true,
        "react-router-dom>tiny-warning": true
      }
    },
    "@material-ui/core>@material-ui/styles>jss-plugin-camel-case": {
      "packages": {
        "@material-ui/core>@material-ui/styles>jss-plugin-camel-case>hyphenate-style-name": true
      }
    },
    "@material-ui/core>@material-ui/styles>jss-plugin-default-unit": {
      "globals": {
        "CSS": true
      },
      "packages": {
        "@material-ui/core>@material-ui/styles>jss": true
      }
    },
    "@material-ui/core>@material-ui/styles>jss-plugin-global": {
      "packages": {
        "@babel/runtime": true,
        "@material-ui/core>@material-ui/styles>jss": true
      }
    },
    "@material-ui/core>@material-ui/styles>jss-plugin-nested": {
      "packages": {
        "@babel/runtime": true,
        "react-router-dom>tiny-warning": true
      }
    },
    "@material-ui/core>@material-ui/styles>jss-plugin-rule-value-function": {
      "packages": {
        "@material-ui/core>@material-ui/styles>jss": true,
        "react-router-dom>tiny-warning": true
      }
    },
    "@material-ui/core>@material-ui/styles>jss-plugin-vendor-prefixer": {
      "packages": {
        "@material-ui/core>@material-ui/styles>jss": true,
        "@material-ui/core>@material-ui/styles>jss-plugin-vendor-prefixer>css-vendor": true
      }
    },
    "@material-ui/core>@material-ui/styles>jss-plugin-vendor-prefixer>css-vendor": {
      "globals": {
        "document.createElement": true,
        "document.documentElement": true,
        "getComputedStyle": true
      },
      "packages": {
        "@babel/runtime": true,
        "@material-ui/core>@material-ui/styles>jss>is-in-browser": true
      }
    },
    "@material-ui/core>@material-ui/styles>jss>is-in-browser": {
      "globals": {
        "document": true
      }
    },
    "@material-ui/core>@material-ui/system": {
      "globals": {
        "console.error": true
      },
      "packages": {
        "@babel/runtime": true,
        "@material-ui/core>@material-ui/utils": true,
        "prop-types": true
      }
    },
    "@material-ui/core>@material-ui/utils": {
      "packages": {
        "@babel/runtime": true,
        "prop-types": true,
        "prop-types>react-is": true
      }
    },
    "@material-ui/core>popper.js": {
      "globals": {
        "MSInputMethodContext": true,
        "Node.DOCUMENT_POSITION_FOLLOWING": true,
        "cancelAnimationFrame": true,
        "console.warn": true,
        "define": true,
        "devicePixelRatio": true,
        "document": true,
        "getComputedStyle": true,
        "innerHeight": true,
        "innerWidth": true,
        "navigator": true,
        "requestAnimationFrame": true,
        "setTimeout": true
      }
    },
    "@material-ui/core>react-transition-group": {
      "globals": {
        "Element": true,
        "setTimeout": true
      },
      "packages": {
        "@material-ui/core>react-transition-group>dom-helpers": true,
        "prop-types": true,
        "react": true,
        "react-dom": true
      }
    },
    "@material-ui/core>react-transition-group>dom-helpers": {
      "packages": {
        "@babel/runtime": true
      }
    },
    "@metamask/controllers": {
      "globals": {
        "Headers": true,
        "URL": true,
        "clearInterval": true,
        "clearTimeout": true,
        "console.error": true,
        "console.log": true,
        "fetch": true,
        "setInterval": true,
        "setTimeout": true
      },
      "packages": {
        "@ethereumjs/common": true,
        "@ethereumjs/tx": true,
        "@metamask/contract-metadata": true,
        "@metamask/controllers>abort-controller": true,
        "@metamask/controllers>async-mutex": true,
        "@metamask/controllers>eth-method-registry": true,
        "@metamask/controllers>eth-phishing-detect": true,
        "@metamask/controllers>ethereumjs-wallet": true,
        "@metamask/controllers>isomorphic-fetch": true,
        "@metamask/controllers>multiformats": true,
        "@metamask/controllers>nanoid": true,
        "@metamask/controllers>web3-provider-engine": true,
        "@metamask/metamask-eth-abis": true,
        "@storybook/api>fast-deep-equal": true,
        "browserify>buffer": true,
        "browserify>events": true,
        "deep-freeze-strict": true,
        "eth-ens-namehash": true,
        "eth-json-rpc-infura": true,
        "eth-keyring-controller": true,
        "eth-query": true,
        "eth-rpc-errors": true,
        "eth-sig-util": true,
        "ethereumjs-util": true,
        "ethers": true,
        "ethjs>ethjs-unit": true,
        "immer": true,
        "json-rpc-engine": true,
        "jsonschema": true,
        "punycode": true,
        "single-call-balance-checker-abi": true,
        "uuid": true,
        "web3": true
      }
    },
    "@metamask/controllers>abort-controller": {
      "globals": {
        "AbortController": true
      }
    },
    "@metamask/controllers>async-mutex": {
      "globals": {
        "setTimeout": true
      },
      "packages": {
        "@metamask/controllers>async-mutex>tslib": true
      }
    },
    "@metamask/controllers>async-mutex>tslib": {
      "globals": {
        "define": true
      }
    },
    "@metamask/controllers>eth-method-registry": {
      "packages": {
        "@metamask/controllers>eth-method-registry>ethjs": true
      }
    },
    "@metamask/controllers>eth-method-registry>ethjs": {
      "globals": {
        "clearInterval": true,
        "setInterval": true
      },
      "packages": {
        "@metamask/controllers>eth-method-registry>ethjs>bn.js": true,
        "@metamask/controllers>eth-method-registry>ethjs>ethjs-abi": true,
        "@metamask/controllers>eth-method-registry>ethjs>ethjs-contract": true,
        "@metamask/controllers>eth-method-registry>ethjs>ethjs-query": true,
        "@metamask/controllers>eth-method-registry>ethjs>js-sha3": true,
        "browserify>buffer": true,
        "ethjs>ethjs-filter": true,
        "ethjs>ethjs-provider-http": true,
        "ethjs>ethjs-unit": true,
        "ethjs>ethjs-util": true,
        "ethjs>number-to-bn": true
      }
    },
    "@metamask/controllers>eth-method-registry>ethjs>ethjs-abi": {
      "packages": {
        "@metamask/controllers>eth-method-registry>ethjs>bn.js": true,
        "@metamask/controllers>eth-method-registry>ethjs>js-sha3": true,
        "browserify>buffer": true,
        "ethjs>number-to-bn": true
      }
    },
    "@metamask/controllers>eth-method-registry>ethjs>ethjs-contract": {
      "packages": {
        "@metamask/controllers>eth-method-registry>ethjs>ethjs-contract>ethjs-abi": true,
        "@metamask/controllers>eth-method-registry>ethjs>js-sha3": true,
        "ethjs-query>babel-runtime": true,
        "ethjs>ethjs-filter": true,
        "ethjs>ethjs-util": true,
        "promise-to-callback": true
      }
    },
    "@metamask/controllers>eth-method-registry>ethjs>ethjs-contract>ethjs-abi": {
      "packages": {
        "@metamask/controllers>eth-method-registry>ethjs>bn.js": true,
        "@metamask/controllers>eth-method-registry>ethjs>js-sha3": true,
        "browserify>buffer": true,
        "ethjs>number-to-bn": true
      }
    },
    "@metamask/controllers>eth-method-registry>ethjs>ethjs-query": {
      "globals": {
        "console": true
      },
      "packages": {
        "ethjs-query>babel-runtime": true,
        "ethjs-query>ethjs-format": true,
        "ethjs-query>ethjs-rpc": true,
        "promise-to-callback": true
      }
    },
    "@metamask/controllers>eth-method-registry>ethjs>js-sha3": {
      "packages": {
        "browserify>process": true
      }
    },
    "@metamask/controllers>eth-phishing-detect": {
      "packages": {
        "eslint>optionator>fast-levenshtein": true
      }
    },
    "@metamask/controllers>ethereumjs-wallet": {
      "packages": {
        "@metamask/controllers>ethereumjs-wallet>uuid": true,
        "@truffle/codec>utf8": true,
        "browserify>buffer": true,
        "browserify>crypto-browserify": true,
        "ethereumjs-util": true,
        "ethereumjs-util>ethereum-cryptography": true,
        "ethereumjs-wallet>aes-js": true,
        "ethereumjs-wallet>bs58check": true,
        "ethereumjs-wallet>randombytes": true,
        "ethers>@ethersproject/json-wallets>scrypt-js": true
      }
    },
    "@metamask/controllers>ethereumjs-wallet>uuid": {
      "globals": {
        "crypto": true,
        "msCrypto": true
      }
    },
    "@metamask/controllers>isomorphic-fetch": {
      "globals": {
        "fetch.bind": true
      },
      "packages": {
        "@metamask/controllers>isomorphic-fetch>whatwg-fetch": true
      }
    },
    "@metamask/controllers>isomorphic-fetch>whatwg-fetch": {
      "globals": {
        "Blob": true,
        "FileReader": true,
        "FormData": true,
        "URLSearchParams.prototype.isPrototypeOf": true,
        "XMLHttpRequest": true,
        "define": true,
        "setTimeout": true
      }
    },
    "@metamask/controllers>multiformats": {
      "globals": {
        "TextDecoder": true,
        "TextEncoder": true,
        "console.warn": true
      }
    },
    "@metamask/controllers>nanoid": {
      "globals": {
        "crypto.getRandomValues": true
      }
    },
    "@metamask/controllers>web3-provider-engine": {
      "globals": {
        "WebSocket": true,
        "console": true,
        "setTimeout": true
      },
      "packages": {
        "3box>ipfs>async": true,
        "@ethereumjs/tx": true,
        "@metamask/controllers>web3-provider-engine>backoff": true,
        "@metamask/controllers>web3-provider-engine>eth-block-tracker": true,
        "@metamask/controllers>web3-provider-engine>eth-json-rpc-middleware": true,
        "@metamask/controllers>web3-provider-engine>eth-sig-util": true,
        "@metamask/controllers>web3-provider-engine>ethereumjs-util": true,
        "@metamask/controllers>web3-provider-engine>semaphore": true,
        "browserify>browser-resolve": true,
        "browserify>buffer": true,
        "browserify>events": true,
        "browserify>util": true,
        "eth-json-rpc-filters": true,
        "eth-json-rpc-infura": true,
        "lavamoat>json-stable-stringify": true,
        "watchify>xtend": true
      }
    },
    "@metamask/controllers>web3-provider-engine>backoff": {
      "globals": {
        "clearTimeout": true,
        "setTimeout": true
      },
      "packages": {
        "@metamask/controllers>web3-provider-engine>backoff>precond": true,
        "browserify>events": true,
        "browserify>util": true
      }
    },
    "@metamask/controllers>web3-provider-engine>backoff>precond": {
      "packages": {
        "browserify>util": true
      }
    },
    "@metamask/controllers>web3-provider-engine>cross-fetch>node-fetch": {
      "globals": {
        "fetch": true
      }
    },
    "@metamask/controllers>web3-provider-engine>eth-block-tracker": {
      "globals": {
        "clearTimeout": true,
        "console.error": true,
        "setTimeout": true
      },
      "packages": {
        "@metamask/controllers>web3-provider-engine>eth-block-tracker>pify": true,
        "eth-query": true,
        "safe-event-emitter": true
      }
    },
    "@metamask/controllers>web3-provider-engine>eth-json-rpc-middleware": {
      "globals": {
        "console.error": true,
        "fetch": true,
        "setTimeout": true
      },
      "packages": {
        "@metamask/controllers>web3-provider-engine>eth-json-rpc-middleware>json-rpc-engine": true,
        "@metamask/controllers>web3-provider-engine>eth-rpc-errors": true,
        "browserify>url": true,
        "lavamoat>json-stable-stringify": true,
        "node-fetch": true,
        "source-map-explorer>btoa": true,
        "vinyl>clone": true
      }
    },
    "@metamask/controllers>web3-provider-engine>eth-json-rpc-middleware>node-fetch": {
      "globals": {
        "fetch": true
      }
    },
    "@metamask/controllers>web3-provider-engine>eth-rpc-errors": {
      "packages": {
        "eth-rpc-errors>fast-safe-stringify": true
      }
    },
    "@metamask/controllers>web3-provider-engine>eth-sig-util": {
      "packages": {
        "@metamask/controllers>web3-provider-engine>eth-sig-util>ethereumjs-abi": true,
        "@metamask/controllers>web3-provider-engine>ethereumjs-util": true
      }
    },
    "@metamask/controllers>web3-provider-engine>eth-sig-util>ethereumjs-abi": {
      "packages": {
        "@metamask/controllers>web3-provider-engine>eth-sig-util>ethereumjs-abi>ethereumjs-util": true,
        "bn.js": true,
        "browserify>buffer": true
      }
    },
    "@metamask/controllers>web3-provider-engine>eth-sig-util>ethereumjs-abi>ethereumjs-util": {
      "packages": {
        "3box>ethers>elliptic": true,
        "@metamask/controllers>web3-provider-engine>ethereumjs-util>ethjs-util": true,
        "bn.js": true,
        "browserify>assert": true,
        "browserify>buffer": true,
        "ethereumjs-util>create-hash": true,
        "ethereumjs-util>ethereum-cryptography": true,
        "ethereumjs-util>rlp": true
      }
    },
    "@metamask/controllers>web3-provider-engine>ethereumjs-util": {
      "packages": {
        "3box>ethers>elliptic": true,
        "@metamask/controllers>web3-provider-engine>ethereumjs-util>ethjs-util": true,
        "bn.js": true,
        "browserify>assert": true,
        "browserify>buffer": true,
        "ethereumjs-util>create-hash": true,
        "ethereumjs-util>ethereum-cryptography": true,
        "ethereumjs-util>rlp": true,
        "ethereumjs-wallet>safe-buffer": true
      }
    },
    "@metamask/controllers>web3-provider-engine>ethereumjs-util>ethjs-util": {
      "packages": {
        "browserify>buffer": true,
        "ethjs>ethjs-util>is-hex-prefixed": true,
        "ethjs>ethjs-util>strip-hex-prefix": true
      }
    },
    "@metamask/controllers>web3-provider-engine>semaphore": {
      "globals": {
        "define": true,
        "setTimeout": true
      },
      "packages": {
        "browserify>process": true
      }
    },
    "@metamask/eth-ledger-bridge-keyring": {
      "globals": {
        "addEventListener": true,
        "console.log": true,
        "document.createElement": true,
        "document.head.appendChild": true,
        "fetch": true
      },
      "packages": {
        "@ethereumjs/tx": true,
        "@metamask/eth-ledger-bridge-keyring>eth-sig-util": true,
        "@metamask/eth-ledger-bridge-keyring>hdkey": true,
        "browserify>buffer": true,
        "browserify>events": true,
        "ethereumjs-util": true
      }
    },
    "@metamask/eth-ledger-bridge-keyring>eth-sig-util": {
      "packages": {
        "3box>tweetnacl": true,
        "3box>tweetnacl-util": true,
        "@metamask/eth-ledger-bridge-keyring>eth-sig-util>ethereumjs-util": true,
        "browserify>buffer": true,
        "ethereumjs-abi": true
      }
    },
    "@metamask/eth-ledger-bridge-keyring>eth-sig-util>ethereumjs-util": {
      "packages": {
        "3box>ethers>elliptic": true,
        "@metamask/eth-ledger-bridge-keyring>eth-sig-util>ethereumjs-util>ethjs-util": true,
        "bn.js": true,
        "browserify>assert": true,
        "browserify>buffer": true,
        "ethereumjs-util>create-hash": true,
        "ethereumjs-util>ethereum-cryptography": true,
        "ethereumjs-util>rlp": true,
        "ethereumjs-wallet>safe-buffer": true
      }
    },
    "@metamask/eth-ledger-bridge-keyring>eth-sig-util>ethereumjs-util>ethjs-util": {
      "packages": {
        "browserify>buffer": true,
        "ethjs>ethjs-util>is-hex-prefixed": true,
        "ethjs>ethjs-util>strip-hex-prefix": true
      }
    },
    "@metamask/eth-ledger-bridge-keyring>hdkey": {
      "packages": {
        "browserify>assert": true,
        "browserify>crypto-browserify": true,
        "eth-trezor-keyring>hdkey>coinstring": true,
        "eth-trezor-keyring>hdkey>secp256k1": true,
        "ethereumjs-wallet>safe-buffer": true
      }
    },
    "@metamask/eth-token-tracker": {
      "globals": {
        "console.warn": true
      },
      "packages": {
        "@babel/runtime": true,
        "@metamask/eth-token-tracker>eth-block-tracker": true,
        "@metamask/eth-token-tracker>ethjs": true,
        "@metamask/eth-token-tracker>human-standard-token-abi": true,
        "ethjs-contract": true,
        "ethjs-query": true,
        "nock>deep-equal": true,
        "safe-event-emitter": true
      }
    },
    "@metamask/eth-token-tracker>eth-block-tracker": {
      "globals": {
        "clearTimeout": true,
        "console.error": true,
        "setTimeout": true
      },
      "packages": {
        "@metamask/eth-token-tracker>eth-block-tracker>pify": true,
        "eth-query": true,
        "safe-event-emitter": true
      }
    },
    "@metamask/eth-token-tracker>ethjs": {
      "globals": {
        "clearInterval": true,
        "setInterval": true
      },
      "packages": {
        "@metamask/eth-token-tracker>ethjs>bn.js": true,
        "@metamask/eth-token-tracker>ethjs>ethjs-abi": true,
        "@metamask/eth-token-tracker>ethjs>ethjs-contract": true,
        "@metamask/eth-token-tracker>ethjs>ethjs-query": true,
        "@metamask/eth-token-tracker>ethjs>js-sha3": true,
        "browserify>buffer": true,
        "ethjs>ethjs-filter": true,
        "ethjs>ethjs-provider-http": true,
        "ethjs>ethjs-unit": true,
        "ethjs>ethjs-util": true,
        "ethjs>number-to-bn": true
      }
    },
    "@metamask/eth-token-tracker>ethjs>ethjs-abi": {
      "packages": {
        "@metamask/eth-token-tracker>ethjs>bn.js": true,
        "@metamask/eth-token-tracker>ethjs>js-sha3": true,
        "browserify>buffer": true,
        "ethjs>number-to-bn": true
      }
    },
    "@metamask/eth-token-tracker>ethjs>ethjs-contract": {
      "packages": {
        "@metamask/eth-token-tracker>ethjs>ethjs-contract>ethjs-abi": true,
        "@metamask/eth-token-tracker>ethjs>js-sha3": true,
        "ethjs-query>babel-runtime": true,
        "ethjs>ethjs-filter": true,
        "ethjs>ethjs-util": true,
        "promise-to-callback": true
      }
    },
    "@metamask/eth-token-tracker>ethjs>ethjs-contract>ethjs-abi": {
      "packages": {
        "@metamask/eth-token-tracker>ethjs>bn.js": true,
        "@metamask/eth-token-tracker>ethjs>js-sha3": true,
        "browserify>buffer": true,
        "ethjs>number-to-bn": true
      }
    },
    "@metamask/eth-token-tracker>ethjs>ethjs-query": {
      "globals": {
        "console": true
      },
      "packages": {
        "ethjs-query>babel-runtime": true,
        "ethjs-query>ethjs-format": true,
        "ethjs-query>ethjs-rpc": true,
        "promise-to-callback": true
      }
    },
    "@metamask/eth-token-tracker>ethjs>js-sha3": {
      "packages": {
        "browserify>process": true
      }
    },
    "@metamask/etherscan-link": {
      "globals": {
        "URL": true
      }
    },
    "@metamask/iframe-execution-environment-service>nanoid": {
      "globals": {
        "crypto.getRandomValues": true
      }
    },
    "@metamask/jazzicon": {
      "globals": {
        "document.createElement": true,
        "document.createElementNS": true
      },
      "packages": {
        "@metamask/jazzicon>color": true,
        "@metamask/jazzicon>mersenne-twister": true
      }
    },
    "@metamask/jazzicon>color": {
      "packages": {
        "@metamask/jazzicon>color>clone": true,
        "@metamask/jazzicon>color>color-convert": true,
        "@metamask/jazzicon>color>color-string": true
      }
    },
    "@metamask/jazzicon>color>clone": {
      "packages": {
        "browserify>buffer": true
      }
    },
    "@metamask/jazzicon>color>color-convert": {
      "packages": {
        "@metamask/jazzicon>color>color-convert>color-name": true
      }
    },
    "@metamask/jazzicon>color>color-string": {
      "packages": {
        "jest-canvas-mock>moo-color>color-name": true
      }
    },
    "@metamask/logo": {
      "globals": {
        "addEventListener": true,
        "document.body.appendChild": true,
        "document.createElementNS": true,
        "innerHeight": true,
        "innerWidth": true,
        "requestAnimationFrame": true
      },
      "packages": {
        "@metamask/logo>gl-mat4": true,
        "@metamask/logo>gl-vec3": true
      }
    },
    "@metamask/obs-store": {
      "globals": {
        "localStorage": true
      },
      "packages": {
        "@metamask/obs-store>through2": true,
        "browserify>stream-browserify": true,
        "json-rpc-engine>@metamask/safe-event-emitter": true
      }
    },
    "@metamask/obs-store>through2": {
      "packages": {
        "browserify>process": true,
        "browserify>util": true,
        "readable-stream": true,
        "watchify>xtend": true
      }
    },
    "@metamask/post-message-stream": {
      "globals": {
        "addEventListener": true,
        "location.origin": true,
        "onmessage": "write",
        "postMessage": true,
        "removeEventListener": true
      },
      "packages": {
        "@metamask/post-message-stream>readable-stream": true
      }
    },
    "@metamask/post-message-stream>readable-stream": {
      "packages": {
        "@metamask/post-message-stream>readable-stream>safe-buffer": true,
        "@metamask/post-message-stream>readable-stream>string_decoder": true,
        "@storybook/api>util-deprecate": true,
        "browserify>browser-resolve": true,
        "browserify>events": true,
        "browserify>process": true,
        "browserify>timers-browserify": true,
        "pumpify>inherits": true,
        "readable-stream>core-util-is": true,
        "readable-stream>isarray": true,
        "vinyl>cloneable-readable>process-nextick-args": true
      }
    },
    "@metamask/post-message-stream>readable-stream>safe-buffer": {
      "packages": {
        "browserify>buffer": true
      }
    },
    "@metamask/post-message-stream>readable-stream>string_decoder": {
      "packages": {
        "@metamask/post-message-stream>readable-stream>safe-buffer": true
      }
    },
    "@metamask/providers>@metamask/object-multiplex": {
      "globals": {
        "console.warn": true
      },
      "packages": {
        "end-of-stream": true,
        "pump>once": true,
        "readable-stream": true
      }
    },
    "@metamask/rpc-methods": {
      "packages": {
        "@metamask/controllers": true,
        "@metamask/rpc-methods>@metamask/key-tree": true,
        "@metamask/snap-controllers": true,
        "eth-rpc-errors": true
      }
    },
    "@metamask/rpc-methods>@metamask/key-tree": {
      "packages": {
        "@metamask/rpc-methods>@metamask/key-tree>bip39": true,
        "@metamask/rpc-methods>@metamask/key-tree>secp256k1": true,
        "browserify>buffer": true,
        "browserify>crypto-browserify": true,
        "browserify>insert-module-globals>is-buffer": true,
        "ethereumjs-util>ethereum-cryptography>keccak": true
      }
    },
    "@metamask/rpc-methods>@metamask/key-tree>bip39": {
      "packages": {
        "browserify>buffer": true,
        "browserify>crypto-browserify>pbkdf2": true,
        "ethereumjs-util>create-hash": true,
        "ethereumjs-wallet>randombytes": true
      }
    },
    "@metamask/rpc-methods>@metamask/key-tree>secp256k1": {
      "packages": {
        "3box>ethers>elliptic": true
      }
    },
    "@metamask/smart-transactions-controller": {
      "globals": {
        "URLSearchParams": true,
        "clearInterval": true,
        "console.error": true,
        "console.log": true,
        "fetch": true,
        "setInterval": true,
        "setTimeout": true
      },
      "packages": {
        "@metamask/controllers>isomorphic-fetch": true,
        "@metamask/smart-transactions-controller>@metamask/controllers": true,
        "@metamask/smart-transactions-controller>bignumber.js": true,
        "@metamask/smart-transactions-controller>fast-json-patch": true,
        "ethers": true,
        "lodash": true
      }
    },
    "@metamask/smart-transactions-controller>@metamask/controllers": {
      "globals": {
        "Headers": true,
        "URL": true,
        "clearInterval": true,
        "clearTimeout": true,
        "console.error": true,
        "console.log": true,
        "fetch": true,
        "setInterval": true,
        "setTimeout": true
      },
      "packages": {
        "@ethereumjs/common": true,
        "@ethereumjs/tx": true,
        "@metamask/contract-metadata": true,
        "@metamask/controllers>abort-controller": true,
        "@metamask/controllers>async-mutex": true,
        "@metamask/controllers>eth-phishing-detect": true,
        "@metamask/controllers>isomorphic-fetch": true,
        "@metamask/controllers>multiformats": true,
        "@metamask/controllers>web3-provider-engine": true,
        "@metamask/metamask-eth-abis": true,
        "@metamask/smart-transactions-controller>@metamask/controllers>eth-method-registry": true,
        "@metamask/smart-transactions-controller>@metamask/controllers>ethereumjs-wallet": true,
        "@metamask/smart-transactions-controller>@metamask/controllers>nanoid": true,
        "@storybook/api>fast-deep-equal": true,
        "browserify>buffer": true,
        "browserify>events": true,
        "deep-freeze-strict": true,
        "eth-ens-namehash": true,
        "eth-json-rpc-infura": true,
        "eth-keyring-controller": true,
        "eth-query": true,
        "eth-rpc-errors": true,
        "eth-sig-util": true,
        "ethereumjs-util": true,
        "ethers": true,
        "ethjs>ethjs-unit": true,
        "immer": true,
        "json-rpc-engine": true,
        "jsonschema": true,
        "punycode": true,
        "single-call-balance-checker-abi": true,
        "uuid": true,
        "web3": true
      }
    },
    "@metamask/smart-transactions-controller>@metamask/controllers>eth-method-registry": {
      "packages": {
        "@metamask/smart-transactions-controller>@metamask/controllers>eth-method-registry>ethjs": true
      }
    },
    "@metamask/smart-transactions-controller>@metamask/controllers>eth-method-registry>ethjs": {
      "globals": {
        "clearInterval": true,
        "setInterval": true
      },
      "packages": {
        "@metamask/smart-transactions-controller>@metamask/controllers>eth-method-registry>ethjs>bn.js": true,
        "@metamask/smart-transactions-controller>@metamask/controllers>eth-method-registry>ethjs>ethjs-abi": true,
        "@metamask/smart-transactions-controller>@metamask/controllers>eth-method-registry>ethjs>ethjs-contract": true,
        "@metamask/smart-transactions-controller>@metamask/controllers>eth-method-registry>ethjs>ethjs-query": true,
        "@metamask/smart-transactions-controller>@metamask/controllers>eth-method-registry>ethjs>js-sha3": true,
        "browserify>buffer": true,
        "ethjs>ethjs-filter": true,
        "ethjs>ethjs-provider-http": true,
        "ethjs>ethjs-unit": true,
        "ethjs>ethjs-util": true,
        "ethjs>number-to-bn": true
      }
    },
    "@metamask/smart-transactions-controller>@metamask/controllers>eth-method-registry>ethjs>ethjs-abi": {
      "packages": {
        "@metamask/smart-transactions-controller>@metamask/controllers>eth-method-registry>ethjs>bn.js": true,
        "@metamask/smart-transactions-controller>@metamask/controllers>eth-method-registry>ethjs>js-sha3": true,
        "browserify>buffer": true,
        "ethjs>number-to-bn": true
      }
    },
    "@metamask/smart-transactions-controller>@metamask/controllers>eth-method-registry>ethjs>ethjs-contract": {
      "packages": {
        "@metamask/smart-transactions-controller>@metamask/controllers>eth-method-registry>ethjs>ethjs-contract>ethjs-abi": true,
        "@metamask/smart-transactions-controller>@metamask/controllers>eth-method-registry>ethjs>js-sha3": true,
        "ethjs-query>babel-runtime": true,
        "ethjs>ethjs-filter": true,
        "ethjs>ethjs-util": true,
        "promise-to-callback": true
      }
    },
    "@metamask/smart-transactions-controller>@metamask/controllers>eth-method-registry>ethjs>ethjs-contract>ethjs-abi": {
      "packages": {
        "@metamask/smart-transactions-controller>@metamask/controllers>eth-method-registry>ethjs>bn.js": true,
        "@metamask/smart-transactions-controller>@metamask/controllers>eth-method-registry>ethjs>js-sha3": true,
        "browserify>buffer": true,
        "ethjs>number-to-bn": true
      }
    },
    "@metamask/smart-transactions-controller>@metamask/controllers>eth-method-registry>ethjs>ethjs-query": {
      "globals": {
        "console": true
      },
      "packages": {
        "ethjs-query>babel-runtime": true,
        "ethjs-query>ethjs-format": true,
        "ethjs-query>ethjs-rpc": true,
        "promise-to-callback": true
      }
    },
    "@metamask/smart-transactions-controller>@metamask/controllers>eth-method-registry>ethjs>js-sha3": {
      "packages": {
        "browserify>process": true
      }
    },
    "@metamask/smart-transactions-controller>@metamask/controllers>ethereumjs-wallet": {
      "packages": {
        "@metamask/smart-transactions-controller>@metamask/controllers>ethereumjs-wallet>uuid": true,
        "@truffle/codec>utf8": true,
        "browserify>buffer": true,
        "browserify>crypto-browserify": true,
        "ethereumjs-util": true,
        "ethereumjs-util>ethereum-cryptography": true,
        "ethereumjs-wallet>aes-js": true,
        "ethereumjs-wallet>bs58check": true,
        "ethereumjs-wallet>randombytes": true,
        "ethers>@ethersproject/json-wallets>scrypt-js": true
      }
    },
    "@metamask/smart-transactions-controller>@metamask/controllers>ethereumjs-wallet>uuid": {
      "globals": {
        "crypto": true,
        "msCrypto": true
      }
    },
    "@metamask/smart-transactions-controller>@metamask/controllers>nanoid": {
      "globals": {
        "crypto.getRandomValues": true
      }
    },
    "@metamask/smart-transactions-controller>bignumber.js": {
      "globals": {
        "crypto": true,
        "define": true
      }
    },
    "@metamask/smart-transactions-controller>fast-json-patch": {
      "globals": {
        "addEventListener": true,
        "clearTimeout": true,
        "removeEventListener": true,
        "setTimeout": true
      }
    },
    "@metamask/snap-controllers": {
      "globals": {
        "URL": true,
        "Worker": true,
        "clearTimeout": true,
        "console.error": true,
        "console.info": true,
        "console.log": true,
        "console.warn": true,
        "fetch": true,
        "setTimeout": true
      },
      "packages": {
        "@metamask/controllers": true,
        "@metamask/post-message-stream": true,
        "@metamask/providers>@metamask/object-multiplex": true,
        "@metamask/snap-controllers>@metamask/execution-environments": true,
        "@metamask/snap-controllers>@metamask/obs-store": true,
        "@metamask/snap-controllers>ajv": true,
        "@metamask/snap-controllers>concat-stream": true,
        "@metamask/snap-controllers>gunzip-maybe": true,
        "@metamask/snap-controllers>json-rpc-middleware-stream": true,
        "@metamask/snap-controllers>nanoid": true,
        "@metamask/snap-controllers>readable-web-to-node-stream": true,
        "@metamask/snap-controllers>tar-stream": true,
        "@storybook/api>fast-deep-equal": true,
        "browserify>buffer": true,
        "browserify>crypto-browserify": true,
        "eth-rpc-errors": true,
        "json-rpc-engine": true,
        "json-rpc-engine>@metamask/safe-event-emitter": true,
        "pump": true,
        "semver": true
      }
    },
    "@metamask/snap-controllers>@metamask/obs-store": {
      "packages": {
        "@metamask/snap-controllers>@metamask/obs-store>through2": true,
        "browserify>stream-browserify": true,
        "json-rpc-engine>@metamask/safe-event-emitter": true
      }
    },
    "@metamask/snap-controllers>@metamask/obs-store>through2": {
      "packages": {
        "browserify>process": true,
        "browserify>util": true,
        "readable-stream": true,
        "watchify>xtend": true
      }
    },
    "@metamask/snap-controllers>ajv": {
      "packages": {
        "@storybook/api>fast-deep-equal": true
      }
    },
    "@metamask/snap-controllers>concat-stream": {
      "packages": {
        "@metamask/snap-controllers>concat-stream>readable-stream": true,
        "browserify>buffer": true,
        "pumpify>inherits": true
      }
    },
    "@metamask/snap-controllers>concat-stream>readable-stream": {
      "packages": {
        "@storybook/api>util-deprecate": true,
        "browserify>browser-resolve": true,
        "browserify>buffer": true,
        "browserify>events": true,
        "browserify>process": true,
        "browserify>string_decoder": true,
        "pumpify>inherits": true
      }
    },
    "@metamask/snap-controllers>gunzip-maybe": {
      "packages": {
        "@metamask/snap-controllers>gunzip-maybe>browserify-zlib": true,
        "@metamask/snap-controllers>gunzip-maybe>is-deflate": true,
        "@metamask/snap-controllers>gunzip-maybe>is-gzip": true,
        "@metamask/snap-controllers>gunzip-maybe>peek-stream": true,
        "@metamask/snap-controllers>gunzip-maybe>pumpify": true,
        "@metamask/snap-controllers>gunzip-maybe>through2": true
      }
    },
    "@metamask/snap-controllers>gunzip-maybe>browserify-zlib": {
      "packages": {
        "@metamask/snap-controllers>gunzip-maybe>browserify-zlib>pako": true,
        "browserify>assert": true,
        "browserify>buffer": true,
        "browserify>process": true,
        "browserify>util": true,
        "readable-stream": true
      }
    },
    "@metamask/snap-controllers>gunzip-maybe>peek-stream": {
      "packages": {
        "@metamask/snap-controllers>gunzip-maybe>peek-stream>duplexify": true,
        "@metamask/snap-controllers>gunzip-maybe>peek-stream>through2": true,
        "browserify>buffer": true,
        "terser>source-map-support>buffer-from": true
      }
    },
    "@metamask/snap-controllers>gunzip-maybe>peek-stream>duplexify": {
      "packages": {
        "browserify>buffer": true,
        "browserify>process": true,
        "duplexify>stream-shift": true,
        "end-of-stream": true,
        "pumpify>inherits": true,
        "readable-stream": true
      }
    },
    "@metamask/snap-controllers>gunzip-maybe>peek-stream>through2": {
      "packages": {
        "browserify>process": true,
        "browserify>util": true,
        "readable-stream": true,
        "watchify>xtend": true
      }
    },
    "@metamask/snap-controllers>gunzip-maybe>pumpify": {
      "packages": {
        "@metamask/snap-controllers>gunzip-maybe>pumpify>duplexify": true,
        "@metamask/snap-controllers>gunzip-maybe>pumpify>pump": true,
        "pumpify>inherits": true
      }
    },
    "@metamask/snap-controllers>gunzip-maybe>pumpify>duplexify": {
      "packages": {
        "browserify>buffer": true,
        "browserify>process": true,
        "duplexify>stream-shift": true,
        "end-of-stream": true,
        "pumpify>inherits": true,
        "readable-stream": true
      }
    },
    "@metamask/snap-controllers>gunzip-maybe>pumpify>pump": {
      "packages": {
        "browserify>browser-resolve": true,
        "end-of-stream": true,
        "pump>once": true
      }
    },
    "@metamask/snap-controllers>gunzip-maybe>through2": {
      "packages": {
        "browserify>process": true,
        "browserify>util": true,
        "readable-stream": true,
        "watchify>xtend": true
      }
    },
    "@metamask/snap-controllers>json-rpc-middleware-stream": {
      "globals": {
        "setTimeout": true
      },
      "packages": {
        "json-rpc-engine>@metamask/safe-event-emitter": true,
        "readable-stream": true
      }
    },
    "@metamask/snap-controllers>nanoid": {
      "globals": {
        "crypto.getRandomValues": true
      }
    },
    "@metamask/snap-controllers>readable-web-to-node-stream": {
      "packages": {
        "@metamask/snap-controllers>readable-web-to-node-stream>readable-stream": true
      }
    },
    "@metamask/snap-controllers>readable-web-to-node-stream>readable-stream": {
      "packages": {
        "@storybook/api>util-deprecate": true,
        "browserify>browser-resolve": true,
        "browserify>buffer": true,
        "browserify>events": true,
        "browserify>process": true,
        "browserify>string_decoder": true,
        "pumpify>inherits": true
      }
    },
    "@metamask/snap-controllers>tar-stream": {
      "packages": {
        "@metamask/snap-controllers>tar-stream>bl": true,
        "@metamask/snap-controllers>tar-stream>fs-constants": true,
        "@metamask/snap-controllers>tar-stream>readable-stream": true,
        "browserify>buffer": true,
        "browserify>process": true,
        "browserify>string_decoder": true,
        "browserify>util": true,
        "end-of-stream": true,
        "pumpify>inherits": true
      }
    },
    "@metamask/snap-controllers>tar-stream>bl": {
      "packages": {
        "@metamask/snap-controllers>tar-stream>readable-stream": true,
        "browserify>buffer": true,
        "pumpify>inherits": true
      }
    },
    "@metamask/snap-controllers>tar-stream>fs-constants": {
      "packages": {
        "browserify>constants-browserify": true
      }
    },
    "@metamask/snap-controllers>tar-stream>readable-stream": {
      "packages": {
        "@storybook/api>util-deprecate": true,
        "browserify>browser-resolve": true,
        "browserify>buffer": true,
        "browserify>events": true,
        "browserify>process": true,
        "browserify>string_decoder": true,
        "pumpify>inherits": true
      }
    },
    "@ngraveio/bc-ur": {
      "packages": {
        "@ngraveio/bc-ur>@apocentre/alias-sampling": true,
        "@ngraveio/bc-ur>bignumber.js": true,
        "@ngraveio/bc-ur>crc": true,
        "@ngraveio/bc-ur>jsbi": true,
        "@ngraveio/bc-ur>sha.js": true,
        "browserify>assert": true,
        "browserify>buffer": true,
        "pubnub>cbor-sync": true
      }
    },
    "@ngraveio/bc-ur>bignumber.js": {
      "globals": {
        "crypto": true,
        "define": true
      }
    },
    "@ngraveio/bc-ur>crc": {
      "packages": {
        "browserify>buffer": true
      }
    },
    "@ngraveio/bc-ur>jsbi": {
      "globals": {
        "define": true
      }
    },
    "@ngraveio/bc-ur>sha.js": {
      "packages": {
        "ethereumjs-wallet>safe-buffer": true,
        "pumpify>inherits": true
      }
    },
    "@popperjs/core": {
      "globals": {
        "Element": true,
        "HTMLElement": true,
        "ShadowRoot": true,
        "console.error": true,
        "console.warn": true,
        "document": true,
        "navigator.userAgent": true
      }
    },
    "@reduxjs/toolkit": {
      "globals": {
        "AbortController": true,
        "__REDUX_DEVTOOLS_EXTENSION_COMPOSE__": true,
        "__REDUX_DEVTOOLS_EXTENSION__": true,
        "console.error": true,
        "console.info": true,
        "console.warn": true
      },
      "packages": {
        "@reduxjs/toolkit>reselect": true,
        "immer": true,
        "redux": true,
        "redux-thunk": true
      }
    },
    "@sentry/browser": {
      "globals": {
        "XMLHttpRequest": true,
        "setTimeout": true
      },
      "packages": {
        "@sentry/browser>@sentry/core": true,
        "@sentry/browser>@sentry/types": true,
        "@sentry/browser>@sentry/utils": true,
        "@sentry/browser>tslib": true
      }
    },
    "@sentry/browser>@sentry/core": {
      "globals": {
        "clearInterval": true,
        "setInterval": true
      },
      "packages": {
        "@sentry/browser>@sentry/core>@sentry/hub": true,
        "@sentry/browser>@sentry/core>@sentry/minimal": true,
        "@sentry/browser>@sentry/types": true,
        "@sentry/browser>@sentry/utils": true,
        "@sentry/browser>tslib": true
      }
    },
    "@sentry/browser>@sentry/core>@sentry/hub": {
      "globals": {
        "clearInterval": true,
        "setInterval": true
      },
      "packages": {
        "@sentry/browser>@sentry/types": true,
        "@sentry/browser>@sentry/utils": true,
        "@sentry/browser>tslib": true
      }
    },
    "@sentry/browser>@sentry/core>@sentry/minimal": {
      "packages": {
        "@sentry/browser>@sentry/core>@sentry/hub": true,
        "@sentry/browser>tslib": true
      }
    },
    "@sentry/browser>@sentry/utils": {
      "globals": {
        "CustomEvent": true,
        "DOMError": true,
        "DOMException": true,
        "Element": true,
        "ErrorEvent": true,
        "Event": true,
        "Headers": true,
        "Request": true,
        "Response": true,
        "XMLHttpRequest.prototype": true,
        "clearTimeout": true,
        "console.error": true,
        "document": true,
        "setTimeout": true
      },
      "packages": {
        "@sentry/browser>tslib": true,
        "browserify>process": true
      }
    },
    "@sentry/browser>tslib": {
      "globals": {
        "define": true
      }
    },
    "@sentry/integrations": {
      "globals": {
        "clearTimeout": true,
        "console.error": true,
        "console.log": true,
        "setTimeout": true
      },
      "packages": {
        "@sentry/browser>@sentry/types": true,
        "@sentry/browser>@sentry/utils": true,
        "@sentry/browser>tslib": true,
        "localforage": true
      }
    },
    "@storybook/api>util-deprecate": {
      "globals": {
        "console.trace": true,
        "console.warn": true,
        "localStorage": true
      }
    },
    "@storybook/client-api>stable": {
      "globals": {
        "define": true
      }
    },
    "@truffle/codec": {
      "packages": {
        "@truffle/codec>@truffle/abi-utils": true,
        "@truffle/codec>@truffle/compile-common": true,
        "@truffle/codec>big.js": true,
        "@truffle/codec>bn.js": true,
        "@truffle/codec>cbor": true,
        "@truffle/codec>lodash.escaperegexp": true,
        "@truffle/codec>lodash.partition": true,
        "@truffle/codec>lodash.sum": true,
        "@truffle/codec>utf8": true,
        "@truffle/codec>web3-utils": true,
        "browserify>buffer": true,
        "browserify>util": true,
        "eslint>debug": true,
        "gulp-dart-sass>lodash.clonedeep": true,
        "semver": true
      }
    },
    "@truffle/codec>@truffle/abi-utils": {
      "packages": {
        "@truffle/codec>@truffle/abi-utils>change-case": true,
        "@truffle/codec>@truffle/abi-utils>faker": true,
        "@truffle/codec>@truffle/abi-utils>fast-check": true
      }
    },
    "@truffle/codec>@truffle/abi-utils>change-case": {
      "packages": {
        "@truffle/codec>@truffle/abi-utils>change-case>camel-case": true,
        "@truffle/codec>@truffle/abi-utils>change-case>constant-case": true,
        "@truffle/codec>@truffle/abi-utils>change-case>dot-case": true,
        "@truffle/codec>@truffle/abi-utils>change-case>header-case": true,
        "@truffle/codec>@truffle/abi-utils>change-case>is-lower-case": true,
        "@truffle/codec>@truffle/abi-utils>change-case>is-upper-case": true,
        "@truffle/codec>@truffle/abi-utils>change-case>lower-case": true,
        "@truffle/codec>@truffle/abi-utils>change-case>lower-case-first": true,
        "@truffle/codec>@truffle/abi-utils>change-case>no-case": true,
        "@truffle/codec>@truffle/abi-utils>change-case>param-case": true,
        "@truffle/codec>@truffle/abi-utils>change-case>pascal-case": true,
        "@truffle/codec>@truffle/abi-utils>change-case>path-case": true,
        "@truffle/codec>@truffle/abi-utils>change-case>sentence-case": true,
        "@truffle/codec>@truffle/abi-utils>change-case>snake-case": true,
        "@truffle/codec>@truffle/abi-utils>change-case>swap-case": true,
        "@truffle/codec>@truffle/abi-utils>change-case>title-case": true,
        "@truffle/codec>@truffle/abi-utils>change-case>upper-case": true,
        "@truffle/codec>@truffle/abi-utils>change-case>upper-case-first": true
      }
    },
    "@truffle/codec>@truffle/abi-utils>change-case>camel-case": {
      "packages": {
        "@truffle/codec>@truffle/abi-utils>change-case>no-case": true,
        "@truffle/codec>@truffle/abi-utils>change-case>upper-case": true
      }
    },
    "@truffle/codec>@truffle/abi-utils>change-case>constant-case": {
      "packages": {
        "@truffle/codec>@truffle/abi-utils>change-case>snake-case": true,
        "@truffle/codec>@truffle/abi-utils>change-case>upper-case": true
      }
    },
    "@truffle/codec>@truffle/abi-utils>change-case>dot-case": {
      "packages": {
        "@truffle/codec>@truffle/abi-utils>change-case>no-case": true
      }
    },
    "@truffle/codec>@truffle/abi-utils>change-case>header-case": {
      "packages": {
        "@truffle/codec>@truffle/abi-utils>change-case>no-case": true,
        "@truffle/codec>@truffle/abi-utils>change-case>upper-case": true
      }
    },
    "@truffle/codec>@truffle/abi-utils>change-case>is-lower-case": {
      "packages": {
        "@truffle/codec>@truffle/abi-utils>change-case>lower-case": true
      }
    },
    "@truffle/codec>@truffle/abi-utils>change-case>is-upper-case": {
      "packages": {
        "@truffle/codec>@truffle/abi-utils>change-case>upper-case": true
      }
    },
    "@truffle/codec>@truffle/abi-utils>change-case>lower-case-first": {
      "packages": {
        "@truffle/codec>@truffle/abi-utils>change-case>lower-case": true
      }
    },
    "@truffle/codec>@truffle/abi-utils>change-case>no-case": {
      "packages": {
        "@truffle/codec>@truffle/abi-utils>change-case>lower-case": true
      }
    },
    "@truffle/codec>@truffle/abi-utils>change-case>param-case": {
      "packages": {
        "@truffle/codec>@truffle/abi-utils>change-case>no-case": true
      }
    },
    "@truffle/codec>@truffle/abi-utils>change-case>pascal-case": {
      "packages": {
        "@truffle/codec>@truffle/abi-utils>change-case>camel-case": true,
        "@truffle/codec>@truffle/abi-utils>change-case>upper-case-first": true
      }
    },
    "@truffle/codec>@truffle/abi-utils>change-case>path-case": {
      "packages": {
        "@truffle/codec>@truffle/abi-utils>change-case>no-case": true
      }
    },
    "@truffle/codec>@truffle/abi-utils>change-case>sentence-case": {
      "packages": {
        "@truffle/codec>@truffle/abi-utils>change-case>no-case": true,
        "@truffle/codec>@truffle/abi-utils>change-case>upper-case-first": true
      }
    },
    "@truffle/codec>@truffle/abi-utils>change-case>snake-case": {
      "packages": {
        "@truffle/codec>@truffle/abi-utils>change-case>no-case": true
      }
    },
    "@truffle/codec>@truffle/abi-utils>change-case>swap-case": {
      "packages": {
        "@truffle/codec>@truffle/abi-utils>change-case>lower-case": true,
        "@truffle/codec>@truffle/abi-utils>change-case>upper-case": true
      }
    },
    "@truffle/codec>@truffle/abi-utils>change-case>title-case": {
      "packages": {
        "@truffle/codec>@truffle/abi-utils>change-case>no-case": true,
        "@truffle/codec>@truffle/abi-utils>change-case>upper-case": true
      }
    },
    "@truffle/codec>@truffle/abi-utils>change-case>upper-case-first": {
      "packages": {
        "@truffle/codec>@truffle/abi-utils>change-case>upper-case": true
      }
    },
    "@truffle/codec>@truffle/abi-utils>faker": {
      "globals": {
        "console.error": true,
        "console.log": true,
        "dbg": "write"
      }
    },
    "@truffle/codec>@truffle/abi-utils>fast-check": {
      "globals": {
        "clearTimeout": true,
        "console.log": true,
        "setTimeout": true
      },
      "packages": {
        "@truffle/codec>@truffle/abi-utils>fast-check>pure-rand": true,
        "browserify>buffer": true
      }
    },
    "@truffle/codec>@truffle/compile-common": {
      "packages": {
        "@truffle/codec>@truffle/compile-common>@truffle/error": true,
        "@truffle/codec>@truffle/compile-common>colors": true,
        "browserify>path-browserify": true
      }
    },
    "@truffle/codec>@truffle/compile-common>colors": {
      "globals": {
        "console.log": true
      },
      "packages": {
        "browserify>os-browserify": true,
        "browserify>process": true,
        "browserify>util": true
      }
    },
    "@truffle/codec>big.js": {
      "globals": {
        "define": true
      }
    },
    "@truffle/codec>bn.js": {
      "globals": {
        "Buffer": true
      },
      "packages": {
        "browserify>browser-resolve": true
      }
    },
    "@truffle/codec>cbor": {
      "globals": {
        "TextDecoder": true
      },
      "packages": {
        "@truffle/codec>cbor>bignumber.js": true,
        "@truffle/codec>cbor>nofilter": true,
        "browserify>buffer": true,
        "browserify>insert-module-globals>is-buffer": true,
        "browserify>stream-browserify": true,
        "browserify>url": true,
        "browserify>util": true
      }
    },
    "@truffle/codec>cbor>bignumber.js": {
      "globals": {
        "crypto": true,
        "define": true
      }
    },
    "@truffle/codec>cbor>nofilter": {
      "packages": {
        "browserify>buffer": true,
        "browserify>stream-browserify": true,
        "browserify>util": true
      }
    },
    "@truffle/codec>web3-utils": {
      "globals": {
        "setTimeout": true
      },
      "packages": {
        "@truffle/codec>utf8": true,
        "@truffle/codec>web3-utils>eth-lib": true,
        "@truffle/codec>web3-utils>ethereum-bloom-filters": true,
        "bn.js": true,
        "browserify>insert-module-globals>is-buffer": true,
        "ethereumjs-wallet>randombytes": true,
        "ethjs>ethjs-unit": true,
        "ethjs>number-to-bn": true
      }
    },
    "@truffle/codec>web3-utils>ethereum-bloom-filters": {
      "packages": {
        "ethers>@ethersproject/keccak256>js-sha3": true
      }
    },
    "@truffle/decoder": {
      "packages": {
        "@truffle/codec": true,
        "@truffle/codec>@truffle/abi-utils": true,
        "@truffle/codec>@truffle/compile-common": true,
        "@truffle/codec>web3-utils": true,
        "@truffle/decoder>@truffle/source-map-utils": true,
        "@truffle/decoder>bn.js": true,
        "eslint>debug": true
      }
    },
    "@truffle/decoder>@truffle/source-map-utils": {
      "packages": {
        "@truffle/codec": true,
        "@truffle/codec>web3-utils": true,
        "@truffle/decoder>@truffle/source-map-utils>@truffle/code-utils": true,
        "@truffle/decoder>@truffle/source-map-utils>json-pointer": true,
        "@truffle/decoder>@truffle/source-map-utils>node-interval-tree": true,
        "eslint>debug": true
      }
    },
    "@truffle/decoder>@truffle/source-map-utils>@truffle/code-utils": {
      "packages": {
        "@truffle/codec>cbor": true,
        "browserify>buffer": true
      }
    },
    "@truffle/decoder>@truffle/source-map-utils>json-pointer": {
      "packages": {
        "@truffle/decoder>@truffle/source-map-utils>json-pointer>foreach": true
      }
    },
    "@truffle/decoder>@truffle/source-map-utils>node-interval-tree": {
      "packages": {
        "react-dnd>shallowequal": true
      }
    },
    "@truffle/decoder>bn.js": {
      "globals": {
        "Buffer": true
      },
      "packages": {
        "browserify>browser-resolve": true
      }
    },
    "@zxing/browser": {
      "globals": {
        "HTMLElement": true,
        "HTMLImageElement": true,
        "HTMLVideoElement": true,
        "URL.createObjectURL": true,
        "clearTimeout": true,
        "console.error": true,
        "console.warn": true,
        "document": true,
        "navigator": true,
        "setTimeout": true
      },
      "packages": {
        "@zxing/library": true
      }
    },
    "@zxing/library": {
      "globals": {
        "TextDecoder": true,
        "TextEncoder": true,
        "btoa": true,
        "clearTimeout": true,
        "define": true,
        "document.createElement": true,
        "document.createElementNS": true,
        "document.getElementById": true,
        "navigator.mediaDevices.enumerateDevices": true,
        "navigator.mediaDevices.getUserMedia": true,
        "setTimeout": true
      }
    },
    "addons-linter>regenerator-runtime": {
      "globals": {
        "regeneratorRuntime": "write"
      }
    },
    "analytics-node": {
      "globals": {
        "clearTimeout": true,
        "console.log": true,
        "setImmediate": true,
        "setTimeout": true
      },
      "packages": {
        "analytics-node>@segment/loosely-validate-event": true,
        "analytics-node>axios": true,
        "analytics-node>axios-retry": true,
        "analytics-node>lodash.isstring": true,
        "analytics-node>md5": true,
        "analytics-node>ms": true,
        "analytics-node>remove-trailing-slash": true,
        "analytics-node>uuid": true,
        "browserify>assert": true,
        "browserify>process": true
      }
    },
    "analytics-node>@segment/loosely-validate-event": {
      "packages": {
        "analytics-node>@segment/loosely-validate-event>component-type": true,
        "analytics-node>@segment/loosely-validate-event>join-component": true,
        "browserify>assert": true,
        "browserify>buffer": true
      }
    },
    "analytics-node>axios": {
      "globals": {
        "FormData": true,
        "URLSearchParams": true,
        "XMLHttpRequest": true,
        "btoa": true,
        "console.warn": true,
        "document": true,
        "location.href": true,
        "navigator": true,
        "setTimeout": true
      },
      "packages": {
        "browserify>process": true
      }
    },
    "analytics-node>axios-retry": {
      "globals": {
        "setTimeout": true
      },
      "packages": {
        "geckodriver>got>is-retry-allowed": true
      }
    },
    "analytics-node>md5": {
      "packages": {
        "analytics-node>md5>charenc": true,
        "analytics-node>md5>crypt": true,
        "browserify>insert-module-globals>is-buffer": true
      }
    },
    "analytics-node>uuid": {
      "globals": {
        "crypto": true,
        "msCrypto": true
      }
    },
    "await-semaphore": {
      "packages": {
        "browserify>process": true,
        "browserify>timers-browserify": true
      }
    },
    "base32-encode": {
      "packages": {
        "base32-encode>to-data-view": true
      }
    },
    "bignumber.js": {
      "globals": {
        "crypto": true,
        "define": true
      }
    },
    "bn.js": {
      "globals": {
        "Buffer": true
      },
      "packages": {
        "browserify>browser-resolve": true
      }
    },
    "browserify>assert": {
      "globals": {
        "Buffer": true
      },
      "packages": {
        "browserify>assert>util": true,
        "react>object-assign": true
      }
    },
    "browserify>assert>util": {
      "globals": {
        "console.error": true,
        "console.log": true,
        "console.trace": true,
        "process": true
      },
      "packages": {
        "browserify>assert>util>inherits": true,
        "browserify>process": true
      }
    },
    "browserify>browser-resolve": {
      "packages": {
        "ethjs-query>babel-runtime>core-js": true
      }
    },
    "browserify>buffer": {
      "globals": {
        "console": true
      },
      "packages": {
        "base64-js": true,
        "browserify>buffer>ieee754": true
      }
    },
    "browserify>crypto-browserify": {
      "packages": {
        "browserify>crypto-browserify>browserify-cipher": true,
        "browserify>crypto-browserify>browserify-sign": true,
        "browserify>crypto-browserify>create-ecdh": true,
        "browserify>crypto-browserify>create-hmac": true,
        "browserify>crypto-browserify>diffie-hellman": true,
        "browserify>crypto-browserify>pbkdf2": true,
        "browserify>crypto-browserify>public-encrypt": true,
        "browserify>crypto-browserify>randomfill": true,
        "ethereumjs-util>create-hash": true,
        "ethereumjs-wallet>randombytes": true
      }
    },
    "browserify>crypto-browserify>browserify-cipher": {
      "packages": {
        "browserify>crypto-browserify>browserify-cipher>browserify-des": true,
        "browserify>crypto-browserify>browserify-cipher>evp_bytestokey": true,
        "ethereumjs-util>ethereum-cryptography>browserify-aes": true
      }
    },
    "browserify>crypto-browserify>browserify-cipher>browserify-des": {
      "packages": {
        "browserify>buffer": true,
        "browserify>crypto-browserify>browserify-cipher>browserify-des>des.js": true,
        "ethereumjs-util>create-hash>cipher-base": true,
        "pumpify>inherits": true
      }
    },
    "browserify>crypto-browserify>browserify-cipher>browserify-des>des.js": {
      "packages": {
        "3box>ethers>hash.js>minimalistic-assert": true,
        "pumpify>inherits": true
      }
    },
    "browserify>crypto-browserify>browserify-cipher>evp_bytestokey": {
      "packages": {
        "ethereumjs-util>create-hash>md5.js": true,
        "ethereumjs-wallet>safe-buffer": true
      }
    },
    "browserify>crypto-browserify>browserify-sign": {
      "packages": {
        "3box>ethers>elliptic": true,
        "bn.js": true,
        "browserify>buffer": true,
        "browserify>crypto-browserify>create-hmac": true,
        "browserify>crypto-browserify>public-encrypt>browserify-rsa": true,
        "browserify>crypto-browserify>public-encrypt>parse-asn1": true,
        "browserify>stream-browserify": true,
        "ethereumjs-util>create-hash": true,
        "pumpify>inherits": true
      }
    },
    "browserify>crypto-browserify>create-ecdh": {
      "packages": {
        "3box>ethers>elliptic": true,
        "bn.js": true,
        "browserify>buffer": true
      }
    },
    "browserify>crypto-browserify>create-hmac": {
      "packages": {
        "@ngraveio/bc-ur>sha.js": true,
        "ethereumjs-util>create-hash": true,
        "ethereumjs-util>create-hash>cipher-base": true,
        "ethereumjs-util>create-hash>ripemd160": true,
        "ethereumjs-wallet>safe-buffer": true,
        "pumpify>inherits": true
      }
    },
    "browserify>crypto-browserify>diffie-hellman": {
      "packages": {
        "bn.js": true,
        "browserify>buffer": true,
        "browserify>crypto-browserify>diffie-hellman>miller-rabin": true,
        "ethereumjs-wallet>randombytes": true
      }
    },
    "browserify>crypto-browserify>diffie-hellman>miller-rabin": {
      "packages": {
        "3box>ethers>elliptic>brorand": true,
        "bn.js": true
      }
    },
    "browserify>crypto-browserify>pbkdf2": {
      "globals": {
        "crypto": true,
        "process": true,
        "queueMicrotask": true,
        "setImmediate": true,
        "setTimeout": true
      },
      "packages": {
        "@ngraveio/bc-ur>sha.js": true,
        "browserify>process": true,
        "ethereumjs-util>create-hash": true,
        "ethereumjs-util>create-hash>ripemd160": true,
        "ethereumjs-wallet>safe-buffer": true
      }
    },
    "browserify>crypto-browserify>public-encrypt": {
      "packages": {
        "bn.js": true,
        "browserify>buffer": true,
        "browserify>crypto-browserify>public-encrypt>browserify-rsa": true,
        "browserify>crypto-browserify>public-encrypt>parse-asn1": true,
        "ethereumjs-util>create-hash": true,
        "ethereumjs-wallet>randombytes": true
      }
    },
    "browserify>crypto-browserify>public-encrypt>browserify-rsa": {
      "packages": {
        "bn.js": true,
        "browserify>buffer": true,
        "ethereumjs-wallet>randombytes": true
      }
    },
    "browserify>crypto-browserify>public-encrypt>parse-asn1": {
      "packages": {
        "browserify>buffer": true,
        "browserify>crypto-browserify>browserify-cipher>evp_bytestokey": true,
        "browserify>crypto-browserify>pbkdf2": true,
        "browserify>crypto-browserify>public-encrypt>parse-asn1>asn1.js": true,
        "ethereumjs-util>ethereum-cryptography>browserify-aes": true
      }
    },
    "browserify>crypto-browserify>public-encrypt>parse-asn1>asn1.js": {
      "packages": {
        "3box>ethers>hash.js>minimalistic-assert": true,
        "bn.js": true,
        "browserify>buffer": true,
        "browserify>vm-browserify": true,
        "pumpify>inherits": true
      }
    },
    "browserify>crypto-browserify>randomfill": {
      "globals": {
        "crypto": true,
        "msCrypto": true
      },
      "packages": {
        "browserify>process": true,
        "ethereumjs-wallet>randombytes": true,
        "ethereumjs-wallet>safe-buffer": true
      }
    },
    "browserify>events": {
      "globals": {
        "console": true
      }
    },
    "browserify>https-browserify": {
      "packages": {
        "browserify>stream-http": true,
        "browserify>url": true
      }
    },
    "browserify>os-browserify": {
      "globals": {
        "location": true,
        "navigator": true
      }
    },
    "browserify>path-browserify": {
      "packages": {
        "browserify>process": true
      }
    },
    "browserify>process": {
      "globals": {
        "clearTimeout": true,
        "setTimeout": true
      }
    },
    "browserify>punycode": {
      "globals": {
        "define": true
      }
    },
    "browserify>stream-browserify": {
      "packages": {
        "browserify>events": true,
        "pumpify>inherits": true,
        "readable-stream": true
      }
    },
    "browserify>stream-http": {
      "globals": {
        "AbortController": true,
        "Blob": true,
        "MSStreamReader": true,
        "ReadableStream": true,
        "WritableStream": true,
        "XDomainRequest": true,
        "XMLHttpRequest": true,
        "clearTimeout": true,
        "fetch": true,
        "location.protocol.search": true,
        "setTimeout": true
      },
      "packages": {
        "browserify>buffer": true,
        "browserify>process": true,
        "browserify>stream-http>builtin-status-codes": true,
        "browserify>stream-http>readable-stream": true,
        "browserify>url": true,
        "pumpify>inherits": true,
        "watchify>xtend": true
      }
    },
    "browserify>stream-http>readable-stream": {
      "packages": {
        "@storybook/api>util-deprecate": true,
        "browserify>browser-resolve": true,
        "browserify>buffer": true,
        "browserify>events": true,
        "browserify>process": true,
        "browserify>string_decoder": true,
        "pumpify>inherits": true
      }
    },
    "browserify>string_decoder": {
      "packages": {
        "ethereumjs-wallet>safe-buffer": true
      }
    },
    "browserify>timers-browserify": {
      "globals": {
        "clearInterval": true,
        "clearTimeout": true,
        "setInterval": true,
        "setTimeout": true
      },
      "packages": {
        "browserify>process": true
      }
    },
    "browserify>url": {
      "packages": {
        "browserify>punycode": true,
        "browserify>querystring-es3": true
      }
    },
    "browserify>util": {
      "globals": {
        "console.error": true,
        "console.log": true,
        "console.trace": true,
        "process": true
      },
      "packages": {
        "browserify>process": true,
        "browserify>util>inherits": true
      }
    },
    "browserify>vm-browserify": {
      "globals": {
        "document.body.appendChild": true,
        "document.body.removeChild": true,
        "document.createElement": true
      }
    },
    "classnames": {
      "globals": {
        "classNames": "write",
        "define": true
      }
    },
    "copy-to-clipboard": {
      "globals": {
        "clipboardData": true,
        "console.error": true,
        "console.warn": true,
        "document.body.appendChild": true,
        "document.body.removeChild": true,
        "document.createElement": true,
        "document.createRange": true,
        "document.execCommand": true,
        "document.getSelection": true,
        "navigator.userAgent": true,
        "prompt": true
      },
      "packages": {
        "copy-to-clipboard>toggle-selection": true
      }
    },
    "copy-to-clipboard>toggle-selection": {
      "globals": {
        "document.activeElement": true,
        "document.getSelection": true
      }
    },
    "currency-formatter": {
      "packages": {
        "currency-formatter>accounting": true,
        "currency-formatter>locale-currency": true,
        "react>object-assign": true
      }
    },
    "currency-formatter>accounting": {
      "globals": {
        "define": true
      }
    },
    "currency-formatter>locale-currency": {
      "globals": {
        "countryCode": true
      }
    },
    "debounce-stream": {
      "packages": {
        "debounce-stream>debounce": true,
        "debounce-stream>duplexer": true,
        "debounce-stream>through": true
      }
    },
    "debounce-stream>debounce": {
      "globals": {
        "clearTimeout": true,
        "setTimeout": true
      }
    },
    "debounce-stream>duplexer": {
      "packages": {
        "browserify>stream-browserify": true
      }
    },
    "debounce-stream>through": {
      "packages": {
        "browserify>process": true,
        "browserify>stream-browserify": true
      }
    },
    "depcheck>@vue/compiler-sfc>postcss>nanoid": {
      "globals": {
        "crypto.getRandomValues": true
      }
    },
    "dependency-tree>precinct>detective-postcss>postcss>nanoid": {
      "globals": {
        "crypto.getRandomValues": true
      }
    },
    "end-of-stream": {
      "packages": {
        "browserify>process": true,
        "pump>once": true
      }
    },
    "enzyme>has": {
      "packages": {
        "mocha>object.assign>function-bind": true
      }
    },
    "enzyme>is-regex": {
      "packages": {
        "string.prototype.matchall>call-bind": true,
        "string.prototype.matchall>has-symbols": true
      }
    },
    "eslint-plugin-react>array-includes>get-intrinsic": {
      "globals": {
        "AggregateError": true,
        "FinalizationRegistry": true,
        "WeakRef": true
      },
      "packages": {
        "enzyme>has": true,
        "mocha>object.assign>function-bind": true,
        "string.prototype.matchall>has-symbols": true
      }
    },
    "eslint>debug": {
      "globals": {
        "console": true,
        "document": true,
        "localStorage": true,
        "navigator": true,
        "process": true
      },
      "packages": {
        "browserify>process": true,
        "eslint>debug>ms": true
      }
    },
    "eslint>optionator>fast-levenshtein": {
      "globals": {
        "Intl": true,
        "Levenshtein": "write",
        "console.log": true,
        "define": true,
        "importScripts": true,
        "postMessage": true
      }
    },
    "eth-block-tracker": {
      "globals": {
        "clearTimeout": true,
        "console.error": true,
        "setTimeout": true
      },
      "packages": {
        "eth-block-tracker>pify": true,
        "eth-query>json-rpc-random-id": true,
        "json-rpc-engine>@metamask/safe-event-emitter": true
      }
    },
    "eth-ens-namehash": {
      "globals": {
        "name": "write"
      },
      "packages": {
        "browserify>buffer": true,
        "eth-ens-namehash>idna-uts46-hx": true,
        "eth-ens-namehash>js-sha3": true
      }
    },
    "eth-ens-namehash>idna-uts46-hx": {
      "globals": {
        "define": true
      },
      "packages": {
        "browserify>punycode": true
      }
    },
    "eth-ens-namehash>js-sha3": {
      "packages": {
        "browserify>process": true
      }
    },
    "eth-json-rpc-filters": {
      "globals": {
        "console.error": true,
        "results": "write"
      },
      "packages": {
        "await-semaphore": true,
        "eth-json-rpc-filters>eth-json-rpc-middleware": true,
        "eth-json-rpc-filters>eth-json-rpc-middleware>pify": true,
        "eth-json-rpc-filters>json-rpc-engine": true,
        "eth-json-rpc-filters>lodash.flatmap": true,
        "eth-query": true,
        "safe-event-emitter": true
      }
    },
    "eth-json-rpc-filters>eth-json-rpc-middleware": {
      "packages": {
        "eth-json-rpc-filters>json-rpc-engine": true
      }
    },
    "eth-json-rpc-infura": {
      "globals": {
        "setTimeout": true
      },
      "packages": {
        "eth-json-rpc-infura>eth-json-rpc-middleware": true,
        "eth-json-rpc-infura>eth-rpc-errors": true,
        "eth-json-rpc-infura>json-rpc-engine": true,
        "node-fetch": true
      }
    },
    "eth-json-rpc-infura>eth-json-rpc-middleware": {
      "packages": {
        "safe-event-emitter": true
      }
    },
    "eth-json-rpc-infura>eth-rpc-errors": {
      "packages": {
        "eth-rpc-errors>fast-safe-stringify": true
      }
    },
    "eth-json-rpc-infura>json-rpc-engine": {
      "packages": {
        "eth-json-rpc-infura>eth-rpc-errors": true,
        "safe-event-emitter": true
      }
    },
    "eth-json-rpc-middleware": {
      "globals": {
        "URL": true,
        "btoa": true,
        "console.error": true,
        "fetch": true,
        "setTimeout": true
      },
      "packages": {
        "browserify>browser-resolve": true,
        "eth-json-rpc-middleware>eth-sig-util": true,
        "eth-json-rpc-middleware>pify": true,
        "eth-rpc-errors": true,
        "json-rpc-engine": true,
        "json-rpc-engine>@metamask/safe-event-emitter": true,
        "lavamoat>json-stable-stringify": true,
        "vinyl>clone": true
      }
    },
    "eth-json-rpc-middleware>eth-sig-util": {
      "packages": {
        "eth-json-rpc-middleware>eth-sig-util>ethereumjs-abi": true,
        "eth-json-rpc-middleware>eth-sig-util>ethereumjs-util": true
      }
    },
    "eth-json-rpc-middleware>eth-sig-util>ethereumjs-abi": {
      "packages": {
        "bn.js": true,
        "browserify>buffer": true,
        "eth-json-rpc-middleware>eth-sig-util>ethereumjs-abi>ethereumjs-util": true
      }
    },
    "eth-json-rpc-middleware>eth-sig-util>ethereumjs-abi>ethereumjs-util": {
      "packages": {
        "3box>ethers>elliptic": true,
        "bn.js": true,
        "browserify>assert": true,
        "browserify>buffer": true,
        "eth-json-rpc-middleware>eth-sig-util>ethereumjs-util>ethjs-util": true,
        "ethereumjs-util>create-hash": true,
        "ethereumjs-util>ethereum-cryptography": true,
        "ethereumjs-util>rlp": true
      }
    },
    "eth-json-rpc-middleware>eth-sig-util>ethereumjs-util": {
      "packages": {
        "3box>ethers>elliptic": true,
        "bn.js": true,
        "browserify>assert": true,
        "browserify>buffer": true,
        "eth-json-rpc-middleware>eth-sig-util>ethereumjs-util>ethjs-util": true,
        "ethereumjs-util>create-hash": true,
        "ethereumjs-util>ethereum-cryptography": true,
        "ethereumjs-util>rlp": true,
        "ethereumjs-wallet>safe-buffer": true
      }
    },
    "eth-json-rpc-middleware>eth-sig-util>ethereumjs-util>ethjs-util": {
      "packages": {
        "browserify>buffer": true,
        "ethjs>ethjs-util>is-hex-prefixed": true,
        "ethjs>ethjs-util>strip-hex-prefix": true
      }
    },
    "eth-keyring-controller": {
      "packages": {
        "browserify>buffer": true,
        "browserify>events": true,
        "eth-keyring-controller>bip39": true,
        "eth-keyring-controller>browser-passworder": true,
        "eth-keyring-controller>eth-hd-keyring": true,
        "eth-keyring-controller>eth-simple-keyring": true,
        "eth-keyring-controller>obs-store": true,
        "eth-sig-util": true,
        "ethereumjs-util": true,
        "loglevel": true
      }
    },
    "eth-keyring-controller>bip39": {
      "globals": {
        "console.log": true
      },
      "packages": {
        "browserify>crypto-browserify>pbkdf2": true,
        "eth-keyring-controller>bip39>unorm": true,
        "ethereumjs-util>create-hash": true,
        "ethereumjs-wallet>randombytes": true,
        "ethereumjs-wallet>safe-buffer": true
      }
    },
    "eth-keyring-controller>bip39>unorm": {
      "globals": {
        "define": true
      }
    },
    "eth-keyring-controller>browser-passworder": {
      "globals": {
        "btoa": true,
        "crypto": true
      },
      "packages": {
        "eth-keyring-controller>browser-passworder>browserify-unibabel": true
      }
    },
    "eth-keyring-controller>browser-passworder>browserify-unibabel": {
      "globals": {
        "atob": true,
        "btoa": true
      }
    },
    "eth-keyring-controller>eth-hd-keyring": {
      "packages": {
        "browserify>buffer": true,
        "eth-keyring-controller>bip39": true,
        "eth-keyring-controller>eth-hd-keyring>ethereumjs-wallet": true,
        "eth-keyring-controller>eth-simple-keyring": true,
        "eth-sig-util": true
      }
    },
    "eth-keyring-controller>eth-hd-keyring>ethereumjs-wallet": {
      "packages": {
        "@truffle/codec>utf8": true,
        "browserify>buffer": true,
        "browserify>crypto-browserify": true,
        "eth-keyring-controller>eth-hd-keyring>ethereumjs-wallet>uuid": true,
        "ethereumjs-util": true,
        "ethereumjs-util>ethereum-cryptography": true,
        "ethereumjs-wallet>aes-js": true,
        "ethereumjs-wallet>bs58check": true,
        "ethereumjs-wallet>randombytes": true,
        "ethers>@ethersproject/json-wallets>scrypt-js": true
      }
    },
    "eth-keyring-controller>eth-hd-keyring>ethereumjs-wallet>uuid": {
      "globals": {
        "crypto": true,
        "msCrypto": true
      }
    },
    "eth-keyring-controller>eth-simple-keyring": {
      "packages": {
        "browserify>buffer": true,
        "browserify>events": true,
        "eth-keyring-controller>eth-simple-keyring>ethereumjs-wallet": true,
        "eth-sig-util": true,
        "ethereumjs-util": true
      }
    },
    "eth-keyring-controller>eth-simple-keyring>ethereumjs-wallet": {
      "packages": {
        "@truffle/codec>utf8": true,
        "browserify>buffer": true,
        "browserify>crypto-browserify": true,
        "eth-keyring-controller>eth-simple-keyring>ethereumjs-wallet>uuid": true,
        "ethereumjs-util": true,
        "ethereumjs-util>ethereum-cryptography": true,
        "ethereumjs-wallet>aes-js": true,
        "ethereumjs-wallet>bs58check": true,
        "ethereumjs-wallet>randombytes": true,
        "ethers>@ethersproject/json-wallets>scrypt-js": true
      }
    },
    "eth-keyring-controller>eth-simple-keyring>ethereumjs-wallet>uuid": {
      "globals": {
        "crypto": true,
        "msCrypto": true
      }
    },
    "eth-keyring-controller>obs-store": {
      "packages": {
        "safe-event-emitter": true,
        "watchify>xtend": true
      }
    },
    "eth-lattice-keyring": {
      "globals": {
        "addEventListener": true,
        "browser": true,
        "clearInterval": true,
        "console.warn": true,
        "fetch": true,
        "open": true,
        "setInterval": true,
        "txData.type": true
      },
      "packages": {
        "@ethereumjs/common": true,
        "@ethereumjs/tx": true,
        "browserify>buffer": true,
        "browserify>crypto-browserify": true,
        "browserify>events": true,
        "eth-lattice-keyring>bn.js": true,
        "eth-lattice-keyring>gridplus-sdk": true,
        "eth-lattice-keyring>rlp": true,
        "eth-lattice-keyring>secp256k1": true,
        "ethereumjs-util": true
      }
    },
    "eth-lattice-keyring>bn.js": {
      "globals": {
        "Buffer": true
      },
      "packages": {
        "browserify>browser-resolve": true
      }
    },
    "eth-lattice-keyring>gridplus-sdk": {
      "globals": {
        "console.warn": true,
        "setTimeout": true
      },
      "packages": {
        "3box>ethers>elliptic": true,
        "@ethereumjs/common": true,
        "@ethereumjs/common>crc-32": true,
        "@ethereumjs/tx": true,
        "bn.js": true,
        "browserify>buffer": true,
        "eth-lattice-keyring>gridplus-sdk>bech32": true,
        "eth-lattice-keyring>gridplus-sdk>bignumber.js": true,
        "eth-lattice-keyring>gridplus-sdk>bitwise": true,
        "eth-lattice-keyring>gridplus-sdk>borc": true,
        "eth-lattice-keyring>gridplus-sdk>eth-eip712-util-browser": true,
        "eth-lattice-keyring>gridplus-sdk>rlp": true,
        "eth-lattice-keyring>gridplus-sdk>secp256k1": true,
        "ethereumjs-wallet>aes-js": true,
        "ethereumjs-wallet>bs58check": true,
        "ethers>@ethersproject/keccak256>js-sha3": true,
        "ethers>@ethersproject/sha2>hash.js": true,
        "lodash": true,
        "pubnub>superagent": true
      }
    },
    "eth-lattice-keyring>gridplus-sdk>bignumber.js": {
      "globals": {
        "crypto": true,
        "define": true
      }
    },
    "eth-lattice-keyring>gridplus-sdk>bitwise": {
      "packages": {
        "browserify>buffer": true
      }
    },
    "eth-lattice-keyring>gridplus-sdk>borc": {
      "globals": {
        "console": true
      },
      "packages": {
        "3box>ipfs>iso-url": true,
        "browserify>buffer": true,
        "browserify>buffer>ieee754": true,
        "eth-lattice-keyring>gridplus-sdk>borc>bignumber.js": true
      }
    },
    "eth-lattice-keyring>gridplus-sdk>borc>bignumber.js": {
      "globals": {
        "crypto": true,
        "define": true
      }
    },
    "eth-lattice-keyring>gridplus-sdk>eth-eip712-util-browser": {
      "globals": {
        "intToBuffer": true
      },
      "packages": {
        "eth-lattice-keyring>gridplus-sdk>eth-eip712-util-browser>bn.js": true,
        "eth-lattice-keyring>gridplus-sdk>eth-eip712-util-browser>buffer": true,
        "ethers>@ethersproject/keccak256>js-sha3": true
      }
    },
    "eth-lattice-keyring>gridplus-sdk>eth-eip712-util-browser>bn.js": {
      "globals": {
        "Buffer": true
      },
      "packages": {
        "browserify>browser-resolve": true
      }
    },
    "eth-lattice-keyring>gridplus-sdk>eth-eip712-util-browser>buffer": {
      "globals": {
        "console": true
      },
      "packages": {
        "base64-js": true,
        "browserify>buffer>ieee754": true
      }
    },
    "eth-lattice-keyring>gridplus-sdk>rlp": {
      "globals": {
        "TextEncoder": true
      }
    },
    "eth-lattice-keyring>gridplus-sdk>secp256k1": {
      "packages": {
        "3box>ethers>elliptic": true
      }
    },
    "eth-lattice-keyring>rlp": {
      "globals": {
        "TextEncoder": true
      }
    },
    "eth-lattice-keyring>secp256k1": {
      "packages": {
        "3box>ethers>elliptic": true
      }
    },
    "eth-method-registry": {
      "packages": {
        "ethjs": true
      }
    },
    "eth-query": {
      "packages": {
        "eth-query>json-rpc-random-id": true,
        "watchify>xtend": true
      }
    },
    "eth-rpc-errors": {
      "packages": {
        "eth-rpc-errors>fast-safe-stringify": true
      }
    },
    "eth-sig-util": {
      "packages": {
        "3box>tweetnacl": true,
        "3box>tweetnacl-util": true,
        "browserify>buffer": true,
        "eth-sig-util>ethereumjs-util": true,
        "ethereumjs-abi": true
      }
    },
    "eth-sig-util>ethereumjs-util": {
      "packages": {
        "3box>ethers>elliptic": true,
        "bn.js": true,
        "browserify>assert": true,
        "browserify>buffer": true,
        "eth-sig-util>ethereumjs-util>ethjs-util": true,
        "ethereumjs-util>create-hash": true,
        "ethereumjs-util>ethereum-cryptography": true,
        "ethereumjs-util>rlp": true,
        "ethereumjs-wallet>safe-buffer": true
      }
    },
    "eth-sig-util>ethereumjs-util>ethjs-util": {
      "packages": {
        "browserify>buffer": true,
        "ethjs>ethjs-util>is-hex-prefixed": true,
        "ethjs>ethjs-util>strip-hex-prefix": true
      }
    },
    "eth-trezor-keyring": {
      "globals": {
        "setTimeout": true
      },
      "packages": {
        "@ethereumjs/tx": true,
        "browserify>buffer": true,
        "browserify>events": true,
        "eth-trezor-keyring>hdkey": true,
        "eth-trezor-keyring>trezor-connect": true,
        "ethereumjs-util": true
      }
    },
    "eth-trezor-keyring>@metamask/eth-sig-util": {
      "packages": {
        "3box>tweetnacl": true,
        "3box>tweetnacl-util": true,
        "browserify>buffer": true,
        "eth-trezor-keyring>@metamask/eth-sig-util>ethereumjs-util": true,
        "eth-trezor-keyring>@metamask/eth-sig-util>ethjs-util": true,
        "ethereumjs-abi": true
      }
    },
    "eth-trezor-keyring>@metamask/eth-sig-util>ethereumjs-util": {
      "packages": {
        "3box>ethers>elliptic": true,
        "bn.js": true,
        "browserify>assert": true,
        "browserify>buffer": true,
        "eth-trezor-keyring>@metamask/eth-sig-util>ethjs-util": true,
        "ethereumjs-util>create-hash": true,
        "ethereumjs-util>ethereum-cryptography": true,
        "ethereumjs-util>rlp": true
      }
    },
    "eth-trezor-keyring>@metamask/eth-sig-util>ethjs-util": {
      "packages": {
        "browserify>buffer": true,
        "ethjs>ethjs-util>is-hex-prefixed": true,
        "ethjs>ethjs-util>strip-hex-prefix": true
      }
    },
    "eth-trezor-keyring>hdkey": {
      "packages": {
        "browserify>assert": true,
        "browserify>crypto-browserify": true,
        "eth-trezor-keyring>hdkey>coinstring": true,
        "eth-trezor-keyring>hdkey>secp256k1": true,
        "ethereumjs-wallet>safe-buffer": true
      }
    },
    "eth-trezor-keyring>hdkey>coinstring": {
      "packages": {
        "browserify>buffer": true,
        "eth-trezor-keyring>hdkey>coinstring>bs58": true,
        "ethereumjs-util>create-hash": true
      }
    },
    "eth-trezor-keyring>hdkey>secp256k1": {
      "packages": {
        "3box>ethers>elliptic": true,
        "bn.js": true,
        "browserify>insert-module-globals>is-buffer": true,
        "eth-trezor-keyring>hdkey>secp256k1>bip66": true,
        "eth-trezor-keyring>hdkey>secp256k1>drbg.js": true,
        "ethereumjs-util>create-hash": true,
        "ethereumjs-wallet>safe-buffer": true
      }
    },
    "eth-trezor-keyring>hdkey>secp256k1>bip66": {
      "packages": {
        "ethereumjs-wallet>safe-buffer": true
      }
    },
    "eth-trezor-keyring>hdkey>secp256k1>drbg.js": {
      "packages": {
        "browserify>buffer": true,
        "browserify>crypto-browserify>create-hmac": true
      }
    },
    "eth-trezor-keyring>trezor-connect": {
      "globals": {
        "__TREZOR_CONNECT_SRC": true,
        "addEventListener": true,
        "btoa": true,
        "chrome": true,
        "clearInterval": true,
        "clearTimeout": true,
        "console": true,
        "document.body": true,
        "document.createElement": true,
        "document.createTextNode": true,
        "document.getElementById": true,
        "document.querySelectorAll": true,
        "location": true,
        "navigator": true,
        "open": true,
        "removeEventListener": true,
        "setInterval": true,
        "setTimeout": true
      },
      "packages": {
        "3box>graphql-request>cross-fetch": true,
        "@babel/runtime": true,
        "browserify>events": true,
        "eth-trezor-keyring>@metamask/eth-sig-util": true
      }
    },
    "ethereumjs-abi": {
      "packages": {
        "bn.js": true,
        "browserify>buffer": true,
        "ethereumjs-abi>ethereumjs-util": true
      }
    },
    "ethereumjs-abi>ethereumjs-util": {
      "packages": {
        "3box>ethers>elliptic": true,
        "bn.js": true,
        "browserify>assert": true,
        "browserify>buffer": true,
        "ethereumjs-abi>ethereumjs-util>ethjs-util": true,
        "ethereumjs-util>create-hash": true,
        "ethereumjs-util>ethereum-cryptography": true,
        "ethereumjs-util>rlp": true
      }
    },
    "ethereumjs-abi>ethereumjs-util>ethjs-util": {
      "packages": {
        "browserify>buffer": true,
        "ethjs>ethjs-util>is-hex-prefixed": true,
        "ethjs>ethjs-util>strip-hex-prefix": true
      }
    },
    "ethereumjs-util": {
      "packages": {
        "browserify>assert": true,
        "browserify>buffer": true,
        "browserify>insert-module-globals>is-buffer": true,
        "ethereumjs-util>bn.js": true,
        "ethereumjs-util>create-hash": true,
        "ethereumjs-util>ethereum-cryptography": true,
        "ethereumjs-util>ethjs-util": true,
        "ethereumjs-util>rlp": true
      }
    },
    "ethereumjs-util>bn.js": {
      "globals": {
        "Buffer": true
      },
      "packages": {
        "browserify>browser-resolve": true
      }
    },
    "ethereumjs-util>create-hash": {
      "packages": {
        "@ngraveio/bc-ur>sha.js": true,
        "ethereumjs-util>create-hash>cipher-base": true,
        "ethereumjs-util>create-hash>md5.js": true,
        "ethereumjs-util>create-hash>ripemd160": true,
        "pumpify>inherits": true
      }
    },
    "ethereumjs-util>create-hash>cipher-base": {
      "packages": {
        "browserify>stream-browserify": true,
        "browserify>string_decoder": true,
        "ethereumjs-wallet>safe-buffer": true,
        "pumpify>inherits": true
      }
    },
    "ethereumjs-util>create-hash>md5.js": {
      "packages": {
        "ethereumjs-util>create-hash>md5.js>hash-base": true,
        "ethereumjs-wallet>safe-buffer": true,
        "pumpify>inherits": true
      }
    },
    "ethereumjs-util>create-hash>md5.js>hash-base": {
      "packages": {
        "ethereumjs-util>create-hash>md5.js>hash-base>readable-stream": true,
        "ethereumjs-wallet>safe-buffer": true,
        "pumpify>inherits": true
      }
    },
    "ethereumjs-util>create-hash>md5.js>hash-base>readable-stream": {
      "packages": {
        "@storybook/api>util-deprecate": true,
        "browserify>browser-resolve": true,
        "browserify>buffer": true,
        "browserify>events": true,
        "browserify>process": true,
        "browserify>string_decoder": true,
        "pumpify>inherits": true
      }
    },
    "ethereumjs-util>create-hash>ripemd160": {
      "packages": {
        "browserify>buffer": true,
        "ethereumjs-util>create-hash>md5.js>hash-base": true,
        "pumpify>inherits": true
      }
    },
    "ethereumjs-util>ethereum-cryptography": {
      "packages": {
        "browserify>assert": true,
        "browserify>buffer": true,
        "browserify>crypto-browserify>create-hmac": true,
        "ethereumjs-util>ethereum-cryptography>keccak": true,
        "ethereumjs-util>ethereum-cryptography>secp256k1": true,
        "ethereumjs-wallet>bs58check": true,
        "ethereumjs-wallet>randombytes": true,
        "ethereumjs-wallet>safe-buffer": true,
        "ethers>@ethersproject/sha2>hash.js": true
      }
    },
    "ethereumjs-util>ethereum-cryptography>blakejs": {
      "globals": {
        "TextEncoder": true,
        "console.log": true
      }
    },
    "ethereumjs-util>ethereum-cryptography>browserify-aes": {
      "packages": {
        "browserify>buffer": true,
        "browserify>crypto-browserify>browserify-cipher>evp_bytestokey": true,
        "ethereumjs-util>create-hash>cipher-base": true,
        "ethereumjs-util>ethereum-cryptography>browserify-aes>buffer-xor": true,
        "ethereumjs-wallet>safe-buffer": true,
        "pumpify>inherits": true
      }
    },
    "ethereumjs-util>ethereum-cryptography>browserify-aes>buffer-xor": {
      "packages": {
        "browserify>buffer": true
      }
    },
    "ethereumjs-util>ethereum-cryptography>keccak": {
      "packages": {
        "browserify>buffer": true,
        "ethereumjs-util>ethereum-cryptography>keccak>readable-stream": true
      }
    },
    "ethereumjs-util>ethereum-cryptography>keccak>readable-stream": {
      "packages": {
        "@storybook/api>util-deprecate": true,
        "browserify>browser-resolve": true,
        "browserify>buffer": true,
        "browserify>events": true,
        "browserify>process": true,
        "browserify>string_decoder": true,
        "pumpify>inherits": true
      }
    },
    "ethereumjs-util>ethereum-cryptography>secp256k1": {
      "packages": {
        "3box>ethers>elliptic": true
      }
    },
    "ethereumjs-util>ethjs-util": {
      "packages": {
        "browserify>buffer": true,
        "ethjs>ethjs-util>is-hex-prefixed": true,
        "ethjs>ethjs-util>strip-hex-prefix": true
      }
    },
    "ethereumjs-util>rlp": {
      "packages": {
        "browserify>buffer": true,
        "ethereumjs-util>rlp>bn.js": true
      }
    },
    "ethereumjs-util>rlp>bn.js": {
      "globals": {
        "Buffer": true
      },
      "packages": {
        "browserify>browser-resolve": true
      }
    },
    "ethereumjs-wallet": {
      "packages": {
        "@truffle/codec>utf8": true,
        "browserify>crypto-browserify": true,
        "ethereumjs-wallet>aes-js": true,
        "ethereumjs-wallet>bs58check": true,
        "ethereumjs-wallet>ethereumjs-util": true,
        "ethereumjs-wallet>randombytes": true,
        "ethereumjs-wallet>safe-buffer": true,
        "ethereumjs-wallet>scryptsy": true,
        "ethereumjs-wallet>uuid": true
      }
    },
    "ethereumjs-wallet>aes-js": {
      "globals": {
        "define": true
      }
    },
    "ethereumjs-wallet>bs58check": {
      "packages": {
        "3box>ipfs>bs58": true,
        "ethereumjs-util>create-hash": true,
        "ethereumjs-wallet>safe-buffer": true
      }
    },
    "ethereumjs-wallet>ethereumjs-util": {
      "packages": {
        "3box>ethers>elliptic": true,
        "bn.js": true,
        "browserify>assert": true,
        "browserify>buffer": true,
        "ethereumjs-util>create-hash": true,
        "ethereumjs-util>ethereum-cryptography": true,
        "ethereumjs-util>rlp": true,
        "ethereumjs-wallet>ethereumjs-util>ethjs-util": true
      }
    },
    "ethereumjs-wallet>ethereumjs-util>ethjs-util": {
      "packages": {
        "browserify>buffer": true,
        "ethjs>ethjs-util>is-hex-prefixed": true,
        "ethjs>ethjs-util>strip-hex-prefix": true
      }
    },
    "ethereumjs-wallet>randombytes": {
      "globals": {
        "crypto": true,
        "msCrypto": true
      },
      "packages": {
        "browserify>process": true,
        "ethereumjs-wallet>safe-buffer": true
      }
    },
    "ethereumjs-wallet>safe-buffer": {
      "packages": {
        "browserify>buffer": true
      }
    },
    "ethereumjs-wallet>scryptsy": {
      "packages": {
        "browserify>buffer": true,
        "browserify>crypto-browserify>pbkdf2": true
      }
    },
    "ethereumjs-wallet>uuid": {
      "globals": {
        "crypto": true,
        "msCrypto": true
      }
    },
    "ethers": {
      "packages": {
        "ethers>@ethersproject/abi": true,
        "ethers>@ethersproject/abstract-signer": true,
        "ethers>@ethersproject/address": true,
        "ethers>@ethersproject/base64": true,
        "ethers>@ethersproject/basex": true,
        "ethers>@ethersproject/bignumber": true,
        "ethers>@ethersproject/bytes": true,
        "ethers>@ethersproject/constants": true,
        "ethers>@ethersproject/contracts": true,
        "ethers>@ethersproject/hash": true,
        "ethers>@ethersproject/hdnode": true,
        "ethers>@ethersproject/json-wallets": true,
        "ethers>@ethersproject/keccak256": true,
        "ethers>@ethersproject/logger": true,
        "ethers>@ethersproject/properties": true,
        "ethers>@ethersproject/providers": true,
        "ethers>@ethersproject/random": true,
        "ethers>@ethersproject/rlp": true,
        "ethers>@ethersproject/sha2": true,
        "ethers>@ethersproject/signing-key": true,
        "ethers>@ethersproject/solidity": true,
        "ethers>@ethersproject/strings": true,
        "ethers>@ethersproject/transactions": true,
        "ethers>@ethersproject/units": true,
        "ethers>@ethersproject/wallet": true,
        "ethers>@ethersproject/web": true,
        "ethers>@ethersproject/wordlists": true
      }
    },
    "ethers>@ethersproject/abi": {
      "globals": {
        "console.log": true
      },
      "packages": {
        "ethers>@ethersproject/address": true,
        "ethers>@ethersproject/bignumber": true,
        "ethers>@ethersproject/bytes": true,
        "ethers>@ethersproject/constants": true,
        "ethers>@ethersproject/hash": true,
        "ethers>@ethersproject/keccak256": true,
        "ethers>@ethersproject/logger": true,
        "ethers>@ethersproject/properties": true,
        "ethers>@ethersproject/strings": true
      }
    },
    "ethers>@ethersproject/abstract-provider": {
      "packages": {
        "ethers>@ethersproject/bignumber": true,
        "ethers>@ethersproject/bytes": true,
        "ethers>@ethersproject/logger": true,
        "ethers>@ethersproject/properties": true
      }
    },
    "ethers>@ethersproject/abstract-signer": {
      "packages": {
        "ethers>@ethersproject/logger": true,
        "ethers>@ethersproject/properties": true
      }
    },
    "ethers>@ethersproject/address": {
      "packages": {
        "ethers>@ethersproject/bignumber": true,
        "ethers>@ethersproject/bytes": true,
        "ethers>@ethersproject/keccak256": true,
        "ethers>@ethersproject/logger": true,
        "ethers>@ethersproject/rlp": true
      }
    },
    "ethers>@ethersproject/base64": {
      "globals": {
        "atob": true,
        "btoa": true
      },
      "packages": {
        "ethers>@ethersproject/bytes": true
      }
    },
    "ethers>@ethersproject/basex": {
      "packages": {
        "ethers>@ethersproject/bytes": true,
        "ethers>@ethersproject/properties": true
      }
    },
    "ethers>@ethersproject/bignumber": {
      "packages": {
        "bn.js": true,
        "ethers>@ethersproject/bytes": true,
        "ethers>@ethersproject/logger": true
      }
    },
    "ethers>@ethersproject/bytes": {
      "packages": {
        "ethers>@ethersproject/logger": true
      }
    },
    "ethers>@ethersproject/constants": {
      "packages": {
        "ethers>@ethersproject/bignumber": true
      }
    },
    "ethers>@ethersproject/contracts": {
      "globals": {
        "setTimeout": true
      },
      "packages": {
        "ethers>@ethersproject/abi": true,
        "ethers>@ethersproject/abstract-provider": true,
        "ethers>@ethersproject/abstract-signer": true,
        "ethers>@ethersproject/address": true,
        "ethers>@ethersproject/bignumber": true,
        "ethers>@ethersproject/bytes": true,
        "ethers>@ethersproject/logger": true,
        "ethers>@ethersproject/properties": true,
        "ethers>@ethersproject/transactions": true
      }
    },
    "ethers>@ethersproject/hash": {
      "packages": {
        "ethers>@ethersproject/address": true,
        "ethers>@ethersproject/bignumber": true,
        "ethers>@ethersproject/bytes": true,
        "ethers>@ethersproject/keccak256": true,
        "ethers>@ethersproject/logger": true,
        "ethers>@ethersproject/properties": true,
        "ethers>@ethersproject/strings": true
      }
    },
    "ethers>@ethersproject/hdnode": {
      "packages": {
        "ethers>@ethersproject/basex": true,
        "ethers>@ethersproject/bignumber": true,
        "ethers>@ethersproject/bytes": true,
        "ethers>@ethersproject/logger": true,
        "ethers>@ethersproject/pbkdf2": true,
        "ethers>@ethersproject/properties": true,
        "ethers>@ethersproject/sha2": true,
        "ethers>@ethersproject/signing-key": true,
        "ethers>@ethersproject/strings": true,
        "ethers>@ethersproject/transactions": true,
        "ethers>@ethersproject/wordlists": true
      }
    },
    "ethers>@ethersproject/json-wallets": {
      "packages": {
        "ethers>@ethersproject/address": true,
        "ethers>@ethersproject/bytes": true,
        "ethers>@ethersproject/hdnode": true,
        "ethers>@ethersproject/json-wallets>aes-js": true,
        "ethers>@ethersproject/json-wallets>scrypt-js": true,
        "ethers>@ethersproject/keccak256": true,
        "ethers>@ethersproject/logger": true,
        "ethers>@ethersproject/pbkdf2": true,
        "ethers>@ethersproject/properties": true,
        "ethers>@ethersproject/random": true,
        "ethers>@ethersproject/strings": true,
        "ethers>@ethersproject/transactions": true
      }
    },
    "ethers>@ethersproject/json-wallets>aes-js": {
      "globals": {
        "define": true
      }
    },
    "ethers>@ethersproject/json-wallets>scrypt-js": {
      "globals": {
        "define": true,
        "setTimeout": true
      },
      "packages": {
        "browserify>timers-browserify": true
      }
    },
    "ethers>@ethersproject/keccak256": {
      "packages": {
        "ethers>@ethersproject/bytes": true,
        "ethers>@ethersproject/keccak256>js-sha3": true
      }
    },
    "ethers>@ethersproject/keccak256>js-sha3": {
      "globals": {
        "define": true
      },
      "packages": {
        "browserify>process": true
      }
    },
    "ethers>@ethersproject/logger": {
      "globals": {
        "console": true
      }
    },
    "ethers>@ethersproject/networks": {
      "packages": {
        "ethers>@ethersproject/logger": true
      }
    },
    "ethers>@ethersproject/pbkdf2": {
      "packages": {
        "ethers>@ethersproject/bytes": true,
        "ethers>@ethersproject/sha2": true
      }
    },
    "ethers>@ethersproject/properties": {
      "packages": {
        "ethers>@ethersproject/logger": true
      }
    },
    "ethers>@ethersproject/providers": {
      "globals": {
        "WebSocket": true,
        "clearInterval": true,
        "clearTimeout": true,
        "console.log": true,
        "console.warn": true,
        "name": true,
        "setInterval": true,
        "setTimeout": true
      },
      "packages": {
        "ethers>@ethersproject/abstract-provider": true,
        "ethers>@ethersproject/abstract-signer": true,
        "ethers>@ethersproject/address": true,
        "ethers>@ethersproject/basex": true,
        "ethers>@ethersproject/bignumber": true,
        "ethers>@ethersproject/bytes": true,
        "ethers>@ethersproject/constants": true,
        "ethers>@ethersproject/hash": true,
        "ethers>@ethersproject/logger": true,
        "ethers>@ethersproject/networks": true,
        "ethers>@ethersproject/properties": true,
        "ethers>@ethersproject/providers>bech32": true,
        "ethers>@ethersproject/random": true,
        "ethers>@ethersproject/sha2": true,
        "ethers>@ethersproject/strings": true,
        "ethers>@ethersproject/transactions": true,
        "ethers>@ethersproject/web": true
      }
    },
    "ethers>@ethersproject/random": {
      "globals": {
        "crypto.getRandomValues": true
      },
      "packages": {
        "ethers>@ethersproject/bytes": true,
        "ethers>@ethersproject/logger": true
      }
    },
    "ethers>@ethersproject/rlp": {
      "packages": {
        "ethers>@ethersproject/bytes": true,
        "ethers>@ethersproject/logger": true
      }
    },
    "ethers>@ethersproject/sha2": {
      "packages": {
        "ethers>@ethersproject/bytes": true,
        "ethers>@ethersproject/logger": true,
        "ethers>@ethersproject/sha2>hash.js": true
      }
    },
    "ethers>@ethersproject/sha2>hash.js": {
      "packages": {
        "3box>ethers>hash.js>minimalistic-assert": true,
        "pumpify>inherits": true
      }
    },
    "ethers>@ethersproject/signing-key": {
      "packages": {
        "3box>ethers>elliptic": true,
        "ethers>@ethersproject/bytes": true,
        "ethers>@ethersproject/logger": true,
        "ethers>@ethersproject/properties": true
      }
    },
    "ethers>@ethersproject/solidity": {
      "packages": {
        "ethers>@ethersproject/bignumber": true,
        "ethers>@ethersproject/bytes": true,
        "ethers>@ethersproject/keccak256": true,
        "ethers>@ethersproject/logger": true,
        "ethers>@ethersproject/sha2": true,
        "ethers>@ethersproject/strings": true
      }
    },
    "ethers>@ethersproject/strings": {
      "packages": {
        "ethers>@ethersproject/bytes": true,
        "ethers>@ethersproject/constants": true,
        "ethers>@ethersproject/logger": true
      }
    },
    "ethers>@ethersproject/transactions": {
      "globals": {
        "console.log": true
      },
      "packages": {
        "ethers>@ethersproject/address": true,
        "ethers>@ethersproject/bignumber": true,
        "ethers>@ethersproject/bytes": true,
        "ethers>@ethersproject/constants": true,
        "ethers>@ethersproject/keccak256": true,
        "ethers>@ethersproject/logger": true,
        "ethers>@ethersproject/properties": true,
        "ethers>@ethersproject/rlp": true,
        "ethers>@ethersproject/signing-key": true
      }
    },
    "ethers>@ethersproject/units": {
      "packages": {
        "ethers>@ethersproject/bignumber": true,
        "ethers>@ethersproject/logger": true
      }
    },
    "ethers>@ethersproject/wallet": {
      "packages": {
        "ethers>@ethersproject/abstract-provider": true,
        "ethers>@ethersproject/abstract-signer": true,
        "ethers>@ethersproject/address": true,
        "ethers>@ethersproject/bytes": true,
        "ethers>@ethersproject/hash": true,
        "ethers>@ethersproject/hdnode": true,
        "ethers>@ethersproject/json-wallets": true,
        "ethers>@ethersproject/keccak256": true,
        "ethers>@ethersproject/logger": true,
        "ethers>@ethersproject/properties": true,
        "ethers>@ethersproject/random": true,
        "ethers>@ethersproject/signing-key": true,
        "ethers>@ethersproject/transactions": true
      }
    },
    "ethers>@ethersproject/web": {
      "globals": {
        "clearTimeout": true,
        "fetch": true,
        "setTimeout": true
      },
      "packages": {
        "ethers>@ethersproject/base64": true,
        "ethers>@ethersproject/bytes": true,
        "ethers>@ethersproject/logger": true,
        "ethers>@ethersproject/properties": true,
        "ethers>@ethersproject/strings": true
      }
    },
    "ethers>@ethersproject/wordlists": {
      "packages": {
        "ethers>@ethersproject/bytes": true,
        "ethers>@ethersproject/hash": true,
        "ethers>@ethersproject/logger": true,
        "ethers>@ethersproject/properties": true,
        "ethers>@ethersproject/strings": true
      }
    },
    "ethjs": {
      "globals": {
        "clearInterval": true,
        "setInterval": true
      },
      "packages": {
        "browserify>buffer": true,
        "ethjs-contract": true,
        "ethjs-query": true,
        "ethjs>bn.js": true,
        "ethjs>ethjs-abi": true,
        "ethjs>ethjs-filter": true,
        "ethjs>ethjs-provider-http": true,
        "ethjs>ethjs-unit": true,
        "ethjs>ethjs-util": true,
        "ethjs>js-sha3": true,
        "ethjs>number-to-bn": true
      }
    },
    "ethjs-contract": {
      "packages": {
        "ethjs-contract>ethjs-abi": true,
        "ethjs-contract>js-sha3": true,
        "ethjs-query>babel-runtime": true,
        "ethjs>ethjs-filter": true,
        "ethjs>ethjs-util": true,
        "promise-to-callback": true
      }
    },
    "ethjs-contract>ethjs-abi": {
      "packages": {
        "browserify>buffer": true,
        "ethjs-contract>ethjs-abi>bn.js": true,
        "ethjs-contract>ethjs-abi>js-sha3": true,
        "ethjs>number-to-bn": true
      }
    },
    "ethjs-contract>ethjs-abi>js-sha3": {
      "packages": {
        "browserify>process": true
      }
    },
    "ethjs-contract>js-sha3": {
      "packages": {
        "browserify>process": true
      }
    },
    "ethjs-ens": {
      "packages": {
        "ethereum-ens-network-map": true,
        "ethjs-ens>eth-ens-namehash": true,
        "ethjs-ens>ethjs-contract": true,
        "ethjs-ens>ethjs-query": true
      }
    },
    "ethjs-ens>eth-ens-namehash": {
      "globals": {
        "name": "write"
      },
      "packages": {
        "browserify>buffer": true,
        "ethjs-ens>eth-ens-namehash>idna-uts46": true,
        "ethjs-ens>eth-ens-namehash>js-sha3": true
      }
    },
    "ethjs-ens>eth-ens-namehash>idna-uts46": {
      "globals": {
        "define": true
      },
      "packages": {
        "browserify>punycode": true
      }
    },
    "ethjs-ens>eth-ens-namehash>js-sha3": {
      "packages": {
        "browserify>process": true
      }
    },
    "ethjs-ens>ethjs-contract": {
      "packages": {
        "ethjs-contract>ethjs-abi": true,
        "ethjs-ens>ethjs-contract>ethjs-filter": true,
        "ethjs-ens>ethjs-contract>js-sha3": true,
        "ethjs>ethjs-util": true
      }
    },
    "ethjs-ens>ethjs-contract>ethjs-filter": {
      "globals": {
        "clearInterval": true,
        "setInterval": true
      }
    },
    "ethjs-ens>ethjs-contract>js-sha3": {
      "packages": {
        "browserify>process": true
      }
    },
    "ethjs-ens>ethjs-query": {
      "globals": {
        "console": true
      },
      "packages": {
        "ethjs-ens>ethjs-query>ethjs-format": true,
        "ethjs-ens>ethjs-query>ethjs-rpc": true
      }
    },
    "ethjs-ens>ethjs-query>ethjs-format": {
      "packages": {
        "ethjs-ens>ethjs-query>ethjs-format>ethjs-schema": true,
        "ethjs>ethjs-util": true,
        "ethjs>ethjs-util>strip-hex-prefix": true,
        "ethjs>number-to-bn": true
      }
    },
    "ethjs-query": {
      "globals": {
        "console": true
      },
      "packages": {
        "ethjs-query>ethjs-format": true,
        "ethjs-query>ethjs-rpc": true,
        "promise-to-callback": true
      }
    },
    "ethjs-query>babel-runtime": {
      "packages": {
        "@babel/runtime": true,
        "addons-linter>regenerator-runtime": true,
        "ethjs-query>babel-runtime>core-js": true
      }
    },
    "ethjs-query>babel-runtime>core-js": {
      "globals": {
        "PromiseRejectionEvent": true,
        "__e": "write",
        "__g": "write",
        "document.createTextNode": true,
        "postMessage": true,
        "setTimeout": true
      }
    },
    "ethjs-query>ethjs-format": {
      "packages": {
        "ethjs-query>ethjs-format>ethjs-schema": true,
        "ethjs>ethjs-util": true,
        "ethjs>ethjs-util>strip-hex-prefix": true,
        "ethjs>number-to-bn": true
      }
    },
    "ethjs-query>ethjs-rpc": {
      "packages": {
        "promise-to-callback": true
      }
    },
    "ethjs>ethjs-abi": {
      "packages": {
        "browserify>buffer": true,
        "ethjs>bn.js": true,
        "ethjs>js-sha3": true,
        "ethjs>number-to-bn": true
      }
    },
    "ethjs>ethjs-filter": {
      "globals": {
        "clearInterval": true,
        "setInterval": true
      }
    },
    "ethjs>ethjs-provider-http": {
      "packages": {
        "ethjs>ethjs-provider-http>xhr2": true
      }
    },
    "ethjs>ethjs-provider-http>xhr2": {
      "globals": {
        "XMLHttpRequest": true
      }
    },
    "ethjs>ethjs-unit": {
      "packages": {
        "ethjs>ethjs-unit>bn.js": true,
        "ethjs>number-to-bn": true
      }
    },
    "ethjs>ethjs-util": {
      "packages": {
        "browserify>buffer": true,
        "ethjs>ethjs-util>is-hex-prefixed": true,
        "ethjs>ethjs-util>strip-hex-prefix": true
      }
    },
    "ethjs>ethjs-util>strip-hex-prefix": {
      "packages": {
        "ethjs>ethjs-util>is-hex-prefixed": true
      }
    },
    "ethjs>js-sha3": {
      "packages": {
        "browserify>process": true
      }
    },
    "ethjs>number-to-bn": {
      "packages": {
        "ethjs>ethjs-util>strip-hex-prefix": true,
        "ethjs>number-to-bn>bn.js": true
      }
    },
    "extension-port-stream": {
      "packages": {
        "browserify>buffer": true,
        "browserify>stream-browserify": true
      }
    },
    "fast-json-patch": {
      "globals": {
        "addEventListener": true,
        "clearTimeout": true,
        "removeEventListener": true,
        "setTimeout": true
      },
      "packages": {
        "fast-json-patch>fast-deep-equal": true
      }
    },
    "fuse.js": {
      "globals": {
        "console": true,
        "define": true
      }
    },
    "globalthis>define-properties": {
      "packages": {
        "nock>deep-equal>object-keys": true
      }
    },
    "json-rpc-engine": {
      "packages": {
        "eth-rpc-errors": true,
        "json-rpc-engine>@metamask/safe-event-emitter": true
      }
    },
    "json-rpc-engine>@metamask/safe-event-emitter": {
      "globals": {
        "setTimeout": true
      },
      "packages": {
        "browserify>events": true
      }
    },
    "json-rpc-middleware-stream": {
      "packages": {
        "readable-stream": true
      }
    },
    "jsonschema": {
      "packages": {
        "browserify>url": true
      }
    },
    "lavamoat>json-stable-stringify": {
      "packages": {
        "lavamoat>json-stable-stringify>jsonify": true
      }
    },
    "localforage": {
      "globals": {
        "Blob": true,
        "BlobBuilder": true,
        "FileReader": true,
        "IDBKeyRange": true,
        "MSBlobBuilder": true,
        "MozBlobBuilder": true,
        "OIndexedDB": true,
        "WebKitBlobBuilder": true,
        "atob": true,
        "btoa": true,
        "console.error": true,
        "console.info": true,
        "console.warn": true,
        "define": true,
        "fetch": true,
        "indexedDB": true,
        "localStorage": true,
        "mozIndexedDB": true,
        "msIndexedDB": true,
        "navigator.platform": true,
        "navigator.userAgent": true,
        "openDatabase": true,
        "setTimeout": true,
        "webkitIndexedDB": true
      }
    },
    "lodash": {
      "globals": {
        "clearTimeout": true,
        "define": true,
        "setTimeout": true
      }
    },
    "loglevel": {
      "globals": {
        "console": true,
        "define": true,
        "document.cookie": true,
        "localStorage": true,
        "log": "write"
      }
    },
    "luxon": {
      "globals": {
        "Intl": true
      }
    },
    "mockttp>node-forge": {
      "globals": {
        "Blob": true,
        "MutationObserver": true,
        "QuotaExceededError": true,
        "URL.createObjectURL": true,
        "URL.revokeObjectURL": true,
        "Worker": true,
        "addEventListener": true,
        "document": true,
        "jQuery": true,
        "localStorage": true,
        "navigator": true,
        "postMessage": true,
        "removeEventListener": true,
        "setTimeout": true
      },
      "packages": {
        "browserify>browser-resolve": true,
        "browserify>process": true,
        "browserify>timers-browserify": true
      }
    },
    "nanoid": {
      "globals": {
        "crypto": true,
        "msCrypto": true,
        "navigator": true
      }
    },
    "nock>deep-equal": {
      "packages": {
        "enzyme>is-regex": true,
        "enzyme>object-is": true,
        "nock>deep-equal>is-arguments": true,
        "nock>deep-equal>is-date-object": true,
        "nock>deep-equal>object-keys": true,
        "string.prototype.matchall>regexp.prototype.flags": true
      }
    },
    "node-fetch": {
      "globals": {
        "Headers": true,
        "Request": true,
        "Response": true,
        "fetch": true
      }
    },
    "nonce-tracker": {
      "packages": {
        "await-semaphore": true,
        "browserify>assert": true,
        "ethjs-query": true
      }
    },
    "obj-multiplex": {
      "globals": {
        "console.warn": true
      },
      "packages": {
        "end-of-stream": true,
        "pump>once": true,
        "readable-stream": true
      }
    },
    "promise-to-callback": {
      "packages": {
        "promise-to-callback>is-fn": true,
        "promise-to-callback>set-immediate-shim": true
      }
    },
    "promise-to-callback>set-immediate-shim": {
      "globals": {
        "setTimeout.apply": true
      },
      "packages": {
        "browserify>timers-browserify": true
      }
    },
    "prop-types": {
      "globals": {
        "console": true
      },
      "packages": {
        "prop-types>react-is": true,
        "react>object-assign": true
      }
    },
    "prop-types>react-is": {
      "globals": {
        "console": true
      }
    },
    "pubnub": {
      "globals": {
        "ActiveXObject": true,
        "XMLHttpRequest": true,
        "addEventListener": true,
        "btoa": true,
        "clearInterval": true,
        "clearTimeout": true,
        "console": true,
        "define": true,
        "localStorage.getItem": true,
        "localStorage.setItem": true,
        "location": true,
        "navigator": true,
        "setInterval": true,
        "setTimeout": true
      }
    },
    "pubnub>cbor-sync": {
      "globals": {
        "define": true
      },
      "packages": {
        "browserify>buffer": true
      }
    },
    "pubnub>superagent": {
      "globals": {
        "ActiveXObject": true,
        "XMLHttpRequest": true,
        "btoa": true,
        "clearTimeout": true,
        "console.error": true,
        "console.trace": true,
        "console.warn": true,
        "setTimeout": true
      },
      "packages": {
        "pubnub>superagent>component-emitter": true
      }
    },
    "pump": {
      "packages": {
        "browserify>browser-resolve": true,
        "browserify>process": true,
        "end-of-stream": true,
        "pump>once": true
      }
    },
    "pump>once": {
      "packages": {
        "pump>once>wrappy": true
      }
    },
    "qrcode-generator": {
      "globals": {
        "define": true
      }
    },
    "qrcode.react": {
      "globals": {
        "Path2D": true,
        "devicePixelRatio": true
      },
      "packages": {
        "prop-types": true,
        "qrcode.react>qr.js": true,
        "react": true
      }
    },
    "rc>deep-extend": {
      "packages": {
        "browserify>buffer": true
      }
    },
    "react": {
      "globals": {
        "console": true
      },
      "packages": {
        "prop-types": true,
        "react>object-assign": true
      }
    },
    "react-devtools": {
      "packages": {
        "react-devtools>react-devtools-core": true
      }
    },
    "react-devtools>ip": {
      "packages": {
        "browserify>buffer": true,
        "browserify>os-browserify": true
      }
    },
    "react-devtools>react-devtools-core": {
      "globals": {
        "WebSocket": true,
        "setTimeout": true
      }
    },
    "react-dnd": {
      "globals": {
        "console.error": true
      },
      "packages": {
        "lodash": true,
        "prop-types": true,
        "react": true,
        "react-dnd>disposables": true,
        "react-dnd>dnd-core": true,
        "react-dnd>hoist-non-react-statics": true,
        "react-dnd>invariant": true,
        "react-dnd>shallowequal": true
      }
    },
    "react-dnd-html5-backend": {
      "globals": {
        "Image": true,
        "console.warn": true,
        "devicePixelRatio": true,
        "document": true,
        "navigator.userAgent": true,
        "safari": true,
        "setTimeout": true
      }
    },
    "react-dnd>dnd-core": {
      "packages": {
        "lodash": true,
        "react-dnd>dnd-core>asap": true,
        "react-dnd>invariant": true,
        "redux": true
      }
    },
    "react-dnd>dnd-core>asap": {
      "globals": {
        "clearInterval": true,
        "clearTimeout": true,
        "document.createTextNode": true,
        "setInterval": true,
        "setTimeout": true
      }
    },
    "react-dom": {
      "globals": {
        "HTMLIFrameElement": true,
        "MSApp": true,
        "__REACT_DEVTOOLS_GLOBAL_HOOK__": true,
        "addEventListener": true,
        "clearTimeout": true,
        "clipboardData": true,
        "console": true,
        "dispatchEvent": true,
        "document": true,
        "event": "write",
        "jest": true,
        "location.protocol": true,
        "navigator.userAgent.indexOf": true,
        "performance": true,
        "removeEventListener": true,
        "self": true,
        "setTimeout": true,
        "top": true,
        "trustedTypes": true
      },
      "packages": {
        "prop-types": true,
        "react": true,
        "react-dom>scheduler": true,
        "react>object-assign": true
      }
    },
    "react-dom>scheduler": {
      "globals": {
        "MessageChannel": true,
        "cancelAnimationFrame": true,
        "clearTimeout": true,
        "console": true,
        "navigator": true,
        "performance": true,
        "requestAnimationFrame": true,
        "setTimeout": true
      }
    },
    "react-idle-timer": {
      "globals": {
        "clearTimeout": true,
        "document": true,
        "setTimeout": true
      },
      "packages": {
        "prop-types": true,
        "react": true
      }
    },
    "react-inspector": {
      "globals": {
        "Node.CDATA_SECTION_NODE": true,
        "Node.COMMENT_NODE": true,
        "Node.DOCUMENT_FRAGMENT_NODE": true,
        "Node.DOCUMENT_NODE": true,
        "Node.DOCUMENT_TYPE_NODE": true,
        "Node.ELEMENT_NODE": true,
        "Node.PROCESSING_INSTRUCTION_NODE": true,
        "Node.TEXT_NODE": true
      },
      "packages": {
        "ethjs-query>babel-runtime": true,
        "prop-types": true,
        "react": true,
        "react-inspector>is-dom": true
      }
    },
    "react-inspector>is-dom": {
      "globals": {
        "Node": true
      },
      "packages": {
        "proxyquire>fill-keys>is-object": true,
        "react-inspector>is-dom>is-window": true
      }
    },
    "react-popper": {
      "globals": {
        "document": true
      },
      "packages": {
        "@popperjs/core": true,
        "react": true,
        "react-popper>react-fast-compare": true,
        "react-popper>warning": true
      }
    },
    "react-popper>react-fast-compare": {
      "globals": {
        "Element": true,
        "console.warn": true
      }
    },
    "react-popper>warning": {
      "globals": {
        "console": true
      }
    },
    "react-redux": {
      "globals": {
        "console": true,
        "document": true
      },
      "packages": {
        "@babel/runtime": true,
        "prop-types": true,
        "prop-types>react-is": true,
        "react": true,
        "react-dom": true,
        "react-redux>hoist-non-react-statics": true,
        "redux": true
      }
    },
    "react-redux>hoist-non-react-statics": {
      "packages": {
        "prop-types>react-is": true
      }
    },
    "react-responsive-carousel": {
      "globals": {
        "HTMLElement": true,
        "clearTimeout": true,
        "console.warn": true,
        "document": true,
        "getComputedStyle": true,
        "setTimeout": true
      },
      "packages": {
        "classnames": true,
        "react": true,
        "react-dom": true,
        "react-responsive-carousel>react-easy-swipe": true
      }
    },
    "react-responsive-carousel>react-easy-swipe": {
      "globals": {
        "addEventListener": true,
        "define": true,
        "document.addEventListener": true,
        "document.removeEventListener": true
      },
      "packages": {
        "prop-types": true,
        "react": true
      }
    },
    "react-router-dom": {
      "packages": {
        "prop-types": true,
        "react": true,
        "react-router-dom>history": true,
        "react-router-dom>react-router": true,
        "react-router-dom>tiny-invariant": true,
        "react-router-dom>tiny-warning": true
      }
    },
    "react-router-dom>history": {
      "globals": {
        "addEventListener": true,
        "confirm": true,
        "document": true,
        "history": true,
        "location": true,
        "navigator.userAgent": true,
        "removeEventListener": true
      },
      "packages": {
        "react-router-dom>history>resolve-pathname": true,
        "react-router-dom>history>value-equal": true,
        "react-router-dom>tiny-invariant": true,
        "react-router-dom>tiny-warning": true
      }
    },
    "react-router-dom>react-router": {
      "packages": {
        "prop-types": true,
        "prop-types>react-is": true,
        "react": true,
        "react-redux>hoist-non-react-statics": true,
        "react-router-dom>react-router>history": true,
        "react-router-dom>react-router>mini-create-react-context": true,
        "react-router-dom>tiny-invariant": true,
        "react-router-dom>tiny-warning": true,
        "sinon>nise>path-to-regexp": true
      }
    },
    "react-router-dom>react-router>history": {
      "globals": {
        "addEventListener": true,
        "confirm": true,
        "document": true,
        "history": true,
        "location": true,
        "navigator.userAgent": true,
        "removeEventListener": true
      },
      "packages": {
        "react-router-dom>history>resolve-pathname": true,
        "react-router-dom>history>value-equal": true,
        "react-router-dom>tiny-invariant": true,
        "react-router-dom>tiny-warning": true
      }
    },
    "react-router-dom>react-router>mini-create-react-context": {
      "packages": {
        "@babel/runtime": true,
        "@storybook/api>@reach/router>create-react-context>gud": true,
        "prop-types": true,
        "react": true,
        "react-router-dom>tiny-warning": true
      }
    },
    "react-router-dom>tiny-warning": {
      "globals": {
        "console": true
      }
    },
    "react-simple-file-input": {
      "globals": {
        "File": true,
        "FileReader": true,
        "console.warn": true
      },
      "packages": {
        "prop-types": true,
        "react": true
      }
    },
    "react-tippy": {
      "globals": {
        "Element": true,
        "MSStream": true,
        "MutationObserver": true,
        "addEventListener": true,
        "clearTimeout": true,
        "console.error": true,
        "console.warn": true,
        "define": true,
        "document": true,
        "getComputedStyle": true,
        "innerHeight": true,
        "innerWidth": true,
        "navigator.maxTouchPoints": true,
        "navigator.msMaxTouchPoints": true,
        "navigator.userAgent": true,
        "performance": true,
        "requestAnimationFrame": true,
        "setTimeout": true
      },
      "packages": {
        "react": true,
        "react-dom": true,
        "react-tippy>popper.js": true
      }
    },
    "react-tippy>popper.js": {
      "globals": {
        "MSInputMethodContext": true,
        "Node.DOCUMENT_POSITION_FOLLOWING": true,
        "cancelAnimationFrame": true,
        "console.warn": true,
        "define": true,
        "devicePixelRatio": true,
        "document": true,
        "getComputedStyle": true,
        "innerHeight": true,
        "innerWidth": true,
        "navigator.userAgent": true,
        "requestAnimationFrame": true,
        "setTimeout": true
      }
    },
    "react-toggle-button": {
      "globals": {
        "clearTimeout": true,
        "console.warn": true,
        "define": true,
        "performance": true,
        "setTimeout": true
      },
      "packages": {
        "react": true
      }
    },
    "react-transition-group": {
      "globals": {
        "clearTimeout": true,
        "setTimeout": true
      },
      "packages": {
        "prop-types": true,
        "react": true,
        "react-dom": true,
        "react-transition-group>chain-function": true,
        "react-transition-group>dom-helpers": true,
        "react-transition-group>warning": true
      }
    },
    "react-transition-group>dom-helpers": {
      "globals": {
        "document": true,
        "setTimeout": true
      },
      "packages": {
        "@babel/runtime": true
      }
    },
    "react-transition-group>warning": {
      "globals": {
        "console": true
      }
    },
    "readable-stream": {
      "packages": {
        "@storybook/api>util-deprecate": true,
        "browserify>browser-resolve": true,
        "browserify>events": true,
        "browserify>process": true,
        "browserify>timers-browserify": true,
        "pumpify>inherits": true,
        "readable-stream>core-util-is": true,
        "readable-stream>isarray": true,
        "readable-stream>process-nextick-args": true,
        "readable-stream>safe-buffer": true,
        "readable-stream>string_decoder": true
      }
    },
    "readable-stream>core-util-is": {
      "packages": {
        "browserify>insert-module-globals>is-buffer": true
      }
    },
    "readable-stream>process-nextick-args": {
      "packages": {
        "browserify>process": true
      }
    },
    "readable-stream>safe-buffer": {
      "packages": {
        "browserify>buffer": true
      }
    },
    "readable-stream>string_decoder": {
      "packages": {
        "readable-stream>safe-buffer": true
      }
    },
    "redux": {
      "globals": {
        "console": true
      },
      "packages": {
        "@babel/runtime": true
      }
    },
    "safe-event-emitter": {
      "globals": {
        "setTimeout": true
      },
      "packages": {
        "3box>events": true,
        "browserify>util": true
      }
    },
    "semver": {
      "globals": {
        "console.error": true
      },
      "packages": {
        "browserify>process": true,
        "semver>lru-cache": true
      }
    },
    "semver>lru-cache": {
      "packages": {
        "semver>lru-cache>yallist": true
      }
    },
    "sinon>nise>path-to-regexp": {
      "packages": {
        "sinon>nise>path-to-regexp>isarray": true
      }
    },
    "source-map-explorer>btoa": {
      "packages": {
        "browserify>buffer": true
      }
    },
    "string.prototype.matchall>call-bind": {
      "packages": {
        "eslint-plugin-react>array-includes>get-intrinsic": true,
        "mocha>object.assign>function-bind": true
      }
    },
    "string.prototype.matchall>regexp.prototype.flags": {
      "packages": {
        "globalthis>define-properties": true,
        "string.prototype.matchall>call-bind": true
      }
    },
    "stylelint>write-file-atomic>typedarray-to-buffer": {
      "packages": {
        "browserify>buffer": true,
        "jsdom>request>is-typedarray": true
      }
    },
    "terser>source-map-support>buffer-from": {
      "packages": {
        "browserify>buffer": true
      }
    },
    "textarea-caret": {
      "globals": {
        "document.body.appendChild": true,
        "document.body.removeChild": true,
        "document.createElement": true,
        "document.querySelector": true,
        "getCaretCoordinates": "write",
        "getComputedStyle": true,
        "mozInnerScreenX": true
      }
    },
    "uuid": {
      "globals": {
        "crypto": true,
        "msCrypto": true
      }
    },
    "vinyl>clone": {
      "packages": {
        "browserify>buffer": true
      }
    },
    "vinyl>cloneable-readable>process-nextick-args": {
      "packages": {
        "browserify>process": true
      }
    },
    "web3": {
      "globals": {
        "Web3": "write",
        "XMLHttpRequest": true,
        "clearTimeout": true,
        "console.error": true,
        "setTimeout": true
      },
      "packages": {
        "browserify>buffer": true,
        "web3>bignumber.js": true,
        "web3>crypto-js": true,
        "web3>utf8": true,
        "web3>xhr2-cookies": true
      }
    },
    "web3-stream-provider": {
      "globals": {
        "setTimeout": true
      },
      "packages": {
        "browserify>util": true,
        "readable-stream": true,
        "web3-stream-provider>uuid": true
      }
    },
    "web3-stream-provider>uuid": {
      "globals": {
        "crypto": true,
        "msCrypto": true
      }
    },
    "web3>bignumber.js": {
      "globals": {
        "define": true
      },
      "packages": {
        "browserify>crypto-browserify": true
      }
    },
    "web3>crypto-js": {
      "globals": {
        "define": true
      }
    },
    "web3>utf8": {
      "globals": {
        "define": true
      }
    },
    "web3>xhr2-cookies": {
      "globals": {
        "console.warn": true
      },
      "packages": {
        "browserify>buffer": true,
        "browserify>https-browserify": true,
        "browserify>os-browserify": true,
        "browserify>process": true,
        "browserify>stream-http": true,
        "browserify>url": true,
        "web3>xhr2-cookies>cookiejar": true
      }
    },
    "web3>xhr2-cookies>cookiejar": {
      "globals": {
        "console.warn": true
      }
    },
    "webextension-polyfill": {
      "globals": {
        "browser": true,
        "chrome": true,
        "console.error": true,
        "console.warn": true,
        "define": true
      }
    },
    "webpack>memory-fs>errno": {
      "packages": {
        "webpack>memory-fs>errno>prr": true
      }
    }
  }
}<|MERGE_RESOLUTION|>--- conflicted
+++ resolved
@@ -1967,34 +1967,7 @@
         "3box>orbit-db>orbit-db-store>p-each-series>p-reduce": true
       }
     },
-<<<<<<< HEAD
-    "dcent-web-connector": {
-      "globals": {
-        "DcentWebConnector": "write",
-        "addEventListener": true,
-        "chrome": true,
-        "clearTimeout": true,
-        "console": true,
-        "document.body.appendChild": true,
-        "document.createElement": true,
-        "document.getElementById": true,
-        "open": true,
-        "setTimeout": true
-      },
-      "packages": {
-        "events": true
-      }
-    },
-    "debounce": {
-      "globals": {
-        "clearTimeout": true,
-        "setTimeout": true
-      }
-    },
-    "debounce-stream": {
-=======
     "3box>orbit-db>orbit-db-cache": {
->>>>>>> 07da8ce5
       "packages": {
         "3box>orbit-db>logplease": true,
         "3box>orbit-db>orbit-db-cache>level-js": true,
@@ -2202,20 +2175,7 @@
         "3box>orbit-db>orbit-db-store>p-each-series>p-reduce": true
       }
     },
-<<<<<<< HEAD
-    "eth-dcent-keyring": {
-      "packages": {
-        "@ethereumjs/tx": true,
-        "buffer": true,
-        "dcent-web-connector": true,
-        "ethereumjs-util": true,
-        "events": true
-      }
-    },
-    "eth-eip712-util-browser": {
-=======
     "3box>store": {
->>>>>>> 07da8ce5
       "globals": {
         "ActiveXObject": true,
         "console": true
@@ -4582,6 +4542,23 @@
         "countryCode": true
       }
     },
+    "dcent-web-connector": {
+      "globals": {
+        "DcentWebConnector": "write",
+        "addEventListener": true,
+        "chrome": true,
+        "clearTimeout": true,
+        "console": true,
+        "document.body.appendChild": true,
+        "document.createElement": true,
+        "document.getElementById": true,
+        "open": true,
+        "setTimeout": true
+      },
+      "packages": {
+        "events": true
+      }
+    },
     "debounce-stream": {
       "packages": {
         "debounce-stream>debounce": true,
@@ -4678,6 +4655,15 @@
         "eth-block-tracker>pify": true,
         "eth-query>json-rpc-random-id": true,
         "json-rpc-engine>@metamask/safe-event-emitter": true
+      }
+    },
+    "eth-dcent-keyring": {
+      "packages": {
+        "@ethereumjs/tx": true,
+        "buffer": true,
+        "dcent-web-connector": true,
+        "ethereumjs-util": true,
+        "events": true
       }
     },
     "eth-ens-namehash": {
