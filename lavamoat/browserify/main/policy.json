{
  "resources": {
    "@babel/runtime": {
      "globals": {
        "regeneratorRuntime": "write"
      }
    },
    "@babel/runtime>regenerator-runtime": {
      "globals": {
        "regeneratorRuntime": "write"
      }
    },
    "@download/blockies": {
      "globals": {
        "document.createElement": true
      }
    },
    "@ensdomains/content-hash": {
      "globals": {
        "console.warn": true
      },
      "packages": {
        "@ensdomains/content-hash>cids": true,
        "@ensdomains/content-hash>js-base64": true,
        "@ensdomains/content-hash>multicodec": true,
        "@ensdomains/content-hash>multihashes": true,
        "browserify>buffer": true
      }
    },
    "@ensdomains/content-hash>cids": {
      "packages": {
        "@ensdomains/content-hash>cids>multibase": true,
        "@ensdomains/content-hash>cids>multicodec": true,
        "@ensdomains/content-hash>cids>multihashes": true,
        "@ensdomains/content-hash>cids>uint8arrays": true
      }
    },
    "@ensdomains/content-hash>cids>multibase": {
      "globals": {
        "TextDecoder": true,
        "TextEncoder": true
      },
      "packages": {
        "@ensdomains/content-hash>cids>multibase>@multiformats/base-x": true
      }
    },
    "@ensdomains/content-hash>cids>multicodec": {
      "packages": {
        "@ensdomains/content-hash>cids>multicodec>varint": true,
        "@ensdomains/content-hash>cids>uint8arrays": true
      }
    },
    "@ensdomains/content-hash>cids>multihashes": {
      "packages": {
        "@ensdomains/content-hash>cids>multibase": true,
        "@ensdomains/content-hash>cids>uint8arrays": true,
        "@ensdomains/content-hash>multihashes>varint": true
      }
    },
    "@ensdomains/content-hash>cids>uint8arrays": {
      "globals": {
        "TextDecoder": true,
        "TextEncoder": true
      },
      "packages": {
        "@ensdomains/content-hash>cids>multibase": true
      }
    },
    "@ensdomains/content-hash>js-base64": {
      "globals": {
        "Base64": "write",
        "TextDecoder": true,
        "TextEncoder": true,
        "atob": true,
        "btoa": true,
        "define": true
      },
      "packages": {
        "browserify>buffer": true
      }
    },
    "@ensdomains/content-hash>multicodec": {
      "packages": {
        "@ensdomains/content-hash>multicodec>uint8arrays": true,
        "@ensdomains/content-hash>multicodec>varint": true
      }
    },
    "@ensdomains/content-hash>multicodec>uint8arrays": {
      "packages": {
        "@ensdomains/content-hash>multicodec>uint8arrays>multibase": true,
        "@ensdomains/content-hash>multihashes>web-encoding": true
      }
    },
    "@ensdomains/content-hash>multicodec>uint8arrays>multibase": {
      "packages": {
        "@ensdomains/content-hash>cids>multibase>@multiformats/base-x": true,
        "@ensdomains/content-hash>multihashes>web-encoding": true
      }
    },
    "@ensdomains/content-hash>multihashes": {
      "packages": {
        "@ensdomains/content-hash>multihashes>multibase": true,
        "@ensdomains/content-hash>multihashes>varint": true,
        "@ensdomains/content-hash>multihashes>web-encoding": true,
        "browserify>buffer": true
      }
    },
    "@ensdomains/content-hash>multihashes>multibase": {
      "packages": {
        "@ensdomains/content-hash>multihashes>web-encoding": true,
        "browserify>buffer": true,
        "ethereumjs-wallet>bs58check>bs58>base-x": true
      }
    },
    "@ensdomains/content-hash>multihashes>web-encoding": {
      "globals": {
        "TextDecoder": true,
        "TextEncoder": true
      },
      "packages": {
        "browserify>util": true
      }
    },
    "@ethereumjs/common": {
      "packages": {
        "@ethereumjs/common>crc-32": true,
        "@ethereumjs/tx>@ethereumjs/util": true,
        "browserify>buffer": true,
        "browserify>events": true
      }
    },
    "@ethereumjs/common>crc-32": {
      "globals": {
        "DO_NOT_EXPORT_CRC": true,
        "define": true
      }
    },
    "@ethereumjs/tx": {
      "packages": {
        "@ethereumjs/common": true,
        "@ethereumjs/tx>@ethereumjs/rlp": true,
        "@ethereumjs/tx>@ethereumjs/util": true,
        "@ethereumjs/tx>ethereum-cryptography": true,
        "browserify>buffer": true,
        "browserify>insert-module-globals>is-buffer": true
      }
    },
    "@ethereumjs/tx>@ethereumjs/rlp": {
      "globals": {
        "TextEncoder": true
      }
    },
    "@ethereumjs/tx>@ethereumjs/util": {
      "globals": {
        "console.warn": true
      },
      "packages": {
        "@ethereumjs/tx>@ethereumjs/rlp": true,
        "@ethereumjs/tx>@ethereumjs/util>ethereum-cryptography": true,
        "@ethereumjs/tx>@ethereumjs/util>micro-ftch": true,
        "browserify>buffer": true,
        "browserify>events": true,
        "browserify>insert-module-globals>is-buffer": true
      }
    },
    "@ethereumjs/tx>@ethereumjs/util>ethereum-cryptography": {
      "globals": {
        "TextDecoder": true,
        "crypto": true
      },
      "packages": {
        "@ethereumjs/tx>@ethereumjs/util>ethereum-cryptography>@noble/hashes": true,
        "@ethereumjs/tx>ethereum-cryptography>@noble/curves": true
      }
    },
    "@ethereumjs/tx>@ethereumjs/util>ethereum-cryptography>@noble/hashes": {
      "globals": {
        "TextEncoder": true,
        "crypto": true
      }
    },
    "@ethereumjs/tx>@ethereumjs/util>micro-ftch": {
      "globals": {
        "Headers": true,
        "TextDecoder": true,
        "URL": true,
        "btoa": true,
        "fetch": true
      },
      "packages": {
        "browserify>browserify-zlib": true,
        "browserify>buffer": true,
        "browserify>https-browserify": true,
        "browserify>process": true,
        "browserify>stream-http": true,
        "browserify>url": true,
        "browserify>util": true
      }
    },
    "@ethereumjs/tx>ethereum-cryptography": {
      "globals": {
        "TextDecoder": true,
        "crypto": true
      },
      "packages": {
        "@ethereumjs/tx>ethereum-cryptography>@noble/hashes": true
      }
    },
    "@ethereumjs/tx>ethereum-cryptography>@noble/curves": {
      "globals": {
        "TextEncoder": true
      },
      "packages": {
        "@ethereumjs/tx>ethereum-cryptography>@noble/curves>@noble/hashes": true
      }
    },
    "@ethereumjs/tx>ethereum-cryptography>@noble/curves>@noble/hashes": {
      "globals": {
        "TextEncoder": true,
        "crypto": true
      }
    },
    "@ethereumjs/tx>ethereum-cryptography>@noble/hashes": {
      "globals": {
        "TextEncoder": true,
        "crypto": true
      }
    },
    "@ethersproject/abi": {
      "globals": {
        "console.log": true
      },
      "packages": {
        "@ethersproject/abi>@ethersproject/address": true,
        "@ethersproject/abi>@ethersproject/bytes": true,
        "@ethersproject/abi>@ethersproject/constants": true,
        "@ethersproject/abi>@ethersproject/hash": true,
        "@ethersproject/abi>@ethersproject/keccak256": true,
        "@ethersproject/abi>@ethersproject/logger": true,
        "@ethersproject/abi>@ethersproject/properties": true,
        "@ethersproject/abi>@ethersproject/strings": true,
        "@ethersproject/bignumber": true
      }
    },
    "@ethersproject/abi>@ethersproject/address": {
      "packages": {
        "@ethersproject/abi>@ethersproject/bytes": true,
        "@ethersproject/abi>@ethersproject/keccak256": true,
        "@ethersproject/abi>@ethersproject/logger": true,
        "@ethersproject/bignumber": true,
        "@ethersproject/providers>@ethersproject/rlp": true
      }
    },
    "@ethersproject/abi>@ethersproject/bytes": {
      "packages": {
        "@ethersproject/abi>@ethersproject/logger": true
      }
    },
    "@ethersproject/abi>@ethersproject/constants": {
      "packages": {
        "@ethersproject/bignumber": true
      }
    },
    "@ethersproject/abi>@ethersproject/hash": {
      "packages": {
        "@ethersproject/abi>@ethersproject/address": true,
        "@ethersproject/abi>@ethersproject/bytes": true,
        "@ethersproject/abi>@ethersproject/keccak256": true,
        "@ethersproject/abi>@ethersproject/logger": true,
        "@ethersproject/abi>@ethersproject/properties": true,
        "@ethersproject/abi>@ethersproject/strings": true,
        "@ethersproject/bignumber": true,
        "@ethersproject/providers>@ethersproject/base64": true
      }
    },
    "@ethersproject/abi>@ethersproject/keccak256": {
      "packages": {
        "@ethersproject/abi>@ethersproject/bytes": true,
        "@ethersproject/abi>@ethersproject/keccak256>js-sha3": true
      }
    },
    "@ethersproject/abi>@ethersproject/keccak256>js-sha3": {
      "globals": {
        "define": true
      },
      "packages": {
        "browserify>process": true
      }
    },
    "@ethersproject/abi>@ethersproject/logger": {
      "globals": {
        "console": true
      }
    },
    "@ethersproject/abi>@ethersproject/properties": {
      "packages": {
        "@ethersproject/abi>@ethersproject/logger": true
      }
    },
    "@ethersproject/abi>@ethersproject/strings": {
      "packages": {
        "@ethersproject/abi>@ethersproject/bytes": true,
        "@ethersproject/abi>@ethersproject/constants": true,
        "@ethersproject/abi>@ethersproject/logger": true
      }
    },
    "@ethersproject/bignumber": {
      "packages": {
        "@ethersproject/abi>@ethersproject/bytes": true,
        "@ethersproject/abi>@ethersproject/logger": true,
        "bn.js": true
      }
    },
    "@ethersproject/contracts": {
      "globals": {
        "setTimeout": true
      },
      "packages": {
        "@ethersproject/abi": true,
        "@ethersproject/abi>@ethersproject/address": true,
        "@ethersproject/abi>@ethersproject/bytes": true,
        "@ethersproject/abi>@ethersproject/logger": true,
        "@ethersproject/abi>@ethersproject/properties": true,
        "@ethersproject/bignumber": true,
        "@ethersproject/contracts>@ethersproject/abstract-provider": true,
        "@ethersproject/hdnode>@ethersproject/abstract-signer": true,
        "@ethersproject/hdnode>@ethersproject/transactions": true
      }
    },
    "@ethersproject/contracts>@ethersproject/abstract-provider": {
      "packages": {
        "@ethersproject/abi>@ethersproject/bytes": true,
        "@ethersproject/abi>@ethersproject/logger": true,
        "@ethersproject/abi>@ethersproject/properties": true,
        "@ethersproject/bignumber": true
      }
    },
    "@ethersproject/hdnode": {
      "packages": {
        "@ethersproject/abi>@ethersproject/bytes": true,
        "@ethersproject/abi>@ethersproject/logger": true,
        "@ethersproject/abi>@ethersproject/properties": true,
        "@ethersproject/abi>@ethersproject/strings": true,
        "@ethersproject/bignumber": true,
        "@ethersproject/hdnode>@ethersproject/basex": true,
        "@ethersproject/hdnode>@ethersproject/pbkdf2": true,
        "@ethersproject/hdnode>@ethersproject/sha2": true,
        "@ethersproject/hdnode>@ethersproject/signing-key": true,
        "@ethersproject/hdnode>@ethersproject/transactions": true,
        "@ethersproject/hdnode>@ethersproject/wordlists": true
      }
    },
    "@ethersproject/hdnode>@ethersproject/abstract-signer": {
      "packages": {
        "@ethersproject/abi>@ethersproject/logger": true,
        "@ethersproject/abi>@ethersproject/properties": true
      }
    },
    "@ethersproject/hdnode>@ethersproject/basex": {
      "packages": {
        "@ethersproject/abi>@ethersproject/bytes": true,
        "@ethersproject/abi>@ethersproject/properties": true
      }
    },
    "@ethersproject/hdnode>@ethersproject/pbkdf2": {
      "packages": {
        "@ethersproject/abi>@ethersproject/bytes": true,
        "@ethersproject/hdnode>@ethersproject/sha2": true
      }
    },
    "@ethersproject/hdnode>@ethersproject/sha2": {
      "packages": {
        "@ethersproject/abi>@ethersproject/bytes": true,
        "@ethersproject/abi>@ethersproject/logger": true,
        "ethereumjs-util>ethereum-cryptography>hash.js": true
      }
    },
    "@ethersproject/hdnode>@ethersproject/signing-key": {
      "packages": {
        "@ethersproject/abi>@ethersproject/bytes": true,
        "@ethersproject/abi>@ethersproject/logger": true,
        "@ethersproject/abi>@ethersproject/properties": true,
        "@metamask/ppom-validator>elliptic": true
      }
    },
    "@ethersproject/hdnode>@ethersproject/transactions": {
      "packages": {
        "@ethersproject/abi>@ethersproject/address": true,
        "@ethersproject/abi>@ethersproject/bytes": true,
        "@ethersproject/abi>@ethersproject/constants": true,
        "@ethersproject/abi>@ethersproject/keccak256": true,
        "@ethersproject/abi>@ethersproject/logger": true,
        "@ethersproject/abi>@ethersproject/properties": true,
        "@ethersproject/bignumber": true,
        "@ethersproject/hdnode>@ethersproject/signing-key": true,
        "@ethersproject/providers>@ethersproject/rlp": true
      }
    },
    "@ethersproject/hdnode>@ethersproject/wordlists": {
      "packages": {
        "@ethersproject/abi>@ethersproject/bytes": true,
        "@ethersproject/abi>@ethersproject/hash": true,
        "@ethersproject/abi>@ethersproject/logger": true,
        "@ethersproject/abi>@ethersproject/properties": true,
        "@ethersproject/abi>@ethersproject/strings": true
      }
    },
    "@ethersproject/providers": {
      "globals": {
        "WebSocket": true,
        "clearInterval": true,
        "clearTimeout": true,
        "console.log": true,
        "console.warn": true,
        "setInterval": true,
        "setTimeout": true
      },
      "packages": {
        "@ethersproject/abi>@ethersproject/address": true,
        "@ethersproject/abi>@ethersproject/bytes": true,
        "@ethersproject/abi>@ethersproject/constants": true,
        "@ethersproject/abi>@ethersproject/hash": true,
        "@ethersproject/abi>@ethersproject/logger": true,
        "@ethersproject/abi>@ethersproject/properties": true,
        "@ethersproject/abi>@ethersproject/strings": true,
        "@ethersproject/bignumber": true,
        "@ethersproject/contracts>@ethersproject/abstract-provider": true,
        "@ethersproject/hdnode>@ethersproject/abstract-signer": true,
        "@ethersproject/hdnode>@ethersproject/basex": true,
        "@ethersproject/hdnode>@ethersproject/sha2": true,
        "@ethersproject/hdnode>@ethersproject/transactions": true,
        "@ethersproject/providers>@ethersproject/base64": true,
        "@ethersproject/providers>@ethersproject/networks": true,
        "@ethersproject/providers>@ethersproject/random": true,
        "@ethersproject/providers>@ethersproject/web": true,
        "@ethersproject/providers>bech32": true
      }
    },
    "@ethersproject/providers>@ethersproject/base64": {
      "globals": {
        "atob": true,
        "btoa": true
      },
      "packages": {
        "@ethersproject/abi>@ethersproject/bytes": true
      }
    },
    "@ethersproject/providers>@ethersproject/networks": {
      "packages": {
        "@ethersproject/abi>@ethersproject/logger": true
      }
    },
    "@ethersproject/providers>@ethersproject/random": {
      "packages": {
        "@ethersproject/abi>@ethersproject/bytes": true,
        "@ethersproject/abi>@ethersproject/logger": true
      }
    },
    "@ethersproject/providers>@ethersproject/rlp": {
      "packages": {
        "@ethersproject/abi>@ethersproject/bytes": true,
        "@ethersproject/abi>@ethersproject/logger": true
      }
    },
    "@ethersproject/providers>@ethersproject/web": {
      "globals": {
        "clearTimeout": true,
        "fetch": true,
        "setTimeout": true
      },
      "packages": {
        "@ethersproject/abi>@ethersproject/bytes": true,
        "@ethersproject/abi>@ethersproject/logger": true,
        "@ethersproject/abi>@ethersproject/properties": true,
        "@ethersproject/abi>@ethersproject/strings": true,
        "@ethersproject/providers>@ethersproject/base64": true
      }
    },
    "@keystonehq/bc-ur-registry-eth": {
      "packages": {
        "@ethereumjs/tx>@ethereumjs/util": true,
        "@keystonehq/bc-ur-registry-eth>@keystonehq/bc-ur-registry": true,
        "@keystonehq/bc-ur-registry-eth>hdkey": true,
        "browserify>buffer": true,
        "uuid": true
      }
    },
    "@keystonehq/bc-ur-registry-eth>@keystonehq/bc-ur-registry": {
      "globals": {
        "define": true
      },
      "packages": {
        "@ngraveio/bc-ur": true,
        "browserify>buffer": true,
        "ethereumjs-wallet>bs58check": true,
        "mockttp>graphql-tag>tslib": true
      }
    },
    "@keystonehq/bc-ur-registry-eth>hdkey": {
      "packages": {
        "browserify>assert": true,
        "browserify>crypto-browserify": true,
        "ethereumjs-util>ethereum-cryptography>secp256k1": true,
        "ethereumjs-wallet>bs58check": true,
        "ethereumjs-wallet>safe-buffer": true
      }
    },
    "@keystonehq/metamask-airgapped-keyring": {
      "packages": {
        "@ethereumjs/tx": true,
        "@keystonehq/bc-ur-registry-eth": true,
        "@keystonehq/metamask-airgapped-keyring>@keystonehq/base-eth-keyring": true,
        "@keystonehq/metamask-airgapped-keyring>@metamask/obs-store": true,
        "browserify>buffer": true,
        "browserify>events": true,
        "ethereumjs-util>rlp": true,
        "uuid": true
      }
    },
    "@keystonehq/metamask-airgapped-keyring>@keystonehq/base-eth-keyring": {
      "packages": {
        "@ethereumjs/tx": true,
        "@ethereumjs/tx>@ethereumjs/util": true,
        "@keystonehq/bc-ur-registry-eth": true,
        "@keystonehq/bc-ur-registry-eth>hdkey": true,
        "@keystonehq/metamask-airgapped-keyring>@keystonehq/base-eth-keyring>rlp": true,
        "browserify>buffer": true,
        "uuid": true
      }
    },
    "@keystonehq/metamask-airgapped-keyring>@keystonehq/base-eth-keyring>rlp": {
      "globals": {
        "TextEncoder": true
      }
    },
    "@keystonehq/metamask-airgapped-keyring>@metamask/obs-store": {
      "packages": {
        "@keystonehq/metamask-airgapped-keyring>@metamask/obs-store>through2": true,
        "@metamask/safe-event-emitter": true,
        "browserify>stream-browserify": true
      }
    },
    "@keystonehq/metamask-airgapped-keyring>@metamask/obs-store>through2": {
      "packages": {
        "browserify>process": true,
        "browserify>util": true,
        "readable-stream": true,
        "watchify>xtend": true
      }
    },
    "@material-ui/core": {
      "globals": {
        "Image": true,
        "_formatMuiErrorMessage": true,
        "addEventListener": true,
        "clearInterval": true,
        "clearTimeout": true,
        "console.error": true,
        "console.warn": true,
        "document": true,
        "getComputedStyle": true,
        "getSelection": true,
        "innerHeight": true,
        "innerWidth": true,
        "matchMedia": true,
        "navigator": true,
        "performance.now": true,
        "removeEventListener": true,
        "requestAnimationFrame": true,
        "setInterval": true,
        "setTimeout": true
      },
      "packages": {
        "@babel/runtime": true,
        "@material-ui/core>@material-ui/styles": true,
        "@material-ui/core>@material-ui/system": true,
        "@material-ui/core>@material-ui/utils": true,
        "@material-ui/core>clsx": true,
        "@material-ui/core>popper.js": true,
        "@material-ui/core>react-transition-group": true,
        "prop-types": true,
        "prop-types>react-is": true,
        "react": true,
        "react-dom": true,
        "react-redux>hoist-non-react-statics": true
      }
    },
    "@material-ui/core>@material-ui/styles": {
      "globals": {
        "console.error": true,
        "console.warn": true,
        "document.createComment": true,
        "document.head": true
      },
      "packages": {
        "@babel/runtime": true,
        "@material-ui/core>@material-ui/styles>jss": true,
        "@material-ui/core>@material-ui/styles>jss-plugin-camel-case": true,
        "@material-ui/core>@material-ui/styles>jss-plugin-default-unit": true,
        "@material-ui/core>@material-ui/styles>jss-plugin-global": true,
        "@material-ui/core>@material-ui/styles>jss-plugin-nested": true,
        "@material-ui/core>@material-ui/styles>jss-plugin-props-sort": true,
        "@material-ui/core>@material-ui/styles>jss-plugin-rule-value-function": true,
        "@material-ui/core>@material-ui/styles>jss-plugin-vendor-prefixer": true,
        "@material-ui/core>@material-ui/utils": true,
        "@material-ui/core>clsx": true,
        "prop-types": true,
        "react": true,
        "react-redux>hoist-non-react-statics": true
      }
    },
    "@material-ui/core>@material-ui/styles>jss": {
      "globals": {
        "CSS": true,
        "document.createElement": true,
        "document.querySelector": true
      },
      "packages": {
        "@babel/runtime": true,
        "@material-ui/core>@material-ui/styles>jss>is-in-browser": true,
        "react-router-dom>tiny-warning": true
      }
    },
    "@material-ui/core>@material-ui/styles>jss-plugin-camel-case": {
      "packages": {
        "@material-ui/core>@material-ui/styles>jss-plugin-camel-case>hyphenate-style-name": true
      }
    },
    "@material-ui/core>@material-ui/styles>jss-plugin-default-unit": {
      "globals": {
        "CSS": true
      },
      "packages": {
        "@material-ui/core>@material-ui/styles>jss": true
      }
    },
    "@material-ui/core>@material-ui/styles>jss-plugin-global": {
      "packages": {
        "@babel/runtime": true,
        "@material-ui/core>@material-ui/styles>jss": true
      }
    },
    "@material-ui/core>@material-ui/styles>jss-plugin-nested": {
      "packages": {
        "@babel/runtime": true,
        "react-router-dom>tiny-warning": true
      }
    },
    "@material-ui/core>@material-ui/styles>jss-plugin-rule-value-function": {
      "packages": {
        "@material-ui/core>@material-ui/styles>jss": true,
        "react-router-dom>tiny-warning": true
      }
    },
    "@material-ui/core>@material-ui/styles>jss-plugin-vendor-prefixer": {
      "packages": {
        "@material-ui/core>@material-ui/styles>jss": true,
        "@material-ui/core>@material-ui/styles>jss-plugin-vendor-prefixer>css-vendor": true
      }
    },
    "@material-ui/core>@material-ui/styles>jss-plugin-vendor-prefixer>css-vendor": {
      "globals": {
        "document.createElement": true,
        "document.documentElement": true,
        "getComputedStyle": true
      },
      "packages": {
        "@babel/runtime": true,
        "@material-ui/core>@material-ui/styles>jss>is-in-browser": true
      }
    },
    "@material-ui/core>@material-ui/styles>jss>is-in-browser": {
      "globals": {
        "document": true
      }
    },
    "@material-ui/core>@material-ui/system": {
      "globals": {
        "console.error": true
      },
      "packages": {
        "@babel/runtime": true,
        "@material-ui/core>@material-ui/utils": true,
        "prop-types": true
      }
    },
    "@material-ui/core>@material-ui/utils": {
      "packages": {
        "@babel/runtime": true,
        "prop-types": true,
        "prop-types>react-is": true
      }
    },
    "@material-ui/core>popper.js": {
      "globals": {
        "MSInputMethodContext": true,
        "Node.DOCUMENT_POSITION_FOLLOWING": true,
        "cancelAnimationFrame": true,
        "console.warn": true,
        "define": true,
        "devicePixelRatio": true,
        "document": true,
        "getComputedStyle": true,
        "innerHeight": true,
        "innerWidth": true,
        "navigator": true,
        "requestAnimationFrame": true,
        "setTimeout": true
      }
    },
    "@material-ui/core>react-transition-group": {
      "globals": {
        "Element": true,
        "setTimeout": true
      },
      "packages": {
        "@material-ui/core>react-transition-group>dom-helpers": true,
        "prop-types": true,
        "react": true,
        "react-dom": true
      }
    },
    "@material-ui/core>react-transition-group>dom-helpers": {
      "packages": {
        "@babel/runtime": true
      }
    },
    "@metamask/address-book-controller": {
      "packages": {
        "@metamask/base-controller": true,
        "@metamask/controller-utils": true
      }
    },
    "@metamask/announcement-controller": {
      "packages": {
        "@metamask/base-controller": true
      }
    },
    "@metamask/approval-controller": {
      "globals": {
        "console.info": true
      },
      "packages": {
        "@metamask/approval-controller>nanoid": true,
        "@metamask/base-controller": true,
        "eth-rpc-errors": true
      }
    },
    "@metamask/approval-controller>nanoid": {
      "globals": {
        "crypto.getRandomValues": true
      }
    },
    "@metamask/assets-controllers": {
      "globals": {
        "Headers": true,
        "URL": true,
        "clearInterval": true,
        "clearTimeout": true,
        "console.info": true,
        "console.log": true,
        "setInterval": true,
        "setTimeout": true
      },
      "packages": {
        "@ethersproject/abi>@ethersproject/address": true,
        "@ethersproject/contracts": true,
        "@ethersproject/providers": true,
        "@metamask/assets-controllers>@metamask/abi-utils": true,
        "@metamask/assets-controllers>@metamask/rpc-errors": true,
        "@metamask/assets-controllers>abort-controller": true,
        "@metamask/assets-controllers>multiformats": true,
        "@metamask/base-controller": true,
        "@metamask/contract-metadata": true,
        "@metamask/controller-utils": true,
        "@metamask/metamask-eth-abis": true,
        "@metamask/utils": true,
        "browserify>events": true,
        "eth-json-rpc-filters>async-mutex": true,
        "eth-query": true,
        "ethereumjs-util": true,
        "single-call-balance-checker-abi": true,
        "uuid": true
      }
    },
    "@metamask/assets-controllers>@metamask/abi-utils": {
      "packages": {
        "@metamask/assets-controllers>@metamask/abi-utils>@metamask/utils": true,
        "superstruct": true
      }
    },
    "@metamask/assets-controllers>@metamask/abi-utils>@metamask/utils": {
      "globals": {
        "TextDecoder": true,
        "TextEncoder": true
      },
      "packages": {
        "browserify>buffer": true,
        "nock>debug": true,
        "semver": true,
        "superstruct": true
      }
    },
    "@metamask/assets-controllers>@metamask/rpc-errors": {
      "packages": {
        "@metamask/utils": true,
        "eth-rpc-errors>fast-safe-stringify": true
      }
    },
    "@metamask/assets-controllers>abort-controller": {
      "globals": {
        "AbortController": true
      }
    },
    "@metamask/assets-controllers>multiformats": {
      "globals": {
        "TextDecoder": true,
        "TextEncoder": true,
        "console.warn": true
      }
    },
    "@metamask/base-controller": {
      "globals": {
        "setTimeout": true
      },
      "packages": {
        "immer": true
      }
    },
    "@metamask/browser-passworder": {
      "globals": {
        "btoa": true,
        "crypto.getRandomValues": true,
        "crypto.subtle.decrypt": true,
        "crypto.subtle.deriveKey": true,
        "crypto.subtle.encrypt": true,
        "crypto.subtle.exportKey": true,
        "crypto.subtle.importKey": true
      },
      "packages": {
        "browserify>buffer": true
      }
    },
    "@metamask/controller-utils": {
      "globals": {
        "URL": true,
        "console.error": true,
        "fetch": true,
        "setTimeout": true
      },
      "packages": {
        "@metamask/controller-utils>@metamask/utils": true,
        "@metamask/controller-utils>@spruceid/siwe-parser": true,
        "browserify>buffer": true,
        "eslint>fast-deep-equal": true,
        "eth-ens-namehash": true,
        "ethereumjs-util": true,
        "ethjs>ethjs-unit": true
      }
    },
    "@metamask/controller-utils>@metamask/eth-query": {
      "packages": {
        "eth-query>json-rpc-random-id": true,
        "watchify>xtend": true
      }
    },
    "@metamask/controller-utils>@metamask/utils": {
      "globals": {
        "TextDecoder": true,
        "TextEncoder": true
      },
      "packages": {
        "@metamask/key-tree>@noble/hashes": true,
        "browserify>buffer": true,
        "nock>debug": true,
        "semver": true,
        "superstruct": true
      }
    },
    "@metamask/controller-utils>@spruceid/siwe-parser": {
      "globals": {
        "console.error": true,
        "console.log": true
      },
      "packages": {
        "@metamask/controller-utils>@spruceid/siwe-parser>apg-js": true
      }
    },
    "@metamask/controller-utils>@spruceid/siwe-parser>apg-js": {
      "globals": {
        "mode": true
      },
      "packages": {
        "browserify>buffer": true,
        "browserify>insert-module-globals>is-buffer": true
      }
    },
    "@metamask/controllers>web3": {
      "globals": {
        "XMLHttpRequest": true
      }
    },
    "@metamask/controllers>web3-provider-engine>cross-fetch>node-fetch": {
      "globals": {
        "fetch": true
      }
    },
    "@metamask/controllers>web3-provider-engine>eth-json-rpc-middleware>node-fetch": {
      "globals": {
        "fetch": true
      }
    },
    "@metamask/eth-json-rpc-middleware": {
      "globals": {
        "URL": true,
        "console.error": true,
        "setTimeout": true
      },
      "packages": {
        "@metamask/eth-json-rpc-middleware>@metamask/utils": true,
        "@metamask/eth-json-rpc-middleware>clone": true,
        "@metamask/eth-json-rpc-middleware>pify": true,
        "@metamask/eth-json-rpc-middleware>safe-stable-stringify": true,
        "@metamask/eth-snap-keyring>@metamask/eth-sig-util": true,
        "eth-rpc-errors": true,
        "json-rpc-engine": true
      }
    },
    "@metamask/eth-json-rpc-middleware>@metamask/utils": {
      "globals": {
        "TextDecoder": true,
        "TextEncoder": true
      },
      "packages": {
        "browserify>buffer": true,
        "nock>debug": true,
        "semver": true,
        "superstruct": true
      }
    },
    "@metamask/eth-json-rpc-middleware>clone": {
      "packages": {
        "browserify>buffer": true
      }
    },
    "@metamask/eth-keyring-controller": {
      "globals": {
        "console.error": true
      },
      "packages": {
        "@metamask/browser-passworder": true,
        "@metamask/eth-keyring-controller>@metamask/eth-hd-keyring": true,
        "@metamask/eth-keyring-controller>@metamask/eth-sig-util": true,
        "@metamask/eth-keyring-controller>@metamask/eth-simple-keyring": true,
        "@metamask/eth-keyring-controller>@metamask/utils": true,
        "@metamask/obs-store": true,
        "browserify>events": true
      }
    },
    "@metamask/eth-keyring-controller>@metamask/eth-hd-keyring": {
      "globals": {
        "TextEncoder": true
      },
      "packages": {
        "@ethereumjs/tx>@ethereumjs/util": true,
        "@metamask/eth-keyring-controller>@metamask/eth-hd-keyring>ethereum-cryptography": true,
        "@metamask/eth-snap-keyring>@metamask/eth-sig-util": true,
        "@metamask/scure-bip39": true,
        "browserify>buffer": true
      }
    },
    "@metamask/eth-keyring-controller>@metamask/eth-hd-keyring>ethereum-cryptography": {
      "globals": {
        "TextDecoder": true,
        "crypto": true
      },
      "packages": {
        "@metamask/eth-keyring-controller>@metamask/eth-hd-keyring>ethereum-cryptography>@noble/hashes": true,
        "@metamask/eth-keyring-controller>@metamask/eth-hd-keyring>ethereum-cryptography>@scure/bip32": true
      }
    },
    "@metamask/eth-keyring-controller>@metamask/eth-hd-keyring>ethereum-cryptography>@noble/hashes": {
      "globals": {
        "TextEncoder": true,
        "crypto": true
      }
    },
    "@metamask/eth-keyring-controller>@metamask/eth-hd-keyring>ethereum-cryptography>@noble/secp256k1": {
      "globals": {
        "crypto": true
      },
      "packages": {
        "browserify>browser-resolve": true
      }
    },
    "@metamask/eth-keyring-controller>@metamask/eth-hd-keyring>ethereum-cryptography>@scure/bip32": {
      "packages": {
        "@metamask/eth-keyring-controller>@metamask/eth-hd-keyring>ethereum-cryptography>@noble/secp256k1": true,
        "@metamask/eth-keyring-controller>@metamask/eth-hd-keyring>ethereum-cryptography>@scure/bip32>@noble/hashes": true,
        "@metamask/key-tree>@scure/base": true
      }
    },
    "@metamask/eth-keyring-controller>@metamask/eth-hd-keyring>ethereum-cryptography>@scure/bip32>@noble/hashes": {
      "globals": {
        "TextEncoder": true,
        "crypto": true
      }
    },
    "@metamask/eth-keyring-controller>@metamask/eth-sig-util": {
      "packages": {
        "@ethereumjs/tx>@ethereumjs/util": true,
        "@metamask/eth-keyring-controller>@metamask/eth-sig-util>ethereum-cryptography": true,
        "@metamask/eth-keyring-controller>@metamask/eth-sig-util>ethjs-util": true,
        "bn.js": true,
        "browserify>buffer": true,
        "eth-sig-util>tweetnacl": true,
        "eth-sig-util>tweetnacl-util": true
      }
    },
    "@metamask/eth-keyring-controller>@metamask/eth-sig-util>ethereum-cryptography": {
      "globals": {
        "TextDecoder": true,
        "crypto": true
      },
      "packages": {
        "@metamask/eth-keyring-controller>@metamask/eth-sig-util>ethereum-cryptography>@noble/hashes": true
      }
    },
    "@metamask/eth-keyring-controller>@metamask/eth-sig-util>ethereum-cryptography>@noble/hashes": {
      "globals": {
        "TextEncoder": true,
        "crypto": true
      }
    },
    "@metamask/eth-keyring-controller>@metamask/eth-sig-util>ethjs-util": {
      "packages": {
        "browserify>buffer": true,
        "ethjs>ethjs-util>is-hex-prefixed": true,
        "ethjs>ethjs-util>strip-hex-prefix": true
      }
    },
    "@metamask/eth-keyring-controller>@metamask/eth-simple-keyring": {
      "packages": {
        "@ethereumjs/tx>@ethereumjs/util": true,
        "@metamask/eth-keyring-controller>@metamask/eth-simple-keyring>ethereum-cryptography": true,
        "@metamask/eth-snap-keyring>@metamask/eth-sig-util": true,
        "browserify>buffer": true,
        "browserify>events": true,
        "ethereumjs-wallet>randombytes": true
      }
    },
    "@metamask/eth-keyring-controller>@metamask/eth-simple-keyring>ethereum-cryptography": {
      "globals": {
        "TextDecoder": true,
        "crypto": true
      },
      "packages": {
        "@metamask/eth-keyring-controller>@metamask/eth-simple-keyring>ethereum-cryptography>@noble/hashes": true
      }
    },
    "@metamask/eth-keyring-controller>@metamask/eth-simple-keyring>ethereum-cryptography>@noble/hashes": {
      "globals": {
        "TextEncoder": true,
        "crypto": true
      }
    },
    "@metamask/eth-keyring-controller>@metamask/utils": {
      "globals": {
        "TextDecoder": true,
        "TextEncoder": true
      },
      "packages": {
        "@metamask/key-tree>@noble/hashes": true,
        "browserify>buffer": true,
        "nock>debug": true,
        "semver": true,
        "superstruct": true
      }
    },
    "@metamask/eth-ledger-bridge-keyring": {
      "globals": {
        "addEventListener": true,
        "console.log": true,
        "document.createElement": true,
        "document.head.appendChild": true,
        "fetch": true,
        "removeEventListener": true
      },
      "packages": {
        "@ethereumjs/tx": true,
        "@metamask/eth-ledger-bridge-keyring>eth-sig-util": true,
        "@metamask/eth-ledger-bridge-keyring>hdkey": true,
        "browserify>buffer": true,
        "browserify>events": true,
        "ethereumjs-util": true
      }
    },
    "@metamask/eth-ledger-bridge-keyring>eth-sig-util": {
      "packages": {
        "@metamask/eth-ledger-bridge-keyring>eth-sig-util>ethereumjs-util": true,
        "browserify>buffer": true,
        "eth-sig-util>tweetnacl": true,
        "eth-sig-util>tweetnacl-util": true,
        "ethereumjs-abi": true
      }
    },
    "@metamask/eth-ledger-bridge-keyring>eth-sig-util>ethereumjs-util": {
      "packages": {
<<<<<<< HEAD
        "@metamask/eth-ledger-bridge-keyring>eth-sig-util>ethereumjs-util>ethjs-util": true,
=======
        "@metamask/ppom-validator>elliptic": true,
>>>>>>> 3ab5c1bf
        "bn.js": true,
        "browserify>assert": true,
        "browserify>buffer": true,
        "ethereumjs-util>create-hash": true,
        "ethereumjs-util>ethereum-cryptography": true,
        "ethereumjs-util>rlp": true,
        "ethereumjs-wallet>safe-buffer": true
      }
    },
    "@metamask/eth-ledger-bridge-keyring>eth-sig-util>ethereumjs-util>ethjs-util": {
      "packages": {
        "browserify>buffer": true,
        "ethjs>ethjs-util>is-hex-prefixed": true,
        "ethjs>ethjs-util>strip-hex-prefix": true
      }
    },
    "@metamask/eth-ledger-bridge-keyring>hdkey": {
      "packages": {
        "@metamask/eth-ledger-bridge-keyring>hdkey>secp256k1": true,
        "@metamask/eth-trezor-keyring>hdkey>coinstring": true,
        "browserify>assert": true,
        "browserify>crypto-browserify": true,
        "ethereumjs-wallet>safe-buffer": true
      }
    },
    "@metamask/eth-ledger-bridge-keyring>hdkey>secp256k1": {
      "packages": {
        "@metamask/eth-trezor-keyring>hdkey>secp256k1>bip66": true,
        "@metamask/ppom-validator>elliptic": true,
        "bn.js": true,
        "browserify>insert-module-globals>is-buffer": true,
        "ethereumjs-util>create-hash": true,
        "ethereumjs-wallet>safe-buffer": true
      }
    },
    "@metamask/eth-snap-keyring>@metamask/eth-sig-util": {
      "packages": {
        "@ethereumjs/tx>@ethereumjs/util": true,
        "@metamask/eth-snap-keyring>@metamask/eth-sig-util>ethereum-cryptography": true,
        "@metamask/eth-snap-keyring>@metamask/eth-sig-util>ethjs-util": true,
        "bn.js": true,
        "browserify>buffer": true,
        "eth-sig-util>tweetnacl": true,
        "eth-sig-util>tweetnacl-util": true
      }
    },
    "@metamask/eth-snap-keyring>@metamask/eth-sig-util>ethereum-cryptography": {
      "globals": {
        "TextDecoder": true,
        "crypto": true
      },
      "packages": {
        "@metamask/eth-snap-keyring>@metamask/eth-sig-util>ethereum-cryptography>@noble/hashes": true
      }
    },
    "@metamask/eth-snap-keyring>@metamask/eth-sig-util>ethereum-cryptography>@noble/hashes": {
      "globals": {
        "TextEncoder": true,
        "crypto": true
      }
    },
    "@metamask/eth-snap-keyring>@metamask/eth-sig-util>ethjs-util": {
      "packages": {
        "browserify>buffer": true,
        "ethjs>ethjs-util>is-hex-prefixed": true,
        "ethjs>ethjs-util>strip-hex-prefix": true
      }
    },
    "@metamask/eth-token-tracker": {
      "globals": {
        "console.warn": true
      },
      "packages": {
        "@babel/runtime": true,
        "@metamask/eth-token-tracker>deep-equal": true,
        "@metamask/eth-token-tracker>eth-block-tracker": true,
        "@metamask/eth-token-tracker>ethjs": true,
        "@metamask/eth-token-tracker>human-standard-token-abi": true,
        "@metamask/eth-token-tracker>safe-event-emitter": true,
        "ethjs-contract": true,
        "ethjs-query": true
      }
    },
    "@metamask/eth-token-tracker>deep-equal": {
      "packages": {
        "@metamask/eth-token-tracker>deep-equal>is-arguments": true,
        "@metamask/eth-token-tracker>deep-equal>is-date-object": true,
        "@ngraveio/bc-ur>assert>object-is": true,
        "globalthis>define-properties>object-keys": true,
        "string.prototype.matchall>es-abstract>is-regex": true,
        "string.prototype.matchall>regexp.prototype.flags": true
      }
    },
    "@metamask/eth-token-tracker>deep-equal>is-arguments": {
      "packages": {
        "koa>is-generator-function>has-tostringtag": true,
        "string.prototype.matchall>call-bind": true
      }
    },
    "@metamask/eth-token-tracker>deep-equal>is-date-object": {
      "packages": {
        "koa>is-generator-function>has-tostringtag": true
      }
    },
    "@metamask/eth-token-tracker>eth-block-tracker": {
      "globals": {
        "clearTimeout": true,
        "console.error": true,
        "setTimeout": true
      },
      "packages": {
        "@metamask/eth-token-tracker>eth-block-tracker>pify": true,
        "@metamask/eth-token-tracker>safe-event-emitter": true,
        "eth-query": true
      }
    },
    "@metamask/eth-token-tracker>ethjs": {
      "globals": {
        "clearInterval": true,
        "setInterval": true
      },
      "packages": {
        "@metamask/eth-token-tracker>ethjs>ethjs-abi": true,
        "@metamask/eth-token-tracker>ethjs>ethjs-contract": true,
        "@metamask/eth-token-tracker>ethjs>ethjs-query": true,
        "bn.js": true,
        "browserify>buffer": true,
        "ethjs>ethjs-filter": true,
        "ethjs>ethjs-provider-http": true,
        "ethjs>ethjs-unit": true,
        "ethjs>ethjs-util": true,
        "ethjs>js-sha3": true,
        "ethjs>number-to-bn": true
      }
    },
    "@metamask/eth-token-tracker>ethjs>ethjs-abi": {
      "packages": {
        "bn.js": true,
        "browserify>buffer": true,
        "ethjs>js-sha3": true,
        "ethjs>number-to-bn": true
      }
    },
    "@metamask/eth-token-tracker>ethjs>ethjs-contract": {
      "packages": {
        "@metamask/eth-token-tracker>ethjs>ethjs-contract>ethjs-abi": true,
        "ethjs-query>babel-runtime": true,
        "ethjs>ethjs-filter": true,
        "ethjs>ethjs-util": true,
        "ethjs>js-sha3": true,
        "promise-to-callback": true
      }
    },
    "@metamask/eth-token-tracker>ethjs>ethjs-contract>ethjs-abi": {
      "packages": {
        "bn.js": true,
        "browserify>buffer": true,
        "ethjs>js-sha3": true,
        "ethjs>number-to-bn": true
      }
    },
    "@metamask/eth-token-tracker>ethjs>ethjs-query": {
      "globals": {
        "console": true
      },
      "packages": {
        "ethjs-query>babel-runtime": true,
        "ethjs-query>ethjs-format": true,
        "ethjs-query>ethjs-rpc": true,
        "promise-to-callback": true
      }
    },
    "@metamask/eth-token-tracker>safe-event-emitter": {
      "globals": {
        "setTimeout": true
      },
      "packages": {
        "browserify>util": true,
        "webpack>events": true
      }
    },
    "@metamask/eth-trezor-keyring": {
      "globals": {
        "setTimeout": true
      },
      "packages": {
        "@ethereumjs/tx": true,
        "@ethereumjs/tx>@ethereumjs/util": true,
        "@metamask/eth-trezor-keyring>@trezor/connect-plugin-ethereum": true,
        "@metamask/eth-trezor-keyring>@trezor/connect-web": true,
        "@metamask/eth-trezor-keyring>hdkey": true,
        "browserify>buffer": true,
        "browserify>events": true
      }
    },
    "@metamask/eth-trezor-keyring>@trezor/connect-plugin-ethereum": {
      "packages": {
        "@metamask/eth-snap-keyring>@metamask/eth-sig-util": true
      }
    },
    "@metamask/eth-trezor-keyring>@trezor/connect-web": {
      "globals": {
        "addEventListener": true,
        "btoa": true,
        "chrome": true,
        "clearInterval": true,
        "clearTimeout": true,
        "console.warn": true,
        "document.body": true,
        "document.createElement": true,
        "document.createTextNode": true,
        "document.getElementById": true,
        "document.querySelectorAll": true,
        "navigator.usb.requestDevice": true,
        "open": true,
        "removeEventListener": true,
        "setInterval": true,
        "setTimeout": true
      },
      "packages": {
        "@metamask/eth-trezor-keyring>@trezor/connect-web>@trezor/connect": true,
        "@metamask/eth-trezor-keyring>@trezor/connect-web>@trezor/utils": true,
        "browserify>events": true,
        "mockttp>graphql-tag>tslib": true
      }
    },
    "@metamask/eth-trezor-keyring>@trezor/connect-web>@trezor/connect": {
      "globals": {
        "__TREZOR_CONNECT_SRC": true,
        "chrome": true,
        "console.error": true,
        "console.log": true,
        "console.warn": true,
        "location": true,
        "navigator": true
      },
      "packages": {
        "@metamask/eth-trezor-keyring>@trezor/connect-web>@trezor/connect>@trezor/transport": true,
        "mockttp>graphql-tag>tslib": true
      }
    },
    "@metamask/eth-trezor-keyring>@trezor/connect-web>@trezor/connect>@trezor/transport": {
      "globals": {
        "fetch": true,
        "navigator.usb": true,
        "onconnect": "write",
        "setTimeout": true
      },
      "packages": {
        "@metamask/eth-trezor-keyring>@trezor/connect-web>@trezor/connect>@trezor/transport>bytebuffer": true,
        "@metamask/eth-trezor-keyring>@trezor/connect-web>@trezor/connect>@trezor/transport>long": true,
        "@metamask/eth-trezor-keyring>@trezor/connect-web>@trezor/connect>@trezor/transport>protobufjs": true,
        "@metamask/eth-trezor-keyring>@trezor/connect-web>@trezor/utils": true,
        "browserify>buffer": true,
        "browserify>events": true,
        "lavamoat>json-stable-stringify": true
      }
    },
    "@metamask/eth-trezor-keyring>@trezor/connect-web>@trezor/connect>@trezor/transport>bytebuffer": {
      "globals": {
        "console": true,
        "define": true
      },
      "packages": {
        "@metamask/eth-trezor-keyring>@trezor/connect-web>@trezor/connect>@trezor/transport>bytebuffer>long": true
      }
    },
    "@metamask/eth-trezor-keyring>@trezor/connect-web>@trezor/connect>@trezor/transport>bytebuffer>long": {
      "globals": {
        "define": true
      }
    },
    "@metamask/eth-trezor-keyring>@trezor/connect-web>@trezor/connect>@trezor/transport>long": {
      "globals": {
        "WebAssembly.Instance": true,
        "WebAssembly.Module": true
      }
    },
    "@metamask/eth-trezor-keyring>@trezor/connect-web>@trezor/connect>@trezor/transport>protobufjs": {
      "globals": {
        "process": true,
        "setTimeout": true
      },
      "packages": {
        "@metamask/eth-trezor-keyring>@trezor/connect-web>@trezor/connect>@trezor/transport>protobufjs>@protobufjs/aspromise": true,
        "@metamask/eth-trezor-keyring>@trezor/connect-web>@trezor/connect>@trezor/transport>protobufjs>@protobufjs/base64": true,
        "@metamask/eth-trezor-keyring>@trezor/connect-web>@trezor/connect>@trezor/transport>protobufjs>@protobufjs/codegen": true,
        "@metamask/eth-trezor-keyring>@trezor/connect-web>@trezor/connect>@trezor/transport>protobufjs>@protobufjs/eventemitter": true,
        "@metamask/eth-trezor-keyring>@trezor/connect-web>@trezor/connect>@trezor/transport>protobufjs>@protobufjs/fetch": true,
        "@metamask/eth-trezor-keyring>@trezor/connect-web>@trezor/connect>@trezor/transport>protobufjs>@protobufjs/float": true,
        "@metamask/eth-trezor-keyring>@trezor/connect-web>@trezor/connect>@trezor/transport>protobufjs>@protobufjs/inquire": true,
        "@metamask/eth-trezor-keyring>@trezor/connect-web>@trezor/connect>@trezor/transport>protobufjs>@protobufjs/path": true,
        "@metamask/eth-trezor-keyring>@trezor/connect-web>@trezor/connect>@trezor/transport>protobufjs>@protobufjs/pool": true,
        "@metamask/eth-trezor-keyring>@trezor/connect-web>@trezor/connect>@trezor/transport>protobufjs>@protobufjs/utf8": true
      }
    },
    "@metamask/eth-trezor-keyring>@trezor/connect-web>@trezor/connect>@trezor/transport>protobufjs>@protobufjs/codegen": {
      "globals": {
        "console.log": true
      }
    },
    "@metamask/eth-trezor-keyring>@trezor/connect-web>@trezor/connect>@trezor/transport>protobufjs>@protobufjs/fetch": {
      "globals": {
        "XMLHttpRequest": true
      },
      "packages": {
        "@metamask/eth-trezor-keyring>@trezor/connect-web>@trezor/connect>@trezor/transport>protobufjs>@protobufjs/aspromise": true,
        "@metamask/eth-trezor-keyring>@trezor/connect-web>@trezor/connect>@trezor/transport>protobufjs>@protobufjs/inquire": true
      }
    },
    "@metamask/eth-trezor-keyring>@trezor/connect-web>@trezor/utils": {
      "globals": {
        "AbortController": true,
        "clearTimeout": true,
        "setTimeout": true
      },
      "packages": {
        "browserify>buffer": true
      }
    },
    "@metamask/eth-trezor-keyring>hdkey": {
      "packages": {
        "@metamask/eth-trezor-keyring>hdkey>coinstring": true,
        "@metamask/eth-trezor-keyring>hdkey>secp256k1": true,
        "browserify>assert": true,
        "browserify>crypto-browserify": true,
        "ethereumjs-wallet>safe-buffer": true
      }
    },
    "@metamask/eth-trezor-keyring>hdkey>coinstring": {
      "packages": {
        "@metamask/eth-trezor-keyring>hdkey>coinstring>bs58": true,
        "browserify>buffer": true,
        "ethereumjs-util>create-hash": true
      }
    },
    "@metamask/eth-trezor-keyring>hdkey>secp256k1": {
      "packages": {
        "@metamask/eth-trezor-keyring>hdkey>secp256k1>bip66": true,
        "@metamask/ppom-validator>elliptic": true,
        "bn.js": true,
        "browserify>insert-module-globals>is-buffer": true,
        "ethereumjs-util>create-hash": true,
        "ethereumjs-wallet>safe-buffer": true
      }
    },
    "@metamask/eth-trezor-keyring>hdkey>secp256k1>bip66": {
      "packages": {
        "ethereumjs-wallet>safe-buffer": true
      }
    },
    "@metamask/etherscan-link": {
      "globals": {
        "URL": true
      }
    },
    "@metamask/gas-fee-controller": {
      "globals": {
        "clearInterval": true,
        "console.error": true,
        "setInterval": true
      },
      "packages": {
        "@metamask/base-controller": true,
        "@metamask/controller-utils": true,
        "eth-query": true,
        "ethereumjs-util": true,
        "ethjs>ethjs-unit": true,
        "uuid": true
      }
    },
    "@metamask/jazzicon": {
      "globals": {
        "document.createElement": true,
        "document.createElementNS": true
      },
      "packages": {
        "@metamask/jazzicon>color": true,
        "@metamask/jazzicon>mersenne-twister": true
      }
    },
    "@metamask/jazzicon>color": {
      "packages": {
        "@metamask/jazzicon>color>clone": true,
        "@metamask/jazzicon>color>color-convert": true,
        "@metamask/jazzicon>color>color-string": true
      }
    },
    "@metamask/jazzicon>color>clone": {
      "packages": {
        "browserify>buffer": true
      }
    },
    "@metamask/jazzicon>color>color-convert": {
      "packages": {
        "@metamask/jazzicon>color>color-convert>color-name": true
      }
    },
    "@metamask/jazzicon>color>color-string": {
      "packages": {
        "jest-canvas-mock>moo-color>color-name": true
      }
    },
    "@metamask/key-tree>@noble/ed25519": {
      "globals": {
        "crypto": true
      },
      "packages": {
        "browserify>browser-resolve": true
      }
    },
    "@metamask/key-tree>@noble/hashes": {
      "globals": {
        "TextEncoder": true,
        "crypto": true
      }
    },
    "@metamask/key-tree>@noble/secp256k1": {
      "globals": {
        "crypto": true
      },
      "packages": {
        "browserify>browser-resolve": true
      }
    },
    "@metamask/key-tree>@scure/base": {
      "globals": {
        "TextDecoder": true,
        "TextEncoder": true
      }
    },
    "@metamask/keyring-controller": {
      "packages": {
        "@metamask/base-controller": true,
        "@metamask/eth-keyring-controller": true,
        "@metamask/keyring-controller>@metamask/utils": true,
        "@metamask/keyring-controller>ethereumjs-wallet": true,
        "eth-json-rpc-filters>async-mutex": true,
        "ethereumjs-util": true
      }
    },
    "@metamask/keyring-controller>@metamask/utils": {
      "globals": {
        "TextDecoder": true,
        "TextEncoder": true
      },
      "packages": {
        "@metamask/key-tree>@noble/hashes": true,
        "browserify>buffer": true,
        "nock>debug": true,
        "semver": true,
        "superstruct": true
      }
    },
    "@metamask/keyring-controller>ethereumjs-wallet": {
      "packages": {
        "@metamask/keyring-controller>ethereumjs-wallet>ethereumjs-util": true,
        "@truffle/codec>utf8": true,
        "browserify>buffer": true,
        "browserify>crypto-browserify": true,
        "ethereumjs-util>ethereum-cryptography": true,
        "ethereumjs-util>ethereum-cryptography>scrypt-js": true,
        "ethereumjs-wallet>aes-js": true,
        "ethereumjs-wallet>bs58check": true,
        "ethereumjs-wallet>randombytes": true,
        "uuid": true
      }
    },
    "@metamask/keyring-controller>ethereumjs-wallet>ethereumjs-util": {
      "packages": {
        "bn.js": true,
        "browserify>assert": true,
        "browserify>buffer": true,
        "browserify>insert-module-globals>is-buffer": true,
        "ethereumjs-util>create-hash": true,
        "ethereumjs-util>ethereum-cryptography": true,
        "ethereumjs-util>rlp": true
      }
    },
    "@metamask/logo": {
      "globals": {
        "addEventListener": true,
        "document.body.appendChild": true,
        "document.createElementNS": true,
        "innerHeight": true,
        "innerWidth": true,
        "requestAnimationFrame": true
      },
      "packages": {
        "@metamask/logo>gl-mat4": true,
        "@metamask/logo>gl-vec3": true
      }
    },
    "@metamask/message-manager": {
      "packages": {
        "@metamask/base-controller": true,
        "@metamask/controller-utils": true,
        "@metamask/message-manager>@metamask/eth-sig-util": true,
        "@metamask/message-manager>jsonschema": true,
        "browserify>buffer": true,
        "browserify>events": true,
        "ethereumjs-util": true,
        "uuid": true
      }
    },
    "@metamask/message-manager>@metamask/eth-sig-util": {
      "packages": {
        "@ethereumjs/tx>@ethereumjs/util": true,
        "@metamask/message-manager>@metamask/eth-sig-util>ethereum-cryptography": true,
        "@metamask/message-manager>@metamask/eth-sig-util>ethjs-util": true,
        "bn.js": true,
        "browserify>buffer": true,
        "eth-sig-util>tweetnacl": true,
        "eth-sig-util>tweetnacl-util": true
      }
    },
    "@metamask/message-manager>@metamask/eth-sig-util>ethereum-cryptography": {
      "globals": {
        "TextDecoder": true,
        "crypto": true
      },
      "packages": {
        "@metamask/message-manager>@metamask/eth-sig-util>ethereum-cryptography>@noble/hashes": true
      }
    },
    "@metamask/message-manager>@metamask/eth-sig-util>ethereum-cryptography>@noble/hashes": {
      "globals": {
        "TextEncoder": true,
        "crypto": true
      }
    },
    "@metamask/message-manager>@metamask/eth-sig-util>ethjs-util": {
      "packages": {
        "browserify>buffer": true,
        "ethjs>ethjs-util>is-hex-prefixed": true,
        "ethjs>ethjs-util>strip-hex-prefix": true
      }
    },
    "@metamask/message-manager>jsonschema": {
      "packages": {
        "browserify>url": true
      }
    },
    "@metamask/network-controller": {
      "globals": {
        "URL": true,
        "btoa": true,
        "fetch": true,
        "setTimeout": true
      },
      "packages": {
        "@metamask/base-controller": true,
        "@metamask/controller-utils": true,
        "@metamask/controller-utils>@metamask/eth-query": true,
        "@metamask/eth-json-rpc-middleware": true,
        "@metamask/network-controller>@metamask/eth-json-rpc-infura": true,
        "@metamask/network-controller>@metamask/eth-json-rpc-provider": true,
        "@metamask/network-controller>@metamask/swappable-obj-proxy": true,
        "@metamask/network-controller>@metamask/utils": true,
        "@metamask/network-controller>eth-block-tracker": true,
        "browserify>assert": true,
        "eth-rpc-errors": true,
        "json-rpc-engine": true,
        "uuid": true
      }
    },
    "@metamask/network-controller>@metamask/eth-json-rpc-infura": {
      "globals": {
        "setTimeout": true
      },
      "packages": {
        "@metamask/network-controller>@metamask/eth-json-rpc-infura>@metamask/utils": true,
        "@metamask/network-controller>@metamask/eth-json-rpc-provider": true,
        "eth-rpc-errors": true,
        "json-rpc-engine": true,
        "node-fetch": true
      }
    },
    "@metamask/network-controller>@metamask/eth-json-rpc-infura>@metamask/utils": {
      "globals": {
        "TextDecoder": true,
        "TextEncoder": true
      },
      "packages": {
        "browserify>buffer": true,
        "nock>debug": true,
        "semver": true,
        "superstruct": true
      }
    },
    "@metamask/network-controller>@metamask/eth-json-rpc-provider": {
      "packages": {
        "@metamask/safe-event-emitter": true,
        "json-rpc-engine": true
      }
    },
    "@metamask/network-controller>@metamask/utils": {
      "globals": {
        "TextDecoder": true,
        "TextEncoder": true
      },
      "packages": {
        "@metamask/key-tree>@noble/hashes": true,
        "browserify>buffer": true,
        "nock>debug": true,
        "semver": true,
        "superstruct": true
      }
    },
    "@metamask/network-controller>eth-block-tracker": {
      "globals": {
        "clearTimeout": true,
        "console.error": true,
        "setTimeout": true
      },
      "packages": {
        "@metamask/network-controller>eth-block-tracker>@metamask/safe-event-emitter": true,
        "@metamask/network-controller>eth-block-tracker>pify": true,
        "@metamask/utils": true,
        "eth-query>json-rpc-random-id": true
      }
    },
    "@metamask/network-controller>eth-block-tracker>@metamask/safe-event-emitter": {
      "globals": {
        "setTimeout": true
      },
      "packages": {
        "browserify>events": true
      }
    },
    "@metamask/notification-controller>nanoid": {
      "globals": {
        "crypto.getRandomValues": true
      }
    },
    "@metamask/obs-store": {
      "packages": {
        "@metamask/obs-store>through2": true,
        "@metamask/safe-event-emitter": true,
        "browserify>stream-browserify": true
      }
    },
    "@metamask/obs-store>through2": {
      "packages": {
        "browserify>process": true,
        "browserify>util": true,
        "readable-stream": true,
        "watchify>xtend": true
      }
    },
    "@metamask/permission-controller": {
      "globals": {
        "console.error": true
      },
      "packages": {
        "@metamask/base-controller": true,
        "@metamask/controller-utils": true,
        "@metamask/permission-controller>nanoid": true,
        "@metamask/utils": true,
        "deep-freeze-strict": true,
        "eth-rpc-errors": true,
        "immer": true,
        "json-rpc-engine": true
      }
    },
    "@metamask/permission-controller>nanoid": {
      "globals": {
        "crypto.getRandomValues": true
      }
    },
    "@metamask/phishing-controller": {
      "globals": {
        "fetch": true
      },
      "packages": {
        "@metamask/base-controller": true,
        "@metamask/controller-utils": true,
        "@metamask/phishing-warning>eth-phishing-detect": true,
        "punycode": true
      }
    },
    "@metamask/phishing-warning>eth-phishing-detect": {
      "packages": {
        "eslint>optionator>fast-levenshtein": true
      }
    },
    "@metamask/ppom-validator>elliptic": {
      "packages": {
        "@metamask/ppom-validator>elliptic>brorand": true,
        "@metamask/ppom-validator>elliptic>hmac-drbg": true,
        "@metamask/ppom-validator>elliptic>minimalistic-assert": true,
        "@metamask/ppom-validator>elliptic>minimalistic-crypto-utils": true,
        "bn.js": true,
        "ethereumjs-util>ethereum-cryptography>hash.js": true,
        "pumpify>inherits": true
      }
    },
    "@metamask/ppom-validator>elliptic>brorand": {
      "globals": {
        "crypto": true,
        "msCrypto": true
      },
      "packages": {
        "browserify>browser-resolve": true
      }
    },
    "@metamask/ppom-validator>elliptic>hmac-drbg": {
      "packages": {
        "@metamask/ppom-validator>elliptic>minimalistic-assert": true,
        "@metamask/ppom-validator>elliptic>minimalistic-crypto-utils": true,
        "ethereumjs-util>ethereum-cryptography>hash.js": true
      }
    },
    "@metamask/rpc-methods": {
      "packages": {
        "@metamask/browser-passworder": true,
        "@metamask/key-tree>@noble/hashes": true,
        "@metamask/permission-controller": true,
        "@metamask/rpc-methods>@metamask/key-tree": true,
        "@metamask/rpc-methods>@metamask/utils": true,
        "@metamask/rpc-methods>nanoid": true,
        "@metamask/snaps-ui": true,
        "@metamask/snaps-utils": true,
        "eth-rpc-errors": true,
        "superstruct": true
      }
    },
    "@metamask/rpc-methods-flask>nanoid": {
      "globals": {
        "crypto.getRandomValues": true
      }
    },
    "@metamask/rpc-methods>@metamask/key-tree": {
      "packages": {
        "@metamask/key-tree>@noble/ed25519": true,
        "@metamask/key-tree>@noble/hashes": true,
        "@metamask/key-tree>@noble/secp256k1": true,
        "@metamask/key-tree>@scure/base": true,
        "@metamask/rpc-methods>@metamask/utils": true,
        "@metamask/scure-bip39": true
      }
    },
    "@metamask/rpc-methods>@metamask/utils": {
      "globals": {
        "TextDecoder": true,
        "TextEncoder": true
      },
      "packages": {
        "@metamask/key-tree>@noble/hashes": true,
        "browserify>buffer": true,
        "nock>debug": true,
        "semver": true,
        "superstruct": true
      }
    },
    "@metamask/rpc-methods>nanoid": {
      "globals": {
        "crypto.getRandomValues": true
      }
    },
    "@metamask/safe-event-emitter": {
      "globals": {
        "setTimeout": true
      },
      "packages": {
        "browserify>events": true
      }
    },
    "@metamask/scure-bip39": {
      "globals": {
        "TextEncoder": true
      },
      "packages": {
        "@metamask/key-tree>@scure/base": true,
        "@metamask/scure-bip39>@noble/hashes": true
      }
    },
    "@metamask/scure-bip39>@noble/hashes": {
      "globals": {
        "TextEncoder": true,
        "crypto": true
      }
    },
    "@metamask/signature-controller": {
      "globals": {
        "console.info": true
      },
      "packages": {
        "@metamask/base-controller": true,
        "@metamask/controller-utils": true,
        "@metamask/message-manager": true,
        "browserify>buffer": true,
        "browserify>events": true,
        "eth-rpc-errors": true,
        "ethereumjs-util": true,
        "lodash": true
      }
    },
    "@metamask/smart-transactions-controller": {
      "globals": {
        "URLSearchParams": true,
        "clearInterval": true,
        "console.error": true,
        "console.log": true,
        "fetch": true,
        "setInterval": true
      },
      "packages": {
        "@ethersproject/abi>@ethersproject/bytes": true,
        "@ethersproject/bignumber": true,
        "@ethersproject/providers": true,
        "@metamask/base-controller": true,
        "@metamask/controller-utils": true,
        "@metamask/smart-transactions-controller>bignumber.js": true,
        "fast-json-patch": true,
        "lodash": true
      }
    },
    "@metamask/smart-transactions-controller>@metamask/controllers>nanoid": {
      "globals": {
        "crypto.getRandomValues": true
      }
    },
    "@metamask/smart-transactions-controller>bignumber.js": {
      "globals": {
        "crypto": true,
        "define": true
      }
    },
    "@metamask/snaps-controllers-flask>nanoid": {
      "globals": {
        "crypto.getRandomValues": true
      }
    },
    "@metamask/snaps-controllers>nanoid": {
      "globals": {
        "crypto.getRandomValues": true
      }
    },
    "@metamask/snaps-ui": {
      "packages": {
        "@metamask/snaps-ui>@metamask/utils": true,
        "superstruct": true
      }
    },
    "@metamask/snaps-ui>@metamask/utils": {
      "globals": {
        "TextDecoder": true,
        "TextEncoder": true
      },
      "packages": {
        "@metamask/key-tree>@noble/hashes": true,
        "browserify>buffer": true,
        "nock>debug": true,
        "semver": true,
        "superstruct": true
      }
    },
    "@metamask/snaps-utils": {
      "globals": {
        "TextDecoder": true,
        "URL": true,
        "console.error": true,
        "console.log": true,
        "console.warn": true,
        "document.body.appendChild": true,
        "document.createElement": true
      },
      "packages": {
        "@metamask/key-tree>@noble/hashes": true,
        "@metamask/key-tree>@scure/base": true,
        "@metamask/snaps-utils>@metamask/key-tree": true,
        "@metamask/snaps-utils>@metamask/utils": true,
        "@metamask/snaps-utils>cron-parser": true,
        "@metamask/snaps-utils>fast-json-stable-stringify": true,
        "@metamask/snaps-utils>rfdc": true,
        "@metamask/snaps-utils>validate-npm-package-name": true,
        "semver": true,
        "superstruct": true
      }
    },
    "@metamask/snaps-utils>@metamask/key-tree": {
      "packages": {
        "@metamask/key-tree>@noble/ed25519": true,
        "@metamask/key-tree>@noble/hashes": true,
        "@metamask/key-tree>@noble/secp256k1": true,
        "@metamask/key-tree>@scure/base": true,
        "@metamask/scure-bip39": true,
        "@metamask/snaps-utils>@metamask/utils": true
      }
    },
    "@metamask/snaps-utils>@metamask/utils": {
      "globals": {
        "TextDecoder": true,
        "TextEncoder": true
      },
      "packages": {
        "@metamask/key-tree>@noble/hashes": true,
        "browserify>buffer": true,
        "nock>debug": true,
        "semver": true,
        "superstruct": true
      }
    },
    "@metamask/snaps-utils>cron-parser": {
      "packages": {
        "browserify>browser-resolve": true,
        "luxon": true
      }
    },
    "@metamask/snaps-utils>rfdc": {
      "packages": {
        "browserify>buffer": true
      }
    },
    "@metamask/snaps-utils>validate-npm-package-name": {
      "packages": {
        "@metamask/snaps-utils>validate-npm-package-name>builtins": true
      }
    },
    "@metamask/snaps-utils>validate-npm-package-name>builtins": {
      "packages": {
        "browserify>process": true,
        "semver": true
      }
    },
    "@metamask/subject-metadata-controller": {
      "packages": {
        "@metamask/subject-metadata-controller>@metamask/base-controller": true
      }
    },
    "@metamask/subject-metadata-controller>@metamask/base-controller": {
      "packages": {
        "immer": true
      }
    },
    "@metamask/utils": {
      "globals": {
        "TextDecoder": true,
        "TextEncoder": true
      },
      "packages": {
        "browserify>buffer": true,
        "nock>debug": true,
        "semver": true,
        "superstruct": true
      }
    },
    "@ngraveio/bc-ur": {
      "packages": {
        "@ngraveio/bc-ur>@apocentre/alias-sampling": true,
        "@ngraveio/bc-ur>bignumber.js": true,
        "@ngraveio/bc-ur>cbor-sync": true,
        "@ngraveio/bc-ur>crc": true,
        "@ngraveio/bc-ur>jsbi": true,
        "addons-linter>sha.js": true,
        "browserify>assert": true,
        "browserify>buffer": true
      }
    },
    "@ngraveio/bc-ur>assert>object-is": {
      "packages": {
        "globalthis>define-properties": true,
        "string.prototype.matchall>call-bind": true
      }
    },
    "@ngraveio/bc-ur>bignumber.js": {
      "globals": {
        "crypto": true,
        "define": true
      }
    },
    "@ngraveio/bc-ur>cbor-sync": {
      "globals": {
        "define": true
      },
      "packages": {
        "browserify>buffer": true
      }
    },
    "@ngraveio/bc-ur>crc": {
      "packages": {
        "browserify>buffer": true
      }
    },
    "@ngraveio/bc-ur>jsbi": {
      "globals": {
        "define": true
      }
    },
    "@popperjs/core": {
      "globals": {
        "Element": true,
        "HTMLElement": true,
        "ShadowRoot": true,
        "console.error": true,
        "console.warn": true,
        "document": true,
        "navigator.userAgent": true
      }
    },
    "@reduxjs/toolkit": {
      "globals": {
        "AbortController": true,
        "__REDUX_DEVTOOLS_EXTENSION_COMPOSE__": true,
        "__REDUX_DEVTOOLS_EXTENSION__": true,
        "console.error": true,
        "console.info": true,
        "console.warn": true
      },
      "packages": {
        "@reduxjs/toolkit>reselect": true,
        "immer": true,
        "redux": true,
        "redux-thunk": true
      }
    },
    "@segment/loosely-validate-event": {
      "packages": {
        "@segment/loosely-validate-event>component-type": true,
        "@segment/loosely-validate-event>join-component": true,
        "browserify>assert": true,
        "browserify>buffer": true
      }
    },
    "@sentry/browser": {
      "globals": {
        "TextDecoder": true,
        "TextEncoder": true,
        "XMLHttpRequest": true,
        "__SENTRY_DEBUG__": true,
        "__SENTRY_RELEASE__": true,
        "indexedDB.open": true,
        "setTimeout": true
      },
      "packages": {
        "@sentry/browser>@sentry-internal/tracing": true,
        "@sentry/browser>@sentry/core": true,
        "@sentry/browser>@sentry/replay": true,
        "@sentry/utils": true
      }
    },
    "@sentry/browser>@sentry-internal/tracing": {
      "globals": {
        "Headers": true,
        "PerformanceObserver": true,
        "Request": true,
        "__SENTRY_DEBUG__": true,
        "addEventListener": true,
        "performance.getEntriesByType": true,
        "removeEventListener": true
      },
      "packages": {
        "@sentry/browser>@sentry/core": true,
        "@sentry/utils": true
      }
    },
    "@sentry/browser>@sentry/core": {
      "globals": {
        "__SENTRY_DEBUG__": true,
        "__SENTRY_TRACING__": true,
        "clearInterval": true,
        "clearTimeout": true,
        "console.warn": true,
        "setInterval": true,
        "setTimeout": true
      },
      "packages": {
        "@sentry/utils": true
      }
    },
    "@sentry/browser>@sentry/replay": {
      "globals": {
        "Blob": true,
        "CSSConditionRule": true,
        "CSSGroupingRule": true,
        "CSSMediaRule": true,
        "CSSSupportsRule": true,
        "DragEvent": true,
        "Element": true,
        "FormData": true,
        "HTMLCanvasElement": true,
        "HTMLElement.prototype": true,
        "HTMLFormElement": true,
        "HTMLImageElement": true,
        "HTMLInputElement.prototype": true,
        "HTMLOptionElement.prototype": true,
        "HTMLSelectElement.prototype": true,
        "HTMLTextAreaElement.prototype": true,
        "Headers": true,
        "ImageData": true,
        "MouseEvent": true,
        "MutationObserver": true,
        "Node.prototype.contains": true,
        "PerformanceObserver": true,
        "TextEncoder": true,
        "URL": true,
        "URLSearchParams": true,
        "Worker": true,
        "Zone": true,
        "__SENTRY_DEBUG__": true,
        "__rrMutationObserver": true,
        "clearTimeout": true,
        "console.error": true,
        "console.warn": true,
        "document": true,
        "innerHeight": true,
        "innerWidth": true,
        "location.href": true,
        "pageXOffset": true,
        "pageYOffset": true,
        "requestAnimationFrame": true,
        "setTimeout": true
      },
      "packages": {
        "@sentry/browser>@sentry/core": true,
        "@sentry/utils": true,
        "browserify>process": true
      }
    },
    "@sentry/integrations": {
      "globals": {
        "Request": true,
        "__SENTRY_DEBUG__": true,
        "console.log": true
      },
      "packages": {
        "@sentry/utils": true,
        "localforage": true
      }
    },
    "@sentry/utils": {
      "globals": {
        "CustomEvent": true,
        "DOMError": true,
        "DOMException": true,
        "Element": true,
        "ErrorEvent": true,
        "Event": true,
        "Headers": true,
        "Request": true,
        "Response": true,
        "TextEncoder": true,
        "URL": true,
        "XMLHttpRequest.prototype": true,
        "__SENTRY_BROWSER_BUNDLE__": true,
        "__SENTRY_DEBUG__": true,
        "clearTimeout": true,
        "console.error": true,
        "document": true,
        "new": true,
        "setTimeout": true,
        "target": true
      },
      "packages": {
        "browserify>process": true
      }
    },
    "@truffle/codec": {
      "packages": {
        "@truffle/codec>@truffle/abi-utils": true,
        "@truffle/codec>@truffle/compile-common": true,
        "@truffle/codec>big.js": true,
        "@truffle/codec>cbor": true,
        "@truffle/codec>semver": true,
        "@truffle/codec>utf8": true,
        "@truffle/codec>web3-utils": true,
        "bn.js": true,
        "browserify>buffer": true,
        "browserify>os-browserify": true,
        "browserify>util": true,
        "lodash": true,
        "nock>debug": true
      }
    },
    "@truffle/codec>@truffle/abi-utils": {
      "packages": {
        "@truffle/codec>@truffle/abi-utils>change-case": true,
        "@truffle/codec>@truffle/abi-utils>fast-check": true,
        "@truffle/codec>web3-utils": true
      }
    },
    "@truffle/codec>@truffle/abi-utils>change-case": {
      "packages": {
        "@truffle/codec>@truffle/abi-utils>change-case>camel-case": true,
        "@truffle/codec>@truffle/abi-utils>change-case>constant-case": true,
        "@truffle/codec>@truffle/abi-utils>change-case>dot-case": true,
        "@truffle/codec>@truffle/abi-utils>change-case>header-case": true,
        "@truffle/codec>@truffle/abi-utils>change-case>is-lower-case": true,
        "@truffle/codec>@truffle/abi-utils>change-case>is-upper-case": true,
        "@truffle/codec>@truffle/abi-utils>change-case>lower-case": true,
        "@truffle/codec>@truffle/abi-utils>change-case>lower-case-first": true,
        "@truffle/codec>@truffle/abi-utils>change-case>no-case": true,
        "@truffle/codec>@truffle/abi-utils>change-case>param-case": true,
        "@truffle/codec>@truffle/abi-utils>change-case>pascal-case": true,
        "@truffle/codec>@truffle/abi-utils>change-case>path-case": true,
        "@truffle/codec>@truffle/abi-utils>change-case>sentence-case": true,
        "@truffle/codec>@truffle/abi-utils>change-case>snake-case": true,
        "@truffle/codec>@truffle/abi-utils>change-case>swap-case": true,
        "@truffle/codec>@truffle/abi-utils>change-case>title-case": true,
        "@truffle/codec>@truffle/abi-utils>change-case>upper-case": true,
        "@truffle/codec>@truffle/abi-utils>change-case>upper-case-first": true
      }
    },
    "@truffle/codec>@truffle/abi-utils>change-case>camel-case": {
      "packages": {
        "@truffle/codec>@truffle/abi-utils>change-case>no-case": true,
        "@truffle/codec>@truffle/abi-utils>change-case>upper-case": true
      }
    },
    "@truffle/codec>@truffle/abi-utils>change-case>constant-case": {
      "packages": {
        "@truffle/codec>@truffle/abi-utils>change-case>snake-case": true,
        "@truffle/codec>@truffle/abi-utils>change-case>upper-case": true
      }
    },
    "@truffle/codec>@truffle/abi-utils>change-case>dot-case": {
      "packages": {
        "@truffle/codec>@truffle/abi-utils>change-case>no-case": true
      }
    },
    "@truffle/codec>@truffle/abi-utils>change-case>header-case": {
      "packages": {
        "@truffle/codec>@truffle/abi-utils>change-case>no-case": true,
        "@truffle/codec>@truffle/abi-utils>change-case>upper-case": true
      }
    },
    "@truffle/codec>@truffle/abi-utils>change-case>is-lower-case": {
      "packages": {
        "@truffle/codec>@truffle/abi-utils>change-case>lower-case": true
      }
    },
    "@truffle/codec>@truffle/abi-utils>change-case>is-upper-case": {
      "packages": {
        "@truffle/codec>@truffle/abi-utils>change-case>upper-case": true
      }
    },
    "@truffle/codec>@truffle/abi-utils>change-case>lower-case-first": {
      "packages": {
        "@truffle/codec>@truffle/abi-utils>change-case>lower-case": true
      }
    },
    "@truffle/codec>@truffle/abi-utils>change-case>no-case": {
      "packages": {
        "@truffle/codec>@truffle/abi-utils>change-case>lower-case": true
      }
    },
    "@truffle/codec>@truffle/abi-utils>change-case>param-case": {
      "packages": {
        "@truffle/codec>@truffle/abi-utils>change-case>no-case": true
      }
    },
    "@truffle/codec>@truffle/abi-utils>change-case>pascal-case": {
      "packages": {
        "@truffle/codec>@truffle/abi-utils>change-case>camel-case": true,
        "@truffle/codec>@truffle/abi-utils>change-case>upper-case-first": true
      }
    },
    "@truffle/codec>@truffle/abi-utils>change-case>path-case": {
      "packages": {
        "@truffle/codec>@truffle/abi-utils>change-case>no-case": true
      }
    },
    "@truffle/codec>@truffle/abi-utils>change-case>sentence-case": {
      "packages": {
        "@truffle/codec>@truffle/abi-utils>change-case>no-case": true,
        "@truffle/codec>@truffle/abi-utils>change-case>upper-case-first": true
      }
    },
    "@truffle/codec>@truffle/abi-utils>change-case>snake-case": {
      "packages": {
        "@truffle/codec>@truffle/abi-utils>change-case>no-case": true
      }
    },
    "@truffle/codec>@truffle/abi-utils>change-case>swap-case": {
      "packages": {
        "@truffle/codec>@truffle/abi-utils>change-case>lower-case": true,
        "@truffle/codec>@truffle/abi-utils>change-case>upper-case": true
      }
    },
    "@truffle/codec>@truffle/abi-utils>change-case>title-case": {
      "packages": {
        "@truffle/codec>@truffle/abi-utils>change-case>no-case": true,
        "@truffle/codec>@truffle/abi-utils>change-case>upper-case": true
      }
    },
    "@truffle/codec>@truffle/abi-utils>change-case>upper-case-first": {
      "packages": {
        "@truffle/codec>@truffle/abi-utils>change-case>upper-case": true
      }
    },
    "@truffle/codec>@truffle/abi-utils>fast-check": {
      "globals": {
        "clearTimeout": true,
        "console.log": true,
        "setTimeout": true
      },
      "packages": {
        "@truffle/codec>@truffle/abi-utils>fast-check>pure-rand": true,
        "browserify>buffer": true
      }
    },
    "@truffle/codec>@truffle/compile-common": {
      "packages": {
        "@truffle/codec>@truffle/compile-common>@truffle/error": true,
        "@truffle/codec>@truffle/compile-common>colors": true,
        "browserify>path-browserify": true
      }
    },
    "@truffle/codec>@truffle/compile-common>colors": {
      "globals": {
        "console.log": true
      },
      "packages": {
        "browserify>os-browserify": true,
        "browserify>process": true,
        "browserify>util": true
      }
    },
    "@truffle/codec>big.js": {
      "globals": {
        "define": true
      }
    },
    "@truffle/codec>cbor": {
      "globals": {
        "TextDecoder": true
      },
      "packages": {
        "@truffle/codec>cbor>bignumber.js": true,
        "@truffle/codec>cbor>nofilter": true,
        "browserify>buffer": true,
        "browserify>insert-module-globals>is-buffer": true,
        "browserify>stream-browserify": true,
        "browserify>url": true,
        "browserify>util": true
      }
    },
    "@truffle/codec>cbor>bignumber.js": {
      "globals": {
        "crypto": true,
        "define": true
      }
    },
    "@truffle/codec>cbor>nofilter": {
      "packages": {
        "browserify>buffer": true,
        "browserify>stream-browserify": true,
        "browserify>util": true
      }
    },
    "@truffle/codec>semver": {
      "globals": {
        "console.error": true
      },
      "packages": {
        "browserify>process": true,
        "semver>lru-cache": true
      }
    },
    "@truffle/codec>web3-utils": {
      "globals": {
        "setTimeout": true
      },
      "packages": {
        "@truffle/codec>utf8": true,
        "@truffle/codec>web3-utils>ethereum-bloom-filters": true,
        "bn.js": true,
        "browserify>buffer": true,
        "ethereumjs-util": true,
        "ethereumjs-wallet>randombytes": true,
        "ethjs>ethjs-unit": true,
        "ethjs>number-to-bn": true
      }
    },
    "@truffle/codec>web3-utils>ethereum-bloom-filters": {
      "packages": {
        "@truffle/codec>web3-utils>ethereum-bloom-filters>js-sha3": true
      }
    },
    "@truffle/codec>web3-utils>ethereum-bloom-filters>js-sha3": {
      "globals": {
        "define": true
      },
      "packages": {
        "browserify>process": true
      }
    },
    "@truffle/decoder": {
      "packages": {
        "@truffle/codec": true,
        "@truffle/codec>@truffle/abi-utils": true,
        "@truffle/codec>@truffle/compile-common": true,
        "@truffle/codec>web3-utils": true,
        "@truffle/decoder>@truffle/encoder": true,
        "@truffle/decoder>@truffle/source-map-utils": true,
        "bn.js": true,
        "nock>debug": true
      }
    },
    "@truffle/decoder>@truffle/encoder": {
      "packages": {
        "@ethersproject/abi>@ethersproject/address": true,
        "@ethersproject/bignumber": true,
        "@truffle/codec": true,
        "@truffle/codec>@truffle/abi-utils": true,
        "@truffle/codec>@truffle/compile-common": true,
        "@truffle/codec>big.js": true,
        "@truffle/codec>web3-utils": true,
        "@truffle/decoder>@truffle/encoder>@ensdomains/ensjs": true,
        "@truffle/decoder>@truffle/encoder>bignumber.js": true,
        "lodash": true,
        "nock>debug": true
      }
    },
    "@truffle/decoder>@truffle/encoder>@ensdomains/ensjs": {
      "globals": {
        "console.log": true,
        "console.warn": true,
        "registries": true
      },
      "packages": {
        "@babel/runtime": true,
        "@truffle/decoder>@truffle/encoder>@ensdomains/ensjs>@ensdomains/address-encoder": true,
        "@truffle/decoder>@truffle/encoder>@ensdomains/ensjs>@ensdomains/ens": true,
        "@truffle/decoder>@truffle/encoder>@ensdomains/ensjs>@ensdomains/resolver": true,
        "@truffle/decoder>@truffle/encoder>@ensdomains/ensjs>content-hash": true,
        "@truffle/decoder>@truffle/encoder>@ensdomains/ensjs>ethers": true,
        "@truffle/decoder>@truffle/encoder>@ensdomains/ensjs>js-sha3": true,
        "browserify>buffer": true,
        "eth-ens-namehash": true,
        "ethereumjs-wallet>bs58check>bs58": true
      }
    },
    "@truffle/decoder>@truffle/encoder>@ensdomains/ensjs>@ensdomains/address-encoder": {
      "globals": {
        "console": true
      },
      "packages": {
        "bn.js": true,
        "browserify>buffer": true,
        "browserify>crypto-browserify": true,
        "ethereumjs-util>create-hash>ripemd160": true
      }
    },
    "@truffle/decoder>@truffle/encoder>@ensdomains/ensjs>content-hash": {
      "packages": {
        "@truffle/decoder>@truffle/encoder>@ensdomains/ensjs>content-hash>cids": true,
        "@truffle/decoder>@truffle/encoder>@ensdomains/ensjs>content-hash>multicodec": true,
        "@truffle/decoder>@truffle/encoder>@ensdomains/ensjs>content-hash>multihashes": true,
        "browserify>buffer": true
      }
    },
    "@truffle/decoder>@truffle/encoder>@ensdomains/ensjs>content-hash>cids": {
      "packages": {
        "@truffle/decoder>@truffle/encoder>@ensdomains/ensjs>content-hash>cids>class-is": true,
        "@truffle/decoder>@truffle/encoder>@ensdomains/ensjs>content-hash>cids>multibase": true,
        "@truffle/decoder>@truffle/encoder>@ensdomains/ensjs>content-hash>cids>multicodec": true,
        "@truffle/decoder>@truffle/encoder>@ensdomains/ensjs>content-hash>multihashes": true,
        "browserify>buffer": true
      }
    },
    "@truffle/decoder>@truffle/encoder>@ensdomains/ensjs>content-hash>cids>multibase": {
      "packages": {
        "browserify>buffer": true,
        "ethereumjs-wallet>bs58check>bs58>base-x": true
      }
    },
    "@truffle/decoder>@truffle/encoder>@ensdomains/ensjs>content-hash>cids>multicodec": {
      "packages": {
        "@ensdomains/content-hash>multihashes>varint": true,
        "browserify>buffer": true
      }
    },
    "@truffle/decoder>@truffle/encoder>@ensdomains/ensjs>content-hash>multicodec": {
      "packages": {
        "@ensdomains/content-hash>multihashes>varint": true,
        "browserify>buffer": true
      }
    },
    "@truffle/decoder>@truffle/encoder>@ensdomains/ensjs>content-hash>multihashes": {
      "packages": {
        "@ensdomains/content-hash>multihashes>varint": true,
        "@truffle/decoder>@truffle/encoder>@ensdomains/ensjs>content-hash>multihashes>multibase": true,
        "browserify>buffer": true
      }
    },
    "@truffle/decoder>@truffle/encoder>@ensdomains/ensjs>content-hash>multihashes>multibase": {
      "packages": {
        "browserify>buffer": true,
        "ethereumjs-wallet>bs58check>bs58>base-x": true
      }
    },
    "@truffle/decoder>@truffle/encoder>@ensdomains/ensjs>ethers": {
      "packages": {
        "@ethersproject/abi": true,
        "@ethersproject/abi>@ethersproject/address": true,
        "@ethersproject/abi>@ethersproject/bytes": true,
        "@ethersproject/abi>@ethersproject/constants": true,
        "@ethersproject/abi>@ethersproject/hash": true,
        "@ethersproject/abi>@ethersproject/keccak256": true,
        "@ethersproject/abi>@ethersproject/logger": true,
        "@ethersproject/abi>@ethersproject/properties": true,
        "@ethersproject/abi>@ethersproject/strings": true,
        "@ethersproject/bignumber": true,
        "@ethersproject/contracts": true,
        "@ethersproject/hdnode": true,
        "@ethersproject/hdnode>@ethersproject/abstract-signer": true,
        "@ethersproject/hdnode>@ethersproject/basex": true,
        "@ethersproject/hdnode>@ethersproject/sha2": true,
        "@ethersproject/hdnode>@ethersproject/signing-key": true,
        "@ethersproject/hdnode>@ethersproject/transactions": true,
        "@ethersproject/hdnode>@ethersproject/wordlists": true,
        "@ethersproject/providers": true,
        "@ethersproject/providers>@ethersproject/base64": true,
        "@ethersproject/providers>@ethersproject/random": true,
        "@ethersproject/providers>@ethersproject/rlp": true,
        "@ethersproject/providers>@ethersproject/web": true,
        "@truffle/decoder>@truffle/encoder>@ensdomains/ensjs>ethers>@ethersproject/json-wallets": true,
        "@truffle/decoder>@truffle/encoder>@ensdomains/ensjs>ethers>@ethersproject/solidity": true,
        "@truffle/decoder>@truffle/encoder>@ensdomains/ensjs>ethers>@ethersproject/units": true,
        "@truffle/decoder>@truffle/encoder>@ensdomains/ensjs>ethers>@ethersproject/wallet": true
      }
    },
    "@truffle/decoder>@truffle/encoder>@ensdomains/ensjs>ethers>@ethersproject/json-wallets": {
      "packages": {
        "@ethersproject/abi>@ethersproject/address": true,
        "@ethersproject/abi>@ethersproject/bytes": true,
        "@ethersproject/abi>@ethersproject/keccak256": true,
        "@ethersproject/abi>@ethersproject/logger": true,
        "@ethersproject/abi>@ethersproject/properties": true,
        "@ethersproject/abi>@ethersproject/strings": true,
        "@ethersproject/hdnode": true,
        "@ethersproject/hdnode>@ethersproject/pbkdf2": true,
        "@ethersproject/hdnode>@ethersproject/transactions": true,
        "@ethersproject/providers>@ethersproject/random": true,
        "@truffle/decoder>@truffle/encoder>@ensdomains/ensjs>ethers>@ethersproject/json-wallets>aes-js": true,
        "ethereumjs-util>ethereum-cryptography>scrypt-js": true
      }
    },
    "@truffle/decoder>@truffle/encoder>@ensdomains/ensjs>ethers>@ethersproject/json-wallets>aes-js": {
      "globals": {
        "define": true
      }
    },
    "@truffle/decoder>@truffle/encoder>@ensdomains/ensjs>ethers>@ethersproject/solidity": {
      "packages": {
        "@ethersproject/abi>@ethersproject/bytes": true,
        "@ethersproject/abi>@ethersproject/keccak256": true,
        "@ethersproject/abi>@ethersproject/logger": true,
        "@ethersproject/abi>@ethersproject/strings": true,
        "@ethersproject/bignumber": true,
        "@ethersproject/hdnode>@ethersproject/sha2": true
      }
    },
    "@truffle/decoder>@truffle/encoder>@ensdomains/ensjs>ethers>@ethersproject/units": {
      "packages": {
        "@ethersproject/abi>@ethersproject/logger": true,
        "@ethersproject/bignumber": true
      }
    },
    "@truffle/decoder>@truffle/encoder>@ensdomains/ensjs>ethers>@ethersproject/wallet": {
      "packages": {
        "@ethersproject/abi>@ethersproject/address": true,
        "@ethersproject/abi>@ethersproject/bytes": true,
        "@ethersproject/abi>@ethersproject/hash": true,
        "@ethersproject/abi>@ethersproject/keccak256": true,
        "@ethersproject/abi>@ethersproject/logger": true,
        "@ethersproject/abi>@ethersproject/properties": true,
        "@ethersproject/contracts>@ethersproject/abstract-provider": true,
        "@ethersproject/hdnode": true,
        "@ethersproject/hdnode>@ethersproject/abstract-signer": true,
        "@ethersproject/hdnode>@ethersproject/signing-key": true,
        "@ethersproject/hdnode>@ethersproject/transactions": true,
        "@ethersproject/providers>@ethersproject/random": true,
        "@truffle/decoder>@truffle/encoder>@ensdomains/ensjs>ethers>@ethersproject/json-wallets": true
      }
    },
    "@truffle/decoder>@truffle/encoder>@ensdomains/ensjs>js-sha3": {
      "globals": {
        "define": true
      },
      "packages": {
        "browserify>process": true
      }
    },
    "@truffle/decoder>@truffle/encoder>bignumber.js": {
      "globals": {
        "crypto": true,
        "define": true
      }
    },
    "@truffle/decoder>@truffle/source-map-utils": {
      "packages": {
        "@truffle/codec": true,
        "@truffle/codec>web3-utils": true,
        "@truffle/decoder>@truffle/source-map-utils>@truffle/code-utils": true,
        "@truffle/decoder>@truffle/source-map-utils>json-pointer": true,
        "@truffle/decoder>@truffle/source-map-utils>node-interval-tree": true,
        "nock>debug": true
      }
    },
    "@truffle/decoder>@truffle/source-map-utils>@truffle/code-utils": {
      "packages": {
        "@truffle/codec>cbor": true,
        "browserify>buffer": true
      }
    },
    "@truffle/decoder>@truffle/source-map-utils>json-pointer": {
      "packages": {
        "@truffle/decoder>@truffle/source-map-utils>json-pointer>foreach": true
      }
    },
    "@truffle/decoder>@truffle/source-map-utils>node-interval-tree": {
      "packages": {
        "@truffle/decoder>@truffle/source-map-utils>node-interval-tree>shallowequal": true
      }
    },
    "@zxing/browser": {
      "globals": {
        "HTMLElement": true,
        "HTMLImageElement": true,
        "HTMLVideoElement": true,
        "clearTimeout": true,
        "console.error": true,
        "console.warn": true,
        "document": true,
        "navigator": true,
        "setTimeout": true
      },
      "packages": {
        "@zxing/library": true
      }
    },
    "@zxing/library": {
      "globals": {
        "HTMLImageElement": true,
        "HTMLVideoElement": true,
        "TextDecoder": true,
        "TextEncoder": true,
        "URL.createObjectURL": true,
        "btoa": true,
        "console.log": true,
        "console.warn": true,
        "document": true,
        "navigator": true,
        "setTimeout": true
      },
      "packages": {
        "@zxing/library>ts-custom-error": true
      }
    },
    "addons-linter>sha.js": {
      "packages": {
        "ethereumjs-wallet>safe-buffer": true,
        "pumpify>inherits": true
      }
    },
    "await-semaphore": {
      "packages": {
        "browserify>process": true,
        "browserify>timers-browserify": true
      }
    },
    "base32-encode": {
      "packages": {
        "base32-encode>to-data-view": true
      }
    },
    "bignumber.js": {
      "globals": {
        "crypto": true,
        "define": true
      }
    },
    "bn.js": {
      "globals": {
        "Buffer": true
      },
      "packages": {
        "browserify>browser-resolve": true
      }
    },
    "bowser": {
      "globals": {
        "define": true
      }
    },
    "browserify>assert": {
      "globals": {
        "Buffer": true
      },
      "packages": {
        "browserify>assert>util": true,
        "react>object-assign": true
      }
    },
    "browserify>assert>util": {
      "globals": {
        "console.error": true,
        "console.log": true,
        "console.trace": true,
        "process": true
      },
      "packages": {
        "browserify>assert>util>inherits": true,
        "browserify>process": true
      }
    },
    "browserify>browser-resolve": {
      "packages": {
        "ethjs-query>babel-runtime>core-js": true
      }
    },
    "browserify>browserify-zlib": {
      "packages": {
        "browserify>assert": true,
        "browserify>browserify-zlib>pako": true,
        "browserify>buffer": true,
        "browserify>process": true,
        "browserify>stream-browserify": true,
        "browserify>util": true
      }
    },
    "browserify>buffer": {
      "globals": {
        "console": true
      },
      "packages": {
        "base64-js": true,
        "browserify>buffer>ieee754": true
      }
    },
    "browserify>crypto-browserify": {
      "packages": {
        "browserify>crypto-browserify>browserify-cipher": true,
        "browserify>crypto-browserify>browserify-sign": true,
        "browserify>crypto-browserify>create-ecdh": true,
        "browserify>crypto-browserify>create-hmac": true,
        "browserify>crypto-browserify>diffie-hellman": true,
        "browserify>crypto-browserify>pbkdf2": true,
        "browserify>crypto-browserify>public-encrypt": true,
        "browserify>crypto-browserify>randomfill": true,
        "ethereumjs-util>create-hash": true,
        "ethereumjs-wallet>randombytes": true
      }
    },
    "browserify>crypto-browserify>browserify-cipher": {
      "packages": {
        "browserify>crypto-browserify>browserify-cipher>browserify-des": true,
        "browserify>crypto-browserify>browserify-cipher>evp_bytestokey": true,
        "ethereumjs-util>ethereum-cryptography>browserify-aes": true
      }
    },
    "browserify>crypto-browserify>browserify-cipher>browserify-des": {
      "packages": {
        "browserify>buffer": true,
        "browserify>crypto-browserify>browserify-cipher>browserify-des>des.js": true,
        "ethereumjs-util>create-hash>cipher-base": true,
        "pumpify>inherits": true
      }
    },
    "browserify>crypto-browserify>browserify-cipher>browserify-des>des.js": {
      "packages": {
        "@metamask/ppom-validator>elliptic>minimalistic-assert": true,
        "pumpify>inherits": true
      }
    },
    "browserify>crypto-browserify>browserify-cipher>evp_bytestokey": {
      "packages": {
        "ethereumjs-util>create-hash>md5.js": true,
        "ethereumjs-wallet>safe-buffer": true
      }
    },
    "browserify>crypto-browserify>browserify-sign": {
      "packages": {
        "@metamask/ppom-validator>elliptic": true,
        "bn.js": true,
        "browserify>buffer": true,
        "browserify>crypto-browserify>create-hmac": true,
        "browserify>crypto-browserify>public-encrypt>browserify-rsa": true,
        "browserify>crypto-browserify>public-encrypt>parse-asn1": true,
        "browserify>stream-browserify": true,
        "ethereumjs-util>create-hash": true,
        "pumpify>inherits": true
      }
    },
    "browserify>crypto-browserify>create-ecdh": {
      "packages": {
        "@metamask/ppom-validator>elliptic": true,
        "bn.js": true,
        "browserify>buffer": true
      }
    },
    "browserify>crypto-browserify>create-hmac": {
      "packages": {
        "addons-linter>sha.js": true,
        "ethereumjs-util>create-hash": true,
        "ethereumjs-util>create-hash>cipher-base": true,
        "ethereumjs-util>create-hash>ripemd160": true,
        "ethereumjs-wallet>safe-buffer": true,
        "pumpify>inherits": true
      }
    },
    "browserify>crypto-browserify>diffie-hellman": {
      "packages": {
        "bn.js": true,
        "browserify>buffer": true,
        "browserify>crypto-browserify>diffie-hellman>miller-rabin": true,
        "ethereumjs-wallet>randombytes": true
      }
    },
    "browserify>crypto-browserify>diffie-hellman>miller-rabin": {
      "packages": {
        "@metamask/ppom-validator>elliptic>brorand": true,
        "bn.js": true
      }
    },
    "browserify>crypto-browserify>pbkdf2": {
      "globals": {
        "crypto": true,
        "process": true,
        "queueMicrotask": true,
        "setImmediate": true,
        "setTimeout": true
      },
      "packages": {
        "addons-linter>sha.js": true,
        "browserify>process": true,
        "ethereumjs-util>create-hash": true,
        "ethereumjs-util>create-hash>ripemd160": true,
        "ethereumjs-wallet>safe-buffer": true
      }
    },
    "browserify>crypto-browserify>public-encrypt": {
      "packages": {
        "bn.js": true,
        "browserify>buffer": true,
        "browserify>crypto-browserify>public-encrypt>browserify-rsa": true,
        "browserify>crypto-browserify>public-encrypt>parse-asn1": true,
        "ethereumjs-util>create-hash": true,
        "ethereumjs-wallet>randombytes": true
      }
    },
    "browserify>crypto-browserify>public-encrypt>browserify-rsa": {
      "packages": {
        "bn.js": true,
        "browserify>buffer": true,
        "ethereumjs-wallet>randombytes": true
      }
    },
    "browserify>crypto-browserify>public-encrypt>parse-asn1": {
      "packages": {
        "browserify>buffer": true,
        "browserify>crypto-browserify>browserify-cipher>evp_bytestokey": true,
        "browserify>crypto-browserify>pbkdf2": true,
        "browserify>crypto-browserify>public-encrypt>parse-asn1>asn1.js": true,
        "ethereumjs-util>ethereum-cryptography>browserify-aes": true
      }
    },
    "browserify>crypto-browserify>public-encrypt>parse-asn1>asn1.js": {
      "packages": {
        "@metamask/ppom-validator>elliptic>minimalistic-assert": true,
        "bn.js": true,
        "browserify>buffer": true,
        "browserify>vm-browserify": true,
        "pumpify>inherits": true
      }
    },
    "browserify>crypto-browserify>randomfill": {
      "globals": {
        "crypto": true,
        "msCrypto": true
      },
      "packages": {
        "browserify>process": true,
        "ethereumjs-wallet>randombytes": true,
        "ethereumjs-wallet>safe-buffer": true
      }
    },
    "browserify>events": {
      "globals": {
        "console": true
      }
    },
    "browserify>has": {
      "packages": {
        "browserify>has>function-bind": true
      }
    },
    "browserify>https-browserify": {
      "packages": {
        "browserify>stream-http": true,
        "browserify>url": true
      }
    },
    "browserify>os-browserify": {
      "globals": {
        "location": true,
        "navigator": true
      }
    },
    "browserify>path-browserify": {
      "packages": {
        "browserify>process": true
      }
    },
    "browserify>process": {
      "globals": {
        "clearTimeout": true,
        "setTimeout": true
      }
    },
    "browserify>punycode": {
      "globals": {
        "define": true
      }
    },
    "browserify>stream-browserify": {
      "packages": {
        "browserify>events": true,
        "pumpify>inherits": true,
        "readable-stream": true
      }
    },
    "browserify>stream-http": {
      "globals": {
        "AbortController": true,
        "Blob": true,
        "MSStreamReader": true,
        "ReadableStream": true,
        "WritableStream": true,
        "XDomainRequest": true,
        "XMLHttpRequest": true,
        "clearTimeout": true,
        "fetch": true,
        "location.protocol.search": true,
        "setTimeout": true
      },
      "packages": {
        "browserify>buffer": true,
        "browserify>process": true,
        "browserify>stream-http>builtin-status-codes": true,
        "browserify>stream-http>readable-stream": true,
        "browserify>url": true,
        "pumpify>inherits": true,
        "watchify>xtend": true
      }
    },
    "browserify>stream-http>readable-stream": {
      "packages": {
        "browserify>browser-resolve": true,
        "browserify>buffer": true,
        "browserify>events": true,
        "browserify>process": true,
        "browserify>string_decoder": true,
        "pumpify>inherits": true,
        "readable-stream>util-deprecate": true
      }
    },
    "browserify>string_decoder": {
      "packages": {
        "ethereumjs-wallet>safe-buffer": true
      }
    },
    "browserify>timers-browserify": {
      "globals": {
        "clearInterval": true,
        "clearTimeout": true,
        "setInterval": true,
        "setTimeout": true
      },
      "packages": {
        "browserify>process": true
      }
    },
    "browserify>url": {
      "packages": {
        "browserify>punycode": true,
        "browserify>querystring-es3": true
      }
    },
    "browserify>util": {
      "globals": {
        "console.error": true,
        "console.log": true,
        "console.trace": true,
        "process": true
      },
      "packages": {
        "browserify>process": true,
        "browserify>util>inherits": true
      }
    },
    "browserify>vm-browserify": {
      "globals": {
        "document.body.appendChild": true,
        "document.body.removeChild": true,
        "document.createElement": true
      }
    },
    "classnames": {
      "globals": {
        "classNames": "write",
        "define": true
      }
    },
    "copy-to-clipboard": {
      "globals": {
        "clipboardData": true,
        "console.error": true,
        "console.warn": true,
        "document.body.appendChild": true,
        "document.body.removeChild": true,
        "document.createElement": true,
        "document.createRange": true,
        "document.execCommand": true,
        "document.getSelection": true,
        "navigator.userAgent": true,
        "prompt": true
      },
      "packages": {
        "copy-to-clipboard>toggle-selection": true
      }
    },
    "copy-to-clipboard>toggle-selection": {
      "globals": {
        "document.activeElement": true,
        "document.getSelection": true
      }
    },
    "currency-formatter": {
      "packages": {
        "currency-formatter>accounting": true,
        "currency-formatter>locale-currency": true,
        "react>object-assign": true
      }
    },
    "currency-formatter>accounting": {
      "globals": {
        "define": true
      }
    },
    "currency-formatter>locale-currency": {
      "globals": {
        "countryCode": true
      }
    },
    "debounce-stream": {
      "packages": {
        "debounce-stream>debounce": true,
        "debounce-stream>duplexer": true,
        "debounce-stream>through": true
      }
    },
    "debounce-stream>debounce": {
      "globals": {
        "clearTimeout": true,
        "setTimeout": true
      }
    },
    "debounce-stream>duplexer": {
      "packages": {
        "browserify>stream-browserify": true
      }
    },
    "debounce-stream>through": {
      "packages": {
        "browserify>process": true,
        "browserify>stream-browserify": true
      }
    },
    "depcheck>@vue/compiler-sfc>postcss>nanoid": {
      "globals": {
        "crypto.getRandomValues": true
      }
    },
    "dependency-tree>precinct>detective-postcss>postcss>nanoid": {
      "globals": {
        "crypto.getRandomValues": true
      }
    },
    "end-of-stream": {
      "packages": {
        "browserify>process": true,
        "pump>once": true
      }
    },
    "eslint>optionator>fast-levenshtein": {
      "globals": {
        "Intl": true,
        "Levenshtein": "write",
        "console.log": true,
        "define": true,
        "importScripts": true,
        "postMessage": true
      }
    },
    "eth-ens-namehash": {
      "globals": {
        "name": "write"
      },
      "packages": {
        "browserify>buffer": true,
        "eth-ens-namehash>idna-uts46-hx": true,
        "eth-ens-namehash>js-sha3": true
      }
    },
    "eth-ens-namehash>idna-uts46-hx": {
      "globals": {
        "define": true
      },
      "packages": {
        "browserify>punycode": true
      }
    },
    "eth-ens-namehash>js-sha3": {
      "packages": {
        "browserify>process": true
      }
    },
    "eth-json-rpc-filters": {
      "globals": {
        "console.error": true
      },
      "packages": {
        "@metamask/safe-event-emitter": true,
        "eth-json-rpc-filters>async-mutex": true,
        "eth-query": true,
        "json-rpc-engine": true,
        "pify": true
      }
    },
    "eth-json-rpc-filters>async-mutex": {
      "globals": {
        "setTimeout": true
      },
      "packages": {
        "mockttp>graphql-tag>tslib": true
      }
    },
    "eth-keyring-controller>@metamask/browser-passworder": {
      "globals": {
        "crypto": true
      }
    },
    "eth-lattice-keyring": {
      "globals": {
        "addEventListener": true,
        "browser": true,
        "clearInterval": true,
        "fetch": true,
        "open": true,
        "setInterval": true
      },
      "packages": {
        "@ethereumjs/tx>@ethereumjs/util": true,
        "bn.js": true,
        "browserify>buffer": true,
        "browserify>crypto-browserify": true,
        "browserify>events": true,
        "eth-lattice-keyring>@ethereumjs/tx": true,
        "eth-lattice-keyring>gridplus-sdk": true,
        "eth-lattice-keyring>rlp": true
      }
    },
    "eth-lattice-keyring>@ethereumjs/tx": {
      "packages": {
        "@ethereumjs/common": true,
        "@ethereumjs/tx>@ethereumjs/rlp": true,
        "@ethereumjs/tx>@ethereumjs/util": true,
        "@ethersproject/providers": true,
        "browserify>buffer": true,
        "browserify>insert-module-globals>is-buffer": true,
        "eth-lattice-keyring>@ethereumjs/tx>@chainsafe/ssz": true,
        "eth-lattice-keyring>@ethereumjs/tx>ethereum-cryptography": true
      }
    },
    "eth-lattice-keyring>@ethereumjs/tx>@chainsafe/ssz": {
      "packages": {
        "browserify": true,
        "browserify>buffer": true,
        "eth-lattice-keyring>@ethereumjs/tx>@chainsafe/ssz>@chainsafe/persistent-merkle-tree": true,
        "eth-lattice-keyring>@ethereumjs/tx>@chainsafe/ssz>case": true
      }
    },
    "eth-lattice-keyring>@ethereumjs/tx>@chainsafe/ssz>@chainsafe/persistent-merkle-tree": {
      "globals": {
        "WeakRef": true
      },
      "packages": {
        "browserify": true
      }
    },
    "eth-lattice-keyring>@ethereumjs/tx>ethereum-cryptography": {
      "globals": {
        "TextDecoder": true,
        "crypto": true
      },
      "packages": {
        "eth-lattice-keyring>@ethereumjs/tx>ethereum-cryptography>@noble/hashes": true
      }
    },
    "eth-lattice-keyring>@ethereumjs/tx>ethereum-cryptography>@noble/hashes": {
      "globals": {
        "TextEncoder": true,
        "crypto": true
      }
    },
    "eth-lattice-keyring>gridplus-sdk": {
      "globals": {
        "AbortController": true,
        "Request": true,
        "URL": true,
        "__values": true,
        "caches": true,
        "clearTimeout": true,
        "console.error": true,
        "console.log": true,
        "console.warn": true,
        "fetch": true,
        "setTimeout": true
      },
      "packages": {
        "@ethereumjs/common>crc-32": true,
        "@ethersproject/abi": true,
        "@metamask/ppom-validator>elliptic": true,
        "bn.js": true,
        "browserify>buffer": true,
        "eth-lattice-keyring>gridplus-sdk>@ethereumjs/common": true,
        "eth-lattice-keyring>gridplus-sdk>@ethereumjs/tx": true,
        "eth-lattice-keyring>gridplus-sdk>bech32": true,
        "eth-lattice-keyring>gridplus-sdk>bignumber.js": true,
        "eth-lattice-keyring>gridplus-sdk>bitwise": true,
        "eth-lattice-keyring>gridplus-sdk>borc": true,
        "eth-lattice-keyring>gridplus-sdk>eth-eip712-util-browser": true,
        "eth-lattice-keyring>gridplus-sdk>js-sha3": true,
        "eth-lattice-keyring>gridplus-sdk>rlp": true,
        "eth-lattice-keyring>gridplus-sdk>secp256k1": true,
        "eth-lattice-keyring>gridplus-sdk>uuid": true,
        "ethereumjs-util>ethereum-cryptography>hash.js": true,
        "ethereumjs-wallet>aes-js": true,
        "ethereumjs-wallet>bs58check": true,
        "lodash": true
      }
    },
    "eth-lattice-keyring>gridplus-sdk>@ethereumjs/common": {
      "packages": {
        "@ethereumjs/common>crc-32": true,
        "@ethereumjs/tx>@ethereumjs/util": true,
        "browserify>buffer": true,
        "browserify>events": true
      }
    },
    "eth-lattice-keyring>gridplus-sdk>@ethereumjs/tx": {
      "packages": {
        "@ethereumjs/tx>@ethereumjs/rlp": true,
        "@ethereumjs/tx>@ethereumjs/util": true,
        "@ethersproject/providers": true,
        "browserify>buffer": true,
        "browserify>insert-module-globals>is-buffer": true,
        "eth-lattice-keyring>@ethereumjs/tx>@chainsafe/ssz": true,
        "eth-lattice-keyring>gridplus-sdk>@ethereumjs/tx>@ethereumjs/common": true,
        "eth-lattice-keyring>gridplus-sdk>@ethereumjs/tx>ethereum-cryptography": true
      }
    },
    "eth-lattice-keyring>gridplus-sdk>@ethereumjs/tx>@ethereumjs/common": {
      "packages": {
        "@ethereumjs/common>crc-32": true,
        "@ethereumjs/tx>@ethereumjs/util": true,
        "browserify>buffer": true,
        "browserify>events": true
      }
    },
    "eth-lattice-keyring>gridplus-sdk>@ethereumjs/tx>ethereum-cryptography": {
      "globals": {
        "TextDecoder": true,
        "crypto": true
      },
      "packages": {
        "eth-lattice-keyring>gridplus-sdk>@ethereumjs/tx>ethereum-cryptography>@noble/hashes": true
      }
    },
    "eth-lattice-keyring>gridplus-sdk>@ethereumjs/tx>ethereum-cryptography>@noble/hashes": {
      "globals": {
        "TextEncoder": true,
        "crypto": true
      }
    },
    "eth-lattice-keyring>gridplus-sdk>bignumber.js": {
      "globals": {
        "crypto": true,
        "define": true
      }
    },
    "eth-lattice-keyring>gridplus-sdk>bitwise": {
      "packages": {
        "browserify>buffer": true
      }
    },
    "eth-lattice-keyring>gridplus-sdk>borc": {
      "globals": {
        "console": true
      },
      "packages": {
        "browserify>buffer": true,
        "browserify>buffer>ieee754": true,
        "eth-lattice-keyring>gridplus-sdk>borc>bignumber.js": true,
        "eth-lattice-keyring>gridplus-sdk>borc>iso-url": true
      }
    },
    "eth-lattice-keyring>gridplus-sdk>borc>bignumber.js": {
      "globals": {
        "crypto": true,
        "define": true
      }
    },
    "eth-lattice-keyring>gridplus-sdk>borc>iso-url": {
      "globals": {
        "URL": true,
        "URLSearchParams": true,
        "location": true
      }
    },
    "eth-lattice-keyring>gridplus-sdk>eth-eip712-util-browser": {
      "globals": {
        "intToBuffer": true
      },
      "packages": {
        "bn.js": true,
        "eth-lattice-keyring>gridplus-sdk>eth-eip712-util-browser>buffer": true,
        "eth-lattice-keyring>gridplus-sdk>eth-eip712-util-browser>js-sha3": true
      }
    },
    "eth-lattice-keyring>gridplus-sdk>eth-eip712-util-browser>buffer": {
      "globals": {
        "console": true
      },
      "packages": {
        "base64-js": true,
        "browserify>buffer>ieee754": true
      }
    },
    "eth-lattice-keyring>gridplus-sdk>eth-eip712-util-browser>js-sha3": {
      "globals": {
        "define": true
      },
      "packages": {
        "browserify>process": true
      }
    },
    "eth-lattice-keyring>gridplus-sdk>js-sha3": {
      "globals": {
        "define": true
      },
      "packages": {
        "browserify>process": true
      }
    },
    "eth-lattice-keyring>gridplus-sdk>rlp": {
      "globals": {
        "TextEncoder": true
      }
    },
    "eth-lattice-keyring>gridplus-sdk>secp256k1": {
      "packages": {
        "@metamask/ppom-validator>elliptic": true
      }
    },
    "eth-lattice-keyring>gridplus-sdk>uuid": {
      "globals": {
        "crypto": true
      }
    },
    "eth-lattice-keyring>rlp": {
      "globals": {
        "TextEncoder": true
      }
    },
    "eth-method-registry": {
      "packages": {
        "ethjs": true
      }
    },
    "eth-query": {
      "packages": {
        "eth-query>json-rpc-random-id": true,
        "nock>debug": true,
        "watchify>xtend": true
      }
    },
    "eth-rpc-errors": {
      "packages": {
        "eth-rpc-errors>fast-safe-stringify": true
      }
    },
    "eth-sig-util": {
      "packages": {
        "browserify>buffer": true,
        "eth-sig-util>ethereumjs-util": true,
        "eth-sig-util>tweetnacl": true,
        "eth-sig-util>tweetnacl-util": true,
        "ethereumjs-abi": true
      }
    },
    "eth-sig-util>ethereumjs-util": {
      "packages": {
        "@metamask/ppom-validator>elliptic": true,
        "bn.js": true,
        "browserify>assert": true,
        "browserify>buffer": true,
        "eth-sig-util>ethereumjs-util>ethjs-util": true,
        "ethereumjs-util>create-hash": true,
        "ethereumjs-util>ethereum-cryptography": true,
        "ethereumjs-util>rlp": true,
        "ethereumjs-wallet>safe-buffer": true
      }
    },
    "eth-sig-util>ethereumjs-util>ethjs-util": {
      "packages": {
        "browserify>buffer": true,
        "ethjs>ethjs-util>is-hex-prefixed": true,
        "ethjs>ethjs-util>strip-hex-prefix": true
      }
    },
    "eth-sig-util>tweetnacl": {
      "globals": {
        "crypto": true,
        "msCrypto": true,
        "nacl": "write"
      },
      "packages": {
        "browserify>browser-resolve": true
      }
    },
    "eth-sig-util>tweetnacl-util": {
      "globals": {
        "atob": true,
        "btoa": true
      },
      "packages": {
        "browserify>browser-resolve": true
      }
    },
    "ethereumjs-abi": {
      "packages": {
        "bn.js": true,
        "browserify>buffer": true,
        "ethereumjs-abi>ethereumjs-util": true
      }
    },
    "ethereumjs-abi>ethereumjs-util": {
      "packages": {
        "@metamask/ppom-validator>elliptic": true,
        "bn.js": true,
        "browserify>assert": true,
        "browserify>buffer": true,
        "ethereumjs-abi>ethereumjs-util>ethjs-util": true,
        "ethereumjs-util>create-hash": true,
        "ethereumjs-util>ethereum-cryptography": true,
        "ethereumjs-util>rlp": true
      }
    },
    "ethereumjs-abi>ethereumjs-util>ethjs-util": {
      "packages": {
        "browserify>buffer": true,
        "ethjs>ethjs-util>is-hex-prefixed": true,
        "ethjs>ethjs-util>strip-hex-prefix": true
      }
    },
    "ethereumjs-util": {
      "packages": {
        "bn.js": true,
        "browserify>assert": true,
        "browserify>buffer": true,
        "browserify>insert-module-globals>is-buffer": true,
        "ethereumjs-util>create-hash": true,
        "ethereumjs-util>ethereum-cryptography": true,
        "ethereumjs-util>rlp": true
      }
    },
    "ethereumjs-util>create-hash": {
      "packages": {
        "addons-linter>sha.js": true,
        "ethereumjs-util>create-hash>cipher-base": true,
        "ethereumjs-util>create-hash>md5.js": true,
        "ethereumjs-util>create-hash>ripemd160": true,
        "pumpify>inherits": true
      }
    },
    "ethereumjs-util>create-hash>cipher-base": {
      "packages": {
        "browserify>stream-browserify": true,
        "browserify>string_decoder": true,
        "ethereumjs-wallet>safe-buffer": true,
        "pumpify>inherits": true
      }
    },
    "ethereumjs-util>create-hash>md5.js": {
      "packages": {
        "ethereumjs-util>create-hash>md5.js>hash-base": true,
        "ethereumjs-wallet>safe-buffer": true,
        "pumpify>inherits": true
      }
    },
    "ethereumjs-util>create-hash>md5.js>hash-base": {
      "packages": {
        "ethereumjs-util>create-hash>md5.js>hash-base>readable-stream": true,
        "ethereumjs-wallet>safe-buffer": true,
        "pumpify>inherits": true
      }
    },
    "ethereumjs-util>create-hash>md5.js>hash-base>readable-stream": {
      "packages": {
        "browserify>browser-resolve": true,
        "browserify>buffer": true,
        "browserify>events": true,
        "browserify>process": true,
        "browserify>string_decoder": true,
        "pumpify>inherits": true,
        "readable-stream>util-deprecate": true
      }
    },
    "ethereumjs-util>create-hash>ripemd160": {
      "packages": {
        "browserify>buffer": true,
        "ethereumjs-util>create-hash>md5.js>hash-base": true,
        "pumpify>inherits": true
      }
    },
    "ethereumjs-util>ethereum-cryptography": {
      "packages": {
        "browserify>assert": true,
        "browserify>buffer": true,
        "browserify>crypto-browserify>create-hmac": true,
        "ethereumjs-util>ethereum-cryptography>hash.js": true,
        "ethereumjs-util>ethereum-cryptography>keccak": true,
        "ethereumjs-util>ethereum-cryptography>secp256k1": true,
        "ethereumjs-wallet>bs58check": true,
        "ethereumjs-wallet>randombytes": true,
        "ethereumjs-wallet>safe-buffer": true
      }
    },
    "ethereumjs-util>ethereum-cryptography>browserify-aes": {
      "packages": {
        "browserify>buffer": true,
        "browserify>crypto-browserify>browserify-cipher>evp_bytestokey": true,
        "ethereumjs-util>create-hash>cipher-base": true,
        "ethereumjs-util>ethereum-cryptography>browserify-aes>buffer-xor": true,
        "ethereumjs-wallet>safe-buffer": true,
        "pumpify>inherits": true
      }
    },
    "ethereumjs-util>ethereum-cryptography>browserify-aes>buffer-xor": {
      "packages": {
        "browserify>buffer": true
      }
    },
    "ethereumjs-util>ethereum-cryptography>hash.js": {
      "packages": {
        "@metamask/ppom-validator>elliptic>minimalistic-assert": true,
        "pumpify>inherits": true
      }
    },
    "ethereumjs-util>ethereum-cryptography>keccak": {
      "packages": {
        "browserify>buffer": true,
        "ethereumjs-util>ethereum-cryptography>keccak>readable-stream": true
      }
    },
    "ethereumjs-util>ethereum-cryptography>keccak>readable-stream": {
      "packages": {
        "browserify>browser-resolve": true,
        "browserify>buffer": true,
        "browserify>events": true,
        "browserify>process": true,
        "browserify>string_decoder": true,
        "pumpify>inherits": true,
        "readable-stream>util-deprecate": true
      }
    },
    "ethereumjs-util>ethereum-cryptography>scrypt-js": {
      "globals": {
        "define": true,
        "setTimeout": true
      },
      "packages": {
        "browserify>timers-browserify": true
      }
    },
    "ethereumjs-util>ethereum-cryptography>secp256k1": {
      "packages": {
        "@metamask/ppom-validator>elliptic": true
      }
    },
    "ethereumjs-util>rlp": {
      "packages": {
        "bn.js": true,
        "browserify>buffer": true
      }
    },
    "ethereumjs-wallet": {
      "packages": {
        "@truffle/codec>utf8": true,
        "browserify>crypto-browserify": true,
        "ethereumjs-wallet>aes-js": true,
        "ethereumjs-wallet>bs58check": true,
        "ethereumjs-wallet>ethereumjs-util": true,
        "ethereumjs-wallet>randombytes": true,
        "ethereumjs-wallet>safe-buffer": true,
        "ethereumjs-wallet>scryptsy": true,
        "ethereumjs-wallet>uuid": true
      }
    },
    "ethereumjs-wallet>aes-js": {
      "globals": {
        "define": true
      }
    },
    "ethereumjs-wallet>bs58check": {
      "packages": {
        "ethereumjs-util>create-hash": true,
        "ethereumjs-wallet>bs58check>bs58": true,
        "ethereumjs-wallet>safe-buffer": true
      }
    },
    "ethereumjs-wallet>bs58check>bs58": {
      "packages": {
        "ethereumjs-wallet>bs58check>bs58>base-x": true
      }
    },
    "ethereumjs-wallet>bs58check>bs58>base-x": {
      "packages": {
        "ethereumjs-wallet>safe-buffer": true
      }
    },
    "ethereumjs-wallet>ethereumjs-util": {
      "packages": {
        "@metamask/ppom-validator>elliptic": true,
        "bn.js": true,
        "browserify>assert": true,
        "browserify>buffer": true,
        "ethereumjs-util>create-hash": true,
        "ethereumjs-util>ethereum-cryptography": true,
<<<<<<< HEAD
        "ethereumjs-util>rlp": true,
        "ethereumjs-wallet>ethereumjs-util>ethjs-util": true,
        "ganache>secp256k1>elliptic": true
=======
        "ethereumjs-util>rlp": true
>>>>>>> 3ab5c1bf
      }
    },
    "ethereumjs-wallet>ethereumjs-util>ethjs-util": {
      "packages": {
        "browserify>buffer": true,
        "ethjs>ethjs-util>is-hex-prefixed": true,
        "ethjs>ethjs-util>strip-hex-prefix": true
      }
    },
    "ethereumjs-wallet>randombytes": {
      "globals": {
        "crypto": true,
        "msCrypto": true
      },
      "packages": {
        "browserify>process": true,
        "ethereumjs-wallet>safe-buffer": true
      }
    },
    "ethereumjs-wallet>safe-buffer": {
      "packages": {
        "browserify>buffer": true
      }
    },
    "ethereumjs-wallet>scryptsy": {
      "packages": {
        "browserify>buffer": true,
        "browserify>crypto-browserify>pbkdf2": true
      }
    },
    "ethereumjs-wallet>uuid": {
      "globals": {
        "crypto": true,
        "msCrypto": true
      }
    },
    "ethers>@ethersproject/random": {
      "globals": {
        "crypto.getRandomValues": true
      }
    },
    "ethjs": {
      "globals": {
        "clearInterval": true,
        "setInterval": true
      },
      "packages": {
        "bn.js": true,
        "browserify>buffer": true,
        "ethjs-contract": true,
        "ethjs-query": true,
        "ethjs>ethjs-abi": true,
        "ethjs>ethjs-filter": true,
        "ethjs>ethjs-provider-http": true,
        "ethjs>ethjs-unit": true,
        "ethjs>ethjs-util": true,
        "ethjs>js-sha3": true,
        "ethjs>number-to-bn": true
      }
    },
    "ethjs-contract": {
      "packages": {
        "ethjs-contract>ethjs-abi": true,
        "ethjs-query>babel-runtime": true,
        "ethjs>ethjs-filter": true,
        "ethjs>ethjs-util": true,
        "ethjs>js-sha3": true,
        "promise-to-callback": true
      }
    },
    "ethjs-contract>ethjs-abi": {
      "packages": {
        "bn.js": true,
        "browserify>buffer": true,
        "ethjs>js-sha3": true,
        "ethjs>number-to-bn": true
      }
    },
    "ethjs-query": {
      "globals": {
        "console": true
      },
      "packages": {
        "ethjs-query>ethjs-format": true,
        "ethjs-query>ethjs-rpc": true,
        "promise-to-callback": true
      }
    },
    "ethjs-query>babel-runtime": {
      "packages": {
        "@babel/runtime": true,
        "@babel/runtime>regenerator-runtime": true,
        "ethjs-query>babel-runtime>core-js": true
      }
    },
    "ethjs-query>babel-runtime>core-js": {
      "globals": {
        "PromiseRejectionEvent": true,
        "__e": "write",
        "__g": "write",
        "document.createTextNode": true,
        "postMessage": true,
        "setTimeout": true
      }
    },
    "ethjs-query>ethjs-format": {
      "packages": {
        "ethjs-query>ethjs-format>ethjs-schema": true,
        "ethjs>ethjs-util": true,
        "ethjs>ethjs-util>strip-hex-prefix": true,
        "ethjs>number-to-bn": true
      }
    },
    "ethjs-query>ethjs-rpc": {
      "packages": {
        "promise-to-callback": true
      }
    },
    "ethjs>ethjs-abi": {
      "packages": {
        "bn.js": true,
        "browserify>buffer": true,
        "ethjs>js-sha3": true,
        "ethjs>number-to-bn": true
      }
    },
    "ethjs>ethjs-filter": {
      "globals": {
        "clearInterval": true,
        "setInterval": true
      }
    },
    "ethjs>ethjs-provider-http": {
      "packages": {
        "ethjs>ethjs-provider-http>xhr2": true
      }
    },
    "ethjs>ethjs-provider-http>xhr2": {
      "globals": {
        "XMLHttpRequest": true
      }
    },
    "ethjs>ethjs-unit": {
      "packages": {
        "bn.js": true,
        "ethjs>number-to-bn": true
      }
    },
    "ethjs>ethjs-util": {
      "packages": {
        "browserify>buffer": true,
        "ethjs>ethjs-util>is-hex-prefixed": true,
        "ethjs>ethjs-util>strip-hex-prefix": true
      }
    },
    "ethjs>ethjs-util>strip-hex-prefix": {
      "packages": {
        "ethjs>ethjs-util>is-hex-prefixed": true
      }
    },
    "ethjs>js-sha3": {
      "packages": {
        "browserify>process": true
      }
    },
    "ethjs>number-to-bn": {
      "packages": {
        "bn.js": true,
        "ethjs>ethjs-util>strip-hex-prefix": true
      }
    },
    "extension-port-stream": {
      "packages": {
        "browserify>buffer": true,
        "browserify>stream-browserify": true
      }
    },
    "fast-json-patch": {
      "globals": {
        "addEventListener": true,
        "clearTimeout": true,
        "removeEventListener": true,
        "setTimeout": true
      }
    },
    "fuse.js": {
      "globals": {
        "console": true,
        "define": true
      }
    },
    "globalthis>define-properties": {
      "packages": {
        "globalthis>define-properties>has-property-descriptors": true,
        "globalthis>define-properties>object-keys": true
      }
    },
    "globalthis>define-properties>has-property-descriptors": {
      "packages": {
        "string.prototype.matchall>get-intrinsic": true
      }
    },
    "json-rpc-engine": {
      "packages": {
        "@metamask/safe-event-emitter": true,
        "eth-rpc-errors": true
      }
    },
    "json-rpc-middleware-stream": {
      "globals": {
        "console.warn": true,
        "setTimeout": true
      },
      "packages": {
        "@metamask/safe-event-emitter": true,
        "readable-stream": true
      }
    },
    "koa>is-generator-function>has-tostringtag": {
      "packages": {
        "string.prototype.matchall>has-symbols": true
      }
    },
    "lavamoat>json-stable-stringify": {
      "packages": {
        "lavamoat>json-stable-stringify>jsonify": true
      }
    },
    "localforage": {
      "globals": {
        "Blob": true,
        "BlobBuilder": true,
        "FileReader": true,
        "IDBKeyRange": true,
        "MSBlobBuilder": true,
        "MozBlobBuilder": true,
        "OIndexedDB": true,
        "WebKitBlobBuilder": true,
        "atob": true,
        "btoa": true,
        "console.error": true,
        "console.info": true,
        "console.warn": true,
        "define": true,
        "fetch": true,
        "indexedDB": true,
        "localStorage": true,
        "mozIndexedDB": true,
        "msIndexedDB": true,
        "navigator.platform": true,
        "navigator.userAgent": true,
        "openDatabase": true,
        "setTimeout": true,
        "webkitIndexedDB": true
      }
    },
    "lodash": {
      "globals": {
        "clearTimeout": true,
        "define": true,
        "setTimeout": true
      }
    },
    "loglevel": {
      "globals": {
        "console": true,
        "define": true,
        "document.cookie": true,
        "localStorage": true,
        "log": "write",
        "navigator": true
      }
    },
    "luxon": {
      "globals": {
        "Intl": true
      }
    },
    "mockttp>graphql-tag>tslib": {
      "globals": {
        "define": true
      }
    },
    "nanoid": {
      "globals": {
        "crypto": true,
        "msCrypto": true,
        "navigator": true
      }
    },
    "nock>debug": {
      "globals": {
        "console": true,
        "document": true,
        "localStorage": true,
        "navigator": true,
        "process": true
      },
      "packages": {
        "browserify>process": true,
        "nock>debug>ms": true
      }
    },
    "node-fetch": {
      "globals": {
        "Headers": true,
        "Request": true,
        "Response": true,
        "fetch": true
      }
    },
    "nonce-tracker": {
      "packages": {
        "await-semaphore": true,
        "browserify>assert": true,
        "ethjs-query": true
      }
    },
    "obj-multiplex": {
      "globals": {
        "console.warn": true
      },
      "packages": {
        "end-of-stream": true,
        "pump>once": true,
        "readable-stream": true
      }
    },
    "promise-to-callback": {
      "packages": {
        "promise-to-callback>is-fn": true,
        "promise-to-callback>set-immediate-shim": true
      }
    },
    "promise-to-callback>set-immediate-shim": {
      "globals": {
        "setTimeout.apply": true
      },
      "packages": {
        "browserify>timers-browserify": true
      }
    },
    "prop-types": {
      "globals": {
        "console": true
      },
      "packages": {
        "prop-types>react-is": true,
        "react>object-assign": true
      }
    },
    "prop-types>react-is": {
      "globals": {
        "console": true
      }
    },
    "pump": {
      "packages": {
        "browserify>browser-resolve": true,
        "browserify>process": true,
        "end-of-stream": true,
        "pump>once": true
      }
    },
    "pump>once": {
      "packages": {
        "pump>once>wrappy": true
      }
    },
    "qrcode-generator": {
      "globals": {
        "define": true
      }
    },
    "qrcode.react": {
      "globals": {
        "Path2D": true,
        "devicePixelRatio": true
      },
      "packages": {
        "prop-types": true,
        "qrcode.react>qr.js": true,
        "react": true
      }
    },
    "react": {
      "globals": {
        "console": true
      },
      "packages": {
        "prop-types": true,
        "react>object-assign": true
      }
    },
    "react-devtools": {
      "packages": {
        "react-devtools>react-devtools-core": true
      }
    },
    "react-devtools>react-devtools-core": {
      "globals": {
        "WebSocket": true,
        "setTimeout": true
      }
    },
    "react-dnd-html5-backend": {
      "globals": {
        "addEventListener": true,
        "clearTimeout": true,
        "removeEventListener": true
      }
    },
    "react-dom": {
      "globals": {
        "HTMLIFrameElement": true,
        "MSApp": true,
        "__REACT_DEVTOOLS_GLOBAL_HOOK__": true,
        "addEventListener": true,
        "clearTimeout": true,
        "clipboardData": true,
        "console": true,
        "dispatchEvent": true,
        "document": true,
        "event": "write",
        "jest": true,
        "location.protocol": true,
        "navigator.userAgent.indexOf": true,
        "performance": true,
        "removeEventListener": true,
        "self": true,
        "setTimeout": true,
        "top": true,
        "trustedTypes": true
      },
      "packages": {
        "prop-types": true,
        "react": true,
        "react-dom>scheduler": true,
        "react>object-assign": true
      }
    },
    "react-dom>scheduler": {
      "globals": {
        "MessageChannel": true,
        "cancelAnimationFrame": true,
        "clearTimeout": true,
        "console": true,
        "navigator": true,
        "performance": true,
        "requestAnimationFrame": true,
        "setTimeout": true
      }
    },
    "react-focus-lock": {
      "globals": {
        "addEventListener": true,
        "console.error": true,
        "console.warn": true,
        "document": true,
        "removeEventListener": true,
        "setTimeout": true
      },
      "packages": {
        "@babel/runtime": true,
        "prop-types": true,
        "react": true,
        "react-focus-lock>focus-lock": true,
        "react-focus-lock>react-clientside-effect": true,
        "react-focus-lock>use-callback-ref": true,
        "react-focus-lock>use-sidecar": true
      }
    },
    "react-focus-lock>focus-lock": {
      "globals": {
        "HTMLIFrameElement": true,
        "Node.DOCUMENT_FRAGMENT_NODE": true,
        "Node.DOCUMENT_NODE": true,
        "Node.DOCUMENT_POSITION_CONTAINED_BY": true,
        "Node.DOCUMENT_POSITION_CONTAINS": true,
        "Node.ELEMENT_NODE": true,
        "console.error": true,
        "console.warn": true,
        "document": true,
        "getComputedStyle": true,
        "setTimeout": true
      },
      "packages": {
        "mockttp>graphql-tag>tslib": true
      }
    },
    "react-focus-lock>react-clientside-effect": {
      "packages": {
        "@babel/runtime": true,
        "react": true
      }
    },
    "react-focus-lock>use-callback-ref": {
      "packages": {
        "react": true
      }
    },
    "react-focus-lock>use-sidecar": {
      "globals": {
        "console.error": true
      },
      "packages": {
        "mockttp>graphql-tag>tslib": true,
        "react": true,
        "react-focus-lock>use-sidecar>detect-node-es": true
      }
    },
    "react-idle-timer": {
      "globals": {
        "clearTimeout": true,
        "document": true,
        "setTimeout": true
      },
      "packages": {
        "prop-types": true,
        "react": true
      }
    },
    "react-inspector": {
      "globals": {
        "Node": true,
        "chromeDark": true,
        "chromeLight": true
      },
      "packages": {
        "react": true
      }
    },
    "react-popper": {
      "globals": {
        "document": true
      },
      "packages": {
        "@popperjs/core": true,
        "react": true,
        "react-popper>react-fast-compare": true,
        "react-popper>warning": true
      }
    },
    "react-popper>react-fast-compare": {
      "globals": {
        "Element": true,
        "console.warn": true
      }
    },
    "react-popper>warning": {
      "globals": {
        "console": true
      }
    },
    "react-redux": {
      "globals": {
        "console": true,
        "document": true
      },
      "packages": {
        "@babel/runtime": true,
        "prop-types": true,
        "prop-types>react-is": true,
        "react": true,
        "react-dom": true,
        "react-redux>hoist-non-react-statics": true,
        "redux": true
      }
    },
    "react-redux>hoist-non-react-statics": {
      "packages": {
        "prop-types>react-is": true
      }
    },
    "react-responsive-carousel": {
      "globals": {
        "HTMLElement": true,
        "addEventListener": true,
        "clearTimeout": true,
        "console.warn": true,
        "document": true,
        "getComputedStyle": true,
        "removeEventListener": true,
        "setTimeout": true
      },
      "packages": {
        "classnames": true,
        "react": true,
        "react-dom": true,
        "react-responsive-carousel>react-easy-swipe": true
      }
    },
    "react-responsive-carousel>react-easy-swipe": {
      "globals": {
        "addEventListener": true,
        "define": true,
        "document.addEventListener": true,
        "document.removeEventListener": true
      },
      "packages": {
        "prop-types": true,
        "react": true
      }
    },
    "react-router-dom": {
      "packages": {
        "prop-types": true,
        "react": true,
        "react-router-dom>history": true,
        "react-router-dom>react-router": true,
        "react-router-dom>tiny-invariant": true,
        "react-router-dom>tiny-warning": true
      }
    },
    "react-router-dom>history": {
      "globals": {
        "addEventListener": true,
        "confirm": true,
        "document": true,
        "history": true,
        "location": true,
        "navigator.userAgent": true,
        "removeEventListener": true
      },
      "packages": {
        "react-router-dom>history>resolve-pathname": true,
        "react-router-dom>history>value-equal": true,
        "react-router-dom>tiny-invariant": true,
        "react-router-dom>tiny-warning": true
      }
    },
    "react-router-dom>react-router": {
      "packages": {
        "prop-types": true,
        "prop-types>react-is": true,
        "react": true,
        "react-redux>hoist-non-react-statics": true,
        "react-router-dom>react-router>history": true,
        "react-router-dom>react-router>mini-create-react-context": true,
        "react-router-dom>tiny-invariant": true,
        "react-router-dom>tiny-warning": true,
        "sinon>nise>path-to-regexp": true
      }
    },
    "react-router-dom>react-router>history": {
      "globals": {
        "addEventListener": true,
        "confirm": true,
        "document": true,
        "history": true,
        "location": true,
        "navigator.userAgent": true,
        "removeEventListener": true
      },
      "packages": {
        "react-router-dom>history>resolve-pathname": true,
        "react-router-dom>history>value-equal": true,
        "react-router-dom>tiny-invariant": true,
        "react-router-dom>tiny-warning": true
      }
    },
    "react-router-dom>react-router>mini-create-react-context": {
      "packages": {
        "@babel/runtime": true,
        "prop-types": true,
        "react": true,
        "react-router-dom>react-router>mini-create-react-context>gud": true,
        "react-router-dom>tiny-warning": true
      }
    },
    "react-router-dom>tiny-warning": {
      "globals": {
        "console": true
      }
    },
    "react-simple-file-input": {
      "globals": {
        "File": true,
        "FileReader": true,
        "console.warn": true
      },
      "packages": {
        "prop-types": true,
        "react": true
      }
    },
    "react-tippy": {
      "globals": {
        "Element": true,
        "MSStream": true,
        "MutationObserver": true,
        "addEventListener": true,
        "clearTimeout": true,
        "console.error": true,
        "console.warn": true,
        "define": true,
        "document": true,
        "getComputedStyle": true,
        "innerHeight": true,
        "innerWidth": true,
        "navigator.maxTouchPoints": true,
        "navigator.msMaxTouchPoints": true,
        "navigator.userAgent": true,
        "performance": true,
        "requestAnimationFrame": true,
        "setTimeout": true
      },
      "packages": {
        "react": true,
        "react-dom": true,
        "react-tippy>popper.js": true
      }
    },
    "react-tippy>popper.js": {
      "globals": {
        "MSInputMethodContext": true,
        "Node.DOCUMENT_POSITION_FOLLOWING": true,
        "cancelAnimationFrame": true,
        "console.warn": true,
        "define": true,
        "devicePixelRatio": true,
        "document": true,
        "getComputedStyle": true,
        "innerHeight": true,
        "innerWidth": true,
        "navigator.userAgent": true,
        "requestAnimationFrame": true,
        "setTimeout": true
      }
    },
    "react-toggle-button": {
      "globals": {
        "clearTimeout": true,
        "console.warn": true,
        "define": true,
        "performance": true,
        "setTimeout": true
      },
      "packages": {
        "react": true
      }
    },
    "readable-stream": {
      "packages": {
        "browserify>browser-resolve": true,
        "browserify>events": true,
        "browserify>process": true,
        "browserify>timers-browserify": true,
        "pumpify>inherits": true,
        "readable-stream>core-util-is": true,
        "readable-stream>isarray": true,
        "readable-stream>process-nextick-args": true,
        "readable-stream>safe-buffer": true,
        "readable-stream>string_decoder": true,
        "readable-stream>util-deprecate": true
      }
    },
    "readable-stream>core-util-is": {
      "packages": {
        "browserify>insert-module-globals>is-buffer": true
      }
    },
    "readable-stream>process-nextick-args": {
      "packages": {
        "browserify>process": true
      }
    },
    "readable-stream>safe-buffer": {
      "packages": {
        "browserify>buffer": true
      }
    },
    "readable-stream>string_decoder": {
      "packages": {
        "readable-stream>safe-buffer": true
      }
    },
    "readable-stream>util-deprecate": {
      "globals": {
        "console.trace": true,
        "console.warn": true,
        "localStorage": true
      }
    },
    "redux": {
      "globals": {
        "console": true
      },
      "packages": {
        "@babel/runtime": true
      }
    },
    "semver": {
      "globals": {
        "console.error": true
      },
      "packages": {
        "browserify>process": true,
        "semver>lru-cache": true
      }
    },
    "semver>lru-cache": {
      "packages": {
        "semver>lru-cache>yallist": true
      }
    },
    "sinon>nise>path-to-regexp": {
      "packages": {
        "sinon>nise>path-to-regexp>isarray": true
      }
    },
    "string.prototype.matchall>call-bind": {
      "packages": {
        "browserify>has>function-bind": true,
        "string.prototype.matchall>get-intrinsic": true
      }
    },
    "string.prototype.matchall>es-abstract>is-regex": {
      "packages": {
        "koa>is-generator-function>has-tostringtag": true,
        "string.prototype.matchall>call-bind": true
      }
    },
    "string.prototype.matchall>get-intrinsic": {
      "globals": {
        "AggregateError": true,
        "FinalizationRegistry": true,
        "WeakRef": true
      },
      "packages": {
        "browserify>has": true,
        "browserify>has>function-bind": true,
        "string.prototype.matchall>es-abstract>has-proto": true,
        "string.prototype.matchall>has-symbols": true
      }
    },
    "string.prototype.matchall>regexp.prototype.flags": {
      "packages": {
        "globalthis>define-properties": true,
        "string.prototype.matchall>call-bind": true,
        "string.prototype.matchall>regexp.prototype.flags>functions-have-names": true
      }
    },
    "superstruct": {
      "globals": {
        "console.warn": true,
        "define": true
      }
    },
    "uuid": {
      "globals": {
        "crypto": true,
        "msCrypto": true
      }
    },
    "web3": {
      "globals": {
        "XMLHttpRequest": true
      }
    },
    "web3-stream-provider": {
      "globals": {
        "setTimeout": true
      },
      "packages": {
        "browserify>util": true,
        "readable-stream": true,
        "web3-stream-provider>uuid": true
      }
    },
    "web3-stream-provider>uuid": {
      "globals": {
        "crypto": true,
        "msCrypto": true
      }
    },
    "webextension-polyfill": {
      "globals": {
        "browser": true,
        "chrome": true,
        "console.error": true,
        "console.warn": true,
        "define": true
      }
    },
    "webpack>events": {
      "globals": {
        "console": true
      }
    }
  }
}<|MERGE_RESOLUTION|>--- conflicted
+++ resolved
@@ -1106,11 +1106,7 @@
     },
     "@metamask/eth-ledger-bridge-keyring>eth-sig-util>ethereumjs-util": {
       "packages": {
-<<<<<<< HEAD
-        "@metamask/eth-ledger-bridge-keyring>eth-sig-util>ethereumjs-util>ethjs-util": true,
-=======
         "@metamask/ppom-validator>elliptic": true,
->>>>>>> 3ab5c1bf
         "bn.js": true,
         "browserify>assert": true,
         "browserify>buffer": true,
@@ -3755,13 +3751,7 @@
         "browserify>buffer": true,
         "ethereumjs-util>create-hash": true,
         "ethereumjs-util>ethereum-cryptography": true,
-<<<<<<< HEAD
-        "ethereumjs-util>rlp": true,
-        "ethereumjs-wallet>ethereumjs-util>ethjs-util": true,
-        "ganache>secp256k1>elliptic": true
-=======
         "ethereumjs-util>rlp": true
->>>>>>> 3ab5c1bf
       }
     },
     "ethereumjs-wallet>ethereumjs-util>ethjs-util": {
