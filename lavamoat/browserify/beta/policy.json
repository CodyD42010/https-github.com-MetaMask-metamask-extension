{
  "resources": {
    "@babel/runtime": {
<<<<<<< HEAD
      "globals": {
        "regeneratorRuntime": "write"
      }
    },
    "@babel/runtime>regenerator-runtime": {
      "globals": {
        "regeneratorRuntime": "write"
      }
    },
    "@download/blockies": {
      "globals": {
        "document.createElement": true
      }
    },
    "@ensdomains/content-hash": {
      "globals": {
        "console.warn": true
      },
      "packages": {
        "@ensdomains/content-hash>cids": true,
        "@ensdomains/content-hash>js-base64": true,
        "@ensdomains/content-hash>multicodec": true,
        "@ensdomains/content-hash>multihashes": true,
        "browserify>buffer": true
      }
    },
    "@ensdomains/content-hash>cids": {
      "packages": {
        "@ensdomains/content-hash>cids>multibase": true,
        "@ensdomains/content-hash>cids>multicodec": true,
        "@ensdomains/content-hash>cids>multihashes": true,
        "@ensdomains/content-hash>cids>uint8arrays": true
      }
    },
    "@ensdomains/content-hash>cids>multibase": {
      "globals": {
        "TextDecoder": true,
        "TextEncoder": true
      },
      "packages": {
        "@ensdomains/content-hash>cids>multibase>@multiformats/base-x": true
      }
    },
    "@ensdomains/content-hash>cids>multicodec": {
      "packages": {
        "@ensdomains/content-hash>cids>multicodec>varint": true,
        "@ensdomains/content-hash>cids>uint8arrays": true
      }
    },
    "@ensdomains/content-hash>cids>multihashes": {
=======
>>>>>>> 8db95160
      "packages": {
        "@ensdomains/content-hash>cids>multibase": true,
        "@ensdomains/content-hash>cids>uint8arrays": true,
        "@ensdomains/content-hash>multihashes>varint": true
      }
    },
    "@ensdomains/content-hash>cids>uint8arrays": {
      "globals": {
        "TextDecoder": true,
        "TextEncoder": true
      },
      "packages": {
        "@ensdomains/content-hash>cids>multibase": true
      }
    },
    "@ensdomains/content-hash>js-base64": {
      "globals": {
        "Base64": "write",
        "TextDecoder": true,
        "TextEncoder": true,
        "atob": true,
        "btoa": true,
        "define": true
      },
      "packages": {
        "browserify>buffer": true
      }
    },
    "@ensdomains/content-hash>multicodec": {
      "packages": {
        "@ensdomains/content-hash>multicodec>uint8arrays": true,
        "@ensdomains/content-hash>multicodec>varint": true
      }
    },
    "@ensdomains/content-hash>multicodec>uint8arrays": {
      "packages": {
        "@ensdomains/content-hash>multicodec>uint8arrays>multibase": true,
        "@ensdomains/content-hash>multihashes>web-encoding": true
      }
    },
    "@ensdomains/content-hash>multicodec>uint8arrays>multibase": {
      "packages": {
        "@ensdomains/content-hash>cids>multibase>@multiformats/base-x": true,
        "@ensdomains/content-hash>multihashes>web-encoding": true
      }
    },
    "@ensdomains/content-hash>multihashes": {
      "packages": {
        "@ensdomains/content-hash>multihashes>multibase": true,
        "@ensdomains/content-hash>multihashes>varint": true,
        "@ensdomains/content-hash>multihashes>web-encoding": true,
        "browserify>buffer": true
      }
    },
    "@ensdomains/content-hash>multihashes>multibase": {
      "packages": {
        "@ensdomains/content-hash>multihashes>multibase>base-x": true,
        "@ensdomains/content-hash>multihashes>web-encoding": true,
        "browserify>buffer": true
      }
    },
    "@ensdomains/content-hash>multihashes>multibase>base-x": {
      "packages": {
        "koa>content-disposition>safe-buffer": true
      }
    },
    "@ensdomains/content-hash>multihashes>web-encoding": {
      "globals": {
        "TextDecoder": true,
        "TextEncoder": true
      },
      "packages": {
        "browserify>util": true
      }
    },
    "@ethereumjs/common": {
      "packages": {
        "@ethereumjs/common>crc-32": true,
        "@ethereumjs/tx>@ethereumjs/util": true,
        "browserify>buffer": true,
        "webpack>events": true
      }
    },
    "@ethereumjs/common>crc-32": {
      "globals": {
        "DO_NOT_EXPORT_CRC": true,
        "define": true
      }
    },
    "@ethereumjs/tx": {
      "packages": {
        "@ethereumjs/common": true,
        "@ethereumjs/tx>@ethereumjs/rlp": true,
        "@ethereumjs/tx>@ethereumjs/util": true,
        "@ethereumjs/tx>ethereum-cryptography": true,
        "browserify>buffer": true,
        "browserify>insert-module-globals>is-buffer": true
      }
    },
    "@ethereumjs/tx>@ethereumjs/rlp": {
      "globals": {
        "TextEncoder": true
      }
    },
    "@ethereumjs/tx>@ethereumjs/util": {
      "globals": {
        "console.warn": true
      },
      "packages": {
        "@ethereumjs/tx>@ethereumjs/rlp": true,
        "@ethereumjs/tx>@ethereumjs/util>micro-ftch": true,
        "@ethereumjs/tx>ethereum-cryptography": true,
        "browserify>buffer": true,
        "browserify>insert-module-globals>is-buffer": true,
        "webpack>events": true
      }
    },
    "@ethereumjs/tx>@ethereumjs/util>micro-ftch": {
      "globals": {
        "Headers": true,
        "TextDecoder": true,
        "URL": true,
        "btoa": true,
        "fetch": true
      },
      "packages": {
        "browserify>browserify-zlib": true,
        "browserify>buffer": true,
        "browserify>https-browserify": true,
        "browserify>process": true,
        "browserify>stream-http": true,
        "browserify>url": true,
        "browserify>util": true
      }
    },
    "@ethereumjs/tx>ethereum-cryptography": {
      "globals": {
        "TextDecoder": true,
        "crypto": true
      },
      "packages": {
        "@ethereumjs/tx>ethereum-cryptography>@noble/curves": true,
        "@ethereumjs/tx>ethereum-cryptography>@noble/hashes": true
      }
    },
    "@ethereumjs/tx>ethereum-cryptography>@noble/curves": {
      "globals": {
        "TextEncoder": true
      },
      "packages": {
        "@ethereumjs/tx>ethereum-cryptography>@noble/curves>@noble/hashes": true
      }
    },
    "@ethereumjs/tx>ethereum-cryptography>@noble/curves>@noble/hashes": {
      "globals": {
        "TextEncoder": true,
        "crypto": true
      }
    },
    "@ethereumjs/tx>ethereum-cryptography>@noble/hashes": {
      "globals": {
        "TextEncoder": true,
        "crypto": true
      }
    },
    "@ethersproject/abi": {
      "globals": {
        "console.log": true
      },
      "packages": {
        "@ethersproject/abi>@ethersproject/address": true,
        "@ethersproject/abi>@ethersproject/bytes": true,
        "@ethersproject/abi>@ethersproject/constants": true,
        "@ethersproject/abi>@ethersproject/hash": true,
        "@ethersproject/abi>@ethersproject/keccak256": true,
        "@ethersproject/abi>@ethersproject/logger": true,
        "@ethersproject/abi>@ethersproject/properties": true,
        "@ethersproject/abi>@ethersproject/strings": true,
        "@ethersproject/bignumber": true
      }
    },
    "@ethersproject/abi>@ethersproject/address": {
      "packages": {
        "@ethersproject/abi>@ethersproject/bytes": true,
        "@ethersproject/abi>@ethersproject/keccak256": true,
        "@ethersproject/abi>@ethersproject/logger": true,
        "@ethersproject/bignumber": true,
        "@ethersproject/providers>@ethersproject/rlp": true
      }
    },
    "@ethersproject/abi>@ethersproject/bytes": {
      "packages": {
        "@ethersproject/abi>@ethersproject/logger": true
      }
    },
    "@ethersproject/abi>@ethersproject/constants": {
      "packages": {
        "@ethersproject/bignumber": true
      }
    },
    "@ethersproject/abi>@ethersproject/hash": {
      "packages": {
        "@ethersproject/abi>@ethersproject/address": true,
        "@ethersproject/abi>@ethersproject/bytes": true,
        "@ethersproject/abi>@ethersproject/keccak256": true,
        "@ethersproject/abi>@ethersproject/logger": true,
        "@ethersproject/abi>@ethersproject/properties": true,
        "@ethersproject/abi>@ethersproject/strings": true,
        "@ethersproject/bignumber": true,
        "@ethersproject/providers>@ethersproject/base64": true
      }
    },
    "@ethersproject/abi>@ethersproject/keccak256": {
      "packages": {
        "@ethersproject/abi>@ethersproject/bytes": true,
        "@ethersproject/abi>@ethersproject/keccak256>js-sha3": true
      }
    },
    "@ethersproject/abi>@ethersproject/keccak256>js-sha3": {
      "globals": {
        "define": true
      },
      "packages": {
        "browserify>process": true
      }
    },
    "@ethersproject/abi>@ethersproject/logger": {
      "globals": {
        "console": true
      }
    },
    "@ethersproject/abi>@ethersproject/properties": {
      "packages": {
        "@ethersproject/abi>@ethersproject/logger": true
      }
    },
    "@ethersproject/abi>@ethersproject/strings": {
      "packages": {
        "@ethersproject/abi>@ethersproject/bytes": true,
        "@ethersproject/abi>@ethersproject/constants": true,
        "@ethersproject/abi>@ethersproject/logger": true
      }
    },
    "@ethersproject/bignumber": {
      "packages": {
        "@ethersproject/abi>@ethersproject/bytes": true,
        "@ethersproject/abi>@ethersproject/logger": true,
        "bn.js": true
      }
    },
    "@ethersproject/contracts": {
      "globals": {
        "setTimeout": true
      },
      "packages": {
        "@ethersproject/abi": true,
        "@ethersproject/abi>@ethersproject/address": true,
        "@ethersproject/abi>@ethersproject/bytes": true,
        "@ethersproject/abi>@ethersproject/logger": true,
        "@ethersproject/abi>@ethersproject/properties": true,
        "@ethersproject/bignumber": true,
        "@ethersproject/contracts>@ethersproject/abstract-provider": true,
        "@ethersproject/hdnode>@ethersproject/abstract-signer": true,
        "@ethersproject/hdnode>@ethersproject/transactions": true
      }
    },
    "@ethersproject/contracts>@ethersproject/abstract-provider": {
      "packages": {
        "@ethersproject/abi>@ethersproject/bytes": true,
        "@ethersproject/abi>@ethersproject/logger": true,
        "@ethersproject/abi>@ethersproject/properties": true,
        "@ethersproject/bignumber": true
      }
    },
    "@ethersproject/hdnode": {
      "packages": {
        "@ethersproject/abi>@ethersproject/bytes": true,
        "@ethersproject/abi>@ethersproject/logger": true,
        "@ethersproject/abi>@ethersproject/properties": true,
        "@ethersproject/abi>@ethersproject/strings": true,
        "@ethersproject/bignumber": true,
        "@ethersproject/hdnode>@ethersproject/basex": true,
        "@ethersproject/hdnode>@ethersproject/pbkdf2": true,
        "@ethersproject/hdnode>@ethersproject/sha2": true,
        "@ethersproject/hdnode>@ethersproject/signing-key": true,
        "@ethersproject/hdnode>@ethersproject/transactions": true,
        "@ethersproject/hdnode>@ethersproject/wordlists": true
      }
    },
    "@ethersproject/hdnode>@ethersproject/abstract-signer": {
      "packages": {
        "@ethersproject/abi>@ethersproject/logger": true,
        "@ethersproject/abi>@ethersproject/properties": true
      }
    },
    "@ethersproject/hdnode>@ethersproject/basex": {
      "packages": {
        "@ethersproject/abi>@ethersproject/bytes": true,
        "@ethersproject/abi>@ethersproject/properties": true
      }
    },
    "@ethersproject/hdnode>@ethersproject/pbkdf2": {
      "packages": {
        "@ethersproject/abi>@ethersproject/bytes": true,
        "@ethersproject/hdnode>@ethersproject/sha2": true
      }
    },
    "@ethersproject/hdnode>@ethersproject/sha2": {
      "packages": {
        "@ethersproject/abi>@ethersproject/bytes": true,
        "@ethersproject/abi>@ethersproject/logger": true,
        "ethereumjs-util>ethereum-cryptography>hash.js": true
      }
    },
    "@ethersproject/hdnode>@ethersproject/signing-key": {
      "packages": {
        "@ethersproject/abi>@ethersproject/bytes": true,
        "@ethersproject/abi>@ethersproject/logger": true,
        "@ethersproject/abi>@ethersproject/properties": true,
        "@metamask/ppom-validator>elliptic": true
      }
    },
    "@ethersproject/hdnode>@ethersproject/transactions": {
      "packages": {
        "@ethersproject/abi>@ethersproject/address": true,
        "@ethersproject/abi>@ethersproject/bytes": true,
        "@ethersproject/abi>@ethersproject/constants": true,
        "@ethersproject/abi>@ethersproject/keccak256": true,
        "@ethersproject/abi>@ethersproject/logger": true,
        "@ethersproject/abi>@ethersproject/properties": true,
        "@ethersproject/bignumber": true,
        "@ethersproject/hdnode>@ethersproject/signing-key": true,
        "@ethersproject/providers>@ethersproject/rlp": true
      }
    },
    "@ethersproject/hdnode>@ethersproject/wordlists": {
      "packages": {
        "@ethersproject/abi>@ethersproject/bytes": true,
        "@ethersproject/abi>@ethersproject/hash": true,
        "@ethersproject/abi>@ethersproject/logger": true,
        "@ethersproject/abi>@ethersproject/properties": true,
        "@ethersproject/abi>@ethersproject/strings": true
      }
    },
    "@ethersproject/providers": {
      "globals": {
        "WebSocket": true,
        "clearInterval": true,
        "clearTimeout": true,
        "console.log": true,
        "console.warn": true,
        "setInterval": true,
        "setTimeout": true
      },
      "packages": {
        "@ethersproject/abi>@ethersproject/address": true,
        "@ethersproject/abi>@ethersproject/bytes": true,
        "@ethersproject/abi>@ethersproject/constants": true,
        "@ethersproject/abi>@ethersproject/hash": true,
        "@ethersproject/abi>@ethersproject/logger": true,
        "@ethersproject/abi>@ethersproject/properties": true,
        "@ethersproject/abi>@ethersproject/strings": true,
        "@ethersproject/bignumber": true,
        "@ethersproject/contracts>@ethersproject/abstract-provider": true,
        "@ethersproject/hdnode>@ethersproject/abstract-signer": true,
        "@ethersproject/hdnode>@ethersproject/basex": true,
        "@ethersproject/hdnode>@ethersproject/sha2": true,
        "@ethersproject/hdnode>@ethersproject/transactions": true,
        "@ethersproject/providers>@ethersproject/base64": true,
        "@ethersproject/providers>@ethersproject/networks": true,
        "@ethersproject/providers>@ethersproject/random": true,
        "@ethersproject/providers>@ethersproject/web": true,
        "@ethersproject/providers>bech32": true
      }
    },
    "@ethersproject/providers>@ethersproject/base64": {
      "globals": {
        "atob": true,
        "btoa": true
      },
      "packages": {
        "@ethersproject/abi>@ethersproject/bytes": true
      }
    },
    "@ethersproject/providers>@ethersproject/networks": {
      "packages": {
        "@ethersproject/abi>@ethersproject/logger": true
      }
    },
    "@ethersproject/providers>@ethersproject/random": {
      "packages": {
        "@ethersproject/abi>@ethersproject/bytes": true,
        "@ethersproject/abi>@ethersproject/logger": true
      }
    },
    "@ethersproject/providers>@ethersproject/rlp": {
      "packages": {
        "@ethersproject/abi>@ethersproject/bytes": true,
        "@ethersproject/abi>@ethersproject/logger": true
      }
    },
    "@ethersproject/providers>@ethersproject/web": {
      "globals": {
        "clearTimeout": true,
        "fetch": true,
        "setTimeout": true
      },
      "packages": {
        "@ethersproject/abi>@ethersproject/bytes": true,
        "@ethersproject/abi>@ethersproject/logger": true,
        "@ethersproject/abi>@ethersproject/properties": true,
        "@ethersproject/abi>@ethersproject/strings": true,
        "@ethersproject/providers>@ethersproject/base64": true
      }
    },
    "@keystonehq/bc-ur-registry-eth": {
      "packages": {
        "@ethereumjs/tx>@ethereumjs/util": true,
        "@keystonehq/bc-ur-registry-eth>@keystonehq/bc-ur-registry": true,
        "@keystonehq/bc-ur-registry-eth>hdkey": true,
        "browserify>buffer": true,
        "uuid": true
      }
    },
    "@keystonehq/bc-ur-registry-eth>@keystonehq/bc-ur-registry": {
      "globals": {
        "define": true
      },
      "packages": {
        "@ngraveio/bc-ur": true,
        "browserify>buffer": true,
        "ethereumjs-util>ethereum-cryptography>bs58check": true,
        "mockttp>graphql-tag>tslib": true
      }
    },
    "@keystonehq/bc-ur-registry-eth>hdkey": {
      "packages": {
        "browserify>assert": true,
        "browserify>crypto-browserify": true,
        "ethereumjs-util>ethereum-cryptography>bs58check": true,
        "ethereumjs-util>ethereum-cryptography>secp256k1": true,
        "koa>content-disposition>safe-buffer": true
      }
    },
    "@keystonehq/metamask-airgapped-keyring": {
      "packages": {
        "@ethereumjs/tx": true,
        "@keystonehq/bc-ur-registry-eth": true,
        "@keystonehq/metamask-airgapped-keyring>@keystonehq/base-eth-keyring": true,
        "@keystonehq/metamask-airgapped-keyring>@metamask/obs-store": true,
        "browserify>buffer": true,
        "ethereumjs-util>rlp": true,
        "uuid": true,
        "webpack>events": true
      }
    },
    "@keystonehq/metamask-airgapped-keyring>@keystonehq/base-eth-keyring": {
      "packages": {
        "@ethereumjs/tx": true,
        "@ethereumjs/tx>@ethereumjs/util": true,
        "@keystonehq/bc-ur-registry-eth": true,
        "@keystonehq/bc-ur-registry-eth>hdkey": true,
        "@keystonehq/metamask-airgapped-keyring>@keystonehq/base-eth-keyring>rlp": true,
        "browserify>buffer": true,
        "uuid": true
      }
    },
    "@keystonehq/metamask-airgapped-keyring>@keystonehq/base-eth-keyring>rlp": {
      "globals": {
        "TextEncoder": true
      }
    },
    "@keystonehq/metamask-airgapped-keyring>@metamask/obs-store": {
      "packages": {
        "@keystonehq/metamask-airgapped-keyring>@metamask/obs-store>through2": true,
        "@metamask/safe-event-emitter": true,
        "stream-browserify": true
      }
    },
    "@keystonehq/metamask-airgapped-keyring>@metamask/obs-store>through2": {
      "packages": {
        "browserify>process": true,
        "browserify>util": true,
        "readable-stream": true,
        "watchify>xtend": true
      }
    },
    "@material-ui/core": {
      "globals": {
        "Image": true,
        "_formatMuiErrorMessage": true,
        "addEventListener": true,
        "clearInterval": true,
        "clearTimeout": true,
        "console.error": true,
        "console.warn": true,
        "document": true,
        "getComputedStyle": true,
        "getSelection": true,
        "innerHeight": true,
        "innerWidth": true,
        "matchMedia": true,
        "navigator": true,
        "performance.now": true,
        "removeEventListener": true,
        "requestAnimationFrame": true,
        "setInterval": true,
        "setTimeout": true
      },
      "packages": {
        "@babel/runtime": true,
        "@material-ui/core>@material-ui/styles": true,
        "@material-ui/core>@material-ui/system": true,
        "@material-ui/core>@material-ui/utils": true,
        "@material-ui/core>clsx": true,
        "@material-ui/core>popper.js": true,
        "@material-ui/core>react-transition-group": true,
        "prop-types": true,
        "prop-types>react-is": true,
        "react": true,
        "react-dom": true,
        "react-redux>hoist-non-react-statics": true
      }
    },
    "@material-ui/core>@material-ui/styles": {
      "globals": {
        "console.error": true,
        "console.warn": true,
        "document.createComment": true,
        "document.head": true
      },
      "packages": {
        "@babel/runtime": true,
        "@material-ui/core>@material-ui/styles>jss": true,
        "@material-ui/core>@material-ui/styles>jss-plugin-camel-case": true,
        "@material-ui/core>@material-ui/styles>jss-plugin-default-unit": true,
        "@material-ui/core>@material-ui/styles>jss-plugin-global": true,
        "@material-ui/core>@material-ui/styles>jss-plugin-nested": true,
        "@material-ui/core>@material-ui/styles>jss-plugin-props-sort": true,
        "@material-ui/core>@material-ui/styles>jss-plugin-rule-value-function": true,
        "@material-ui/core>@material-ui/styles>jss-plugin-vendor-prefixer": true,
        "@material-ui/core>@material-ui/utils": true,
        "@material-ui/core>clsx": true,
        "prop-types": true,
        "react": true,
        "react-redux>hoist-non-react-statics": true
      }
    },
    "@material-ui/core>@material-ui/styles>jss": {
      "globals": {
        "CSS": true,
        "document.createElement": true,
        "document.querySelector": true
      },
      "packages": {
        "@babel/runtime": true,
        "@material-ui/core>@material-ui/styles>jss>is-in-browser": true,
        "react-router-dom>tiny-warning": true
      }
    },
    "@material-ui/core>@material-ui/styles>jss-plugin-camel-case": {
      "packages": {
        "@material-ui/core>@material-ui/styles>jss-plugin-camel-case>hyphenate-style-name": true
      }
    },
    "@material-ui/core>@material-ui/styles>jss-plugin-default-unit": {
      "globals": {
        "CSS": true
      },
      "packages": {
        "@material-ui/core>@material-ui/styles>jss": true
      }
    },
    "@material-ui/core>@material-ui/styles>jss-plugin-global": {
      "packages": {
        "@babel/runtime": true,
        "@material-ui/core>@material-ui/styles>jss": true
      }
    },
    "@material-ui/core>@material-ui/styles>jss-plugin-nested": {
      "packages": {
        "@babel/runtime": true,
        "react-router-dom>tiny-warning": true
      }
    },
    "@material-ui/core>@material-ui/styles>jss-plugin-rule-value-function": {
      "packages": {
        "@material-ui/core>@material-ui/styles>jss": true,
        "react-router-dom>tiny-warning": true
      }
    },
    "@material-ui/core>@material-ui/styles>jss-plugin-vendor-prefixer": {
      "packages": {
        "@material-ui/core>@material-ui/styles>jss": true,
        "@material-ui/core>@material-ui/styles>jss-plugin-vendor-prefixer>css-vendor": true
      }
    },
    "@material-ui/core>@material-ui/styles>jss-plugin-vendor-prefixer>css-vendor": {
      "globals": {
        "document.createElement": true,
        "document.documentElement": true,
        "getComputedStyle": true
      },
      "packages": {
        "@babel/runtime": true,
        "@material-ui/core>@material-ui/styles>jss>is-in-browser": true
      }
    },
    "@material-ui/core>@material-ui/styles>jss>is-in-browser": {
      "globals": {
        "document": true
      }
    },
    "@material-ui/core>@material-ui/system": {
      "globals": {
        "console.error": true
      },
      "packages": {
        "@babel/runtime": true,
        "@material-ui/core>@material-ui/utils": true,
        "prop-types": true
      }
    },
    "@material-ui/core>@material-ui/utils": {
      "packages": {
        "@babel/runtime": true,
        "prop-types": true,
        "prop-types>react-is": true
      }
    },
    "@material-ui/core>popper.js": {
      "globals": {
        "MSInputMethodContext": true,
        "Node.DOCUMENT_POSITION_FOLLOWING": true,
        "cancelAnimationFrame": true,
        "console.warn": true,
        "define": true,
        "devicePixelRatio": true,
        "document": true,
        "getComputedStyle": true,
        "innerHeight": true,
        "innerWidth": true,
        "navigator": true,
        "requestAnimationFrame": true,
        "setTimeout": true
      }
    },
    "@material-ui/core>react-transition-group": {
      "globals": {
        "Element": true,
        "setTimeout": true
      },
      "packages": {
        "@material-ui/core>react-transition-group>dom-helpers": true,
        "prop-types": true,
        "react": true,
        "react-dom": true
      }
    },
    "@material-ui/core>react-transition-group>dom-helpers": {
      "packages": {
        "@babel/runtime": true
      }
    },
    "@metamask/address-book-controller": {
      "packages": {
        "@metamask/base-controller": true,
        "@metamask/controller-utils": true
      }
    },
    "@metamask/announcement-controller": {
      "packages": {
        "@metamask/base-controller": true
      }
    },
    "@metamask/approval-controller": {
      "globals": {
        "console.info": true
      },
      "packages": {
        "@metamask/approval-controller>nanoid": true,
        "@metamask/base-controller": true,
        "eth-rpc-errors": true
      }
    },
    "@metamask/approval-controller>nanoid": {
      "globals": {
        "crypto.getRandomValues": true
      }
    },
    "@metamask/assets-controllers": {
      "globals": {
        "Headers": true,
        "URL": true,
        "clearInterval": true,
        "clearTimeout": true,
        "console.info": true,
        "console.log": true,
        "setInterval": true,
        "setTimeout": true
      },
      "packages": {
        "@ethersproject/abi>@ethersproject/address": true,
        "@ethersproject/contracts": true,
        "@ethersproject/providers": true,
        "@metamask/assets-controllers>@metamask/abi-utils": true,
        "@metamask/assets-controllers>@metamask/controller-utils": true,
        "@metamask/assets-controllers>@metamask/rpc-errors": true,
        "@metamask/assets-controllers>@metamask/utils": true,
        "@metamask/assets-controllers>abort-controller": true,
        "@metamask/assets-controllers>multiformats": true,
        "@metamask/base-controller": true,
        "@metamask/contract-metadata": true,
        "@metamask/controller-utils>@metamask/eth-query": true,
        "@metamask/metamask-eth-abis": true,
        "eth-json-rpc-filters>async-mutex": true,
        "ethereumjs-util": true,
        "single-call-balance-checker-abi": true,
        "uuid": true,
        "webpack>events": true
      }
    },
    "@metamask/assets-controllers>@metamask/abi-utils": {
      "packages": {
        "@metamask/assets-controllers>@metamask/abi-utils>@metamask/utils": true,
        "superstruct": true
      }
    },
    "@metamask/assets-controllers>@metamask/abi-utils>@metamask/utils": {
      "globals": {
        "TextDecoder": true,
        "TextEncoder": true
      },
      "packages": {
        "@metamask/key-tree>@noble/hashes": true,
        "browserify>buffer": true,
        "nock>debug": true,
        "semver": true,
        "superstruct": true
      }
    },
    "@metamask/assets-controllers>@metamask/controller-utils": {
      "globals": {
        "URL": true,
        "console.error": true,
        "fetch": true,
        "setTimeout": true
      },
      "packages": {
        "@metamask/assets-controllers>@metamask/utils": true,
        "@metamask/controller-utils>@spruceid/siwe-parser": true,
        "browserify>buffer": true,
        "eslint>fast-deep-equal": true,
        "eth-ens-namehash": true,
        "ethereumjs-util": true,
        "ethjs>ethjs-unit": true
      }
    },
    "@metamask/assets-controllers>@metamask/rpc-errors": {
      "packages": {
        "@metamask/assets-controllers>@metamask/rpc-errors>@metamask/utils": true,
        "eth-rpc-errors>fast-safe-stringify": true
      }
    },
    "@metamask/assets-controllers>@metamask/rpc-errors>@metamask/utils": {
      "globals": {
        "TextDecoder": true,
        "TextEncoder": true
      },
      "packages": {
        "browserify>buffer": true,
        "nock>debug": true,
        "semver": true,
        "superstruct": true
      }
    },
    "@metamask/assets-controllers>@metamask/utils": {
      "globals": {
        "TextDecoder": true,
        "TextEncoder": true
      },
      "packages": {
        "@metamask/key-tree>@noble/hashes": true,
        "browserify>buffer": true,
        "nock>debug": true,
        "semver": true,
        "superstruct": true
      }
    },
    "@metamask/assets-controllers>abort-controller": {
      "globals": {
        "AbortController": true
      }
    },
    "@metamask/assets-controllers>multiformats": {
      "globals": {
        "TextDecoder": true,
        "TextEncoder": true,
        "console.warn": true
      }
    },
    "@metamask/base-controller": {
      "globals": {
        "setTimeout": true
      },
      "packages": {
        "immer": true
      }
    },
    "@metamask/browser-passworder": {
      "globals": {
        "btoa": true,
        "crypto.getRandomValues": true,
        "crypto.subtle.decrypt": true,
        "crypto.subtle.deriveKey": true,
        "crypto.subtle.encrypt": true,
        "crypto.subtle.exportKey": true,
        "crypto.subtle.importKey": true
      },
      "packages": {
        "browserify>buffer": true
      }
    },
    "@metamask/controller-utils": {
      "globals": {
        "URL": true,
        "console.error": true,
        "fetch": true,
        "setTimeout": true
      },
      "packages": {
        "@metamask/controller-utils>@metamask/utils": true,
        "@metamask/controller-utils>@spruceid/siwe-parser": true,
        "browserify>buffer": true,
        "eslint>fast-deep-equal": true,
        "eth-ens-namehash": true,
        "ethereumjs-util": true,
        "ethjs>ethjs-unit": true
      }
    },
    "@metamask/controller-utils>@metamask/eth-query": {
      "packages": {
        "eth-query>json-rpc-random-id": true,
        "watchify>xtend": true
      }
    },
    "@metamask/controller-utils>@metamask/utils": {
      "globals": {
        "TextDecoder": true,
        "TextEncoder": true
      },
      "packages": {
        "@metamask/key-tree>@noble/hashes": true,
        "browserify>buffer": true,
        "nock>debug": true,
        "semver": true,
        "superstruct": true
      }
    },
<<<<<<< HEAD
    "@metamask/controller-utils>@spruceid/siwe-parser": {
      "globals": {
        "console.error": true,
        "console.log": true
      },
      "packages": {
        "@metamask/controller-utils>@spruceid/siwe-parser>apg-js": true
      }
    },
    "@metamask/controller-utils>@spruceid/siwe-parser>apg-js": {
      "globals": {
        "mode": true
      },
=======
    "@truffle/abi-utils": {
>>>>>>> 8db95160
      "packages": {
        "browserify>buffer": true,
        "browserify>insert-module-globals>is-buffer": true
      }
    },
    "@metamask/controllers>web3": {
      "globals": {
        "XMLHttpRequest": true
      }
    },
    "@metamask/controllers>web3-provider-engine>cross-fetch>node-fetch": {
      "globals": {
        "fetch": true
      }
    },
    "@metamask/controllers>web3-provider-engine>eth-json-rpc-middleware>node-fetch": {
      "globals": {
        "fetch": true
      }
    },
    "@metamask/eth-json-rpc-middleware": {
      "globals": {
        "URL": true,
        "console.error": true,
        "setTimeout": true
      },
      "packages": {
        "@metamask/eth-json-rpc-middleware>@metamask/eth-sig-util": true,
        "@metamask/eth-json-rpc-middleware>clone": true,
        "@metamask/eth-json-rpc-middleware>pify": true,
        "@metamask/eth-json-rpc-middleware>safe-stable-stringify": true,
        "@metamask/utils": true,
        "eth-rpc-errors": true,
        "json-rpc-engine": true
      }
    },
    "@metamask/eth-json-rpc-middleware>@metamask/eth-sig-util": {
      "packages": {
        "@ethereumjs/tx>@ethereumjs/util": true,
        "@ethereumjs/tx>ethereum-cryptography": true,
        "bn.js": true,
        "browserify>buffer": true,
        "eth-sig-util>ethereumjs-util>ethjs-util": true,
        "eth-sig-util>tweetnacl": true,
        "eth-sig-util>tweetnacl-util": true
      }
    },
    "@metamask/eth-json-rpc-middleware>clone": {
      "packages": {
        "browserify>buffer": true
      }
    },
    "@metamask/eth-keyring-controller": {
      "globals": {
        "console.error": true
      },
      "packages": {
        "@metamask/browser-passworder": true,
        "@metamask/eth-keyring-controller>@metamask/eth-hd-keyring": true,
        "@metamask/eth-keyring-controller>@metamask/eth-sig-util": true,
        "@metamask/eth-keyring-controller>@metamask/eth-simple-keyring": true,
        "@metamask/eth-keyring-controller>@metamask/utils": true,
        "@metamask/obs-store": true,
        "webpack>events": true
      }
    },
    "@metamask/eth-keyring-controller>@metamask/eth-hd-keyring": {
      "globals": {
        "TextEncoder": true
      },
      "packages": {
        "@ethereumjs/tx>@ethereumjs/util": true,
        "@metamask/eth-keyring-controller>@metamask/eth-hd-keyring>ethereum-cryptography": true,
        "@metamask/eth-trezor-keyring>@metamask/eth-sig-util": true,
        "@metamask/scure-bip39": true,
        "browserify>buffer": true
      }
    },
    "@metamask/eth-keyring-controller>@metamask/eth-hd-keyring>ethereum-cryptography": {
      "globals": {
        "TextDecoder": true,
        "crypto": true
      },
      "packages": {
        "@metamask/eth-keyring-controller>@metamask/eth-hd-keyring>ethereum-cryptography>@noble/hashes": true,
        "@metamask/eth-keyring-controller>@metamask/eth-hd-keyring>ethereum-cryptography>@scure/bip32": true
      }
    },
    "@metamask/eth-keyring-controller>@metamask/eth-hd-keyring>ethereum-cryptography>@noble/hashes": {
      "globals": {
        "TextEncoder": true,
        "crypto": true
      }
    },
    "@metamask/eth-keyring-controller>@metamask/eth-hd-keyring>ethereum-cryptography>@noble/secp256k1": {
      "globals": {
        "crypto": true
      },
      "packages": {
        "browserify>browser-resolve": true
      }
    },
<<<<<<< HEAD
    "@metamask/eth-keyring-controller>@metamask/eth-hd-keyring>ethereum-cryptography>@scure/bip32": {
      "packages": {
        "@metamask/eth-keyring-controller>@metamask/eth-hd-keyring>ethereum-cryptography>@noble/secp256k1": true,
        "@metamask/eth-keyring-controller>@metamask/eth-hd-keyring>ethereum-cryptography>@scure/bip32>@noble/hashes": true,
        "@metamask/key-tree>@scure/base": true
      }
    },
    "@metamask/eth-keyring-controller>@metamask/eth-hd-keyring>ethereum-cryptography>@scure/bip32>@noble/hashes": {
=======
    "accounting": {
>>>>>>> 8db95160
      "globals": {
        "TextEncoder": true,
        "crypto": true
      }
    },
    "@metamask/eth-keyring-controller>@metamask/eth-sig-util": {
      "packages": {
        "@ethereumjs/tx>@ethereumjs/util": true,
        "@ethereumjs/tx>ethereum-cryptography": true,
        "bn.js": true,
        "browserify>buffer": true,
        "eth-sig-util>ethereumjs-util>ethjs-util": true,
        "eth-sig-util>tweetnacl": true,
        "eth-sig-util>tweetnacl-util": true
      }
    },
    "@metamask/eth-keyring-controller>@metamask/eth-simple-keyring": {
      "packages": {
        "@ethereumjs/tx>@ethereumjs/util": true,
        "@metamask/eth-keyring-controller>@metamask/eth-simple-keyring>ethereum-cryptography": true,
        "@metamask/eth-trezor-keyring>@metamask/eth-sig-util": true,
        "browserify>buffer": true,
        "mocha>serialize-javascript>randombytes": true,
        "webpack>events": true
      }
    },
    "@metamask/eth-keyring-controller>@metamask/eth-simple-keyring>ethereum-cryptography": {
      "globals": {
        "TextDecoder": true,
        "crypto": true
      },
      "packages": {
        "@metamask/eth-keyring-controller>@metamask/eth-simple-keyring>ethereum-cryptography>@noble/hashes": true
      }
    },
    "@metamask/eth-keyring-controller>@metamask/eth-simple-keyring>ethereum-cryptography>@noble/hashes": {
      "globals": {
        "TextEncoder": true,
        "crypto": true
      }
    },
<<<<<<< HEAD
    "@metamask/eth-keyring-controller>@metamask/utils": {
      "globals": {
        "TextDecoder": true,
        "TextEncoder": true
      },
      "packages": {
        "@metamask/key-tree>@noble/hashes": true,
        "browserify>buffer": true,
        "nock>debug": true,
        "semver": true,
        "superstruct": true
      }
    },
    "@metamask/eth-ledger-bridge-keyring": {
=======
    "assert": {
>>>>>>> 8db95160
      "globals": {
        "addEventListener": true,
        "console.log": true,
        "document.createElement": true,
        "document.head.appendChild": true,
        "fetch": true,
        "removeEventListener": true
      },
      "packages": {
        "@ethereumjs/tx": true,
        "@metamask/eth-ledger-bridge-keyring>eth-sig-util": true,
        "@metamask/eth-ledger-bridge-keyring>hdkey": true,
        "browserify>buffer": true,
        "ethereumjs-util": true,
        "webpack>events": true
      }
    },
<<<<<<< HEAD
    "@metamask/eth-ledger-bridge-keyring>eth-sig-util": {
=======
    "async": {
      "globals": {
        "setTimeout": true
      },
>>>>>>> 8db95160
      "packages": {
        "@metamask/eth-ledger-bridge-keyring>eth-sig-util>ethereumjs-util": true,
        "browserify>buffer": true,
        "eth-sig-util>tweetnacl": true,
        "eth-sig-util>tweetnacl-util": true,
        "ethereumjs-abi": true
      }
    },
<<<<<<< HEAD
    "@metamask/eth-ledger-bridge-keyring>eth-sig-util>ethereumjs-util": {
      "packages": {
        "@metamask/eth-ledger-bridge-keyring>eth-sig-util>ethereumjs-util>ethereum-cryptography": true,
        "@metamask/ppom-validator>elliptic": true,
        "bn.js": true,
        "browserify>assert": true,
        "browserify>buffer": true,
        "eth-sig-util>ethereumjs-util>ethjs-util": true,
        "ethereumjs-util>create-hash": true,
        "ethereumjs-util>rlp": true,
        "koa>content-disposition>safe-buffer": true
      }
    },
    "@metamask/eth-ledger-bridge-keyring>eth-sig-util>ethereumjs-util>ethereum-cryptography": {
      "packages": {
        "browserify>buffer": true,
        "ethereumjs-util>ethereum-cryptography>keccak": true,
        "ethereumjs-util>ethereum-cryptography>secp256k1": true,
        "mocha>serialize-javascript>randombytes": true
      }
    },
    "@metamask/eth-ledger-bridge-keyring>hdkey": {
=======
    "async-mutex": {
      "globals": {
        "setTimeout": true
      },
>>>>>>> 8db95160
      "packages": {
        "@metamask/eth-ledger-bridge-keyring>hdkey>secp256k1": true,
        "@metamask/eth-trezor-keyring>hdkey>coinstring": true,
        "browserify>assert": true,
        "browserify>crypto-browserify": true,
        "koa>content-disposition>safe-buffer": true
      }
    },
    "@metamask/eth-ledger-bridge-keyring>hdkey>secp256k1": {
      "packages": {
        "@metamask/eth-trezor-keyring>hdkey>secp256k1>bip66": true,
        "@metamask/ppom-validator>elliptic": true,
        "bn.js": true,
        "browserify>insert-module-globals>is-buffer": true,
        "ethereumjs-util>create-hash": true,
        "koa>content-disposition>safe-buffer": true
      }
    },
    "@metamask/eth-token-tracker": {
      "globals": {
        "console.warn": true
      },
      "packages": {
        "@babel/runtime": true,
        "@metamask/eth-token-tracker>deep-equal": true,
        "@metamask/eth-token-tracker>eth-block-tracker": true,
        "@metamask/eth-token-tracker>ethjs": true,
        "@metamask/eth-token-tracker>human-standard-token-abi": true,
        "@metamask/eth-token-tracker>safe-event-emitter": true,
        "ethjs-contract": true,
        "ethjs>ethjs-query": true
      }
    },
    "@metamask/eth-token-tracker>deep-equal": {
      "packages": {
        "@metamask/eth-token-tracker>deep-equal>is-date-object": true,
        "@ngraveio/bc-ur>assert>object-is": true,
        "browserify>util>is-arguments": true,
        "globalthis>define-properties>object-keys": true,
        "string.prototype.matchall>es-abstract>is-regex": true,
        "string.prototype.matchall>regexp.prototype.flags": true
      }
    },
    "@metamask/eth-token-tracker>deep-equal>is-date-object": {
      "packages": {
        "koa>is-generator-function>has-tostringtag": true
      }
    },
    "@metamask/eth-token-tracker>eth-block-tracker": {
      "globals": {
        "clearTimeout": true,
        "console.error": true,
        "setTimeout": true
      },
      "packages": {
        "@metamask/eth-token-tracker>eth-block-tracker>pify": true,
        "@metamask/eth-token-tracker>safe-event-emitter": true,
        "eth-query": true
      }
    },
    "@metamask/eth-token-tracker>ethjs": {
      "globals": {
        "clearInterval": true,
        "setInterval": true
      },
      "packages": {
        "@metamask/eth-token-tracker>ethjs>ethjs-abi": true,
        "@metamask/eth-token-tracker>ethjs>ethjs-contract": true,
        "@metamask/eth-token-tracker>ethjs>ethjs-query": true,
        "@metamask/eth-token-tracker>ethjs>ethjs-util": true,
        "bn.js": true,
        "browserify>buffer": true,
        "ethjs>ethjs-filter": true,
        "ethjs>ethjs-provider-http": true,
        "ethjs>ethjs-unit": true,
        "ethjs>js-sha3": true,
        "ethjs>number-to-bn": true
      }
    },
    "@metamask/eth-token-tracker>ethjs>ethjs-abi": {
      "packages": {
        "bn.js": true,
        "browserify>buffer": true,
        "ethjs>js-sha3": true,
        "ethjs>number-to-bn": true
      }
    },
    "@metamask/eth-token-tracker>ethjs>ethjs-contract": {
      "packages": {
        "@metamask/eth-token-tracker>ethjs>ethjs-contract>ethjs-abi": true,
        "@metamask/eth-token-tracker>ethjs>ethjs-util": true,
        "ethjs-contract>babel-runtime": true,
        "ethjs>ethjs-filter": true,
        "ethjs>js-sha3": true,
        "promise-to-callback": true
      }
    },
<<<<<<< HEAD
    "@metamask/eth-token-tracker>ethjs>ethjs-contract>ethjs-abi": {
      "packages": {
        "bn.js": true,
        "browserify>buffer": true,
        "ethjs>js-sha3": true,
        "ethjs>number-to-bn": true
      }
    },
    "@metamask/eth-token-tracker>ethjs>ethjs-query": {
=======
    "big.js": {
>>>>>>> 8db95160
      "globals": {
        "console": true
      },
      "packages": {
        "@metamask/ethjs-query>ethjs-format": true,
        "@metamask/ethjs-query>ethjs-rpc": true,
        "ethjs-contract>babel-runtime": true,
        "promise-to-callback": true
      }
    },
    "@metamask/eth-token-tracker>ethjs>ethjs-util": {
      "packages": {
        "browserify>buffer": true,
        "ethjs>ethjs-util>is-hex-prefixed": true,
        "ethjs>ethjs-util>strip-hex-prefix": true
      }
    },
    "@metamask/eth-token-tracker>safe-event-emitter": {
      "globals": {
        "setTimeout": true
      },
      "packages": {
        "browserify>util": true,
        "webpack>events": true
      }
    },
    "@metamask/eth-trezor-keyring": {
      "globals": {
        "setTimeout": true
      },
      "packages": {
        "@ethereumjs/tx": true,
        "@ethereumjs/tx>@ethereumjs/util": true,
        "@metamask/eth-trezor-keyring>@metamask/utils": true,
        "@metamask/eth-trezor-keyring>@trezor/connect-plugin-ethereum": true,
        "@metamask/eth-trezor-keyring>@trezor/connect-web": true,
        "@metamask/eth-trezor-keyring>hdkey": true,
        "browserify>buffer": true,
        "webpack>events": true
      }
    },
    "@metamask/eth-trezor-keyring>@metamask/eth-sig-util": {
      "packages": {
        "@ethereumjs/tx>@ethereumjs/util": true,
        "@ethereumjs/tx>ethereum-cryptography": true,
        "bn.js": true,
        "browserify>buffer": true,
        "eth-sig-util>ethereumjs-util>ethjs-util": true,
        "eth-sig-util>tweetnacl": true,
        "eth-sig-util>tweetnacl-util": true
      }
    },
    "@metamask/eth-trezor-keyring>@metamask/utils": {
      "globals": {
        "TextDecoder": true,
        "TextEncoder": true
      },
      "packages": {
        "browserify>buffer": true,
        "nock>debug": true,
        "semver": true,
        "superstruct": true
      }
    },
    "@metamask/eth-trezor-keyring>@trezor/connect-plugin-ethereum": {
      "packages": {
<<<<<<< HEAD
        "@metamask/eth-trezor-keyring>@metamask/eth-sig-util": true
      }
    },
    "@metamask/eth-trezor-keyring>@trezor/connect-web": {
      "globals": {
        "addEventListener": true,
        "btoa": true,
        "chrome": true,
        "clearInterval": true,
        "clearTimeout": true,
        "console.warn": true,
        "document.body": true,
        "document.createElement": true,
        "document.createTextNode": true,
        "document.getElementById": true,
        "document.querySelectorAll": true,
        "navigator.usb.requestDevice": true,
        "open": true,
        "removeEventListener": true,
        "setInterval": true,
        "setTimeout": true
      },
      "packages": {
        "@metamask/eth-trezor-keyring>@trezor/connect-web>@trezor/connect": true,
        "@metamask/eth-trezor-keyring>@trezor/connect-web>@trezor/utils": true,
        "mockttp>graphql-tag>tslib": true,
        "webpack>events": true
      }
    },
    "@metamask/eth-trezor-keyring>@trezor/connect-web>@trezor/connect": {
      "globals": {
        "__TREZOR_CONNECT_SRC": true,
        "chrome": true,
        "console.error": true,
        "console.log": true,
        "console.warn": true,
        "location": true,
        "navigator": true
      },
      "packages": {
        "@metamask/eth-trezor-keyring>@trezor/connect-web>@trezor/connect>@trezor/transport": true,
        "mockttp>graphql-tag>tslib": true
=======
        "buffer": true,
        "inherits": true,
        "readable-stream": true
>>>>>>> 8db95160
      }
    },
    "@metamask/eth-trezor-keyring>@trezor/connect-web>@trezor/connect>@trezor/transport": {
      "globals": {
        "fetch": true,
        "navigator.usb": true,
        "onconnect": "write",
        "setTimeout": true
      },
      "packages": {
        "@metamask/eth-trezor-keyring>@trezor/connect-web>@trezor/connect>@trezor/transport>bytebuffer": true,
        "@metamask/eth-trezor-keyring>@trezor/connect-web>@trezor/connect>@trezor/transport>long": true,
        "@metamask/eth-trezor-keyring>@trezor/connect-web>@trezor/connect>@trezor/transport>protobufjs": true,
        "@metamask/eth-trezor-keyring>@trezor/connect-web>@trezor/utils": true,
        "browserify>buffer": true,
        "lavamoat>json-stable-stringify": true,
        "webpack>events": true
      }
    },
    "@metamask/eth-trezor-keyring>@trezor/connect-web>@trezor/connect>@trezor/transport>bytebuffer": {
      "globals": {
        "console": true,
        "define": true
      },
      "packages": {
        "@metamask/eth-trezor-keyring>@trezor/connect-web>@trezor/connect>@trezor/transport>bytebuffer>long": true
      }
    },
    "@metamask/eth-trezor-keyring>@trezor/connect-web>@trezor/connect>@trezor/transport>bytebuffer>long": {
      "globals": {
        "define": true
      }
    },
    "@metamask/eth-trezor-keyring>@trezor/connect-web>@trezor/connect>@trezor/transport>long": {
      "globals": {
        "WebAssembly.Instance": true,
        "WebAssembly.Module": true
      }
    },
    "@metamask/eth-trezor-keyring>@trezor/connect-web>@trezor/connect>@trezor/transport>protobufjs": {
      "globals": {
        "process": true,
        "setTimeout": true
      },
      "packages": {
        "@metamask/eth-trezor-keyring>@trezor/connect-web>@trezor/connect>@trezor/transport>protobufjs>@protobufjs/aspromise": true,
        "@metamask/eth-trezor-keyring>@trezor/connect-web>@trezor/connect>@trezor/transport>protobufjs>@protobufjs/base64": true,
        "@metamask/eth-trezor-keyring>@trezor/connect-web>@trezor/connect>@trezor/transport>protobufjs>@protobufjs/codegen": true,
        "@metamask/eth-trezor-keyring>@trezor/connect-web>@trezor/connect>@trezor/transport>protobufjs>@protobufjs/eventemitter": true,
        "@metamask/eth-trezor-keyring>@trezor/connect-web>@trezor/connect>@trezor/transport>protobufjs>@protobufjs/fetch": true,
        "@metamask/eth-trezor-keyring>@trezor/connect-web>@trezor/connect>@trezor/transport>protobufjs>@protobufjs/float": true,
        "@metamask/eth-trezor-keyring>@trezor/connect-web>@trezor/connect>@trezor/transport>protobufjs>@protobufjs/inquire": true,
        "@metamask/eth-trezor-keyring>@trezor/connect-web>@trezor/connect>@trezor/transport>protobufjs>@protobufjs/path": true,
        "@metamask/eth-trezor-keyring>@trezor/connect-web>@trezor/connect>@trezor/transport>protobufjs>@protobufjs/pool": true,
        "@metamask/eth-trezor-keyring>@trezor/connect-web>@trezor/connect>@trezor/transport>protobufjs>@protobufjs/utf8": true
      }
    },
    "@metamask/eth-trezor-keyring>@trezor/connect-web>@trezor/connect>@trezor/transport>protobufjs>@protobufjs/codegen": {
      "globals": {
        "console.log": true
      }
    },
    "@metamask/eth-trezor-keyring>@trezor/connect-web>@trezor/connect>@trezor/transport>protobufjs>@protobufjs/fetch": {
      "globals": {
        "XMLHttpRequest": true
      },
      "packages": {
        "@metamask/eth-trezor-keyring>@trezor/connect-web>@trezor/connect>@trezor/transport>protobufjs>@protobufjs/aspromise": true,
        "@metamask/eth-trezor-keyring>@trezor/connect-web>@trezor/connect>@trezor/transport>protobufjs>@protobufjs/inquire": true
      }
    },
    "@metamask/eth-trezor-keyring>@trezor/connect-web>@trezor/utils": {
      "globals": {
        "AbortController": true,
        "clearTimeout": true,
        "setTimeout": true
      },
      "packages": {
        "browserify>buffer": true
      }
    },
    "@metamask/eth-trezor-keyring>hdkey": {
      "packages": {
        "@metamask/eth-trezor-keyring>hdkey>coinstring": true,
        "@metamask/eth-trezor-keyring>hdkey>secp256k1": true,
        "browserify>assert": true,
        "browserify>crypto-browserify": true,
        "koa>content-disposition>safe-buffer": true
      }
    },
    "@metamask/eth-trezor-keyring>hdkey>coinstring": {
      "packages": {
        "@metamask/eth-trezor-keyring>hdkey>coinstring>bs58": true,
        "browserify>buffer": true,
        "ethereumjs-util>create-hash": true
      }
    },
    "@metamask/eth-trezor-keyring>hdkey>secp256k1": {
      "packages": {
        "@metamask/eth-trezor-keyring>hdkey>secp256k1>bip66": true,
        "@metamask/ppom-validator>elliptic": true,
        "bn.js": true,
        "browserify>insert-module-globals>is-buffer": true,
        "ethereumjs-util>create-hash": true,
        "koa>content-disposition>safe-buffer": true
      }
    },
    "@metamask/eth-trezor-keyring>hdkey>secp256k1>bip66": {
      "packages": {
        "koa>content-disposition>safe-buffer": true
      }
    },
    "@metamask/etherscan-link": {
      "globals": {
        "URL": true
      }
    },
    "@metamask/ethjs-query": {
      "globals": {
        "console": true
      },
      "packages": {
        "@metamask/ethjs-query>ethjs-format": true,
        "@metamask/ethjs-query>ethjs-rpc": true,
        "promise-to-callback": true
      }
    },
    "@metamask/ethjs-query>ethjs-format": {
      "packages": {
        "@metamask/ethjs-query>ethjs-format>ethjs-schema": true,
        "@metamask/ethjs-query>ethjs-format>ethjs-util": true,
        "ethjs>ethjs-util>strip-hex-prefix": true,
        "ethjs>number-to-bn": true
      }
    },
    "@metamask/ethjs-query>ethjs-format>ethjs-util": {
      "packages": {
        "browserify>buffer": true,
        "ethjs>ethjs-util>is-hex-prefixed": true,
        "ethjs>ethjs-util>strip-hex-prefix": true
      }
    },
    "@metamask/ethjs-query>ethjs-rpc": {
      "packages": {
        "promise-to-callback": true
      }
    },
    "@metamask/gas-fee-controller": {
      "globals": {
        "clearInterval": true,
        "console.error": true,
        "setInterval": true
      },
      "packages": {
        "@metamask/base-controller": true,
        "@metamask/controller-utils": true,
        "eth-query": true,
        "ethereumjs-util": true,
        "ethjs>ethjs-unit": true,
        "uuid": true
      }
    },
    "@metamask/jazzicon": {
      "globals": {
        "document.createElement": true,
        "document.createElementNS": true
      },
      "packages": {
        "@metamask/jazzicon>color": true,
        "@metamask/jazzicon>mersenne-twister": true
      }
    },
    "@metamask/jazzicon>color": {
      "packages": {
        "@metamask/jazzicon>color>clone": true,
        "@metamask/jazzicon>color>color-convert": true,
        "@metamask/jazzicon>color>color-string": true
      }
    },
<<<<<<< HEAD
    "@metamask/jazzicon>color>clone": {
      "packages": {
        "browserify>buffer": true
      }
    },
    "@metamask/jazzicon>color>color-convert": {
=======
    "buffer-xor": {
>>>>>>> 8db95160
      "packages": {
        "@metamask/jazzicon>color>color-convert>color-name": true
      }
    },
    "@metamask/jazzicon>color>color-string": {
      "packages": {
        "jest-canvas-mock>moo-color>color-name": true
      }
    },
    "@metamask/key-tree": {
      "packages": {
        "@metamask/key-tree>@metamask/utils": true,
        "@metamask/key-tree>@noble/ed25519": true,
        "@metamask/key-tree>@noble/hashes": true,
        "@metamask/key-tree>@noble/secp256k1": true,
        "@metamask/key-tree>@scure/base": true,
        "@metamask/scure-bip39": true
      }
    },
    "@metamask/key-tree>@metamask/utils": {
      "globals": {
        "TextDecoder": true,
        "TextEncoder": true
      },
      "packages": {
        "@metamask/key-tree>@noble/hashes": true,
        "browserify>buffer": true,
        "nock>debug": true,
        "semver": true,
        "superstruct": true
      }
    },
    "@metamask/key-tree>@noble/ed25519": {
      "globals": {
        "crypto": true
      },
      "packages": {
        "browserify>browser-resolve": true
      }
    },
    "@metamask/key-tree>@noble/hashes": {
      "globals": {
        "TextEncoder": true,
        "crypto": true
      }
    },
    "@metamask/key-tree>@noble/secp256k1": {
      "globals": {
        "crypto": true
      },
      "packages": {
<<<<<<< HEAD
        "browserify>browser-resolve": true
=======
        "multibase": true,
        "multicodec": true,
        "multihashes": true,
        "uint8arrays": true
>>>>>>> 8db95160
      }
    },
    "@metamask/key-tree>@scure/base": {
      "globals": {
        "TextDecoder": true,
        "TextEncoder": true
      }
    },
    "@metamask/keyring-controller": {
      "packages": {
        "@metamask/base-controller": true,
        "@metamask/eth-keyring-controller": true,
        "@metamask/keyring-controller>@metamask/utils": true,
        "@metamask/keyring-controller>ethereumjs-wallet": true,
        "eth-json-rpc-filters>async-mutex": true,
        "ethereumjs-util": true
      }
    },
    "@metamask/keyring-controller>@metamask/utils": {
      "globals": {
        "TextDecoder": true,
        "TextEncoder": true
      },
      "packages": {
        "@metamask/key-tree>@noble/hashes": true,
        "browserify>buffer": true,
        "nock>debug": true,
        "semver": true,
        "superstruct": true
      }
    },
    "@metamask/keyring-controller>ethereumjs-wallet": {
      "packages": {
        "@metamask/keyring-controller>ethereumjs-wallet>ethereum-cryptography": true,
        "@metamask/keyring-controller>ethereumjs-wallet>ethereumjs-util": true,
        "@truffle/codec>utf8": true,
        "browserify>buffer": true,
        "browserify>crypto-browserify": true,
        "eth-lattice-keyring>gridplus-sdk>aes-js": true,
        "ethereumjs-util>ethereum-cryptography>bs58check": true,
        "ethereumjs-util>ethereum-cryptography>scrypt-js": true,
        "mocha>serialize-javascript>randombytes": true,
        "uuid": true
      }
    },
    "@metamask/keyring-controller>ethereumjs-wallet>ethereum-cryptography": {
      "packages": {
        "browserify>assert": true,
        "browserify>buffer": true,
        "browserify>crypto-browserify>create-hmac": true,
        "ethereumjs-util>ethereum-cryptography>bs58check": true,
        "ethereumjs-util>ethereum-cryptography>hash.js": true,
        "ethereumjs-util>ethereum-cryptography>keccak": true,
        "ethereumjs-util>ethereum-cryptography>secp256k1": true,
        "koa>content-disposition>safe-buffer": true,
        "mocha>serialize-javascript>randombytes": true
      }
    },
    "@metamask/keyring-controller>ethereumjs-wallet>ethereumjs-util": {
      "packages": {
        "@metamask/keyring-controller>ethereumjs-wallet>ethereum-cryptography": true,
        "bn.js": true,
        "browserify>assert": true,
        "browserify>buffer": true,
        "browserify>insert-module-globals>is-buffer": true,
        "ethereumjs-util>create-hash": true,
        "ethereumjs-util>rlp": true
      }
    },
    "@metamask/logging-controller": {
      "packages": {
        "@metamask/base-controller": true,
        "uuid": true
      }
    },
    "@metamask/logo": {
      "globals": {
        "addEventListener": true,
        "document.body.appendChild": true,
        "document.createElementNS": true,
        "innerHeight": true,
        "innerWidth": true,
        "requestAnimationFrame": true
      },
      "packages": {
        "@metamask/logo>gl-mat4": true,
        "@metamask/logo>gl-vec3": true
      }
    },
    "@metamask/message-manager": {
      "packages": {
        "@metamask/base-controller": true,
        "@metamask/message-manager>@metamask/controller-utils": true,
        "@metamask/message-manager>@metamask/eth-sig-util": true,
        "@metamask/message-manager>jsonschema": true,
        "browserify>buffer": true,
        "ethereumjs-util": true,
        "uuid": true,
        "webpack>events": true
      }
    },
    "@metamask/message-manager>@metamask/controller-utils": {
      "globals": {
        "URL": true,
        "console.error": true,
        "fetch": true,
        "setTimeout": true
      },
      "packages": {
        "@metamask/controller-utils>@spruceid/siwe-parser": true,
        "@metamask/message-manager>@metamask/utils": true,
        "browserify>buffer": true,
        "eslint>fast-deep-equal": true,
        "eth-ens-namehash": true,
        "ethereumjs-util": true,
        "ethjs>ethjs-unit": true
      }
    },
    "@metamask/message-manager>@metamask/eth-sig-util": {
      "packages": {
        "@ethereumjs/tx>@ethereumjs/util": true,
        "@ethereumjs/tx>ethereum-cryptography": true,
        "@metamask/assets-controllers>@metamask/abi-utils": true,
        "@metamask/message-manager>@metamask/eth-sig-util>@metamask/utils": true,
        "browserify>buffer": true,
        "eth-sig-util>ethereumjs-util>ethjs-util": true,
        "eth-sig-util>tweetnacl": true,
        "eth-sig-util>tweetnacl-util": true
      }
    },
    "@metamask/message-manager>@metamask/eth-sig-util>@metamask/utils": {
      "globals": {
        "TextDecoder": true,
        "TextEncoder": true
      },
      "packages": {
        "@metamask/key-tree>@noble/hashes": true,
        "browserify>buffer": true,
        "nock>debug": true,
        "semver": true,
        "superstruct": true
      }
    },
    "@metamask/message-manager>@metamask/utils": {
      "globals": {
        "TextDecoder": true,
        "TextEncoder": true
      },
      "packages": {
        "@metamask/key-tree>@noble/hashes": true,
        "browserify>buffer": true,
        "nock>debug": true,
        "semver": true,
        "superstruct": true
      }
    },
    "@metamask/message-manager>jsonschema": {
      "packages": {
        "browserify>url": true
      }
    },
    "@metamask/name-controller": {
      "globals": {
        "fetch": true
      },
      "packages": {
        "@metamask/base-controller": true,
        "@metamask/name-controller>@metamask/utils": true,
        "eth-json-rpc-filters>async-mutex": true
      }
    },
    "@metamask/name-controller>@metamask/utils": {
      "globals": {
        "TextDecoder": true,
        "TextEncoder": true
      },
      "packages": {
        "@metamask/key-tree>@noble/hashes": true,
        "browserify>buffer": true,
        "nock>debug": true,
        "semver": true,
        "superstruct": true
      }
    },
    "@metamask/network-controller": {
      "globals": {
        "URL": true,
        "btoa": true,
        "fetch": true,
        "setTimeout": true
      },
      "packages": {
        "@metamask/base-controller": true,
        "@metamask/controller-utils": true,
        "@metamask/controller-utils>@metamask/eth-query": true,
        "@metamask/eth-json-rpc-middleware": true,
        "@metamask/network-controller>@metamask/eth-json-rpc-infura": true,
        "@metamask/network-controller>@metamask/eth-json-rpc-provider": true,
        "@metamask/network-controller>@metamask/swappable-obj-proxy": true,
        "@metamask/network-controller>@metamask/utils": true,
        "@metamask/network-controller>eth-block-tracker": true,
        "browserify>assert": true,
        "eth-rpc-errors": true,
        "json-rpc-engine": true,
        "uuid": true
      }
    },
    "@metamask/network-controller>@metamask/eth-json-rpc-infura": {
      "globals": {
        "setTimeout": true
      },
      "packages": {
        "@metamask/network-controller>@metamask/eth-json-rpc-infura>@metamask/utils": true,
        "@metamask/network-controller>@metamask/eth-json-rpc-provider": true,
        "eth-rpc-errors": true,
        "json-rpc-engine": true,
        "node-fetch": true
      }
    },
    "@metamask/network-controller>@metamask/eth-json-rpc-infura>@metamask/utils": {
      "globals": {
        "TextDecoder": true,
        "TextEncoder": true
      },
      "packages": {
        "browserify>buffer": true,
        "nock>debug": true,
        "semver": true,
        "superstruct": true
      }
    },
    "@metamask/network-controller>@metamask/eth-json-rpc-provider": {
      "packages": {
        "@metamask/safe-event-emitter": true,
        "json-rpc-engine": true
      }
    },
    "@metamask/network-controller>@metamask/utils": {
      "globals": {
        "TextDecoder": true,
        "TextEncoder": true
      },
      "packages": {
        "@metamask/key-tree>@noble/hashes": true,
        "browserify>buffer": true,
        "nock>debug": true,
        "semver": true,
        "superstruct": true
      }
    },
    "@metamask/network-controller>eth-block-tracker": {
      "globals": {
        "clearTimeout": true,
        "console.error": true,
        "setTimeout": true
      },
      "packages": {
        "@metamask/network-controller>eth-block-tracker>@metamask/safe-event-emitter": true,
        "@metamask/network-controller>eth-block-tracker>pify": true,
        "@metamask/utils": true,
        "eth-query>json-rpc-random-id": true
      }
    },
    "@metamask/network-controller>eth-block-tracker>@metamask/safe-event-emitter": {
      "globals": {
        "setTimeout": true
      },
      "packages": {
        "webpack>events": true
      }
    },
<<<<<<< HEAD
    "@metamask/notification-controller>nanoid": {
      "globals": {
        "crypto.getRandomValues": true
      }
    },
    "@metamask/obs-store": {
      "packages": {
        "@metamask/obs-store>through2": true,
        "@metamask/safe-event-emitter": true,
        "stream-browserify": true
      }
    },
    "@metamask/obs-store>through2": {
      "packages": {
        "browserify>process": true,
        "browserify>util": true,
        "readable-stream": true,
        "watchify>xtend": true
      }
    },
    "@metamask/permission-controller": {
      "globals": {
        "console.error": true
      },
      "packages": {
        "@metamask/base-controller": true,
        "@metamask/permission-controller>@metamask/controller-utils": true,
        "@metamask/permission-controller>@metamask/utils": true,
        "@metamask/permission-controller>nanoid": true,
        "deep-freeze-strict": true,
        "eth-rpc-errors": true,
        "immer": true,
        "json-rpc-engine": true
      }
    },
    "@metamask/permission-controller>@metamask/controller-utils": {
=======
    "debounce": {
>>>>>>> 8db95160
      "globals": {
        "URL": true,
        "console.error": true,
        "fetch": true,
        "setTimeout": true
      },
      "packages": {
        "@metamask/controller-utils>@spruceid/siwe-parser": true,
        "@metamask/permission-controller>@metamask/utils": true,
        "browserify>buffer": true,
        "eslint>fast-deep-equal": true,
        "eth-ens-namehash": true,
        "ethereumjs-util": true,
        "ethjs>ethjs-unit": true
      }
    },
    "@metamask/permission-controller>@metamask/utils": {
      "globals": {
<<<<<<< HEAD
        "TextDecoder": true,
        "TextEncoder": true
=======
        "console": true,
        "document": true,
        "localStorage": true,
        "navigator": true,
        "process": true
>>>>>>> 8db95160
      },
      "packages": {
        "@metamask/key-tree>@noble/hashes": true,
        "browserify>buffer": true,
        "nock>debug": true,
        "semver": true,
        "superstruct": true
      }
    },
    "@metamask/permission-controller>nanoid": {
      "globals": {
        "crypto.getRandomValues": true
      }
    },
<<<<<<< HEAD
    "@metamask/phishing-controller": {
      "globals": {
        "fetch": true
      },
      "packages": {
        "@metamask/base-controller": true,
        "@metamask/controller-utils": true,
        "@metamask/phishing-warning>eth-phishing-detect": true,
        "punycode": true
      }
    },
    "@metamask/phishing-warning>eth-phishing-detect": {
      "packages": {
        "eslint>optionator>fast-levenshtein": true
      }
    },
    "@metamask/ppom-validator>elliptic": {
=======
    "define-properties": {
>>>>>>> 8db95160
      "packages": {
        "@metamask/ppom-validator>elliptic>brorand": true,
        "@metamask/ppom-validator>elliptic>hmac-drbg": true,
        "@metamask/ppom-validator>elliptic>minimalistic-assert": true,
        "@metamask/ppom-validator>elliptic>minimalistic-crypto-utils": true,
        "bn.js": true,
        "ethereumjs-util>ethereum-cryptography>hash.js": true,
        "pumpify>inherits": true
      }
    },
    "@metamask/ppom-validator>elliptic>brorand": {
      "globals": {
        "crypto": true,
        "msCrypto": true
      },
      "packages": {
        "browserify>browser-resolve": true
      }
    },
<<<<<<< HEAD
    "@metamask/ppom-validator>elliptic>hmac-drbg": {
      "packages": {
        "@metamask/ppom-validator>elliptic>minimalistic-assert": true,
        "@metamask/ppom-validator>elliptic>minimalistic-crypto-utils": true,
        "ethereumjs-util>ethereum-cryptography>hash.js": true
      }
    },
    "@metamask/rpc-methods": {
=======
    "diffie-hellman": {
>>>>>>> 8db95160
      "packages": {
        "@metamask/key-tree": true,
        "@metamask/key-tree>@noble/hashes": true,
        "@metamask/permission-controller": true,
        "@metamask/rpc-methods>@metamask/utils": true,
        "@metamask/snaps-ui": true,
        "@metamask/snaps-utils": true,
        "eth-rpc-errors": true,
        "superstruct": true
      }
    },
<<<<<<< HEAD
    "@metamask/rpc-methods-flask>nanoid": {
      "globals": {
        "crypto.getRandomValues": true
      }
    },
    "@metamask/rpc-methods>@metamask/utils": {
      "globals": {
        "TextDecoder": true,
        "TextEncoder": true
      },
=======
    "dnd-core": {
>>>>>>> 8db95160
      "packages": {
        "@metamask/key-tree>@noble/hashes": true,
        "browserify>buffer": true,
        "nock>debug": true,
        "semver": true,
        "superstruct": true
      }
    },
    "@metamask/rpc-methods>nanoid": {
      "globals": {
        "crypto.getRandomValues": true
      }
    },
    "@metamask/safe-event-emitter": {
      "globals": {
        "setTimeout": true
      },
      "packages": {
        "webpack>events": true
      }
    },
    "@metamask/scure-bip39": {
      "globals": {
        "TextEncoder": true
      },
      "packages": {
        "@metamask/key-tree>@scure/base": true,
        "@metamask/scure-bip39>@noble/hashes": true
      }
    },
<<<<<<< HEAD
    "@metamask/scure-bip39>@noble/hashes": {
      "globals": {
        "TextEncoder": true,
        "crypto": true
      }
    },
    "@metamask/selected-network-controller": {
=======
    "duplexer": {
>>>>>>> 8db95160
      "packages": {
        "@metamask/base-controller": true
      }
    },
    "@metamask/signature-controller": {
      "globals": {
        "console.info": true
      },
      "packages": {
        "@metamask/base-controller": true,
        "@metamask/controller-utils": true,
        "@metamask/message-manager": true,
        "browserify>buffer": true,
        "eth-rpc-errors": true,
        "ethereumjs-util": true,
        "lodash": true,
        "webpack>events": true
      }
    },
    "@metamask/smart-transactions-controller": {
      "globals": {
        "URLSearchParams": true,
        "clearInterval": true,
        "console.error": true,
        "console.log": true,
        "fetch": true,
        "setInterval": true
      },
      "packages": {
        "@ethersproject/abi>@ethersproject/bytes": true,
        "@ethersproject/bignumber": true,
        "@ethersproject/providers": true,
        "@metamask/base-controller": true,
        "@metamask/controller-utils": true,
        "@metamask/smart-transactions-controller>bignumber.js": true,
        "fast-json-patch": true,
        "lodash": true
      }
    },
<<<<<<< HEAD
    "@metamask/smart-transactions-controller>@metamask/controllers>nanoid": {
      "globals": {
        "crypto.getRandomValues": true
      }
    },
    "@metamask/smart-transactions-controller>bignumber.js": {
      "globals": {
        "crypto": true,
        "define": true
      }
    },
    "@metamask/snaps-controllers-flask>nanoid": {
      "globals": {
        "crypto.getRandomValues": true
      }
    },
    "@metamask/snaps-controllers>nanoid": {
      "globals": {
        "crypto.getRandomValues": true
      }
    },
    "@metamask/snaps-ui": {
      "packages": {
        "@metamask/snaps-ui>@metamask/utils": true,
        "@metamask/snaps-ui>is-svg": true,
        "superstruct": true
      }
    },
    "@metamask/snaps-ui>@metamask/utils": {
      "globals": {
        "TextDecoder": true,
        "TextEncoder": true
      },
      "packages": {
        "@metamask/key-tree>@noble/hashes": true,
        "browserify>buffer": true,
        "nock>debug": true,
        "semver": true,
        "superstruct": true
      }
    },
    "@metamask/snaps-ui>is-svg": {
      "packages": {
        "@metamask/snaps-ui>is-svg>fast-xml-parser": true
      }
    },
    "@metamask/snaps-ui>is-svg>fast-xml-parser": {
=======
    "end-of-stream": {
      "packages": {
        "once": true,
        "process": true
      }
    },
    "eth-block-tracker": {
>>>>>>> 8db95160
      "globals": {
        "entityName": true,
        "val": true
      },
      "packages": {
        "@metamask/snaps-ui>is-svg>fast-xml-parser>strnum": true
      }
    },
    "@metamask/snaps-utils": {
      "globals": {
        "TextDecoder": true,
        "URL": true,
        "console.error": true,
        "console.log": true,
        "console.warn": true,
        "document.body.appendChild": true,
        "document.createElement": true
      },
      "packages": {
        "@metamask/key-tree": true,
        "@metamask/key-tree>@noble/hashes": true,
        "@metamask/key-tree>@scure/base": true,
        "@metamask/permission-controller": true,
        "@metamask/snaps-ui>is-svg": true,
        "@metamask/snaps-utils>@metamask/utils": true,
        "@metamask/snaps-utils>cron-parser": true,
        "@metamask/snaps-utils>fast-json-stable-stringify": true,
        "@metamask/snaps-utils>rfdc": true,
        "@metamask/snaps-utils>validate-npm-package-name": true,
        "browserify>buffer": true,
        "browserify>path-browserify": true,
        "browserify>process": true,
        "chalk": true,
        "semver": true,
        "superstruct": true
      }
    },
    "@metamask/snaps-utils>@metamask/utils": {
      "globals": {
        "TextDecoder": true,
        "TextEncoder": true
      },
      "packages": {
        "@metamask/key-tree>@noble/hashes": true,
        "browserify>buffer": true,
        "nock>debug": true,
        "semver": true,
        "superstruct": true
      }
    },
    "@metamask/snaps-utils>cron-parser": {
      "packages": {
        "browserify>browser-resolve": true,
        "luxon": true
      }
    },
    "@metamask/snaps-utils>rfdc": {
      "packages": {
        "browserify>buffer": true
      }
    },
    "@metamask/snaps-utils>validate-npm-package-name": {
      "packages": {
        "@metamask/snaps-utils>validate-npm-package-name>builtins": true
      }
    },
    "@metamask/snaps-utils>validate-npm-package-name>builtins": {
      "packages": {
        "browserify>process": true,
        "semver": true
      }
    },
    "@metamask/utils": {
      "globals": {
        "TextDecoder": true,
        "TextEncoder": true
      },
      "packages": {
        "browserify>buffer": true,
        "nock>debug": true,
        "semver": true,
        "superstruct": true
      }
    },
    "@ngraveio/bc-ur": {
      "packages": {
        "@ngraveio/bc-ur>@apocentre/alias-sampling": true,
        "@ngraveio/bc-ur>bignumber.js": true,
        "@ngraveio/bc-ur>cbor-sync": true,
        "@ngraveio/bc-ur>crc": true,
        "@ngraveio/bc-ur>jsbi": true,
        "addons-linter>sha.js": true,
        "browserify>assert": true,
        "browserify>buffer": true
      }
    },
    "@ngraveio/bc-ur>assert>object-is": {
      "packages": {
        "globalthis>define-properties": true,
        "string.prototype.matchall>call-bind": true
      }
    },
    "@ngraveio/bc-ur>bignumber.js": {
      "globals": {
        "crypto": true,
        "define": true
      }
    },
    "@ngraveio/bc-ur>cbor-sync": {
      "globals": {
        "define": true
      },
      "packages": {
        "browserify>buffer": true
      }
    },
    "@ngraveio/bc-ur>crc": {
      "packages": {
        "browserify>buffer": true
      }
    },
    "@ngraveio/bc-ur>jsbi": {
      "globals": {
        "define": true
      }
    },
    "@popperjs/core": {
      "globals": {
        "Element": true,
        "HTMLElement": true,
        "ShadowRoot": true,
        "console.error": true,
        "console.warn": true,
        "document": true,
        "navigator.userAgent": true
      }
    },
    "@reduxjs/toolkit": {
      "globals": {
        "AbortController": true,
        "__REDUX_DEVTOOLS_EXTENSION_COMPOSE__": true,
        "__REDUX_DEVTOOLS_EXTENSION__": true,
        "console.error": true,
        "console.info": true,
        "console.warn": true
      },
      "packages": {
        "@reduxjs/toolkit>reselect": true,
        "immer": true,
        "redux": true,
        "redux-thunk": true
      }
    },
    "@segment/loosely-validate-event": {
      "packages": {
        "@segment/loosely-validate-event>component-type": true,
        "@segment/loosely-validate-event>join-component": true,
        "browserify>assert": true,
        "browserify>buffer": true
      }
    },
    "@sentry/browser": {
      "globals": {
        "TextDecoder": true,
        "TextEncoder": true,
        "XMLHttpRequest": true,
        "__SENTRY_DEBUG__": true,
        "__SENTRY_RELEASE__": true,
        "indexedDB.open": true,
        "setTimeout": true
      },
      "packages": {
        "@sentry/browser>@sentry-internal/tracing": true,
        "@sentry/browser>@sentry/core": true,
        "@sentry/browser>@sentry/replay": true,
        "@sentry/utils": true
      }
    },
    "@sentry/browser>@sentry-internal/tracing": {
      "globals": {
        "Headers": true,
        "PerformanceObserver": true,
        "Request": true,
        "__SENTRY_DEBUG__": true,
        "addEventListener": true,
        "performance.getEntriesByType": true,
        "removeEventListener": true
      },
      "packages": {
        "@sentry/browser>@sentry/core": true,
        "@sentry/utils": true
      }
    },
    "@sentry/browser>@sentry/core": {
      "globals": {
        "__SENTRY_DEBUG__": true,
        "__SENTRY_TRACING__": true,
        "clearInterval": true,
        "clearTimeout": true,
        "console.warn": true,
        "setInterval": true,
        "setTimeout": true
      },
      "packages": {
        "@sentry/utils": true
      }
    },
    "@sentry/browser>@sentry/replay": {
      "globals": {
        "Blob": true,
        "CSSConditionRule": true,
        "CSSGroupingRule": true,
        "CSSMediaRule": true,
        "CSSSupportsRule": true,
        "DragEvent": true,
        "Element": true,
        "FormData": true,
        "HTMLCanvasElement": true,
        "HTMLElement.prototype": true,
        "HTMLFormElement": true,
        "HTMLImageElement": true,
        "HTMLInputElement.prototype": true,
        "HTMLOptionElement.prototype": true,
        "HTMLSelectElement.prototype": true,
        "HTMLTextAreaElement.prototype": true,
        "Headers": true,
        "ImageData": true,
        "MouseEvent": true,
        "MutationObserver": true,
        "Node.prototype.contains": true,
        "PerformanceObserver": true,
        "TextEncoder": true,
        "URL": true,
        "URLSearchParams": true,
        "Worker": true,
        "Zone": true,
        "__SENTRY_DEBUG__": true,
        "__rrMutationObserver": true,
        "clearTimeout": true,
        "console.error": true,
        "console.warn": true,
        "document": true,
        "innerHeight": true,
        "innerWidth": true,
        "location.href": true,
        "pageXOffset": true,
        "pageYOffset": true,
        "requestAnimationFrame": true,
        "setTimeout": true
      },
      "packages": {
        "@sentry/browser>@sentry/core": true,
        "@sentry/utils": true,
        "browserify>process": true
      }
    },
    "@sentry/integrations": {
      "globals": {
        "Request": true,
        "__SENTRY_DEBUG__": true,
        "console.log": true
      },
      "packages": {
        "@sentry/utils": true,
        "localforage": true
      }
    },
    "@sentry/utils": {
      "globals": {
        "CustomEvent": true,
        "DOMError": true,
        "DOMException": true,
        "Element": true,
        "ErrorEvent": true,
        "Event": true,
        "Headers": true,
        "Request": true,
        "Response": true,
        "TextEncoder": true,
        "URL": true,
        "XMLHttpRequest.prototype": true,
        "__SENTRY_BROWSER_BUNDLE__": true,
        "__SENTRY_DEBUG__": true,
        "clearTimeout": true,
        "console.error": true,
        "document": true,
        "new": true,
        "setTimeout": true,
        "target": true
      },
      "packages": {
        "browserify>process": true
      }
    },
    "@truffle/codec": {
      "packages": {
        "@truffle/codec>@truffle/abi-utils": true,
        "@truffle/codec>@truffle/compile-common": true,
        "@truffle/codec>big.js": true,
        "@truffle/codec>cbor": true,
        "@truffle/codec>utf8": true,
        "@truffle/codec>web3-utils": true,
        "bn.js": true,
        "browserify>buffer": true,
        "browserify>os-browserify": true,
        "browserify>util": true,
        "lodash": true,
        "nock>debug": true,
        "semver": true
      }
    },
    "@truffle/codec>@truffle/abi-utils": {
      "packages": {
        "@truffle/codec>@truffle/abi-utils>change-case": true,
        "@truffle/codec>@truffle/abi-utils>fast-check": true,
        "@truffle/codec>web3-utils": true
      }
    },
<<<<<<< HEAD
    "@truffle/codec>@truffle/abi-utils>change-case": {
=======
    "ethers": {
>>>>>>> 8db95160
      "packages": {
        "@truffle/codec>@truffle/abi-utils>change-case>camel-case": true,
        "@truffle/codec>@truffle/abi-utils>change-case>constant-case": true,
        "@truffle/codec>@truffle/abi-utils>change-case>dot-case": true,
        "@truffle/codec>@truffle/abi-utils>change-case>header-case": true,
        "@truffle/codec>@truffle/abi-utils>change-case>is-lower-case": true,
        "@truffle/codec>@truffle/abi-utils>change-case>is-upper-case": true,
        "@truffle/codec>@truffle/abi-utils>change-case>lower-case": true,
        "@truffle/codec>@truffle/abi-utils>change-case>lower-case-first": true,
        "@truffle/codec>@truffle/abi-utils>change-case>no-case": true,
        "@truffle/codec>@truffle/abi-utils>change-case>param-case": true,
        "@truffle/codec>@truffle/abi-utils>change-case>pascal-case": true,
        "@truffle/codec>@truffle/abi-utils>change-case>path-case": true,
        "@truffle/codec>@truffle/abi-utils>change-case>sentence-case": true,
        "@truffle/codec>@truffle/abi-utils>change-case>snake-case": true,
        "@truffle/codec>@truffle/abi-utils>change-case>swap-case": true,
        "@truffle/codec>@truffle/abi-utils>change-case>title-case": true,
        "@truffle/codec>@truffle/abi-utils>change-case>upper-case": true,
        "@truffle/codec>@truffle/abi-utils>change-case>upper-case-first": true
      }
    },
    "@truffle/codec>@truffle/abi-utils>change-case>camel-case": {
      "packages": {
        "@truffle/codec>@truffle/abi-utils>change-case>no-case": true,
        "@truffle/codec>@truffle/abi-utils>change-case>upper-case": true
      }
    },
    "@truffle/codec>@truffle/abi-utils>change-case>constant-case": {
      "packages": {
        "@truffle/codec>@truffle/abi-utils>change-case>snake-case": true,
        "@truffle/codec>@truffle/abi-utils>change-case>upper-case": true
      }
    },
    "@truffle/codec>@truffle/abi-utils>change-case>dot-case": {
      "packages": {
        "@truffle/codec>@truffle/abi-utils>change-case>no-case": true
      }
    },
    "@truffle/codec>@truffle/abi-utils>change-case>header-case": {
      "packages": {
        "@truffle/codec>@truffle/abi-utils>change-case>no-case": true,
        "@truffle/codec>@truffle/abi-utils>change-case>upper-case": true
      }
    },
    "@truffle/codec>@truffle/abi-utils>change-case>is-lower-case": {
      "packages": {
        "@truffle/codec>@truffle/abi-utils>change-case>lower-case": true
      }
    },
    "@truffle/codec>@truffle/abi-utils>change-case>is-upper-case": {
      "packages": {
        "@truffle/codec>@truffle/abi-utils>change-case>upper-case": true
      }
    },
    "@truffle/codec>@truffle/abi-utils>change-case>lower-case-first": {
      "packages": {
        "@truffle/codec>@truffle/abi-utils>change-case>lower-case": true
      }
    },
    "@truffle/codec>@truffle/abi-utils>change-case>no-case": {
      "packages": {
        "@truffle/codec>@truffle/abi-utils>change-case>lower-case": true
      }
    },
    "@truffle/codec>@truffle/abi-utils>change-case>param-case": {
      "packages": {
        "@truffle/codec>@truffle/abi-utils>change-case>no-case": true
      }
    },
    "@truffle/codec>@truffle/abi-utils>change-case>pascal-case": {
      "packages": {
        "@truffle/codec>@truffle/abi-utils>change-case>camel-case": true,
        "@truffle/codec>@truffle/abi-utils>change-case>upper-case-first": true
      }
    },
    "@truffle/codec>@truffle/abi-utils>change-case>path-case": {
      "packages": {
        "@truffle/codec>@truffle/abi-utils>change-case>no-case": true
      }
    },
    "@truffle/codec>@truffle/abi-utils>change-case>sentence-case": {
      "packages": {
        "@truffle/codec>@truffle/abi-utils>change-case>no-case": true,
        "@truffle/codec>@truffle/abi-utils>change-case>upper-case-first": true
      }
    },
    "@truffle/codec>@truffle/abi-utils>change-case>snake-case": {
      "packages": {
        "@truffle/codec>@truffle/abi-utils>change-case>no-case": true
      }
    },
    "@truffle/codec>@truffle/abi-utils>change-case>swap-case": {
      "packages": {
        "@truffle/codec>@truffle/abi-utils>change-case>lower-case": true,
        "@truffle/codec>@truffle/abi-utils>change-case>upper-case": true
      }
    },
    "@truffle/codec>@truffle/abi-utils>change-case>title-case": {
      "packages": {
        "@truffle/codec>@truffle/abi-utils>change-case>no-case": true,
        "@truffle/codec>@truffle/abi-utils>change-case>upper-case": true
      }
    },
    "@truffle/codec>@truffle/abi-utils>change-case>upper-case-first": {
      "packages": {
        "@truffle/codec>@truffle/abi-utils>change-case>upper-case": true
      }
    },
    "@truffle/codec>@truffle/abi-utils>fast-check": {
      "globals": {
        "clearTimeout": true,
        "console.log": true,
        "setTimeout": true
      },
      "packages": {
        "@truffle/codec>@truffle/abi-utils>fast-check>pure-rand": true,
        "browserify>buffer": true
      }
    },
    "@truffle/codec>@truffle/compile-common": {
      "packages": {
        "@truffle/codec>@truffle/compile-common>@truffle/error": true,
        "@truffle/codec>@truffle/compile-common>colors": true,
        "browserify>path-browserify": true
      }
    },
    "@truffle/codec>@truffle/compile-common>colors": {
      "globals": {
        "console.log": true
      },
      "packages": {
        "browserify>os-browserify": true,
        "browserify>process": true,
        "browserify>util": true
      }
    },
    "@truffle/codec>big.js": {
      "globals": {
        "define": true
      }
    },
<<<<<<< HEAD
    "@truffle/codec>cbor": {
      "globals": {
        "TextDecoder": true
      },
      "packages": {
        "@truffle/codec>cbor>bignumber.js": true,
        "@truffle/codec>cbor>nofilter": true,
        "browserify>buffer": true,
        "browserify>insert-module-globals>is-buffer": true,
        "browserify>url": true,
        "browserify>util": true,
        "stream-browserify": true
      }
    },
    "@truffle/codec>cbor>bignumber.js": {
=======
    "fuse.js": {
>>>>>>> 8db95160
      "globals": {
        "crypto": true,
        "define": true
      }
    },
<<<<<<< HEAD
    "@truffle/codec>cbor>nofilter": {
      "packages": {
        "browserify>buffer": true,
        "browserify>util": true,
        "stream-browserify": true
      }
    },
    "@truffle/codec>web3-utils": {
=======
    "get-intrinsic": {
>>>>>>> 8db95160
      "globals": {
        "setTimeout": true
      },
      "packages": {
        "@truffle/codec>utf8": true,
        "@truffle/codec>web3-utils>ethereum-bloom-filters": true,
        "bn.js": true,
        "browserify>buffer": true,
        "ethereumjs-util": true,
        "ethjs>ethjs-unit": true,
        "ethjs>number-to-bn": true,
        "mocha>serialize-javascript>randombytes": true
      }
    },
<<<<<<< HEAD
    "@truffle/codec>web3-utils>ethereum-bloom-filters": {
      "packages": {
        "@truffle/codec>web3-utils>ethereum-bloom-filters>js-sha3": true
      }
    },
    "@truffle/codec>web3-utils>ethereum-bloom-filters>js-sha3": {
=======
    "gridplus-sdk": {
>>>>>>> 8db95160
      "globals": {
        "define": true
      },
      "packages": {
        "browserify>process": true
      }
    },
    "@truffle/decoder": {
      "packages": {
        "@truffle/codec": true,
        "@truffle/codec>@truffle/abi-utils": true,
        "@truffle/codec>@truffle/compile-common": true,
        "@truffle/codec>web3-utils": true,
        "@truffle/decoder>@truffle/encoder": true,
        "@truffle/decoder>@truffle/source-map-utils": true,
        "bn.js": true,
        "nock>debug": true
      }
    },
<<<<<<< HEAD
    "@truffle/decoder>@truffle/encoder": {
      "packages": {
        "@ethersproject/abi>@ethersproject/address": true,
        "@ethersproject/bignumber": true,
        "@truffle/codec": true,
        "@truffle/codec>@truffle/abi-utils": true,
        "@truffle/codec>@truffle/compile-common": true,
        "@truffle/codec>big.js": true,
        "@truffle/codec>web3-utils": true,
        "@truffle/decoder>@truffle/encoder>@ensdomains/ensjs": true,
        "@truffle/decoder>@truffle/encoder>bignumber.js": true,
        "lodash": true,
        "nock>debug": true
      }
    },
    "@truffle/decoder>@truffle/encoder>@ensdomains/ensjs": {
      "globals": {
        "console.log": true,
        "console.warn": true,
        "registries": true
      },
=======
    "has": {
>>>>>>> 8db95160
      "packages": {
        "@babel/runtime": true,
        "@truffle/decoder>@truffle/encoder>@ensdomains/ensjs>@ensdomains/address-encoder": true,
        "@truffle/decoder>@truffle/encoder>@ensdomains/ensjs>@ensdomains/ens": true,
        "@truffle/decoder>@truffle/encoder>@ensdomains/ensjs>@ensdomains/resolver": true,
        "@truffle/decoder>@truffle/encoder>@ensdomains/ensjs>content-hash": true,
        "@truffle/decoder>@truffle/encoder>@ensdomains/ensjs>ethers": true,
        "@truffle/decoder>@truffle/encoder>@ensdomains/ensjs>js-sha3": true,
        "browserify>buffer": true,
        "eth-ens-namehash": true,
        "ethereumjs-util>ethereum-cryptography>bs58check>bs58": true
      }
    },
<<<<<<< HEAD
    "@truffle/decoder>@truffle/encoder>@ensdomains/ensjs>@ensdomains/address-encoder": {
      "globals": {
        "console": true
      },
      "packages": {
        "bn.js": true,
        "browserify>buffer": true,
        "browserify>crypto-browserify": true,
        "ethereumjs-util>create-hash>ripemd160": true
      }
    },
    "@truffle/decoder>@truffle/encoder>@ensdomains/ensjs>content-hash": {
      "packages": {
        "@truffle/decoder>@truffle/encoder>@ensdomains/ensjs>content-hash>cids": true,
        "@truffle/decoder>@truffle/encoder>@ensdomains/ensjs>content-hash>multicodec": true,
        "@truffle/decoder>@truffle/encoder>@ensdomains/ensjs>content-hash>multihashes": true,
        "browserify>buffer": true
      }
    },
    "@truffle/decoder>@truffle/encoder>@ensdomains/ensjs>content-hash>cids": {
=======
    "hash-base": {
>>>>>>> 8db95160
      "packages": {
        "@truffle/decoder>@truffle/encoder>@ensdomains/ensjs>content-hash>cids>class-is": true,
        "@truffle/decoder>@truffle/encoder>@ensdomains/ensjs>content-hash>cids>multibase": true,
        "@truffle/decoder>@truffle/encoder>@ensdomains/ensjs>content-hash>cids>multicodec": true,
        "@truffle/decoder>@truffle/encoder>@ensdomains/ensjs>content-hash>multihashes": true,
        "browserify>buffer": true
      }
    },
    "@truffle/decoder>@truffle/encoder>@ensdomains/ensjs>content-hash>cids>multibase": {
      "packages": {
        "@ensdomains/content-hash>multihashes>multibase>base-x": true,
        "browserify>buffer": true
      }
    },
    "@truffle/decoder>@truffle/encoder>@ensdomains/ensjs>content-hash>cids>multicodec": {
      "packages": {
        "@ensdomains/content-hash>multihashes>varint": true,
        "browserify>buffer": true
      }
    },
    "@truffle/decoder>@truffle/encoder>@ensdomains/ensjs>content-hash>multicodec": {
      "packages": {
        "@ensdomains/content-hash>multihashes>varint": true,
        "browserify>buffer": true
      }
    },
<<<<<<< HEAD
    "@truffle/decoder>@truffle/encoder>@ensdomains/ensjs>content-hash>multihashes": {
      "packages": {
        "@ensdomains/content-hash>multihashes>varint": true,
        "@truffle/decoder>@truffle/encoder>@ensdomains/ensjs>content-hash>multihashes>multibase": true,
        "browserify>buffer": true
      }
    },
    "@truffle/decoder>@truffle/encoder>@ensdomains/ensjs>content-hash>multihashes>multibase": {
      "packages": {
        "@ensdomains/content-hash>multihashes>multibase>base-x": true,
        "browserify>buffer": true
      }
    },
    "@truffle/decoder>@truffle/encoder>@ensdomains/ensjs>ethers": {
=======
    "history": {
      "globals": {
        "addEventListener": true,
        "confirm": true,
        "document": true,
        "history": true,
        "location": true,
        "navigator.userAgent": true,
        "removeEventListener": true
      },
      "packages": {
        "resolve-pathname": true,
        "tiny-invariant": true,
        "tiny-warning": true,
        "value-equal": true
      }
    },
    "hmac-drbg": {
      "packages": {
        "hash.js": true,
        "minimalistic-assert": true,
        "minimalistic-crypto-utils": true
      }
    },
    "hoist-non-react-statics": {
>>>>>>> 8db95160
      "packages": {
        "@ethersproject/abi": true,
        "@ethersproject/abi>@ethersproject/address": true,
        "@ethersproject/abi>@ethersproject/bytes": true,
        "@ethersproject/abi>@ethersproject/constants": true,
        "@ethersproject/abi>@ethersproject/hash": true,
        "@ethersproject/abi>@ethersproject/keccak256": true,
        "@ethersproject/abi>@ethersproject/logger": true,
        "@ethersproject/abi>@ethersproject/properties": true,
        "@ethersproject/abi>@ethersproject/strings": true,
        "@ethersproject/bignumber": true,
        "@ethersproject/contracts": true,
        "@ethersproject/hdnode": true,
        "@ethersproject/hdnode>@ethersproject/abstract-signer": true,
        "@ethersproject/hdnode>@ethersproject/basex": true,
        "@ethersproject/hdnode>@ethersproject/sha2": true,
        "@ethersproject/hdnode>@ethersproject/signing-key": true,
        "@ethersproject/hdnode>@ethersproject/transactions": true,
        "@ethersproject/hdnode>@ethersproject/wordlists": true,
        "@ethersproject/providers": true,
        "@ethersproject/providers>@ethersproject/base64": true,
        "@ethersproject/providers>@ethersproject/random": true,
        "@ethersproject/providers>@ethersproject/rlp": true,
        "@ethersproject/providers>@ethersproject/web": true,
        "@truffle/decoder>@truffle/encoder>@ensdomains/ensjs>ethers>@ethersproject/json-wallets": true,
        "@truffle/decoder>@truffle/encoder>@ensdomains/ensjs>ethers>@ethersproject/solidity": true,
        "@truffle/decoder>@truffle/encoder>@ensdomains/ensjs>ethers>@ethersproject/units": true,
        "@truffle/decoder>@truffle/encoder>@ensdomains/ensjs>ethers>@ethersproject/wallet": true
      }
    },
    "@truffle/decoder>@truffle/encoder>@ensdomains/ensjs>ethers>@ethersproject/json-wallets": {
      "packages": {
        "@ethersproject/abi>@ethersproject/address": true,
        "@ethersproject/abi>@ethersproject/bytes": true,
        "@ethersproject/abi>@ethersproject/keccak256": true,
        "@ethersproject/abi>@ethersproject/logger": true,
        "@ethersproject/abi>@ethersproject/properties": true,
        "@ethersproject/abi>@ethersproject/strings": true,
        "@ethersproject/hdnode": true,
        "@ethersproject/hdnode>@ethersproject/pbkdf2": true,
        "@ethersproject/hdnode>@ethersproject/transactions": true,
        "@ethersproject/providers>@ethersproject/random": true,
        "@truffle/decoder>@truffle/encoder>@ensdomains/ensjs>ethers>@ethersproject/json-wallets>aes-js": true,
        "ethereumjs-util>ethereum-cryptography>scrypt-js": true
      }
    },
    "@truffle/decoder>@truffle/encoder>@ensdomains/ensjs>ethers>@ethersproject/json-wallets>aes-js": {
      "globals": {
        "define": true
      }
    },
<<<<<<< HEAD
    "@truffle/decoder>@truffle/encoder>@ensdomains/ensjs>ethers>@ethersproject/solidity": {
      "packages": {
        "@ethersproject/abi>@ethersproject/bytes": true,
        "@ethersproject/abi>@ethersproject/keccak256": true,
        "@ethersproject/abi>@ethersproject/logger": true,
        "@ethersproject/abi>@ethersproject/strings": true,
        "@ethersproject/bignumber": true,
        "@ethersproject/hdnode>@ethersproject/sha2": true
      }
    },
    "@truffle/decoder>@truffle/encoder>@ensdomains/ensjs>ethers>@ethersproject/units": {
      "packages": {
        "@ethersproject/abi>@ethersproject/logger": true,
        "@ethersproject/bignumber": true
      }
    },
    "@truffle/decoder>@truffle/encoder>@ensdomains/ensjs>ethers>@ethersproject/wallet": {
      "packages": {
        "@ethersproject/abi>@ethersproject/address": true,
        "@ethersproject/abi>@ethersproject/bytes": true,
        "@ethersproject/abi>@ethersproject/hash": true,
        "@ethersproject/abi>@ethersproject/keccak256": true,
        "@ethersproject/abi>@ethersproject/logger": true,
        "@ethersproject/abi>@ethersproject/properties": true,
        "@ethersproject/contracts>@ethersproject/abstract-provider": true,
        "@ethersproject/hdnode": true,
        "@ethersproject/hdnode>@ethersproject/abstract-signer": true,
        "@ethersproject/hdnode>@ethersproject/signing-key": true,
        "@ethersproject/hdnode>@ethersproject/transactions": true,
        "@ethersproject/providers>@ethersproject/random": true,
        "@truffle/decoder>@truffle/encoder>@ensdomains/ensjs>ethers>@ethersproject/json-wallets": true
      }
    },
    "@truffle/decoder>@truffle/encoder>@ensdomains/ensjs>js-sha3": {
=======
    "idna-uts46": {
>>>>>>> 8db95160
      "globals": {
        "define": true
      },
      "packages": {
        "browserify>process": true
      }
    },
    "@truffle/decoder>@truffle/encoder>bignumber.js": {
      "globals": {
        "crypto": true,
        "define": true
      }
    },
<<<<<<< HEAD
    "@truffle/decoder>@truffle/source-map-utils": {
      "packages": {
        "@truffle/codec": true,
        "@truffle/codec>web3-utils": true,
        "@truffle/decoder>@truffle/source-map-utils>@truffle/code-utils": true,
        "@truffle/decoder>@truffle/source-map-utils>json-pointer": true,
        "@truffle/decoder>@truffle/source-map-utils>node-interval-tree": true,
        "nock>debug": true
      }
    },
    "@truffle/decoder>@truffle/source-map-utils>@truffle/code-utils": {
      "packages": {
        "@truffle/codec>cbor": true,
        "browserify>buffer": true
      }
    },
    "@truffle/decoder>@truffle/source-map-utils>json-pointer": {
      "packages": {
        "@truffle/decoder>@truffle/source-map-utils>json-pointer>foreach": true
      }
    },
    "@truffle/decoder>@truffle/source-map-utils>node-interval-tree": {
      "packages": {
        "@truffle/decoder>@truffle/source-map-utils>node-interval-tree>shallowequal": true
      }
    },
    "@zxing/browser": {
      "globals": {
        "HTMLElement": true,
        "HTMLImageElement": true,
        "HTMLVideoElement": true,
        "clearTimeout": true,
        "console.error": true,
        "console.warn": true,
        "document": true,
        "navigator": true,
        "setTimeout": true
      },
      "packages": {
        "@zxing/library": true
      }
    },
    "@zxing/library": {
      "globals": {
        "HTMLImageElement": true,
        "HTMLVideoElement": true,
        "TextDecoder": true,
        "TextEncoder": true,
        "URL.createObjectURL": true,
        "btoa": true,
        "console.log": true,
        "console.warn": true,
        "document": true,
        "navigator": true,
        "setTimeout": true
      },
      "packages": {
        "@zxing/library>ts-custom-error": true
      }
    },
    "addons-linter>sha.js": {
      "packages": {
        "koa>content-disposition>safe-buffer": true,
        "pumpify>inherits": true
      }
    },
    "await-semaphore": {
      "packages": {
        "browserify>process": true,
        "browserify>timers-browserify": true
      }
    },
    "base32-encode": {
      "packages": {
        "base32-encode>to-data-view": true
      }
    },
    "bignumber.js": {
      "globals": {
        "crypto": true,
        "define": true
      }
    },
    "bn.js": {
      "globals": {
        "Buffer": true
      },
      "packages": {
        "browserify>browser-resolve": true
      }
    },
    "bowser": {
      "globals": {
        "define": true
      }
    },
    "browserify>assert": {
      "globals": {
        "Buffer": true
      },
      "packages": {
        "browserify>assert>util": true,
        "react>object-assign": true
      }
    },
    "browserify>assert>util": {
      "globals": {
        "console.error": true,
        "console.log": true,
        "console.trace": true,
        "process": true
      },
      "packages": {
        "browserify>assert>util>inherits": true,
        "browserify>process": true
      }
    },
    "browserify>browser-resolve": {
      "packages": {
        "ethjs-query>babel-runtime>core-js": true
      }
    },
    "browserify>browserify-zlib": {
      "packages": {
        "browserify>assert": true,
        "browserify>browserify-zlib>pako": true,
        "browserify>buffer": true,
        "browserify>process": true,
        "browserify>util": true,
        "stream-browserify": true
      }
    },
    "browserify>buffer": {
      "globals": {
        "console": true
      },
      "packages": {
        "base64-js": true,
        "browserify>buffer>ieee754": true
      }
    },
    "browserify>crypto-browserify": {
      "packages": {
        "browserify>crypto-browserify>browserify-cipher": true,
        "browserify>crypto-browserify>browserify-sign": true,
        "browserify>crypto-browserify>create-ecdh": true,
        "browserify>crypto-browserify>create-hmac": true,
        "browserify>crypto-browserify>diffie-hellman": true,
        "browserify>crypto-browserify>pbkdf2": true,
        "browserify>crypto-browserify>public-encrypt": true,
        "browserify>crypto-browserify>randomfill": true,
        "ethereumjs-util>create-hash": true,
        "mocha>serialize-javascript>randombytes": true
      }
    },
    "browserify>crypto-browserify>browserify-cipher": {
      "packages": {
        "browserify>crypto-browserify>browserify-cipher>browserify-des": true,
        "browserify>crypto-browserify>browserify-cipher>evp_bytestokey": true,
        "ethereumjs-util>ethereum-cryptography>browserify-aes": true
      }
    },
    "browserify>crypto-browserify>browserify-cipher>browserify-des": {
      "packages": {
        "browserify>buffer": true,
        "browserify>crypto-browserify>browserify-cipher>browserify-des>des.js": true,
        "ethereumjs-util>create-hash>cipher-base": true,
        "pumpify>inherits": true
      }
    },
    "browserify>crypto-browserify>browserify-cipher>browserify-des>des.js": {
      "packages": {
        "@metamask/ppom-validator>elliptic>minimalistic-assert": true,
        "pumpify>inherits": true
      }
    },
    "browserify>crypto-browserify>browserify-cipher>evp_bytestokey": {
      "packages": {
        "ethereumjs-util>create-hash>md5.js": true,
        "koa>content-disposition>safe-buffer": true
      }
    },
    "browserify>crypto-browserify>browserify-sign": {
      "packages": {
        "@metamask/ppom-validator>elliptic": true,
        "bn.js": true,
        "browserify>buffer": true,
        "browserify>crypto-browserify>create-hmac": true,
        "browserify>crypto-browserify>public-encrypt>browserify-rsa": true,
        "browserify>crypto-browserify>public-encrypt>parse-asn1": true,
        "ethereumjs-util>create-hash": true,
        "pumpify>inherits": true,
        "stream-browserify": true
      }
    },
    "browserify>crypto-browserify>create-ecdh": {
      "packages": {
        "@metamask/ppom-validator>elliptic": true,
        "bn.js": true,
        "browserify>buffer": true
      }
    },
    "browserify>crypto-browserify>create-hmac": {
      "packages": {
        "addons-linter>sha.js": true,
        "ethereumjs-util>create-hash": true,
        "ethereumjs-util>create-hash>cipher-base": true,
        "ethereumjs-util>create-hash>ripemd160": true,
        "koa>content-disposition>safe-buffer": true,
        "pumpify>inherits": true
      }
    },
    "browserify>crypto-browserify>diffie-hellman": {
      "packages": {
        "bn.js": true,
        "browserify>buffer": true,
        "browserify>crypto-browserify>diffie-hellman>miller-rabin": true,
        "mocha>serialize-javascript>randombytes": true
      }
    },
    "browserify>crypto-browserify>diffie-hellman>miller-rabin": {
      "packages": {
        "@metamask/ppom-validator>elliptic>brorand": true,
        "bn.js": true
      }
    },
    "browserify>crypto-browserify>pbkdf2": {
      "globals": {
        "crypto": true,
        "process": true,
        "queueMicrotask": true,
        "setImmediate": true,
        "setTimeout": true
      },
      "packages": {
        "addons-linter>sha.js": true,
        "browserify>process": true,
        "ethereumjs-util>create-hash": true,
        "ethereumjs-util>create-hash>ripemd160": true,
        "koa>content-disposition>safe-buffer": true
      }
    },
    "browserify>crypto-browserify>public-encrypt": {
      "packages": {
        "bn.js": true,
        "browserify>buffer": true,
        "browserify>crypto-browserify>public-encrypt>browserify-rsa": true,
        "browserify>crypto-browserify>public-encrypt>parse-asn1": true,
        "ethereumjs-util>create-hash": true,
        "mocha>serialize-javascript>randombytes": true
      }
    },
    "browserify>crypto-browserify>public-encrypt>browserify-rsa": {
      "packages": {
        "bn.js": true,
        "browserify>buffer": true,
        "mocha>serialize-javascript>randombytes": true
      }
    },
    "browserify>crypto-browserify>public-encrypt>parse-asn1": {
      "packages": {
        "browserify>buffer": true,
        "browserify>crypto-browserify>browserify-cipher>evp_bytestokey": true,
        "browserify>crypto-browserify>pbkdf2": true,
        "browserify>crypto-browserify>public-encrypt>parse-asn1>asn1.js": true,
        "ethereumjs-util>ethereum-cryptography>browserify-aes": true
=======
    "is-dom": {
      "globals": {
        "Node": true
      },
      "packages": {
        "is-object": true,
        "is-window": true
      }
    },
    "is-in-browser": {
      "globals": {
        "document": true
      }
    },
    "is-lower-case": {
      "packages": {
        "lower-case": true
      }
    },
    "is-regex": {
      "packages": {
        "call-bind": true,
        "has-symbols": true
      }
    },
    "is-upper-case": {
      "packages": {
        "upper-case": true
      }
    },
    "iso-url": {
      "globals": {
        "URL": true,
        "URLSearchParams": true,
        "location": true
>>>>>>> 8db95160
      }
    },
    "browserify>crypto-browserify>public-encrypt>parse-asn1>asn1.js": {
      "packages": {
        "@metamask/ppom-validator>elliptic>minimalistic-assert": true,
        "bn.js": true,
        "browserify>buffer": true,
        "browserify>vm-browserify": true,
        "pumpify>inherits": true
      }
    },
    "browserify>crypto-browserify>randomfill": {
      "globals": {
        "crypto": true,
        "msCrypto": true
      },
      "packages": {
        "browserify>process": true,
        "koa>content-disposition>safe-buffer": true,
        "mocha>serialize-javascript>randombytes": true
      }
    },
<<<<<<< HEAD
    "browserify>has": {
      "packages": {
        "browserify>has>function-bind": true
      }
    },
    "browserify>https-browserify": {
=======
    "js-sha3": {
      "globals": {
        "define": true
      },
>>>>>>> 8db95160
      "packages": {
        "browserify>stream-http": true,
        "browserify>url": true
      }
    },
    "browserify>os-browserify": {
      "globals": {
        "location": true,
        "navigator": true
      }
    },
    "browserify>path-browserify": {
      "packages": {
        "browserify>process": true
      }
    },
    "browserify>process": {
      "globals": {
        "clearTimeout": true,
        "setTimeout": true
      }
    },
    "browserify>punycode": {
      "globals": {
        "define": true
      }
    },
    "browserify>stream-http": {
      "globals": {
        "AbortController": true,
        "Blob": true,
        "MSStreamReader": true,
        "ReadableStream": true,
        "WritableStream": true,
        "XDomainRequest": true,
        "XMLHttpRequest": true,
        "clearTimeout": true,
        "fetch": true,
        "location.protocol.search": true,
        "setTimeout": true
      },
      "packages": {
        "browserify>buffer": true,
        "browserify>process": true,
        "browserify>stream-http>builtin-status-codes": true,
        "browserify>stream-http>readable-stream": true,
        "browserify>url": true,
        "pumpify>inherits": true,
        "watchify>xtend": true
      }
    },
    "browserify>stream-http>readable-stream": {
      "packages": {
        "browserify>browser-resolve": true,
        "browserify>buffer": true,
        "browserify>process": true,
        "browserify>string_decoder": true,
        "pumpify>inherits": true,
        "readable-stream>util-deprecate": true,
        "webpack>events": true
      }
    },
    "browserify>string_decoder": {
      "packages": {
        "koa>content-disposition>safe-buffer": true
      }
    },
    "browserify>timers-browserify": {
      "globals": {
        "clearInterval": true,
        "clearTimeout": true,
        "setInterval": true,
        "setTimeout": true
      },
      "packages": {
        "browserify>process": true
      }
    },
    "browserify>url": {
      "packages": {
        "browserify>punycode": true,
        "browserify>querystring-es3": true
      }
    },
    "browserify>util": {
      "globals": {
        "console.error": true,
        "console.log": true,
        "console.trace": true
      },
      "packages": {
        "browserify>process": true,
        "browserify>util>is-arguments": true,
        "browserify>util>is-typed-array": true,
        "browserify>util>which-typed-array": true,
        "koa>is-generator-function": true,
        "pumpify>inherits": true
      }
    },
    "browserify>util>is-arguments": {
      "packages": {
        "koa>is-generator-function>has-tostringtag": true,
        "string.prototype.matchall>call-bind": true
      }
    },
    "browserify>util>is-typed-array": {
      "packages": {
<<<<<<< HEAD
        "browserify>util>is-typed-array>for-each": true,
        "koa>is-generator-function>has-tostringtag": true,
        "string.prototype.matchall>call-bind": true,
        "string.prototype.matchall>es-abstract>available-typed-arrays": true,
        "string.prototype.matchall>es-abstract>gopd": true
      }
    },
    "browserify>util>is-typed-array>for-each": {
      "packages": {
        "string.prototype.matchall>es-abstract>is-callable": true
      }
    },
    "browserify>util>which-typed-array": {
      "packages": {
        "browserify>util>is-typed-array": true,
        "browserify>util>is-typed-array>for-each": true,
        "koa>is-generator-function>has-tostringtag": true,
        "string.prototype.matchall>call-bind": true,
        "string.prototype.matchall>es-abstract>available-typed-arrays": true,
        "string.prototype.matchall>es-abstract>gopd": true
      }
    },
    "browserify>vm-browserify": {
      "globals": {
        "document.body.appendChild": true,
        "document.body.removeChild": true,
        "document.createElement": true
      }
    },
    "chalk": {
      "packages": {
        "chalk>ansi-styles": true,
        "chalk>supports-color": true
      }
    },
    "chalk>ansi-styles": {
      "packages": {
        "chalk>ansi-styles>color-convert": true
      }
    },
    "chalk>ansi-styles>color-convert": {
      "packages": {
        "jest-canvas-mock>moo-color>color-name": true
      }
    },
    "classnames": {
      "globals": {
        "classNames": "write",
        "define": true
      }
    },
    "copy-to-clipboard": {
      "globals": {
        "clipboardData": true,
        "console.error": true,
        "console.warn": true,
        "document.body.appendChild": true,
        "document.body.removeChild": true,
        "document.createElement": true,
        "document.createRange": true,
        "document.execCommand": true,
        "document.getSelection": true,
        "navigator.userAgent": true,
        "prompt": true
      },
      "packages": {
        "copy-to-clipboard>toggle-selection": true
      }
    },
    "copy-to-clipboard>toggle-selection": {
      "globals": {
        "document.activeElement": true,
        "document.getSelection": true
      }
    },
    "currency-formatter": {
      "packages": {
        "currency-formatter>accounting": true,
        "currency-formatter>locale-currency": true,
        "react>object-assign": true
      }
    },
    "currency-formatter>accounting": {
      "globals": {
        "define": true
      }
    },
    "currency-formatter>locale-currency": {
      "globals": {
        "countryCode": true
      }
    },
    "debounce-stream": {
      "packages": {
        "debounce-stream>debounce": true,
        "debounce-stream>duplexer": true,
        "debounce-stream>through": true
      }
    },
    "debounce-stream>debounce": {
      "globals": {
        "clearTimeout": true,
        "setTimeout": true
      }
    },
    "debounce-stream>duplexer": {
      "packages": {
        "stream-browserify": true
      }
    },
    "debounce-stream>through": {
      "packages": {
        "browserify>process": true,
        "stream-browserify": true
      }
    },
    "depcheck>@vue/compiler-sfc>postcss>nanoid": {
      "globals": {
        "crypto.getRandomValues": true
      }
    },
    "dependency-tree>precinct>detective-postcss>postcss>nanoid": {
      "globals": {
        "crypto.getRandomValues": true
      }
    },
    "end-of-stream": {
      "packages": {
        "browserify>process": true,
        "pump>once": true
      }
    },
    "eslint>optionator>fast-levenshtein": {
      "globals": {
        "Intl": true,
        "Levenshtein": "write",
        "console.log": true,
        "define": true,
        "importScripts": true,
        "postMessage": true
      }
    },
    "eth-ens-namehash": {
      "globals": {
        "name": "write"
      },
      "packages": {
        "browserify>buffer": true,
        "eth-ens-namehash>idna-uts46-hx": true,
        "eth-ens-namehash>js-sha3": true
      }
    },
    "eth-ens-namehash>idna-uts46-hx": {
      "globals": {
        "define": true
      },
      "packages": {
        "browserify>punycode": true
      }
    },
    "eth-ens-namehash>js-sha3": {
      "packages": {
        "browserify>process": true
=======
        "@babel/runtime": true,
        "tiny-warning": true
      }
    },
    "jss-plugin-rule-value-function": {
      "packages": {
        "jss": true,
        "tiny-warning": true
      }
    },
    "jss-plugin-vendor-prefixer": {
      "packages": {
        "css-vendor": true,
        "jss": true
      }
    },
    "keccak": {
      "packages": {
        "buffer": true,
        "readable-stream": true
      }
    },
    "locale-currency": {
      "globals": {
        "countryCode": true
      }
    },
    "localforage": {
      "globals": {
        "Blob": true,
        "BlobBuilder": true,
        "FileReader": true,
        "IDBKeyRange": true,
        "MSBlobBuilder": true,
        "MozBlobBuilder": true,
        "OIndexedDB": true,
        "WebKitBlobBuilder": true,
        "atob": true,
        "btoa": true,
        "console.error": true,
        "console.info": true,
        "console.warn": true,
        "define": true,
        "fetch": true,
        "indexedDB": true,
        "localStorage": true,
        "mozIndexedDB": true,
        "msIndexedDB": true,
        "navigator.platform": true,
        "navigator.userAgent": true,
        "openDatabase": true,
        "setTimeout": true,
        "webkitIndexedDB": true
>>>>>>> 8db95160
      }
    },
    "eth-json-rpc-filters": {
      "globals": {
        "console.error": true
      },
      "packages": {
        "@metamask/safe-event-emitter": true,
        "eth-json-rpc-filters>async-mutex": true,
        "eth-query": true,
        "json-rpc-engine": true,
        "pify": true
      }
    },
<<<<<<< HEAD
    "eth-json-rpc-filters>async-mutex": {
      "globals": {
        "setTimeout": true
      },
      "packages": {
        "mockttp>graphql-tag>tslib": true
      }
    },
    "eth-keyring-controller>@metamask/browser-passworder": {
=======
    "loglevel": {
>>>>>>> 8db95160
      "globals": {
        "crypto": true
      }
    },
<<<<<<< HEAD
    "eth-lattice-keyring": {
      "globals": {
        "addEventListener": true,
        "browser": true,
        "clearInterval": true,
        "fetch": true,
        "open": true,
        "setInterval": true
      },
      "packages": {
        "@ethereumjs/tx>@ethereumjs/util": true,
        "bn.js": true,
        "browserify>buffer": true,
        "browserify>crypto-browserify": true,
        "eth-lattice-keyring>@ethereumjs/tx": true,
        "eth-lattice-keyring>gridplus-sdk": true,
        "eth-lattice-keyring>rlp": true,
        "webpack>events": true
      }
    },
    "eth-lattice-keyring>@ethereumjs/tx": {
=======
    "lower-case-first": {
>>>>>>> 8db95160
      "packages": {
        "@ethereumjs/common": true,
        "@ethereumjs/tx>@ethereumjs/rlp": true,
        "@ethereumjs/tx>@ethereumjs/util": true,
        "@ethersproject/providers": true,
        "browserify>buffer": true,
        "browserify>insert-module-globals>is-buffer": true,
        "eth-lattice-keyring>@ethereumjs/tx>@chainsafe/ssz": true,
        "eth-lattice-keyring>@ethereumjs/tx>ethereum-cryptography": true
      }
    },
<<<<<<< HEAD
    "eth-lattice-keyring>@ethereumjs/tx>@chainsafe/ssz": {
      "packages": {
        "browserify": true,
        "browserify>buffer": true,
        "eth-lattice-keyring>@ethereumjs/tx>@chainsafe/ssz>@chainsafe/persistent-merkle-tree": true,
        "eth-lattice-keyring>@ethereumjs/tx>@chainsafe/ssz>case": true
      }
    },
    "eth-lattice-keyring>@ethereumjs/tx>@chainsafe/ssz>@chainsafe/persistent-merkle-tree": {
      "globals": {
        "WeakRef": true
      },
=======
    "lru-cache": {
>>>>>>> 8db95160
      "packages": {
        "browserify": true
      }
    },
<<<<<<< HEAD
    "eth-lattice-keyring>@ethereumjs/tx>ethereum-cryptography": {
      "globals": {
        "TextDecoder": true,
        "crypto": true
      },
      "packages": {
        "eth-lattice-keyring>@ethereumjs/tx>ethereum-cryptography>@noble/hashes": true
      }
    },
    "eth-lattice-keyring>@ethereumjs/tx>ethereum-cryptography>@noble/hashes": {
=======
    "luxon": {
>>>>>>> 8db95160
      "globals": {
        "TextEncoder": true,
        "crypto": true
      }
    },
<<<<<<< HEAD
    "eth-lattice-keyring>gridplus-sdk": {
      "globals": {
        "AbortController": true,
        "Request": true,
        "URL": true,
        "__values": true,
        "caches": true,
        "clearTimeout": true,
        "console.error": true,
        "console.log": true,
        "console.warn": true,
        "fetch": true,
        "setTimeout": true
      },
      "packages": {
        "@ethereumjs/common>crc-32": true,
        "@ethersproject/abi": true,
        "@metamask/ppom-validator>elliptic": true,
        "bn.js": true,
        "browserify>buffer": true,
        "eth-lattice-keyring>gridplus-sdk>@ethereumjs/common": true,
        "eth-lattice-keyring>gridplus-sdk>@ethereumjs/tx": true,
        "eth-lattice-keyring>gridplus-sdk>aes-js": true,
        "eth-lattice-keyring>gridplus-sdk>bech32": true,
        "eth-lattice-keyring>gridplus-sdk>bignumber.js": true,
        "eth-lattice-keyring>gridplus-sdk>bitwise": true,
        "eth-lattice-keyring>gridplus-sdk>borc": true,
        "eth-lattice-keyring>gridplus-sdk>eth-eip712-util-browser": true,
        "eth-lattice-keyring>gridplus-sdk>js-sha3": true,
        "eth-lattice-keyring>gridplus-sdk>rlp": true,
        "eth-lattice-keyring>gridplus-sdk>secp256k1": true,
        "eth-lattice-keyring>gridplus-sdk>uuid": true,
        "ethereumjs-util>ethereum-cryptography>bs58check": true,
        "ethereumjs-util>ethereum-cryptography>hash.js": true,
        "lodash": true
      }
    },
    "eth-lattice-keyring>gridplus-sdk>@ethereumjs/common": {
=======
    "md5": {
>>>>>>> 8db95160
      "packages": {
        "@ethereumjs/common>crc-32": true,
        "@ethereumjs/tx>@ethereumjs/util": true,
        "browserify>buffer": true,
        "webpack>events": true
      }
    },
    "eth-lattice-keyring>gridplus-sdk>@ethereumjs/tx": {
      "packages": {
        "@ethereumjs/tx>@ethereumjs/rlp": true,
        "@ethereumjs/tx>@ethereumjs/util": true,
        "@ethersproject/providers": true,
        "browserify>buffer": true,
        "browserify>insert-module-globals>is-buffer": true,
        "eth-lattice-keyring>@ethereumjs/tx>@chainsafe/ssz": true,
        "eth-lattice-keyring>gridplus-sdk>@ethereumjs/tx>@ethereumjs/common": true,
        "eth-lattice-keyring>gridplus-sdk>@ethereumjs/tx>ethereum-cryptography": true
      }
    },
<<<<<<< HEAD
    "eth-lattice-keyring>gridplus-sdk>@ethereumjs/tx>@ethereumjs/common": {
      "packages": {
        "@ethereumjs/common>crc-32": true,
        "@ethereumjs/tx>@ethereumjs/util": true,
        "browserify>buffer": true,
        "webpack>events": true
      }
    },
    "eth-lattice-keyring>gridplus-sdk>@ethereumjs/tx>ethereum-cryptography": {
      "globals": {
        "TextDecoder": true,
        "crypto": true
      },
=======
    "miller-rabin": {
>>>>>>> 8db95160
      "packages": {
        "eth-lattice-keyring>gridplus-sdk>@ethereumjs/tx>ethereum-cryptography>@noble/hashes": true
      }
    },
    "eth-lattice-keyring>gridplus-sdk>@ethereumjs/tx>ethereum-cryptography>@noble/hashes": {
      "globals": {
        "TextEncoder": true,
        "crypto": true
      }
    },
<<<<<<< HEAD
    "eth-lattice-keyring>gridplus-sdk>aes-js": {
      "globals": {
        "define": true
      }
    },
    "eth-lattice-keyring>gridplus-sdk>bignumber.js": {
      "globals": {
        "crypto": true,
        "define": true
      }
    },
    "eth-lattice-keyring>gridplus-sdk>bitwise": {
      "packages": {
        "browserify>buffer": true
      }
    },
    "eth-lattice-keyring>gridplus-sdk>borc": {
=======
    "multibase": {
>>>>>>> 8db95160
      "globals": {
        "console": true
      },
      "packages": {
        "browserify>buffer": true,
        "browserify>buffer>ieee754": true,
        "eth-lattice-keyring>gridplus-sdk>borc>bignumber.js": true,
        "eth-lattice-keyring>gridplus-sdk>borc>iso-url": true
      }
    },
<<<<<<< HEAD
    "eth-lattice-keyring>gridplus-sdk>borc>bignumber.js": {
=======
    "multicodec": {
      "packages": {
        "uint8arrays": true,
        "varint": true
      }
    },
    "multiformats": {
>>>>>>> 8db95160
      "globals": {
        "crypto": true,
        "define": true
      }
    },
<<<<<<< HEAD
    "eth-lattice-keyring>gridplus-sdk>borc>iso-url": {
      "globals": {
        "URL": true,
        "URLSearchParams": true,
        "location": true
      }
    },
    "eth-lattice-keyring>gridplus-sdk>eth-eip712-util-browser": {
      "globals": {
        "intToBuffer": true
      },
      "packages": {
        "bn.js": true,
        "eth-lattice-keyring>gridplus-sdk>eth-eip712-util-browser>buffer": true,
        "eth-lattice-keyring>gridplus-sdk>eth-eip712-util-browser>js-sha3": true
      }
    },
    "eth-lattice-keyring>gridplus-sdk>eth-eip712-util-browser>buffer": {
      "globals": {
        "console": true
      },
      "packages": {
        "base64-js": true,
        "browserify>buffer>ieee754": true
      }
    },
    "eth-lattice-keyring>gridplus-sdk>eth-eip712-util-browser>js-sha3": {
      "globals": {
        "define": true
      },
      "packages": {
        "browserify>process": true
      }
    },
    "eth-lattice-keyring>gridplus-sdk>js-sha3": {
      "globals": {
        "define": true
      },
      "packages": {
        "browserify>process": true
      }
    },
    "eth-lattice-keyring>gridplus-sdk>rlp": {
=======
    "multihashes": {
      "packages": {
        "buffer": true,
        "multibase": true,
        "uint8arrays": true,
        "varint": true,
        "web-encoding": true
      }
    },
    "nanoid": {
>>>>>>> 8db95160
      "globals": {
        "TextEncoder": true
      }
    },
    "eth-lattice-keyring>gridplus-sdk>secp256k1": {
      "packages": {
        "@metamask/ppom-validator>elliptic": true
      }
    },
<<<<<<< HEAD
    "eth-lattice-keyring>gridplus-sdk>uuid": {
      "globals": {
        "crypto": true
      }
    },
    "eth-lattice-keyring>rlp": {
      "globals": {
        "TextEncoder": true
      }
    },
    "eth-method-registry": {
      "packages": {
        "ethjs": true
      }
    },
    "eth-query": {
      "packages": {
        "eth-query>json-rpc-random-id": true,
        "nock>debug": true,
        "watchify>xtend": true
      }
    },
    "eth-rpc-errors": {
      "packages": {
        "eth-rpc-errors>fast-safe-stringify": true
      }
    },
    "eth-sig-util": {
      "packages": {
        "browserify>buffer": true,
        "eth-sig-util>ethereumjs-util": true,
        "eth-sig-util>tweetnacl": true,
        "eth-sig-util>tweetnacl-util": true,
        "ethereumjs-abi": true
      }
    },
    "eth-sig-util>ethereumjs-util": {
      "packages": {
        "@metamask/ppom-validator>elliptic": true,
        "bn.js": true,
        "browserify>assert": true,
        "browserify>buffer": true,
        "eth-sig-util>ethereumjs-util>ethereum-cryptography": true,
        "eth-sig-util>ethereumjs-util>ethjs-util": true,
        "ethereumjs-util>create-hash": true,
        "ethereumjs-util>rlp": true,
        "koa>content-disposition>safe-buffer": true
      }
    },
    "eth-sig-util>ethereumjs-util>ethereum-cryptography": {
      "packages": {
        "browserify>buffer": true,
        "ethereumjs-util>ethereum-cryptography>keccak": true,
        "ethereumjs-util>ethereum-cryptography>secp256k1": true,
        "mocha>serialize-javascript>randombytes": true
      }
    },
    "eth-sig-util>ethereumjs-util>ethjs-util": {
      "packages": {
        "browserify>buffer": true,
        "ethjs>ethjs-util>is-hex-prefixed": true,
        "ethjs>ethjs-util>strip-hex-prefix": true
      }
    },
    "eth-sig-util>tweetnacl": {
      "globals": {
        "crypto": true,
        "msCrypto": true,
        "nacl": "write"
      },
      "packages": {
        "browserify>browser-resolve": true
      }
    },
    "eth-sig-util>tweetnacl-util": {
      "globals": {
        "atob": true,
        "btoa": true
      },
      "packages": {
        "browserify>browser-resolve": true
      }
    },
    "ethereumjs-abi": {
      "packages": {
        "bn.js": true,
        "browserify>buffer": true,
        "ethereumjs-abi>ethereumjs-util": true
      }
    },
    "ethereumjs-abi>ethereumjs-util": {
      "packages": {
        "@metamask/ppom-validator>elliptic": true,
        "bn.js": true,
        "browserify>assert": true,
        "browserify>buffer": true,
        "eth-sig-util>ethereumjs-util>ethjs-util": true,
        "ethereumjs-abi>ethereumjs-util>ethereum-cryptography": true,
        "ethereumjs-util>create-hash": true,
        "ethereumjs-util>rlp": true
      }
    },
    "ethereumjs-abi>ethereumjs-util>ethereum-cryptography": {
      "packages": {
        "browserify>buffer": true,
        "ethereumjs-util>ethereum-cryptography>keccak": true,
        "ethereumjs-util>ethereum-cryptography>secp256k1": true,
        "mocha>serialize-javascript>randombytes": true
      }
    },
    "ethereumjs-util": {
      "packages": {
        "bn.js": true,
        "browserify>assert": true,
        "browserify>buffer": true,
        "browserify>insert-module-globals>is-buffer": true,
        "ethereumjs-util>create-hash": true,
        "ethereumjs-util>ethereum-cryptography": true,
        "ethereumjs-util>rlp": true
      }
    },
    "ethereumjs-util>create-hash": {
      "packages": {
        "addons-linter>sha.js": true,
        "ethereumjs-util>create-hash>cipher-base": true,
        "ethereumjs-util>create-hash>md5.js": true,
        "ethereumjs-util>create-hash>ripemd160": true,
        "pumpify>inherits": true
      }
    },
    "ethereumjs-util>create-hash>cipher-base": {
      "packages": {
        "browserify>string_decoder": true,
        "koa>content-disposition>safe-buffer": true,
        "pumpify>inherits": true,
        "stream-browserify": true
      }
    },
    "ethereumjs-util>create-hash>md5.js": {
      "packages": {
        "ethereumjs-util>create-hash>md5.js>hash-base": true,
        "koa>content-disposition>safe-buffer": true,
        "pumpify>inherits": true
      }
    },
    "ethereumjs-util>create-hash>md5.js>hash-base": {
      "packages": {
        "ethereumjs-util>create-hash>md5.js>hash-base>readable-stream": true,
        "koa>content-disposition>safe-buffer": true,
        "pumpify>inherits": true
      }
    },
    "ethereumjs-util>create-hash>md5.js>hash-base>readable-stream": {
      "packages": {
        "browserify>browser-resolve": true,
        "browserify>buffer": true,
        "browserify>process": true,
        "browserify>string_decoder": true,
        "pumpify>inherits": true,
        "readable-stream>util-deprecate": true,
        "webpack>events": true
      }
    },
    "ethereumjs-util>create-hash>ripemd160": {
      "packages": {
        "browserify>buffer": true,
        "ethereumjs-util>create-hash>md5.js>hash-base": true,
        "pumpify>inherits": true
      }
    },
    "ethereumjs-util>ethereum-cryptography": {
      "packages": {
        "browserify>buffer": true,
        "ethereumjs-util>ethereum-cryptography>keccak": true,
        "ethereumjs-util>ethereum-cryptography>secp256k1": true,
        "mocha>serialize-javascript>randombytes": true
      }
    },
    "ethereumjs-util>ethereum-cryptography>browserify-aes": {
      "packages": {
        "browserify>buffer": true,
        "browserify>crypto-browserify>browserify-cipher>evp_bytestokey": true,
        "ethereumjs-util>create-hash>cipher-base": true,
        "ethereumjs-util>ethereum-cryptography>browserify-aes>buffer-xor": true,
        "koa>content-disposition>safe-buffer": true,
        "pumpify>inherits": true
      }
    },
    "ethereumjs-util>ethereum-cryptography>browserify-aes>buffer-xor": {
      "packages": {
        "browserify>buffer": true
      }
    },
    "ethereumjs-util>ethereum-cryptography>bs58check": {
      "packages": {
        "ethereumjs-util>create-hash": true,
        "ethereumjs-util>ethereum-cryptography>bs58check>bs58": true,
        "koa>content-disposition>safe-buffer": true
      }
    },
    "ethereumjs-util>ethereum-cryptography>bs58check>bs58": {
      "packages": {
        "@ensdomains/content-hash>multihashes>multibase>base-x": true
      }
    },
    "ethereumjs-util>ethereum-cryptography>hash.js": {
      "packages": {
        "@metamask/ppom-validator>elliptic>minimalistic-assert": true,
        "pumpify>inherits": true
      }
    },
    "ethereumjs-util>ethereum-cryptography>keccak": {
      "packages": {
        "browserify>buffer": true,
        "ethereumjs-util>ethereum-cryptography>keccak>readable-stream": true
=======
    "node-interval-tree": {
      "packages": {
        "shallowequal": true
      }
    },
    "nofilter": {
      "packages": {
        "buffer": true,
        "stream-browserify": true,
        "util": true
      }
    },
    "nonce-tracker": {
      "packages": {
        "assert": true,
        "await-semaphore": true,
        "ethjs-query": true
      }
    },
    "number-to-bn": {
      "packages": {
        "bn.js": true,
        "strip-hex-prefix": true
      }
    },
    "obj-multiplex": {
      "globals": {
        "console.warn": true
      },
      "packages": {
        "end-of-stream": true,
        "once": true,
        "readable-stream": true
      }
    },
    "obs-store": {
      "packages": {
        "safe-event-emitter": true,
        "xtend": true
      }
    },
    "once": {
      "packages": {
        "wrappy": true
      }
    },
    "os-browserify": {
      "globals": {
        "location": true,
        "navigator": true
>>>>>>> 8db95160
      }
    },
    "ethereumjs-util>ethereum-cryptography>keccak>readable-stream": {
      "packages": {
        "browserify>browser-resolve": true,
        "browserify>buffer": true,
        "browserify>process": true,
        "browserify>string_decoder": true,
        "pumpify>inherits": true,
        "readable-stream>util-deprecate": true,
        "webpack>events": true
      }
    },
    "ethereumjs-util>ethereum-cryptography>scrypt-js": {
      "globals": {
        "define": true,
        "setTimeout": true
      },
      "packages": {
        "browserify>timers-browserify": true
      }
    },
    "ethereumjs-util>ethereum-cryptography>secp256k1": {
      "packages": {
        "@metamask/ppom-validator>elliptic": true
      }
    },
    "ethereumjs-util>rlp": {
      "packages": {
        "bn.js": true,
        "browserify>buffer": true
      }
    },
    "ethereumjs-wallet>randombytes": {
      "globals": {
        "crypto.getRandomValues": true
      }
    },
    "ethers>@ethersproject/random": {
      "globals": {
        "crypto.getRandomValues": true
      }
    },
    "ethjs": {
      "globals": {
        "clearInterval": true,
        "setInterval": true
      },
      "packages": {
        "bn.js": true,
        "browserify>buffer": true,
        "ethjs-contract": true,
        "ethjs>ethjs-abi": true,
        "ethjs>ethjs-filter": true,
        "ethjs>ethjs-provider-http": true,
        "ethjs>ethjs-query": true,
        "ethjs>ethjs-unit": true,
        "ethjs>ethjs-util": true,
        "ethjs>js-sha3": true,
        "ethjs>number-to-bn": true
      }
    },
    "ethjs-contract": {
      "packages": {
        "ethjs-contract>babel-runtime": true,
        "ethjs-contract>ethjs-abi": true,
        "ethjs-contract>ethjs-util": true,
        "ethjs>ethjs-filter": true,
        "ethjs>js-sha3": true,
        "promise-to-callback": true
      }
    },
<<<<<<< HEAD
    "ethjs-contract>babel-runtime": {
      "packages": {
        "@babel/runtime>regenerator-runtime": true,
        "ethjs-contract>babel-runtime>core-js": true
      }
    },
    "ethjs-contract>babel-runtime>core-js": {
      "globals": {
        "PromiseRejectionEvent": true,
        "__e": "write",
        "__g": "write",
        "document.createTextNode": true,
        "postMessage": true,
        "setTimeout": true
      }
    },
    "ethjs-contract>ethjs-abi": {
      "packages": {
        "bn.js": true,
        "browserify>buffer": true,
        "ethjs>js-sha3": true,
        "ethjs>number-to-bn": true
      }
    },
    "ethjs-contract>ethjs-util": {
      "packages": {
        "browserify>buffer": true,
        "ethjs>ethjs-util>is-hex-prefixed": true,
        "ethjs>ethjs-util>strip-hex-prefix": true
      }
    },
    "ethjs-query>babel-runtime": {
      "packages": {
        "@babel/runtime": true
=======
    "popper.js": {
      "globals": {
        "MSInputMethodContext": true,
        "Node.DOCUMENT_POSITION_FOLLOWING": true,
        "cancelAnimationFrame": true,
        "console.warn": true,
        "define": true,
        "devicePixelRatio": true,
        "document": true,
        "getComputedStyle": true,
        "innerHeight": true,
        "innerWidth": true,
        "navigator": true,
        "requestAnimationFrame": true,
        "setTimeout": true
>>>>>>> 8db95160
      }
    },
    "ethjs>ethjs-abi": {
      "packages": {
        "bn.js": true,
        "browserify>buffer": true,
        "ethjs>js-sha3": true,
        "ethjs>number-to-bn": true
      }
    },
    "ethjs>ethjs-filter": {
      "globals": {
        "clearInterval": true,
        "setInterval": true
      }
    },
    "ethjs>ethjs-provider-http": {
      "packages": {
        "ethjs>ethjs-provider-http>xhr2": true
      }
    },
<<<<<<< HEAD
    "ethjs>ethjs-provider-http>xhr2": {
      "globals": {
        "XMLHttpRequest": true
      }
    },
    "ethjs>ethjs-query": {
      "globals": {
        "console": true
      },
      "packages": {
        "@metamask/ethjs-query>ethjs-format": true,
        "@metamask/ethjs-query>ethjs-rpc": true,
        "promise-to-callback": true
      }
    },
    "ethjs>ethjs-unit": {
      "packages": {
        "bn.js": true,
        "ethjs>number-to-bn": true
      }
    },
    "ethjs>ethjs-util": {
=======
    "promise-to-callback": {
>>>>>>> 8db95160
      "packages": {
        "browserify>buffer": true,
        "ethjs>ethjs-util>is-hex-prefixed": true,
        "ethjs>ethjs-util>strip-hex-prefix": true
      }
    },
    "ethjs>ethjs-util>strip-hex-prefix": {
      "packages": {
        "ethjs>ethjs-util>is-hex-prefixed": true
      }
    },
<<<<<<< HEAD
    "ethjs>js-sha3": {
      "packages": {
        "browserify>process": true
      }
    },
    "ethjs>number-to-bn": {
=======
    "public-encrypt": {
>>>>>>> 8db95160
      "packages": {
        "bn.js": true,
        "ethjs>ethjs-util>strip-hex-prefix": true
      }
    },
    "extension-port-stream": {
      "packages": {
        "browserify>buffer": true,
        "stream-browserify": true
      }
    },
    "fast-json-patch": {
      "globals": {
        "addEventListener": true,
        "clearTimeout": true,
        "removeEventListener": true,
        "setTimeout": true
      }
    },
<<<<<<< HEAD
    "fuse.js": {
      "globals": {
        "console": true,
        "define": true
      }
    },
    "globalthis>define-properties": {
      "packages": {
        "globalthis>define-properties>has-property-descriptors": true,
        "globalthis>define-properties>object-keys": true
      }
    },
    "globalthis>define-properties>has-property-descriptors": {
      "packages": {
        "string.prototype.matchall>get-intrinsic": true
      }
    },
    "json-rpc-engine": {
      "packages": {
        "@metamask/safe-event-emitter": true,
        "eth-rpc-errors": true
      }
    },
    "json-rpc-middleware-stream": {
      "globals": {
        "console.warn": true,
        "setTimeout": true
      },
      "packages": {
        "@metamask/safe-event-emitter": true,
        "readable-stream": true
      }
    },
    "koa>content-disposition>safe-buffer": {
      "packages": {
        "browserify>buffer": true
      }
    },
    "koa>is-generator-function": {
      "packages": {
        "koa>is-generator-function>has-tostringtag": true
      }
    },
    "koa>is-generator-function>has-tostringtag": {
      "packages": {
        "string.prototype.matchall>has-symbols": true
      }
    },
    "lavamoat>json-stable-stringify": {
      "packages": {
        "lavamoat>json-stable-stringify>jsonify": true
      }
    },
    "localforage": {
      "globals": {
        "Blob": true,
        "BlobBuilder": true,
        "FileReader": true,
        "IDBKeyRange": true,
        "MSBlobBuilder": true,
        "MozBlobBuilder": true,
        "OIndexedDB": true,
        "WebKitBlobBuilder": true,
        "atob": true,
        "btoa": true,
        "console.error": true,
        "console.info": true,
        "console.warn": true,
        "define": true,
        "fetch": true,
        "indexedDB": true,
        "localStorage": true,
        "mozIndexedDB": true,
        "msIndexedDB": true,
        "navigator.platform": true,
        "navigator.userAgent": true,
        "openDatabase": true,
        "setTimeout": true,
        "webkitIndexedDB": true
      }
    },
    "lodash": {
      "globals": {
        "clearTimeout": true,
        "define": true,
        "setTimeout": true
      }
    },
    "loglevel": {
      "globals": {
        "console": true,
        "define": true,
        "document.cookie": true,
        "localStorage": true,
        "log": "write",
        "navigator": true
      }
    },
    "luxon": {
      "globals": {
        "Intl": true
=======
    "pump": {
      "packages": {
        "browser-resolve": true,
        "end-of-stream": true,
        "once": true,
        "process": true
>>>>>>> 8db95160
      }
    },
    "mocha>serialize-javascript>randombytes": {
      "globals": {
        "crypto": true,
        "msCrypto": true
      },
      "packages": {
        "browserify>process": true,
        "koa>content-disposition>safe-buffer": true
      }
    },
    "mockttp>graphql-tag>tslib": {
      "globals": {
        "define": true
      }
    },
    "nanoid": {
      "globals": {
        "crypto": true,
        "msCrypto": true,
        "navigator": true
      }
    },
    "nock>debug": {
      "globals": {
        "console": true,
        "document": true,
        "localStorage": true,
        "navigator": true,
        "process": true
      },
      "packages": {
        "browserify>process": true,
        "nock>debug>ms": true
      }
    },
<<<<<<< HEAD
    "node-fetch": {
      "globals": {
        "Headers": true,
        "Request": true,
        "Response": true,
        "fetch": true
      }
    },
    "nonce-tracker": {
      "packages": {
        "await-semaphore": true,
        "browserify>assert": true,
        "ethjs>ethjs-query": true
      }
    },
    "obj-multiplex": {
      "globals": {
        "console.warn": true
      },
      "packages": {
        "end-of-stream": true,
        "pump>once": true,
        "readable-stream": true
      }
    },
    "promise-to-callback": {
      "packages": {
        "promise-to-callback>is-fn": true,
        "promise-to-callback>set-immediate-shim": true
      }
    },
    "promise-to-callback>set-immediate-shim": {
=======
    "randombytes": {
>>>>>>> 8db95160
      "globals": {
        "setTimeout.apply": true
      },
      "packages": {
        "browserify>timers-browserify": true
      }
    },
    "prop-types": {
      "globals": {
        "console": true
      },
      "packages": {
        "prop-types>react-is": true,
        "react>object-assign": true
      }
    },
    "prop-types>react-is": {
      "globals": {
        "console": true
      }
    },
    "pump": {
      "packages": {
        "browserify>browser-resolve": true,
        "browserify>process": true,
        "end-of-stream": true,
        "pump>once": true
      }
    },
    "pump>once": {
      "packages": {
        "pump>once>wrappy": true
      }
    },
    "qrcode-generator": {
      "globals": {
        "define": true
      }
    },
    "qrcode.react": {
      "globals": {
        "Path2D": true,
        "devicePixelRatio": true
      },
      "packages": {
        "prop-types": true,
        "qrcode.react>qr.js": true,
        "react": true
      }
    },
    "react": {
      "globals": {
        "console": true
      },
      "packages": {
        "prop-types": true,
        "react>object-assign": true
      }
    },
    "react-devtools": {
      "packages": {
        "react-devtools>react-devtools-core": true
      }
    },
    "react-devtools>react-devtools-core": {
      "globals": {
        "WebSocket": true,
        "setTimeout": true
      }
    },
    "react-dnd-html5-backend": {
      "globals": {
        "addEventListener": true,
        "clearTimeout": true,
        "removeEventListener": true
      }
    },
    "react-dom": {
      "globals": {
        "HTMLIFrameElement": true,
        "MSApp": true,
        "__REACT_DEVTOOLS_GLOBAL_HOOK__": true,
        "addEventListener": true,
        "clearTimeout": true,
        "clipboardData": true,
        "console": true,
        "dispatchEvent": true,
        "document": true,
        "event": "write",
        "jest": true,
        "location.protocol": true,
        "navigator.userAgent.indexOf": true,
        "performance": true,
        "removeEventListener": true,
        "self": true,
        "setTimeout": true,
        "top": true,
        "trustedTypes": true
      },
      "packages": {
        "prop-types": true,
        "react": true,
        "react-dom>scheduler": true,
        "react>object-assign": true
      }
    },
    "react-dom>scheduler": {
      "globals": {
        "MessageChannel": true,
        "cancelAnimationFrame": true,
        "clearTimeout": true,
        "console": true,
        "navigator": true,
        "performance": true,
        "requestAnimationFrame": true,
        "setTimeout": true
      }
    },
    "react-focus-lock": {
      "globals": {
        "addEventListener": true,
        "console.error": true,
        "console.warn": true,
        "document": true,
        "removeEventListener": true,
        "setTimeout": true
      },
      "packages": {
        "@babel/runtime": true,
        "prop-types": true,
        "react": true,
        "react-focus-lock>focus-lock": true,
        "react-focus-lock>react-clientside-effect": true,
        "react-focus-lock>use-callback-ref": true,
        "react-focus-lock>use-sidecar": true
      }
    },
    "react-focus-lock>focus-lock": {
      "globals": {
        "HTMLIFrameElement": true,
        "Node.DOCUMENT_FRAGMENT_NODE": true,
        "Node.DOCUMENT_NODE": true,
        "Node.DOCUMENT_POSITION_CONTAINED_BY": true,
        "Node.DOCUMENT_POSITION_CONTAINS": true,
        "Node.ELEMENT_NODE": true,
        "console.error": true,
        "console.warn": true,
        "document": true,
        "getComputedStyle": true,
        "setTimeout": true
      },
      "packages": {
        "mockttp>graphql-tag>tslib": true
      }
    },
    "react-focus-lock>react-clientside-effect": {
      "packages": {
        "@babel/runtime": true,
        "react": true
      }
    },
    "react-focus-lock>use-callback-ref": {
      "packages": {
        "react": true
      }
    },
    "react-focus-lock>use-sidecar": {
      "globals": {
        "console.error": true
      },
      "packages": {
        "mockttp>graphql-tag>tslib": true,
        "react": true,
        "react-focus-lock>use-sidecar>detect-node-es": true
      }
    },
    "react-idle-timer": {
      "globals": {
        "clearTimeout": true,
        "document": true,
        "setTimeout": true
      },
      "packages": {
        "prop-types": true,
        "react": true
      }
    },
    "react-inspector": {
      "globals": {
        "Node": true,
        "chromeDark": true,
        "chromeLight": true
      },
      "packages": {
        "react": true
      }
    },
    "react-popper": {
      "globals": {
        "document": true
      },
      "packages": {
        "@popperjs/core": true,
        "react": true,
        "react-popper>react-fast-compare": true,
        "react-popper>warning": true
      }
    },
<<<<<<< HEAD
    "react-popper>react-fast-compare": {
      "globals": {
        "Element": true,
        "console.warn": true
      }
    },
    "react-popper>warning": {
=======
    "readable-stream": {
      "packages": {
        "browser-resolve": true,
        "buffer": true,
        "core-util-is": true,
        "events": true,
        "inherits": true,
        "isarray": true,
        "process": true,
        "process-nextick-args": true,
        "safe-buffer": true,
        "string_decoder": true,
        "timers-browserify": true,
        "util-deprecate": true
      }
    },
    "readable-web-to-node-stream": {
      "packages": {
        "readable-stream": true
      }
    },
    "redux": {
>>>>>>> 8db95160
      "globals": {
        "console": true
      }
    },
<<<<<<< HEAD
    "react-redux": {
=======
    "regenerator-runtime": {
      "globals": {
        "regeneratorRuntime": "write"
      }
    },
    "regexp.prototype.flags": {
      "packages": {
        "call-bind": true,
        "define-properties": true
      }
    },
    "ripemd160": {
      "packages": {
        "buffer": true,
        "hash-base": true,
        "inherits": true
      }
    },
    "rlp": {
      "globals": {
        "TextEncoder": true
      },
      "packages": {
        "bn.js": true,
        "buffer": true
      }
    },
    "rlp-browser": {
      "packages": {
        "assert": true,
        "buffer": true
      }
    },
    "safe-buffer": {
      "packages": {
        "buffer": true
      }
    },
    "safe-event-emitter": {
      "globals": {
        "setTimeout": true
      },
      "packages": {
        "events": true,
        "util": true
      }
    },
    "scheduler": {
>>>>>>> 8db95160
      "globals": {
        "console": true,
<<<<<<< HEAD
        "document": true
      },
=======
        "navigator": true,
        "performance": true,
        "requestAnimationFrame": true,
        "setTimeout": true
      }
    },
    "scrypt-js": {
      "globals": {
        "define": true,
        "setTimeout": true
      },
      "packages": {
        "timers-browserify": true
      }
    },
    "scryptsy": {
      "packages": {
        "buffer": true,
        "pbkdf2": true
      }
    },
    "secp256k1": {
      "packages": {
        "bip66": true,
        "bn.js": true,
        "create-hash": true,
        "elliptic": true,
        "is-buffer": true,
        "safe-buffer": true
      }
    },
    "semaphore": {
      "globals": {
        "define": true,
        "setTimeout": true
      },
      "packages": {
        "process": true
      }
    },
    "semver": {
      "globals": {
        "console.error": true
      },
      "packages": {
        "lru-cache": true,
        "process": true
      }
    },
    "sentence-case": {
      "packages": {
        "no-case": true,
        "upper-case-first": true
      }
    },
    "set-immediate-shim": {
      "globals": {
        "setTimeout.apply": true
      },
      "packages": {
        "timers-browserify": true
      }
    },
    "sha.js": {
      "packages": {
        "inherits": true,
        "safe-buffer": true
      }
    },
    "snake-case": {
      "packages": {
        "no-case": true
      }
    },
    "stream-browserify": {
      "packages": {
        "events": true,
        "inherits": true,
        "readable-stream": true
      }
    },
    "stream-http": {
      "globals": {
        "AbortController": true,
        "Blob": true,
        "MSStreamReader": true,
        "ReadableStream": true,
        "WritableStream": true,
        "XDomainRequest": true,
        "XMLHttpRequest": true,
        "clearTimeout": true,
        "fetch": true,
        "location.protocol.search": true,
        "setTimeout": true
      },
      "packages": {
        "buffer": true,
        "builtin-status-codes": true,
        "inherits": true,
        "process": true,
        "readable-stream": true,
        "url": true,
        "xtend": true
      }
    },
    "string_decoder": {
>>>>>>> 8db95160
      "packages": {
        "@babel/runtime": true,
        "prop-types": true,
        "prop-types>react-is": true,
        "react": true,
        "react-dom": true,
        "react-redux>hoist-non-react-statics": true,
        "redux": true
      }
    },
    "react-redux>hoist-non-react-statics": {
      "packages": {
        "prop-types>react-is": true
      }
    },
    "react-responsive-carousel": {
      "globals": {
        "HTMLElement": true,
        "addEventListener": true,
        "clearTimeout": true,
        "console.warn": true,
        "document": true,
        "getComputedStyle": true,
        "removeEventListener": true,
        "setTimeout": true
      },
      "packages": {
        "classnames": true,
        "react": true,
        "react-dom": true,
        "react-responsive-carousel>react-easy-swipe": true
      }
    },
    "react-responsive-carousel>react-easy-swipe": {
      "globals": {
        "addEventListener": true,
        "define": true,
        "document.addEventListener": true,
        "document.removeEventListener": true
      },
      "packages": {
        "prop-types": true,
        "react": true
      }
    },
    "react-router-dom": {
      "packages": {
        "prop-types": true,
        "react": true,
        "react-router-dom>history": true,
        "react-router-dom>react-router": true,
        "react-router-dom>tiny-invariant": true,
        "react-router-dom>tiny-warning": true
      }
    },
    "react-router-dom>history": {
      "globals": {
        "addEventListener": true,
        "confirm": true,
        "document": true,
        "history": true,
        "location": true,
        "navigator.userAgent": true,
        "removeEventListener": true
      },
      "packages": {
        "react-router-dom>history>resolve-pathname": true,
        "react-router-dom>history>value-equal": true,
        "react-router-dom>tiny-invariant": true,
        "react-router-dom>tiny-warning": true
      }
    },
    "react-router-dom>react-router": {
      "packages": {
        "prop-types": true,
        "prop-types>react-is": true,
        "react": true,
        "react-redux>hoist-non-react-statics": true,
        "react-router-dom>react-router>history": true,
        "react-router-dom>react-router>mini-create-react-context": true,
        "react-router-dom>tiny-invariant": true,
        "react-router-dom>tiny-warning": true,
        "sinon>nise>path-to-regexp": true
      }
    },
    "react-router-dom>react-router>history": {
      "globals": {
        "addEventListener": true,
        "confirm": true,
        "document": true,
        "history": true,
        "location": true,
        "navigator.userAgent": true,
        "removeEventListener": true
      },
      "packages": {
        "react-router-dom>history>resolve-pathname": true,
        "react-router-dom>history>value-equal": true,
        "react-router-dom>tiny-invariant": true,
        "react-router-dom>tiny-warning": true
      }
    },
<<<<<<< HEAD
    "react-router-dom>react-router>mini-create-react-context": {
      "packages": {
        "@babel/runtime": true,
        "prop-types": true,
        "react": true,
        "react-router-dom>react-router>mini-create-react-context>gud": true,
        "react-router-dom>tiny-warning": true
      }
    },
    "react-router-dom>tiny-warning": {
=======
    "timers-browserify": {
>>>>>>> 8db95160
      "globals": {
        "console": true
      }
    },
    "react-simple-file-input": {
      "globals": {
        "File": true,
        "FileReader": true,
        "console.warn": true
      },
      "packages": {
        "prop-types": true,
        "react": true
      }
    },
    "react-tippy": {
      "globals": {
        "Element": true,
        "MSStream": true,
        "MutationObserver": true,
        "addEventListener": true,
        "clearTimeout": true,
        "console.error": true,
        "console.warn": true,
        "define": true,
        "document": true,
        "getComputedStyle": true,
        "innerHeight": true,
        "innerWidth": true,
        "navigator.maxTouchPoints": true,
        "navigator.msMaxTouchPoints": true,
        "navigator.userAgent": true,
        "performance": true,
        "requestAnimationFrame": true,
        "setTimeout": true
      },
      "packages": {
        "react": true,
        "react-dom": true,
        "react-tippy>popper.js": true
      }
    },
    "react-tippy>popper.js": {
      "globals": {
        "MSInputMethodContext": true,
        "Node.DOCUMENT_POSITION_FOLLOWING": true,
        "cancelAnimationFrame": true,
        "console.warn": true,
        "define": true,
        "devicePixelRatio": true,
        "document": true,
        "getComputedStyle": true,
        "innerHeight": true,
        "innerWidth": true,
        "navigator.userAgent": true,
        "requestAnimationFrame": true,
        "setTimeout": true
      }
    },
    "react-toggle-button": {
      "globals": {
        "clearTimeout": true,
        "console.warn": true,
        "define": true,
        "performance": true,
        "setTimeout": true
      },
      "packages": {
        "react": true
      }
    },
<<<<<<< HEAD
    "readable-stream": {
      "packages": {
        "browserify>browser-resolve": true,
        "browserify>process": true,
        "browserify>timers-browserify": true,
        "pumpify>inherits": true,
        "readable-stream>core-util-is": true,
        "readable-stream>isarray": true,
        "readable-stream>process-nextick-args": true,
        "readable-stream>safe-buffer": true,
        "readable-stream>string_decoder": true,
        "readable-stream>util-deprecate": true,
        "webpack>events": true
      }
    },
    "readable-stream>core-util-is": {
      "packages": {
        "browserify>insert-module-globals>is-buffer": true
=======
    "tslib": {
      "globals": {
        "define": true
>>>>>>> 8db95160
      }
    },
    "readable-stream>process-nextick-args": {
      "packages": {
        "browserify>process": true
      }
    },
    "readable-stream>safe-buffer": {
      "packages": {
        "browserify>buffer": true
      }
    },
<<<<<<< HEAD
    "readable-stream>string_decoder": {
      "packages": {
        "readable-stream>safe-buffer": true
      }
    },
    "readable-stream>util-deprecate": {
      "globals": {
        "console.trace": true,
        "console.warn": true,
        "localStorage": true
      }
    },
    "redux": {
=======
    "uint8arrays": {
>>>>>>> 8db95160
      "globals": {
        "console": true
      },
      "packages": {
        "@babel/runtime": true
      }
    },
    "semver": {
      "globals": {
        "console.error": true
      },
      "packages": {
        "browserify>process": true,
        "semver>lru-cache": true
      }
    },
<<<<<<< HEAD
    "semver>lru-cache": {
      "packages": {
        "semver>lru-cache>yallist": true
      }
    },
    "sinon>nise>path-to-regexp": {
=======
    "upper-case-first": {
>>>>>>> 8db95160
      "packages": {
        "sinon>nise>path-to-regexp>isarray": true
      }
    },
    "stream-browserify": {
      "packages": {
        "pumpify>inherits": true,
        "stream-browserify>readable-stream": true,
        "webpack>events": true
      }
    },
    "stream-browserify>readable-stream": {
      "packages": {
        "browserify>browser-resolve": true,
        "browserify>buffer": true,
        "browserify>process": true,
        "browserify>string_decoder": true,
        "pumpify>inherits": true,
        "readable-stream>util-deprecate": true,
        "webpack>events": true
      }
    },
    "string.prototype.matchall>call-bind": {
      "packages": {
        "browserify>has>function-bind": true,
        "string.prototype.matchall>get-intrinsic": true
      }
    },
    "string.prototype.matchall>es-abstract>gopd": {
      "packages": {
        "string.prototype.matchall>get-intrinsic": true
      }
    },
    "string.prototype.matchall>es-abstract>is-callable": {
      "globals": {
        "document": true
      }
    },
<<<<<<< HEAD
    "string.prototype.matchall>es-abstract>is-regex": {
      "packages": {
        "koa>is-generator-function>has-tostringtag": true,
        "string.prototype.matchall>call-bind": true
      }
    },
    "string.prototype.matchall>get-intrinsic": {
=======
    "vm-browserify": {
>>>>>>> 8db95160
      "globals": {
        "AggregateError": true,
        "FinalizationRegistry": true,
        "WeakRef": true
      },
      "packages": {
        "browserify>has": true,
        "browserify>has>function-bind": true,
        "string.prototype.matchall>es-abstract>has-proto": true,
        "string.prototype.matchall>has-symbols": true
      }
    },
    "string.prototype.matchall>regexp.prototype.flags": {
      "packages": {
        "globalthis>define-properties": true,
        "string.prototype.matchall>call-bind": true,
        "string.prototype.matchall>regexp.prototype.flags>functions-have-names": true
      }
    },
    "superstruct": {
      "globals": {
        "console.warn": true,
        "define": true
      }
    },
    "uuid": {
      "globals": {
        "crypto": true,
        "msCrypto": true
      }
    },
    "web3": {
      "globals": {
        "XMLHttpRequest": true
      }
    },
    "web3-stream-provider": {
      "globals": {
        "setTimeout": true
      },
      "packages": {
        "browserify>util": true,
        "readable-stream": true,
        "web3-stream-provider>uuid": true
      }
    },
    "web3-stream-provider>uuid": {
      "globals": {
        "crypto": true,
        "msCrypto": true
      }
    },
    "webextension-polyfill": {
      "globals": {
        "browser": true,
        "chrome": true,
        "console.error": true,
        "console.warn": true,
        "define": true
      }
    },
<<<<<<< HEAD
    "webpack>events": {
      "globals": {
        "console": true
=======
    "whatwg-fetch": {
      "globals": {
        "Blob": true,
        "FileReader": true,
        "FormData": true,
        "URLSearchParams.prototype.isPrototypeOf": true,
        "XMLHttpRequest": true,
        "define": true,
        "setTimeout": true
      }
    },
    "xhr2": {
      "globals": {
        "XMLHttpRequest": true
      }
    },
    "xhr2-cookies": {
      "globals": {
        "console.warn": true
      },
      "packages": {
        "buffer": true,
        "cookiejar": true,
        "https-browserify": true,
        "os-browserify": true,
        "process": true,
        "stream-http": true,
        "url": true
>>>>>>> 8db95160
      }
    }
  }
}<|MERGE_RESOLUTION|>--- conflicted
+++ resolved
@@ -1,14 +1,8 @@
 {
   "resources": {
     "@babel/runtime": {
-<<<<<<< HEAD
-      "globals": {
-        "regeneratorRuntime": "write"
-      }
-    },
-    "@babel/runtime>regenerator-runtime": {
-      "globals": {
-        "regeneratorRuntime": "write"
+      "packages": {
+        "regenerator-runtime": true
       }
     },
     "@download/blockies": {
@@ -21,381 +15,189 @@
         "console.warn": true
       },
       "packages": {
-        "@ensdomains/content-hash>cids": true,
-        "@ensdomains/content-hash>js-base64": true,
-        "@ensdomains/content-hash>multicodec": true,
-        "@ensdomains/content-hash>multihashes": true,
-        "browserify>buffer": true
-      }
-    },
-    "@ensdomains/content-hash>cids": {
-      "packages": {
-        "@ensdomains/content-hash>cids>multibase": true,
-        "@ensdomains/content-hash>cids>multicodec": true,
-        "@ensdomains/content-hash>cids>multihashes": true,
-        "@ensdomains/content-hash>cids>uint8arrays": true
-      }
-    },
-    "@ensdomains/content-hash>cids>multibase": {
-      "globals": {
-        "TextDecoder": true,
-        "TextEncoder": true
-      },
-      "packages": {
-        "@ensdomains/content-hash>cids>multibase>@multiformats/base-x": true
-      }
-    },
-    "@ensdomains/content-hash>cids>multicodec": {
-      "packages": {
-        "@ensdomains/content-hash>cids>multicodec>varint": true,
-        "@ensdomains/content-hash>cids>uint8arrays": true
-      }
-    },
-    "@ensdomains/content-hash>cids>multihashes": {
-=======
->>>>>>> 8db95160
-      "packages": {
-        "@ensdomains/content-hash>cids>multibase": true,
-        "@ensdomains/content-hash>cids>uint8arrays": true,
-        "@ensdomains/content-hash>multihashes>varint": true
-      }
-    },
-    "@ensdomains/content-hash>cids>uint8arrays": {
-      "globals": {
-        "TextDecoder": true,
-        "TextEncoder": true
-      },
-      "packages": {
-        "@ensdomains/content-hash>cids>multibase": true
-      }
-    },
-    "@ensdomains/content-hash>js-base64": {
-      "globals": {
-        "Base64": "write",
-        "TextDecoder": true,
-        "TextEncoder": true,
+        "buffer": true,
+        "cids": true,
+        "js-base64": true,
+        "multicodec": true,
+        "multihashes": true
+      }
+    },
+    "@eth-optimism/contracts": {
+      "packages": {
+        "@ethersproject/abstract-provider": true,
+        "ethers": true
+      }
+    },
+    "@ethereumjs/common": {
+      "packages": {
+        "buffer": true,
+        "crc-32": true,
+        "ethereumjs-util": true,
+        "events": true
+      }
+    },
+    "@ethereumjs/tx": {
+      "packages": {
+        "@ethereumjs/common": true,
+        "buffer": true,
+        "ethereumjs-util": true,
+        "is-buffer": true
+      }
+    },
+    "@ethersproject/abi": {
+      "globals": {
+        "console.log": true
+      },
+      "packages": {
+        "@ethersproject/address": true,
+        "@ethersproject/bignumber": true,
+        "@ethersproject/bytes": true,
+        "@ethersproject/constants": true,
+        "@ethersproject/hash": true,
+        "@ethersproject/keccak256": true,
+        "@ethersproject/logger": true,
+        "@ethersproject/properties": true,
+        "@ethersproject/strings": true
+      }
+    },
+    "@ethersproject/abstract-provider": {
+      "packages": {
+        "@ethersproject/bignumber": true,
+        "@ethersproject/bytes": true,
+        "@ethersproject/logger": true,
+        "@ethersproject/properties": true
+      }
+    },
+    "@ethersproject/abstract-signer": {
+      "packages": {
+        "@ethersproject/logger": true,
+        "@ethersproject/properties": true
+      }
+    },
+    "@ethersproject/address": {
+      "packages": {
+        "@ethersproject/bignumber": true,
+        "@ethersproject/bytes": true,
+        "@ethersproject/keccak256": true,
+        "@ethersproject/logger": true,
+        "@ethersproject/rlp": true
+      }
+    },
+    "@ethersproject/base64": {
+      "globals": {
         "atob": true,
-        "btoa": true,
-        "define": true
-      },
-      "packages": {
-        "browserify>buffer": true
-      }
-    },
-    "@ensdomains/content-hash>multicodec": {
-      "packages": {
-        "@ensdomains/content-hash>multicodec>uint8arrays": true,
-        "@ensdomains/content-hash>multicodec>varint": true
-      }
-    },
-    "@ensdomains/content-hash>multicodec>uint8arrays": {
-      "packages": {
-        "@ensdomains/content-hash>multicodec>uint8arrays>multibase": true,
-        "@ensdomains/content-hash>multihashes>web-encoding": true
-      }
-    },
-    "@ensdomains/content-hash>multicodec>uint8arrays>multibase": {
-      "packages": {
-        "@ensdomains/content-hash>cids>multibase>@multiformats/base-x": true,
-        "@ensdomains/content-hash>multihashes>web-encoding": true
-      }
-    },
-    "@ensdomains/content-hash>multihashes": {
-      "packages": {
-        "@ensdomains/content-hash>multihashes>multibase": true,
-        "@ensdomains/content-hash>multihashes>varint": true,
-        "@ensdomains/content-hash>multihashes>web-encoding": true,
-        "browserify>buffer": true
-      }
-    },
-    "@ensdomains/content-hash>multihashes>multibase": {
-      "packages": {
-        "@ensdomains/content-hash>multihashes>multibase>base-x": true,
-        "@ensdomains/content-hash>multihashes>web-encoding": true,
-        "browserify>buffer": true
-      }
-    },
-    "@ensdomains/content-hash>multihashes>multibase>base-x": {
-      "packages": {
-        "koa>content-disposition>safe-buffer": true
-      }
-    },
-    "@ensdomains/content-hash>multihashes>web-encoding": {
-      "globals": {
-        "TextDecoder": true,
-        "TextEncoder": true
-      },
-      "packages": {
-        "browserify>util": true
-      }
-    },
-    "@ethereumjs/common": {
-      "packages": {
-        "@ethereumjs/common>crc-32": true,
-        "@ethereumjs/tx>@ethereumjs/util": true,
-        "browserify>buffer": true,
-        "webpack>events": true
-      }
-    },
-    "@ethereumjs/common>crc-32": {
-      "globals": {
-        "DO_NOT_EXPORT_CRC": true,
-        "define": true
-      }
-    },
-    "@ethereumjs/tx": {
-      "packages": {
-        "@ethereumjs/common": true,
-        "@ethereumjs/tx>@ethereumjs/rlp": true,
-        "@ethereumjs/tx>@ethereumjs/util": true,
-        "@ethereumjs/tx>ethereum-cryptography": true,
-        "browserify>buffer": true,
-        "browserify>insert-module-globals>is-buffer": true
-      }
-    },
-    "@ethereumjs/tx>@ethereumjs/rlp": {
-      "globals": {
-        "TextEncoder": true
-      }
-    },
-    "@ethereumjs/tx>@ethereumjs/util": {
-      "globals": {
-        "console.warn": true
-      },
-      "packages": {
-        "@ethereumjs/tx>@ethereumjs/rlp": true,
-        "@ethereumjs/tx>@ethereumjs/util>micro-ftch": true,
-        "@ethereumjs/tx>ethereum-cryptography": true,
-        "browserify>buffer": true,
-        "browserify>insert-module-globals>is-buffer": true,
-        "webpack>events": true
-      }
-    },
-    "@ethereumjs/tx>@ethereumjs/util>micro-ftch": {
-      "globals": {
-        "Headers": true,
-        "TextDecoder": true,
-        "URL": true,
-        "btoa": true,
-        "fetch": true
-      },
-      "packages": {
-        "browserify>browserify-zlib": true,
-        "browserify>buffer": true,
-        "browserify>https-browserify": true,
-        "browserify>process": true,
-        "browserify>stream-http": true,
-        "browserify>url": true,
-        "browserify>util": true
-      }
-    },
-    "@ethereumjs/tx>ethereum-cryptography": {
-      "globals": {
-        "TextDecoder": true,
-        "crypto": true
-      },
-      "packages": {
-        "@ethereumjs/tx>ethereum-cryptography>@noble/curves": true,
-        "@ethereumjs/tx>ethereum-cryptography>@noble/hashes": true
-      }
-    },
-    "@ethereumjs/tx>ethereum-cryptography>@noble/curves": {
-      "globals": {
-        "TextEncoder": true
-      },
-      "packages": {
-        "@ethereumjs/tx>ethereum-cryptography>@noble/curves>@noble/hashes": true
-      }
-    },
-    "@ethereumjs/tx>ethereum-cryptography>@noble/curves>@noble/hashes": {
-      "globals": {
-        "TextEncoder": true,
-        "crypto": true
-      }
-    },
-    "@ethereumjs/tx>ethereum-cryptography>@noble/hashes": {
-      "globals": {
-        "TextEncoder": true,
-        "crypto": true
-      }
-    },
-    "@ethersproject/abi": {
-      "globals": {
-        "console.log": true
-      },
-      "packages": {
-        "@ethersproject/abi>@ethersproject/address": true,
-        "@ethersproject/abi>@ethersproject/bytes": true,
-        "@ethersproject/abi>@ethersproject/constants": true,
-        "@ethersproject/abi>@ethersproject/hash": true,
-        "@ethersproject/abi>@ethersproject/keccak256": true,
-        "@ethersproject/abi>@ethersproject/logger": true,
-        "@ethersproject/abi>@ethersproject/properties": true,
-        "@ethersproject/abi>@ethersproject/strings": true,
+        "btoa": true
+      },
+      "packages": {
+        "@ethersproject/bytes": true
+      }
+    },
+    "@ethersproject/basex": {
+      "packages": {
+        "@ethersproject/bytes": true,
+        "@ethersproject/properties": true
+      }
+    },
+    "@ethersproject/bignumber": {
+      "packages": {
+        "@ethersproject/bytes": true,
+        "@ethersproject/logger": true,
+        "bn.js": true
+      }
+    },
+    "@ethersproject/bytes": {
+      "packages": {
+        "@ethersproject/logger": true
+      }
+    },
+    "@ethersproject/constants": {
+      "packages": {
         "@ethersproject/bignumber": true
       }
     },
-    "@ethersproject/abi>@ethersproject/address": {
-      "packages": {
-        "@ethersproject/abi>@ethersproject/bytes": true,
-        "@ethersproject/abi>@ethersproject/keccak256": true,
-        "@ethersproject/abi>@ethersproject/logger": true,
+    "@ethersproject/contracts": {
+      "globals": {
+        "setTimeout": true
+      },
+      "packages": {
+        "@ethersproject/abi": true,
+        "@ethersproject/abstract-provider": true,
+        "@ethersproject/abstract-signer": true,
+        "@ethersproject/address": true,
         "@ethersproject/bignumber": true,
-        "@ethersproject/providers>@ethersproject/rlp": true
-      }
-    },
-    "@ethersproject/abi>@ethersproject/bytes": {
-      "packages": {
-        "@ethersproject/abi>@ethersproject/logger": true
-      }
-    },
-    "@ethersproject/abi>@ethersproject/constants": {
-      "packages": {
-        "@ethersproject/bignumber": true
-      }
-    },
-    "@ethersproject/abi>@ethersproject/hash": {
-      "packages": {
-        "@ethersproject/abi>@ethersproject/address": true,
-        "@ethersproject/abi>@ethersproject/bytes": true,
-        "@ethersproject/abi>@ethersproject/keccak256": true,
-        "@ethersproject/abi>@ethersproject/logger": true,
-        "@ethersproject/abi>@ethersproject/properties": true,
-        "@ethersproject/abi>@ethersproject/strings": true,
+        "@ethersproject/bytes": true,
+        "@ethersproject/logger": true,
+        "@ethersproject/properties": true,
+        "@ethersproject/transactions": true
+      }
+    },
+    "@ethersproject/hash": {
+      "packages": {
+        "@ethersproject/address": true,
         "@ethersproject/bignumber": true,
-        "@ethersproject/providers>@ethersproject/base64": true
-      }
-    },
-    "@ethersproject/abi>@ethersproject/keccak256": {
-      "packages": {
-        "@ethersproject/abi>@ethersproject/bytes": true,
-        "@ethersproject/abi>@ethersproject/keccak256>js-sha3": true
-      }
-    },
-    "@ethersproject/abi>@ethersproject/keccak256>js-sha3": {
-      "globals": {
-        "define": true
-      },
-      "packages": {
-        "browserify>process": true
-      }
-    },
-    "@ethersproject/abi>@ethersproject/logger": {
+        "@ethersproject/bytes": true,
+        "@ethersproject/keccak256": true,
+        "@ethersproject/logger": true,
+        "@ethersproject/properties": true,
+        "@ethersproject/strings": true
+      }
+    },
+    "@ethersproject/hdnode": {
+      "packages": {
+        "@ethersproject/basex": true,
+        "@ethersproject/bignumber": true,
+        "@ethersproject/bytes": true,
+        "@ethersproject/logger": true,
+        "@ethersproject/pbkdf2": true,
+        "@ethersproject/properties": true,
+        "@ethersproject/sha2": true,
+        "@ethersproject/signing-key": true,
+        "@ethersproject/strings": true,
+        "@ethersproject/transactions": true,
+        "@ethersproject/wordlists": true
+      }
+    },
+    "@ethersproject/json-wallets": {
+      "packages": {
+        "@ethersproject/address": true,
+        "@ethersproject/bytes": true,
+        "@ethersproject/hdnode": true,
+        "@ethersproject/keccak256": true,
+        "@ethersproject/logger": true,
+        "@ethersproject/pbkdf2": true,
+        "@ethersproject/properties": true,
+        "@ethersproject/random": true,
+        "@ethersproject/strings": true,
+        "@ethersproject/transactions": true,
+        "aes-js": true,
+        "scrypt-js": true
+      }
+    },
+    "@ethersproject/keccak256": {
+      "packages": {
+        "@ethersproject/bytes": true,
+        "js-sha3": true
+      }
+    },
+    "@ethersproject/logger": {
       "globals": {
         "console": true
       }
     },
-    "@ethersproject/abi>@ethersproject/properties": {
-      "packages": {
-        "@ethersproject/abi>@ethersproject/logger": true
-      }
-    },
-    "@ethersproject/abi>@ethersproject/strings": {
-      "packages": {
-        "@ethersproject/abi>@ethersproject/bytes": true,
-        "@ethersproject/abi>@ethersproject/constants": true,
-        "@ethersproject/abi>@ethersproject/logger": true
-      }
-    },
-    "@ethersproject/bignumber": {
-      "packages": {
-        "@ethersproject/abi>@ethersproject/bytes": true,
-        "@ethersproject/abi>@ethersproject/logger": true,
-        "bn.js": true
-      }
-    },
-    "@ethersproject/contracts": {
-      "globals": {
-        "setTimeout": true
-      },
-      "packages": {
-        "@ethersproject/abi": true,
-        "@ethersproject/abi>@ethersproject/address": true,
-        "@ethersproject/abi>@ethersproject/bytes": true,
-        "@ethersproject/abi>@ethersproject/logger": true,
-        "@ethersproject/abi>@ethersproject/properties": true,
-        "@ethersproject/bignumber": true,
-        "@ethersproject/contracts>@ethersproject/abstract-provider": true,
-        "@ethersproject/hdnode>@ethersproject/abstract-signer": true,
-        "@ethersproject/hdnode>@ethersproject/transactions": true
-      }
-    },
-    "@ethersproject/contracts>@ethersproject/abstract-provider": {
-      "packages": {
-        "@ethersproject/abi>@ethersproject/bytes": true,
-        "@ethersproject/abi>@ethersproject/logger": true,
-        "@ethersproject/abi>@ethersproject/properties": true,
-        "@ethersproject/bignumber": true
-      }
-    },
-    "@ethersproject/hdnode": {
-      "packages": {
-        "@ethersproject/abi>@ethersproject/bytes": true,
-        "@ethersproject/abi>@ethersproject/logger": true,
-        "@ethersproject/abi>@ethersproject/properties": true,
-        "@ethersproject/abi>@ethersproject/strings": true,
-        "@ethersproject/bignumber": true,
-        "@ethersproject/hdnode>@ethersproject/basex": true,
-        "@ethersproject/hdnode>@ethersproject/pbkdf2": true,
-        "@ethersproject/hdnode>@ethersproject/sha2": true,
-        "@ethersproject/hdnode>@ethersproject/signing-key": true,
-        "@ethersproject/hdnode>@ethersproject/transactions": true,
-        "@ethersproject/hdnode>@ethersproject/wordlists": true
-      }
-    },
-    "@ethersproject/hdnode>@ethersproject/abstract-signer": {
-      "packages": {
-        "@ethersproject/abi>@ethersproject/logger": true,
-        "@ethersproject/abi>@ethersproject/properties": true
-      }
-    },
-    "@ethersproject/hdnode>@ethersproject/basex": {
-      "packages": {
-        "@ethersproject/abi>@ethersproject/bytes": true,
-        "@ethersproject/abi>@ethersproject/properties": true
-      }
-    },
-    "@ethersproject/hdnode>@ethersproject/pbkdf2": {
-      "packages": {
-        "@ethersproject/abi>@ethersproject/bytes": true,
-        "@ethersproject/hdnode>@ethersproject/sha2": true
-      }
-    },
-    "@ethersproject/hdnode>@ethersproject/sha2": {
-      "packages": {
-        "@ethersproject/abi>@ethersproject/bytes": true,
-        "@ethersproject/abi>@ethersproject/logger": true,
-        "ethereumjs-util>ethereum-cryptography>hash.js": true
-      }
-    },
-    "@ethersproject/hdnode>@ethersproject/signing-key": {
-      "packages": {
-        "@ethersproject/abi>@ethersproject/bytes": true,
-        "@ethersproject/abi>@ethersproject/logger": true,
-        "@ethersproject/abi>@ethersproject/properties": true,
-        "@metamask/ppom-validator>elliptic": true
-      }
-    },
-    "@ethersproject/hdnode>@ethersproject/transactions": {
-      "packages": {
-        "@ethersproject/abi>@ethersproject/address": true,
-        "@ethersproject/abi>@ethersproject/bytes": true,
-        "@ethersproject/abi>@ethersproject/constants": true,
-        "@ethersproject/abi>@ethersproject/keccak256": true,
-        "@ethersproject/abi>@ethersproject/logger": true,
-        "@ethersproject/abi>@ethersproject/properties": true,
-        "@ethersproject/bignumber": true,
-        "@ethersproject/hdnode>@ethersproject/signing-key": true,
-        "@ethersproject/providers>@ethersproject/rlp": true
-      }
-    },
-    "@ethersproject/hdnode>@ethersproject/wordlists": {
-      "packages": {
-        "@ethersproject/abi>@ethersproject/bytes": true,
-        "@ethersproject/abi>@ethersproject/hash": true,
-        "@ethersproject/abi>@ethersproject/logger": true,
-        "@ethersproject/abi>@ethersproject/properties": true,
-        "@ethersproject/abi>@ethersproject/strings": true
+    "@ethersproject/networks": {
+      "packages": {
+        "@ethersproject/logger": true
+      }
+    },
+    "@ethersproject/pbkdf2": {
+      "packages": {
+        "@ethersproject/bytes": true,
+        "@ethersproject/sha2": true
+      }
+    },
+    "@ethersproject/properties": {
+      "packages": {
+        "@ethersproject/logger": true
       }
     },
     "@ethersproject/providers": {
@@ -405,140 +207,188 @@
         "clearTimeout": true,
         "console.log": true,
         "console.warn": true,
+        "name": true,
         "setInterval": true,
         "setTimeout": true
       },
       "packages": {
-        "@ethersproject/abi>@ethersproject/address": true,
-        "@ethersproject/abi>@ethersproject/bytes": true,
-        "@ethersproject/abi>@ethersproject/constants": true,
-        "@ethersproject/abi>@ethersproject/hash": true,
-        "@ethersproject/abi>@ethersproject/logger": true,
-        "@ethersproject/abi>@ethersproject/properties": true,
-        "@ethersproject/abi>@ethersproject/strings": true,
+        "@ethersproject/abstract-provider": true,
+        "@ethersproject/abstract-signer": true,
+        "@ethersproject/address": true,
+        "@ethersproject/basex": true,
         "@ethersproject/bignumber": true,
-        "@ethersproject/contracts>@ethersproject/abstract-provider": true,
-        "@ethersproject/hdnode>@ethersproject/abstract-signer": true,
-        "@ethersproject/hdnode>@ethersproject/basex": true,
-        "@ethersproject/hdnode>@ethersproject/sha2": true,
-        "@ethersproject/hdnode>@ethersproject/transactions": true,
-        "@ethersproject/providers>@ethersproject/base64": true,
-        "@ethersproject/providers>@ethersproject/networks": true,
-        "@ethersproject/providers>@ethersproject/random": true,
-        "@ethersproject/providers>@ethersproject/web": true,
-        "@ethersproject/providers>bech32": true
-      }
-    },
-    "@ethersproject/providers>@ethersproject/base64": {
-      "globals": {
-        "atob": true,
-        "btoa": true
-      },
-      "packages": {
-        "@ethersproject/abi>@ethersproject/bytes": true
-      }
-    },
-    "@ethersproject/providers>@ethersproject/networks": {
-      "packages": {
-        "@ethersproject/abi>@ethersproject/logger": true
-      }
-    },
-    "@ethersproject/providers>@ethersproject/random": {
-      "packages": {
-        "@ethersproject/abi>@ethersproject/bytes": true,
-        "@ethersproject/abi>@ethersproject/logger": true
-      }
-    },
-    "@ethersproject/providers>@ethersproject/rlp": {
-      "packages": {
-        "@ethersproject/abi>@ethersproject/bytes": true,
-        "@ethersproject/abi>@ethersproject/logger": true
-      }
-    },
-    "@ethersproject/providers>@ethersproject/web": {
+        "@ethersproject/bytes": true,
+        "@ethersproject/constants": true,
+        "@ethersproject/hash": true,
+        "@ethersproject/logger": true,
+        "@ethersproject/networks": true,
+        "@ethersproject/properties": true,
+        "@ethersproject/random": true,
+        "@ethersproject/sha2": true,
+        "@ethersproject/strings": true,
+        "@ethersproject/transactions": true,
+        "@ethersproject/web": true,
+        "bech32": true
+      }
+    },
+    "@ethersproject/random": {
+      "packages": {
+        "@ethersproject/bytes": true,
+        "@ethersproject/logger": true
+      }
+    },
+    "@ethersproject/rlp": {
+      "packages": {
+        "@ethersproject/bytes": true,
+        "@ethersproject/logger": true
+      }
+    },
+    "@ethersproject/sha2": {
+      "packages": {
+        "@ethersproject/bytes": true,
+        "@ethersproject/logger": true,
+        "hash.js": true
+      }
+    },
+    "@ethersproject/signing-key": {
+      "packages": {
+        "@ethersproject/bytes": true,
+        "@ethersproject/logger": true,
+        "@ethersproject/properties": true,
+        "elliptic": true
+      }
+    },
+    "@ethersproject/solidity": {
+      "packages": {
+        "@ethersproject/bignumber": true,
+        "@ethersproject/bytes": true,
+        "@ethersproject/keccak256": true,
+        "@ethersproject/logger": true,
+        "@ethersproject/sha2": true,
+        "@ethersproject/strings": true
+      }
+    },
+    "@ethersproject/strings": {
+      "packages": {
+        "@ethersproject/bytes": true,
+        "@ethersproject/constants": true,
+        "@ethersproject/logger": true
+      }
+    },
+    "@ethersproject/transactions": {
+      "globals": {
+        "console.log": true
+      },
+      "packages": {
+        "@ethersproject/address": true,
+        "@ethersproject/bignumber": true,
+        "@ethersproject/bytes": true,
+        "@ethersproject/constants": true,
+        "@ethersproject/keccak256": true,
+        "@ethersproject/logger": true,
+        "@ethersproject/properties": true,
+        "@ethersproject/rlp": true,
+        "@ethersproject/signing-key": true
+      }
+    },
+    "@ethersproject/units": {
+      "packages": {
+        "@ethersproject/bignumber": true,
+        "@ethersproject/logger": true
+      }
+    },
+    "@ethersproject/wallet": {
+      "packages": {
+        "@ethersproject/abstract-provider": true,
+        "@ethersproject/abstract-signer": true,
+        "@ethersproject/address": true,
+        "@ethersproject/bytes": true,
+        "@ethersproject/hash": true,
+        "@ethersproject/hdnode": true,
+        "@ethersproject/json-wallets": true,
+        "@ethersproject/keccak256": true,
+        "@ethersproject/logger": true,
+        "@ethersproject/properties": true,
+        "@ethersproject/random": true,
+        "@ethersproject/signing-key": true,
+        "@ethersproject/transactions": true
+      }
+    },
+    "@ethersproject/web": {
       "globals": {
         "clearTimeout": true,
         "fetch": true,
         "setTimeout": true
       },
       "packages": {
-        "@ethersproject/abi>@ethersproject/bytes": true,
-        "@ethersproject/abi>@ethersproject/logger": true,
-        "@ethersproject/abi>@ethersproject/properties": true,
-        "@ethersproject/abi>@ethersproject/strings": true,
-        "@ethersproject/providers>@ethersproject/base64": true
-      }
-    },
-    "@keystonehq/bc-ur-registry-eth": {
-      "packages": {
-        "@ethereumjs/tx>@ethereumjs/util": true,
-        "@keystonehq/bc-ur-registry-eth>@keystonehq/bc-ur-registry": true,
-        "@keystonehq/bc-ur-registry-eth>hdkey": true,
-        "browserify>buffer": true,
-        "uuid": true
-      }
-    },
-    "@keystonehq/bc-ur-registry-eth>@keystonehq/bc-ur-registry": {
-      "globals": {
-        "define": true
-      },
-      "packages": {
-        "@ngraveio/bc-ur": true,
-        "browserify>buffer": true,
-        "ethereumjs-util>ethereum-cryptography>bs58check": true,
-        "mockttp>graphql-tag>tslib": true
-      }
-    },
-    "@keystonehq/bc-ur-registry-eth>hdkey": {
-      "packages": {
-        "browserify>assert": true,
-        "browserify>crypto-browserify": true,
-        "ethereumjs-util>ethereum-cryptography>bs58check": true,
-        "ethereumjs-util>ethereum-cryptography>secp256k1": true,
-        "koa>content-disposition>safe-buffer": true
-      }
-    },
-    "@keystonehq/metamask-airgapped-keyring": {
+        "@ethersproject/base64": true,
+        "@ethersproject/bytes": true,
+        "@ethersproject/logger": true,
+        "@ethersproject/properties": true,
+        "@ethersproject/strings": true
+      }
+    },
+    "@ethersproject/wordlists": {
+      "packages": {
+        "@ethersproject/bytes": true,
+        "@ethersproject/hash": true,
+        "@ethersproject/logger": true,
+        "@ethersproject/properties": true,
+        "@ethersproject/strings": true
+      }
+    },
+    "@formatjs/intl-relativetimeformat": {
+      "globals": {
+        "Intl": true
+      },
+      "packages": {
+        "@formatjs/intl-utils": true
+      }
+    },
+    "@formatjs/intl-utils": {
+      "globals": {
+        "Intl.getCanonicalLocales": true
+      }
+    },
+    "@keystonehq/base-eth-keyring": {
       "packages": {
         "@ethereumjs/tx": true,
         "@keystonehq/bc-ur-registry-eth": true,
-        "@keystonehq/metamask-airgapped-keyring>@keystonehq/base-eth-keyring": true,
-        "@keystonehq/metamask-airgapped-keyring>@metamask/obs-store": true,
-        "browserify>buffer": true,
-        "ethereumjs-util>rlp": true,
-        "uuid": true,
-        "webpack>events": true
-      }
-    },
-    "@keystonehq/metamask-airgapped-keyring>@keystonehq/base-eth-keyring": {
+        "buffer": true,
+        "ethereumjs-util": true,
+        "hdkey": true,
+        "uuid": true
+      }
+    },
+    "@keystonehq/bc-ur-registry": {
+      "globals": {
+        "define": true
+      },
+      "packages": {
+        "@ngraveio/bc-ur": true,
+        "bs58check": true,
+        "buffer": true
+      }
+    },
+    "@keystonehq/bc-ur-registry-eth": {
+      "packages": {
+        "@keystonehq/bc-ur-registry": true,
+        "buffer": true,
+        "ethereumjs-util": true,
+        "hdkey": true,
+        "uuid": true
+      }
+    },
+    "@keystonehq/metamask-airgapped-keyring": {
       "packages": {
         "@ethereumjs/tx": true,
-        "@ethereumjs/tx>@ethereumjs/util": true,
+        "@keystonehq/base-eth-keyring": true,
         "@keystonehq/bc-ur-registry-eth": true,
-        "@keystonehq/bc-ur-registry-eth>hdkey": true,
-        "@keystonehq/metamask-airgapped-keyring>@keystonehq/base-eth-keyring>rlp": true,
-        "browserify>buffer": true,
+        "@metamask/obs-store": true,
+        "buffer": true,
+        "events": true,
+        "rlp": true,
         "uuid": true
-      }
-    },
-    "@keystonehq/metamask-airgapped-keyring>@keystonehq/base-eth-keyring>rlp": {
-      "globals": {
-        "TextEncoder": true
-      }
-    },
-    "@keystonehq/metamask-airgapped-keyring>@metamask/obs-store": {
-      "packages": {
-        "@keystonehq/metamask-airgapped-keyring>@metamask/obs-store>through2": true,
-        "@metamask/safe-event-emitter": true,
-        "stream-browserify": true
-      }
-    },
-    "@keystonehq/metamask-airgapped-keyring>@metamask/obs-store>through2": {
-      "packages": {
-        "browserify>process": true,
-        "browserify>util": true,
-        "readable-stream": true,
-        "watchify>xtend": true
       }
     },
     "@material-ui/core": {
@@ -565,20 +415,20 @@
       },
       "packages": {
         "@babel/runtime": true,
-        "@material-ui/core>@material-ui/styles": true,
-        "@material-ui/core>@material-ui/system": true,
-        "@material-ui/core>@material-ui/utils": true,
-        "@material-ui/core>clsx": true,
-        "@material-ui/core>popper.js": true,
-        "@material-ui/core>react-transition-group": true,
+        "@material-ui/styles": true,
+        "@material-ui/system": true,
+        "@material-ui/utils": true,
+        "clsx": true,
+        "hoist-non-react-statics": true,
+        "popper.js": true,
         "prop-types": true,
-        "prop-types>react-is": true,
         "react": true,
         "react-dom": true,
-        "react-redux>hoist-non-react-statics": true
-      }
-    },
-    "@material-ui/core>@material-ui/styles": {
+        "react-is": true,
+        "react-transition-group": true
+      }
+    },
+    "@material-ui/styles": {
       "globals": {
         "console.error": true,
         "console.warn": true,
@@ -587,600 +437,111 @@
       },
       "packages": {
         "@babel/runtime": true,
-        "@material-ui/core>@material-ui/styles>jss": true,
-        "@material-ui/core>@material-ui/styles>jss-plugin-camel-case": true,
-        "@material-ui/core>@material-ui/styles>jss-plugin-default-unit": true,
-        "@material-ui/core>@material-ui/styles>jss-plugin-global": true,
-        "@material-ui/core>@material-ui/styles>jss-plugin-nested": true,
-        "@material-ui/core>@material-ui/styles>jss-plugin-props-sort": true,
-        "@material-ui/core>@material-ui/styles>jss-plugin-rule-value-function": true,
-        "@material-ui/core>@material-ui/styles>jss-plugin-vendor-prefixer": true,
-        "@material-ui/core>@material-ui/utils": true,
-        "@material-ui/core>clsx": true,
+        "@material-ui/utils": true,
+        "clsx": true,
+        "hoist-non-react-statics": true,
+        "jss": true,
+        "jss-plugin-camel-case": true,
+        "jss-plugin-default-unit": true,
+        "jss-plugin-global": true,
+        "jss-plugin-nested": true,
+        "jss-plugin-props-sort": true,
+        "jss-plugin-rule-value-function": true,
+        "jss-plugin-vendor-prefixer": true,
         "prop-types": true,
-        "react": true,
-        "react-redux>hoist-non-react-statics": true
-      }
-    },
-    "@material-ui/core>@material-ui/styles>jss": {
-      "globals": {
-        "CSS": true,
-        "document.createElement": true,
-        "document.querySelector": true
+        "react": true
+      }
+    },
+    "@material-ui/system": {
+      "globals": {
+        "console.error": true
       },
       "packages": {
         "@babel/runtime": true,
-        "@material-ui/core>@material-ui/styles>jss>is-in-browser": true,
-        "react-router-dom>tiny-warning": true
-      }
-    },
-    "@material-ui/core>@material-ui/styles>jss-plugin-camel-case": {
-      "packages": {
-        "@material-ui/core>@material-ui/styles>jss-plugin-camel-case>hyphenate-style-name": true
-      }
-    },
-    "@material-ui/core>@material-ui/styles>jss-plugin-default-unit": {
-      "globals": {
-        "CSS": true
-      },
-      "packages": {
-        "@material-ui/core>@material-ui/styles>jss": true
-      }
-    },
-    "@material-ui/core>@material-ui/styles>jss-plugin-global": {
-      "packages": {
-        "@babel/runtime": true,
-        "@material-ui/core>@material-ui/styles>jss": true
-      }
-    },
-    "@material-ui/core>@material-ui/styles>jss-plugin-nested": {
-      "packages": {
-        "@babel/runtime": true,
-        "react-router-dom>tiny-warning": true
-      }
-    },
-    "@material-ui/core>@material-ui/styles>jss-plugin-rule-value-function": {
-      "packages": {
-        "@material-ui/core>@material-ui/styles>jss": true,
-        "react-router-dom>tiny-warning": true
-      }
-    },
-    "@material-ui/core>@material-ui/styles>jss-plugin-vendor-prefixer": {
-      "packages": {
-        "@material-ui/core>@material-ui/styles>jss": true,
-        "@material-ui/core>@material-ui/styles>jss-plugin-vendor-prefixer>css-vendor": true
-      }
-    },
-    "@material-ui/core>@material-ui/styles>jss-plugin-vendor-prefixer>css-vendor": {
-      "globals": {
-        "document.createElement": true,
-        "document.documentElement": true,
-        "getComputedStyle": true
-      },
-      "packages": {
-        "@babel/runtime": true,
-        "@material-ui/core>@material-ui/styles>jss>is-in-browser": true
-      }
-    },
-    "@material-ui/core>@material-ui/styles>jss>is-in-browser": {
-      "globals": {
-        "document": true
-      }
-    },
-    "@material-ui/core>@material-ui/system": {
-      "globals": {
-        "console.error": true
-      },
-      "packages": {
-        "@babel/runtime": true,
-        "@material-ui/core>@material-ui/utils": true,
+        "@material-ui/utils": true,
         "prop-types": true
       }
     },
-    "@material-ui/core>@material-ui/utils": {
+    "@material-ui/utils": {
       "packages": {
         "@babel/runtime": true,
         "prop-types": true,
-        "prop-types>react-is": true
-      }
-    },
-    "@material-ui/core>popper.js": {
-      "globals": {
-        "MSInputMethodContext": true,
-        "Node.DOCUMENT_POSITION_FOLLOWING": true,
-        "cancelAnimationFrame": true,
-        "console.warn": true,
-        "define": true,
-        "devicePixelRatio": true,
-        "document": true,
-        "getComputedStyle": true,
-        "innerHeight": true,
-        "innerWidth": true,
-        "navigator": true,
-        "requestAnimationFrame": true,
-        "setTimeout": true
-      }
-    },
-    "@material-ui/core>react-transition-group": {
-      "globals": {
-        "Element": true,
-        "setTimeout": true
-      },
-      "packages": {
-        "@material-ui/core>react-transition-group>dom-helpers": true,
-        "prop-types": true,
-        "react": true,
-        "react-dom": true
-      }
-    },
-    "@material-ui/core>react-transition-group>dom-helpers": {
-      "packages": {
-        "@babel/runtime": true
-      }
-    },
-    "@metamask/address-book-controller": {
-      "packages": {
-        "@metamask/base-controller": true,
-        "@metamask/controller-utils": true
-      }
-    },
-    "@metamask/announcement-controller": {
-      "packages": {
-        "@metamask/base-controller": true
-      }
-    },
-    "@metamask/approval-controller": {
-      "globals": {
-        "console.info": true
-      },
-      "packages": {
-        "@metamask/approval-controller>nanoid": true,
-        "@metamask/base-controller": true,
-        "eth-rpc-errors": true
-      }
-    },
-    "@metamask/approval-controller>nanoid": {
-      "globals": {
-        "crypto.getRandomValues": true
-      }
-    },
-    "@metamask/assets-controllers": {
+        "react-is": true
+      }
+    },
+    "@metamask/controllers": {
       "globals": {
         "Headers": true,
         "URL": true,
         "clearInterval": true,
         "clearTimeout": true,
-        "console.info": true,
+        "console.error": true,
         "console.log": true,
+        "fetch": true,
         "setInterval": true,
         "setTimeout": true
       },
       "packages": {
-        "@ethersproject/abi>@ethersproject/address": true,
-        "@ethersproject/contracts": true,
-        "@ethersproject/providers": true,
-        "@metamask/assets-controllers>@metamask/abi-utils": true,
-        "@metamask/assets-controllers>@metamask/controller-utils": true,
-        "@metamask/assets-controllers>@metamask/rpc-errors": true,
-        "@metamask/assets-controllers>@metamask/utils": true,
-        "@metamask/assets-controllers>abort-controller": true,
-        "@metamask/assets-controllers>multiformats": true,
-        "@metamask/base-controller": true,
+        "@ethereumjs/common": true,
+        "@ethereumjs/tx": true,
         "@metamask/contract-metadata": true,
-        "@metamask/controller-utils>@metamask/eth-query": true,
         "@metamask/metamask-eth-abis": true,
-        "eth-json-rpc-filters>async-mutex": true,
+        "abort-controller": true,
+        "async-mutex": true,
+        "buffer": true,
+        "deep-freeze-strict": true,
+        "eth-ens-namehash": true,
+        "eth-json-rpc-infura": true,
+        "eth-keyring-controller": true,
+        "eth-method-registry": true,
+        "eth-phishing-detect": true,
+        "eth-query": true,
+        "eth-rpc-errors": true,
+        "eth-sig-util": true,
         "ethereumjs-util": true,
+        "ethereumjs-wallet": true,
+        "ethers": true,
+        "ethjs-unit": true,
+        "events": true,
+        "fast-deep-equal": true,
+        "immer": true,
+        "isomorphic-fetch": true,
+        "json-rpc-engine": true,
+        "jsonschema": true,
+        "multiformats": true,
+        "nanoid": true,
+        "punycode": true,
         "single-call-balance-checker-abi": true,
         "uuid": true,
-        "webpack>events": true
-      }
-    },
-    "@metamask/assets-controllers>@metamask/abi-utils": {
-      "packages": {
-        "@metamask/assets-controllers>@metamask/abi-utils>@metamask/utils": true,
-        "superstruct": true
-      }
-    },
-    "@metamask/assets-controllers>@metamask/abi-utils>@metamask/utils": {
-      "globals": {
-        "TextDecoder": true,
-        "TextEncoder": true
-      },
-      "packages": {
-        "@metamask/key-tree>@noble/hashes": true,
-        "browserify>buffer": true,
-        "nock>debug": true,
-        "semver": true,
-        "superstruct": true
-      }
-    },
-    "@metamask/assets-controllers>@metamask/controller-utils": {
-      "globals": {
-        "URL": true,
-        "console.error": true,
-        "fetch": true,
-        "setTimeout": true
-      },
-      "packages": {
-        "@metamask/assets-controllers>@metamask/utils": true,
-        "@metamask/controller-utils>@spruceid/siwe-parser": true,
-        "browserify>buffer": true,
-        "eslint>fast-deep-equal": true,
-        "eth-ens-namehash": true,
-        "ethereumjs-util": true,
-        "ethjs>ethjs-unit": true
-      }
-    },
-    "@metamask/assets-controllers>@metamask/rpc-errors": {
-      "packages": {
-        "@metamask/assets-controllers>@metamask/rpc-errors>@metamask/utils": true,
-        "eth-rpc-errors>fast-safe-stringify": true
-      }
-    },
-    "@metamask/assets-controllers>@metamask/rpc-errors>@metamask/utils": {
-      "globals": {
-        "TextDecoder": true,
-        "TextEncoder": true
-      },
-      "packages": {
-        "browserify>buffer": true,
-        "nock>debug": true,
-        "semver": true,
-        "superstruct": true
-      }
-    },
-    "@metamask/assets-controllers>@metamask/utils": {
-      "globals": {
-        "TextDecoder": true,
-        "TextEncoder": true
-      },
-      "packages": {
-        "@metamask/key-tree>@noble/hashes": true,
-        "browserify>buffer": true,
-        "nock>debug": true,
-        "semver": true,
-        "superstruct": true
-      }
-    },
-    "@metamask/assets-controllers>abort-controller": {
-      "globals": {
-        "AbortController": true
-      }
-    },
-    "@metamask/assets-controllers>multiformats": {
-      "globals": {
-        "TextDecoder": true,
-        "TextEncoder": true,
-        "console.warn": true
-      }
-    },
-    "@metamask/base-controller": {
-      "globals": {
-        "setTimeout": true
-      },
-      "packages": {
-        "immer": true
-      }
-    },
-    "@metamask/browser-passworder": {
-      "globals": {
-        "btoa": true,
-        "crypto.getRandomValues": true,
-        "crypto.subtle.decrypt": true,
-        "crypto.subtle.deriveKey": true,
-        "crypto.subtle.encrypt": true,
-        "crypto.subtle.exportKey": true,
-        "crypto.subtle.importKey": true
-      },
-      "packages": {
-        "browserify>buffer": true
-      }
-    },
-    "@metamask/controller-utils": {
-      "globals": {
-        "URL": true,
-        "console.error": true,
-        "fetch": true,
-        "setTimeout": true
-      },
-      "packages": {
-        "@metamask/controller-utils>@metamask/utils": true,
-        "@metamask/controller-utils>@spruceid/siwe-parser": true,
-        "browserify>buffer": true,
-        "eslint>fast-deep-equal": true,
-        "eth-ens-namehash": true,
-        "ethereumjs-util": true,
-        "ethjs>ethjs-unit": true
-      }
-    },
-    "@metamask/controller-utils>@metamask/eth-query": {
-      "packages": {
-        "eth-query>json-rpc-random-id": true,
-        "watchify>xtend": true
-      }
-    },
-    "@metamask/controller-utils>@metamask/utils": {
-      "globals": {
-        "TextDecoder": true,
-        "TextEncoder": true
-      },
-      "packages": {
-        "@metamask/key-tree>@noble/hashes": true,
-        "browserify>buffer": true,
-        "nock>debug": true,
-        "semver": true,
-        "superstruct": true
-      }
-    },
-<<<<<<< HEAD
-    "@metamask/controller-utils>@spruceid/siwe-parser": {
-      "globals": {
-        "console.error": true,
-        "console.log": true
-      },
-      "packages": {
-        "@metamask/controller-utils>@spruceid/siwe-parser>apg-js": true
-      }
-    },
-    "@metamask/controller-utils>@spruceid/siwe-parser>apg-js": {
-      "globals": {
-        "mode": true
-      },
-=======
-    "@truffle/abi-utils": {
->>>>>>> 8db95160
-      "packages": {
-        "browserify>buffer": true,
-        "browserify>insert-module-globals>is-buffer": true
-      }
-    },
-    "@metamask/controllers>web3": {
-      "globals": {
-        "XMLHttpRequest": true
-      }
-    },
-    "@metamask/controllers>web3-provider-engine>cross-fetch>node-fetch": {
-      "globals": {
-        "fetch": true
-      }
-    },
-    "@metamask/controllers>web3-provider-engine>eth-json-rpc-middleware>node-fetch": {
-      "globals": {
-        "fetch": true
-      }
-    },
-    "@metamask/eth-json-rpc-middleware": {
-      "globals": {
-        "URL": true,
-        "console.error": true,
-        "setTimeout": true
-      },
-      "packages": {
-        "@metamask/eth-json-rpc-middleware>@metamask/eth-sig-util": true,
-        "@metamask/eth-json-rpc-middleware>clone": true,
-        "@metamask/eth-json-rpc-middleware>pify": true,
-        "@metamask/eth-json-rpc-middleware>safe-stable-stringify": true,
-        "@metamask/utils": true,
-        "eth-rpc-errors": true,
-        "json-rpc-engine": true
-      }
-    },
-    "@metamask/eth-json-rpc-middleware>@metamask/eth-sig-util": {
-      "packages": {
-        "@ethereumjs/tx>@ethereumjs/util": true,
-        "@ethereumjs/tx>ethereum-cryptography": true,
-        "bn.js": true,
-        "browserify>buffer": true,
-        "eth-sig-util>ethereumjs-util>ethjs-util": true,
-        "eth-sig-util>tweetnacl": true,
-        "eth-sig-util>tweetnacl-util": true
-      }
-    },
-    "@metamask/eth-json-rpc-middleware>clone": {
-      "packages": {
-        "browserify>buffer": true
-      }
-    },
-    "@metamask/eth-keyring-controller": {
-      "globals": {
-        "console.error": true
-      },
-      "packages": {
-        "@metamask/browser-passworder": true,
-        "@metamask/eth-keyring-controller>@metamask/eth-hd-keyring": true,
-        "@metamask/eth-keyring-controller>@metamask/eth-sig-util": true,
-        "@metamask/eth-keyring-controller>@metamask/eth-simple-keyring": true,
-        "@metamask/eth-keyring-controller>@metamask/utils": true,
-        "@metamask/obs-store": true,
-        "webpack>events": true
-      }
-    },
-    "@metamask/eth-keyring-controller>@metamask/eth-hd-keyring": {
-      "globals": {
-        "TextEncoder": true
-      },
-      "packages": {
-        "@ethereumjs/tx>@ethereumjs/util": true,
-        "@metamask/eth-keyring-controller>@metamask/eth-hd-keyring>ethereum-cryptography": true,
-        "@metamask/eth-trezor-keyring>@metamask/eth-sig-util": true,
-        "@metamask/scure-bip39": true,
-        "browserify>buffer": true
-      }
-    },
-    "@metamask/eth-keyring-controller>@metamask/eth-hd-keyring>ethereum-cryptography": {
-      "globals": {
-        "TextDecoder": true,
-        "crypto": true
-      },
-      "packages": {
-        "@metamask/eth-keyring-controller>@metamask/eth-hd-keyring>ethereum-cryptography>@noble/hashes": true,
-        "@metamask/eth-keyring-controller>@metamask/eth-hd-keyring>ethereum-cryptography>@scure/bip32": true
-      }
-    },
-    "@metamask/eth-keyring-controller>@metamask/eth-hd-keyring>ethereum-cryptography>@noble/hashes": {
-      "globals": {
-        "TextEncoder": true,
-        "crypto": true
-      }
-    },
-    "@metamask/eth-keyring-controller>@metamask/eth-hd-keyring>ethereum-cryptography>@noble/secp256k1": {
-      "globals": {
-        "crypto": true
-      },
-      "packages": {
-        "browserify>browser-resolve": true
-      }
-    },
-<<<<<<< HEAD
-    "@metamask/eth-keyring-controller>@metamask/eth-hd-keyring>ethereum-cryptography>@scure/bip32": {
-      "packages": {
-        "@metamask/eth-keyring-controller>@metamask/eth-hd-keyring>ethereum-cryptography>@noble/secp256k1": true,
-        "@metamask/eth-keyring-controller>@metamask/eth-hd-keyring>ethereum-cryptography>@scure/bip32>@noble/hashes": true,
-        "@metamask/key-tree>@scure/base": true
-      }
-    },
-    "@metamask/eth-keyring-controller>@metamask/eth-hd-keyring>ethereum-cryptography>@scure/bip32>@noble/hashes": {
-=======
-    "accounting": {
->>>>>>> 8db95160
-      "globals": {
-        "TextEncoder": true,
-        "crypto": true
-      }
-    },
-    "@metamask/eth-keyring-controller>@metamask/eth-sig-util": {
-      "packages": {
-        "@ethereumjs/tx>@ethereumjs/util": true,
-        "@ethereumjs/tx>ethereum-cryptography": true,
-        "bn.js": true,
-        "browserify>buffer": true,
-        "eth-sig-util>ethereumjs-util>ethjs-util": true,
-        "eth-sig-util>tweetnacl": true,
-        "eth-sig-util>tweetnacl-util": true
-      }
-    },
-    "@metamask/eth-keyring-controller>@metamask/eth-simple-keyring": {
-      "packages": {
-        "@ethereumjs/tx>@ethereumjs/util": true,
-        "@metamask/eth-keyring-controller>@metamask/eth-simple-keyring>ethereum-cryptography": true,
-        "@metamask/eth-trezor-keyring>@metamask/eth-sig-util": true,
-        "browserify>buffer": true,
-        "mocha>serialize-javascript>randombytes": true,
-        "webpack>events": true
-      }
-    },
-    "@metamask/eth-keyring-controller>@metamask/eth-simple-keyring>ethereum-cryptography": {
-      "globals": {
-        "TextDecoder": true,
-        "crypto": true
-      },
-      "packages": {
-        "@metamask/eth-keyring-controller>@metamask/eth-simple-keyring>ethereum-cryptography>@noble/hashes": true
-      }
-    },
-    "@metamask/eth-keyring-controller>@metamask/eth-simple-keyring>ethereum-cryptography>@noble/hashes": {
-      "globals": {
-        "TextEncoder": true,
-        "crypto": true
-      }
-    },
-<<<<<<< HEAD
-    "@metamask/eth-keyring-controller>@metamask/utils": {
-      "globals": {
-        "TextDecoder": true,
-        "TextEncoder": true
-      },
-      "packages": {
-        "@metamask/key-tree>@noble/hashes": true,
-        "browserify>buffer": true,
-        "nock>debug": true,
-        "semver": true,
-        "superstruct": true
+        "web3": true,
+        "web3-provider-engine": true
       }
     },
     "@metamask/eth-ledger-bridge-keyring": {
-=======
-    "assert": {
->>>>>>> 8db95160
       "globals": {
         "addEventListener": true,
         "console.log": true,
         "document.createElement": true,
         "document.head.appendChild": true,
-        "fetch": true,
-        "removeEventListener": true
+        "fetch": true
       },
       "packages": {
         "@ethereumjs/tx": true,
-        "@metamask/eth-ledger-bridge-keyring>eth-sig-util": true,
-        "@metamask/eth-ledger-bridge-keyring>hdkey": true,
-        "browserify>buffer": true,
+        "buffer": true,
+        "eth-sig-util": true,
         "ethereumjs-util": true,
-        "webpack>events": true
-      }
-    },
-<<<<<<< HEAD
-    "@metamask/eth-ledger-bridge-keyring>eth-sig-util": {
-=======
-    "async": {
-      "globals": {
-        "setTimeout": true
-      },
->>>>>>> 8db95160
-      "packages": {
-        "@metamask/eth-ledger-bridge-keyring>eth-sig-util>ethereumjs-util": true,
-        "browserify>buffer": true,
-        "eth-sig-util>tweetnacl": true,
-        "eth-sig-util>tweetnacl-util": true,
-        "ethereumjs-abi": true
-      }
-    },
-<<<<<<< HEAD
-    "@metamask/eth-ledger-bridge-keyring>eth-sig-util>ethereumjs-util": {
-      "packages": {
-        "@metamask/eth-ledger-bridge-keyring>eth-sig-util>ethereumjs-util>ethereum-cryptography": true,
-        "@metamask/ppom-validator>elliptic": true,
-        "bn.js": true,
-        "browserify>assert": true,
-        "browserify>buffer": true,
-        "eth-sig-util>ethereumjs-util>ethjs-util": true,
-        "ethereumjs-util>create-hash": true,
-        "ethereumjs-util>rlp": true,
-        "koa>content-disposition>safe-buffer": true
-      }
-    },
-    "@metamask/eth-ledger-bridge-keyring>eth-sig-util>ethereumjs-util>ethereum-cryptography": {
-      "packages": {
-        "browserify>buffer": true,
-        "ethereumjs-util>ethereum-cryptography>keccak": true,
-        "ethereumjs-util>ethereum-cryptography>secp256k1": true,
-        "mocha>serialize-javascript>randombytes": true
-      }
-    },
-    "@metamask/eth-ledger-bridge-keyring>hdkey": {
-=======
-    "async-mutex": {
-      "globals": {
-        "setTimeout": true
-      },
->>>>>>> 8db95160
-      "packages": {
-        "@metamask/eth-ledger-bridge-keyring>hdkey>secp256k1": true,
-        "@metamask/eth-trezor-keyring>hdkey>coinstring": true,
-        "browserify>assert": true,
-        "browserify>crypto-browserify": true,
-        "koa>content-disposition>safe-buffer": true
-      }
-    },
-    "@metamask/eth-ledger-bridge-keyring>hdkey>secp256k1": {
-      "packages": {
-        "@metamask/eth-trezor-keyring>hdkey>secp256k1>bip66": true,
-        "@metamask/ppom-validator>elliptic": true,
-        "bn.js": true,
-        "browserify>insert-module-globals>is-buffer": true,
-        "ethereumjs-util>create-hash": true,
-        "koa>content-disposition>safe-buffer": true
+        "events": true,
+        "hdkey": true
+      }
+    },
+    "@metamask/eth-sig-util": {
+      "packages": {
+        "buffer": true,
+        "ethereumjs-abi": true,
+        "ethereumjs-util": true,
+        "ethjs-util": true,
+        "tweetnacl": true,
+        "tweetnacl-util": true
       }
     },
     "@metamask/eth-token-tracker": {
@@ -1189,366 +550,18 @@
       },
       "packages": {
         "@babel/runtime": true,
-        "@metamask/eth-token-tracker>deep-equal": true,
-        "@metamask/eth-token-tracker>eth-block-tracker": true,
-        "@metamask/eth-token-tracker>ethjs": true,
-        "@metamask/eth-token-tracker>human-standard-token-abi": true,
-        "@metamask/eth-token-tracker>safe-event-emitter": true,
+        "deep-equal": true,
+        "eth-block-tracker": true,
+        "ethjs": true,
         "ethjs-contract": true,
-        "ethjs>ethjs-query": true
-      }
-    },
-    "@metamask/eth-token-tracker>deep-equal": {
-      "packages": {
-        "@metamask/eth-token-tracker>deep-equal>is-date-object": true,
-        "@ngraveio/bc-ur>assert>object-is": true,
-        "browserify>util>is-arguments": true,
-        "globalthis>define-properties>object-keys": true,
-        "string.prototype.matchall>es-abstract>is-regex": true,
-        "string.prototype.matchall>regexp.prototype.flags": true
-      }
-    },
-    "@metamask/eth-token-tracker>deep-equal>is-date-object": {
-      "packages": {
-        "koa>is-generator-function>has-tostringtag": true
-      }
-    },
-    "@metamask/eth-token-tracker>eth-block-tracker": {
-      "globals": {
-        "clearTimeout": true,
-        "console.error": true,
-        "setTimeout": true
-      },
-      "packages": {
-        "@metamask/eth-token-tracker>eth-block-tracker>pify": true,
-        "@metamask/eth-token-tracker>safe-event-emitter": true,
-        "eth-query": true
-      }
-    },
-    "@metamask/eth-token-tracker>ethjs": {
-      "globals": {
-        "clearInterval": true,
-        "setInterval": true
-      },
-      "packages": {
-        "@metamask/eth-token-tracker>ethjs>ethjs-abi": true,
-        "@metamask/eth-token-tracker>ethjs>ethjs-contract": true,
-        "@metamask/eth-token-tracker>ethjs>ethjs-query": true,
-        "@metamask/eth-token-tracker>ethjs>ethjs-util": true,
-        "bn.js": true,
-        "browserify>buffer": true,
-        "ethjs>ethjs-filter": true,
-        "ethjs>ethjs-provider-http": true,
-        "ethjs>ethjs-unit": true,
-        "ethjs>js-sha3": true,
-        "ethjs>number-to-bn": true
-      }
-    },
-    "@metamask/eth-token-tracker>ethjs>ethjs-abi": {
-      "packages": {
-        "bn.js": true,
-        "browserify>buffer": true,
-        "ethjs>js-sha3": true,
-        "ethjs>number-to-bn": true
-      }
-    },
-    "@metamask/eth-token-tracker>ethjs>ethjs-contract": {
-      "packages": {
-        "@metamask/eth-token-tracker>ethjs>ethjs-contract>ethjs-abi": true,
-        "@metamask/eth-token-tracker>ethjs>ethjs-util": true,
-        "ethjs-contract>babel-runtime": true,
-        "ethjs>ethjs-filter": true,
-        "ethjs>js-sha3": true,
-        "promise-to-callback": true
-      }
-    },
-<<<<<<< HEAD
-    "@metamask/eth-token-tracker>ethjs>ethjs-contract>ethjs-abi": {
-      "packages": {
-        "bn.js": true,
-        "browserify>buffer": true,
-        "ethjs>js-sha3": true,
-        "ethjs>number-to-bn": true
-      }
-    },
-    "@metamask/eth-token-tracker>ethjs>ethjs-query": {
-=======
-    "big.js": {
->>>>>>> 8db95160
-      "globals": {
-        "console": true
-      },
-      "packages": {
-        "@metamask/ethjs-query>ethjs-format": true,
-        "@metamask/ethjs-query>ethjs-rpc": true,
-        "ethjs-contract>babel-runtime": true,
-        "promise-to-callback": true
-      }
-    },
-    "@metamask/eth-token-tracker>ethjs>ethjs-util": {
-      "packages": {
-        "browserify>buffer": true,
-        "ethjs>ethjs-util>is-hex-prefixed": true,
-        "ethjs>ethjs-util>strip-hex-prefix": true
-      }
-    },
-    "@metamask/eth-token-tracker>safe-event-emitter": {
-      "globals": {
-        "setTimeout": true
-      },
-      "packages": {
-        "browserify>util": true,
-        "webpack>events": true
-      }
-    },
-    "@metamask/eth-trezor-keyring": {
-      "globals": {
-        "setTimeout": true
-      },
-      "packages": {
-        "@ethereumjs/tx": true,
-        "@ethereumjs/tx>@ethereumjs/util": true,
-        "@metamask/eth-trezor-keyring>@metamask/utils": true,
-        "@metamask/eth-trezor-keyring>@trezor/connect-plugin-ethereum": true,
-        "@metamask/eth-trezor-keyring>@trezor/connect-web": true,
-        "@metamask/eth-trezor-keyring>hdkey": true,
-        "browserify>buffer": true,
-        "webpack>events": true
-      }
-    },
-    "@metamask/eth-trezor-keyring>@metamask/eth-sig-util": {
-      "packages": {
-        "@ethereumjs/tx>@ethereumjs/util": true,
-        "@ethereumjs/tx>ethereum-cryptography": true,
-        "bn.js": true,
-        "browserify>buffer": true,
-        "eth-sig-util>ethereumjs-util>ethjs-util": true,
-        "eth-sig-util>tweetnacl": true,
-        "eth-sig-util>tweetnacl-util": true
-      }
-    },
-    "@metamask/eth-trezor-keyring>@metamask/utils": {
-      "globals": {
-        "TextDecoder": true,
-        "TextEncoder": true
-      },
-      "packages": {
-        "browserify>buffer": true,
-        "nock>debug": true,
-        "semver": true,
-        "superstruct": true
-      }
-    },
-    "@metamask/eth-trezor-keyring>@trezor/connect-plugin-ethereum": {
-      "packages": {
-<<<<<<< HEAD
-        "@metamask/eth-trezor-keyring>@metamask/eth-sig-util": true
-      }
-    },
-    "@metamask/eth-trezor-keyring>@trezor/connect-web": {
-      "globals": {
-        "addEventListener": true,
-        "btoa": true,
-        "chrome": true,
-        "clearInterval": true,
-        "clearTimeout": true,
-        "console.warn": true,
-        "document.body": true,
-        "document.createElement": true,
-        "document.createTextNode": true,
-        "document.getElementById": true,
-        "document.querySelectorAll": true,
-        "navigator.usb.requestDevice": true,
-        "open": true,
-        "removeEventListener": true,
-        "setInterval": true,
-        "setTimeout": true
-      },
-      "packages": {
-        "@metamask/eth-trezor-keyring>@trezor/connect-web>@trezor/connect": true,
-        "@metamask/eth-trezor-keyring>@trezor/connect-web>@trezor/utils": true,
-        "mockttp>graphql-tag>tslib": true,
-        "webpack>events": true
-      }
-    },
-    "@metamask/eth-trezor-keyring>@trezor/connect-web>@trezor/connect": {
-      "globals": {
-        "__TREZOR_CONNECT_SRC": true,
-        "chrome": true,
-        "console.error": true,
-        "console.log": true,
-        "console.warn": true,
-        "location": true,
-        "navigator": true
-      },
-      "packages": {
-        "@metamask/eth-trezor-keyring>@trezor/connect-web>@trezor/connect>@trezor/transport": true,
-        "mockttp>graphql-tag>tslib": true
-=======
-        "buffer": true,
-        "inherits": true,
-        "readable-stream": true
->>>>>>> 8db95160
-      }
-    },
-    "@metamask/eth-trezor-keyring>@trezor/connect-web>@trezor/connect>@trezor/transport": {
-      "globals": {
-        "fetch": true,
-        "navigator.usb": true,
-        "onconnect": "write",
-        "setTimeout": true
-      },
-      "packages": {
-        "@metamask/eth-trezor-keyring>@trezor/connect-web>@trezor/connect>@trezor/transport>bytebuffer": true,
-        "@metamask/eth-trezor-keyring>@trezor/connect-web>@trezor/connect>@trezor/transport>long": true,
-        "@metamask/eth-trezor-keyring>@trezor/connect-web>@trezor/connect>@trezor/transport>protobufjs": true,
-        "@metamask/eth-trezor-keyring>@trezor/connect-web>@trezor/utils": true,
-        "browserify>buffer": true,
-        "lavamoat>json-stable-stringify": true,
-        "webpack>events": true
-      }
-    },
-    "@metamask/eth-trezor-keyring>@trezor/connect-web>@trezor/connect>@trezor/transport>bytebuffer": {
-      "globals": {
-        "console": true,
-        "define": true
-      },
-      "packages": {
-        "@metamask/eth-trezor-keyring>@trezor/connect-web>@trezor/connect>@trezor/transport>bytebuffer>long": true
-      }
-    },
-    "@metamask/eth-trezor-keyring>@trezor/connect-web>@trezor/connect>@trezor/transport>bytebuffer>long": {
-      "globals": {
-        "define": true
-      }
-    },
-    "@metamask/eth-trezor-keyring>@trezor/connect-web>@trezor/connect>@trezor/transport>long": {
-      "globals": {
-        "WebAssembly.Instance": true,
-        "WebAssembly.Module": true
-      }
-    },
-    "@metamask/eth-trezor-keyring>@trezor/connect-web>@trezor/connect>@trezor/transport>protobufjs": {
-      "globals": {
-        "process": true,
-        "setTimeout": true
-      },
-      "packages": {
-        "@metamask/eth-trezor-keyring>@trezor/connect-web>@trezor/connect>@trezor/transport>protobufjs>@protobufjs/aspromise": true,
-        "@metamask/eth-trezor-keyring>@trezor/connect-web>@trezor/connect>@trezor/transport>protobufjs>@protobufjs/base64": true,
-        "@metamask/eth-trezor-keyring>@trezor/connect-web>@trezor/connect>@trezor/transport>protobufjs>@protobufjs/codegen": true,
-        "@metamask/eth-trezor-keyring>@trezor/connect-web>@trezor/connect>@trezor/transport>protobufjs>@protobufjs/eventemitter": true,
-        "@metamask/eth-trezor-keyring>@trezor/connect-web>@trezor/connect>@trezor/transport>protobufjs>@protobufjs/fetch": true,
-        "@metamask/eth-trezor-keyring>@trezor/connect-web>@trezor/connect>@trezor/transport>protobufjs>@protobufjs/float": true,
-        "@metamask/eth-trezor-keyring>@trezor/connect-web>@trezor/connect>@trezor/transport>protobufjs>@protobufjs/inquire": true,
-        "@metamask/eth-trezor-keyring>@trezor/connect-web>@trezor/connect>@trezor/transport>protobufjs>@protobufjs/path": true,
-        "@metamask/eth-trezor-keyring>@trezor/connect-web>@trezor/connect>@trezor/transport>protobufjs>@protobufjs/pool": true,
-        "@metamask/eth-trezor-keyring>@trezor/connect-web>@trezor/connect>@trezor/transport>protobufjs>@protobufjs/utf8": true
-      }
-    },
-    "@metamask/eth-trezor-keyring>@trezor/connect-web>@trezor/connect>@trezor/transport>protobufjs>@protobufjs/codegen": {
-      "globals": {
-        "console.log": true
-      }
-    },
-    "@metamask/eth-trezor-keyring>@trezor/connect-web>@trezor/connect>@trezor/transport>protobufjs>@protobufjs/fetch": {
-      "globals": {
-        "XMLHttpRequest": true
-      },
-      "packages": {
-        "@metamask/eth-trezor-keyring>@trezor/connect-web>@trezor/connect>@trezor/transport>protobufjs>@protobufjs/aspromise": true,
-        "@metamask/eth-trezor-keyring>@trezor/connect-web>@trezor/connect>@trezor/transport>protobufjs>@protobufjs/inquire": true
-      }
-    },
-    "@metamask/eth-trezor-keyring>@trezor/connect-web>@trezor/utils": {
-      "globals": {
-        "AbortController": true,
-        "clearTimeout": true,
-        "setTimeout": true
-      },
-      "packages": {
-        "browserify>buffer": true
-      }
-    },
-    "@metamask/eth-trezor-keyring>hdkey": {
-      "packages": {
-        "@metamask/eth-trezor-keyring>hdkey>coinstring": true,
-        "@metamask/eth-trezor-keyring>hdkey>secp256k1": true,
-        "browserify>assert": true,
-        "browserify>crypto-browserify": true,
-        "koa>content-disposition>safe-buffer": true
-      }
-    },
-    "@metamask/eth-trezor-keyring>hdkey>coinstring": {
-      "packages": {
-        "@metamask/eth-trezor-keyring>hdkey>coinstring>bs58": true,
-        "browserify>buffer": true,
-        "ethereumjs-util>create-hash": true
-      }
-    },
-    "@metamask/eth-trezor-keyring>hdkey>secp256k1": {
-      "packages": {
-        "@metamask/eth-trezor-keyring>hdkey>secp256k1>bip66": true,
-        "@metamask/ppom-validator>elliptic": true,
-        "bn.js": true,
-        "browserify>insert-module-globals>is-buffer": true,
-        "ethereumjs-util>create-hash": true,
-        "koa>content-disposition>safe-buffer": true
-      }
-    },
-    "@metamask/eth-trezor-keyring>hdkey>secp256k1>bip66": {
-      "packages": {
-        "koa>content-disposition>safe-buffer": true
+        "ethjs-query": true,
+        "human-standard-token-abi": true,
+        "safe-event-emitter": true
       }
     },
     "@metamask/etherscan-link": {
       "globals": {
         "URL": true
-      }
-    },
-    "@metamask/ethjs-query": {
-      "globals": {
-        "console": true
-      },
-      "packages": {
-        "@metamask/ethjs-query>ethjs-format": true,
-        "@metamask/ethjs-query>ethjs-rpc": true,
-        "promise-to-callback": true
-      }
-    },
-    "@metamask/ethjs-query>ethjs-format": {
-      "packages": {
-        "@metamask/ethjs-query>ethjs-format>ethjs-schema": true,
-        "@metamask/ethjs-query>ethjs-format>ethjs-util": true,
-        "ethjs>ethjs-util>strip-hex-prefix": true,
-        "ethjs>number-to-bn": true
-      }
-    },
-    "@metamask/ethjs-query>ethjs-format>ethjs-util": {
-      "packages": {
-        "browserify>buffer": true,
-        "ethjs>ethjs-util>is-hex-prefixed": true,
-        "ethjs>ethjs-util>strip-hex-prefix": true
-      }
-    },
-    "@metamask/ethjs-query>ethjs-rpc": {
-      "packages": {
-        "promise-to-callback": true
-      }
-    },
-    "@metamask/gas-fee-controller": {
-      "globals": {
-        "clearInterval": true,
-        "console.error": true,
-        "setInterval": true
-      },
-      "packages": {
-        "@metamask/base-controller": true,
-        "@metamask/controller-utils": true,
-        "eth-query": true,
-        "ethereumjs-util": true,
-        "ethjs>ethjs-unit": true,
-        "uuid": true
       }
     },
     "@metamask/jazzicon": {
@@ -1557,159 +570,18 @@
         "document.createElementNS": true
       },
       "packages": {
-        "@metamask/jazzicon>color": true,
-        "@metamask/jazzicon>mersenne-twister": true
-      }
-    },
-    "@metamask/jazzicon>color": {
-      "packages": {
-        "@metamask/jazzicon>color>clone": true,
-        "@metamask/jazzicon>color>color-convert": true,
-        "@metamask/jazzicon>color>color-string": true
-      }
-    },
-<<<<<<< HEAD
-    "@metamask/jazzicon>color>clone": {
-      "packages": {
-        "browserify>buffer": true
-      }
-    },
-    "@metamask/jazzicon>color>color-convert": {
-=======
-    "buffer-xor": {
->>>>>>> 8db95160
-      "packages": {
-        "@metamask/jazzicon>color>color-convert>color-name": true
-      }
-    },
-    "@metamask/jazzicon>color>color-string": {
-      "packages": {
-        "jest-canvas-mock>moo-color>color-name": true
+        "color": true,
+        "mersenne-twister": true
       }
     },
     "@metamask/key-tree": {
       "packages": {
-        "@metamask/key-tree>@metamask/utils": true,
-        "@metamask/key-tree>@noble/ed25519": true,
-        "@metamask/key-tree>@noble/hashes": true,
-        "@metamask/key-tree>@noble/secp256k1": true,
-        "@metamask/key-tree>@scure/base": true,
-        "@metamask/scure-bip39": true
-      }
-    },
-    "@metamask/key-tree>@metamask/utils": {
-      "globals": {
-        "TextDecoder": true,
-        "TextEncoder": true
-      },
-      "packages": {
-        "@metamask/key-tree>@noble/hashes": true,
-        "browserify>buffer": true,
-        "nock>debug": true,
-        "semver": true,
-        "superstruct": true
-      }
-    },
-    "@metamask/key-tree>@noble/ed25519": {
-      "globals": {
-        "crypto": true
-      },
-      "packages": {
-        "browserify>browser-resolve": true
-      }
-    },
-    "@metamask/key-tree>@noble/hashes": {
-      "globals": {
-        "TextEncoder": true,
-        "crypto": true
-      }
-    },
-    "@metamask/key-tree>@noble/secp256k1": {
-      "globals": {
-        "crypto": true
-      },
-      "packages": {
-<<<<<<< HEAD
-        "browserify>browser-resolve": true
-=======
-        "multibase": true,
-        "multicodec": true,
-        "multihashes": true,
-        "uint8arrays": true
->>>>>>> 8db95160
-      }
-    },
-    "@metamask/key-tree>@scure/base": {
-      "globals": {
-        "TextDecoder": true,
-        "TextEncoder": true
-      }
-    },
-    "@metamask/keyring-controller": {
-      "packages": {
-        "@metamask/base-controller": true,
-        "@metamask/eth-keyring-controller": true,
-        "@metamask/keyring-controller>@metamask/utils": true,
-        "@metamask/keyring-controller>ethereumjs-wallet": true,
-        "eth-json-rpc-filters>async-mutex": true,
-        "ethereumjs-util": true
-      }
-    },
-    "@metamask/keyring-controller>@metamask/utils": {
-      "globals": {
-        "TextDecoder": true,
-        "TextEncoder": true
-      },
-      "packages": {
-        "@metamask/key-tree>@noble/hashes": true,
-        "browserify>buffer": true,
-        "nock>debug": true,
-        "semver": true,
-        "superstruct": true
-      }
-    },
-    "@metamask/keyring-controller>ethereumjs-wallet": {
-      "packages": {
-        "@metamask/keyring-controller>ethereumjs-wallet>ethereum-cryptography": true,
-        "@metamask/keyring-controller>ethereumjs-wallet>ethereumjs-util": true,
-        "@truffle/codec>utf8": true,
-        "browserify>buffer": true,
-        "browserify>crypto-browserify": true,
-        "eth-lattice-keyring>gridplus-sdk>aes-js": true,
-        "ethereumjs-util>ethereum-cryptography>bs58check": true,
-        "ethereumjs-util>ethereum-cryptography>scrypt-js": true,
-        "mocha>serialize-javascript>randombytes": true,
-        "uuid": true
-      }
-    },
-    "@metamask/keyring-controller>ethereumjs-wallet>ethereum-cryptography": {
-      "packages": {
-        "browserify>assert": true,
-        "browserify>buffer": true,
-        "browserify>crypto-browserify>create-hmac": true,
-        "ethereumjs-util>ethereum-cryptography>bs58check": true,
-        "ethereumjs-util>ethereum-cryptography>hash.js": true,
-        "ethereumjs-util>ethereum-cryptography>keccak": true,
-        "ethereumjs-util>ethereum-cryptography>secp256k1": true,
-        "koa>content-disposition>safe-buffer": true,
-        "mocha>serialize-javascript>randombytes": true
-      }
-    },
-    "@metamask/keyring-controller>ethereumjs-wallet>ethereumjs-util": {
-      "packages": {
-        "@metamask/keyring-controller>ethereumjs-wallet>ethereum-cryptography": true,
-        "bn.js": true,
-        "browserify>assert": true,
-        "browserify>buffer": true,
-        "browserify>insert-module-globals>is-buffer": true,
-        "ethereumjs-util>create-hash": true,
-        "ethereumjs-util>rlp": true
-      }
-    },
-    "@metamask/logging-controller": {
-      "packages": {
-        "@metamask/base-controller": true,
-        "uuid": true
+        "bip39": true,
+        "buffer": true,
+        "crypto-browserify": true,
+        "is-buffer": true,
+        "keccak": true,
+        "secp256k1": true
       }
     },
     "@metamask/logo": {
@@ -1722,362 +594,48 @@
         "requestAnimationFrame": true
       },
       "packages": {
-        "@metamask/logo>gl-mat4": true,
-        "@metamask/logo>gl-vec3": true
-      }
-    },
-    "@metamask/message-manager": {
-      "packages": {
-        "@metamask/base-controller": true,
-        "@metamask/message-manager>@metamask/controller-utils": true,
-        "@metamask/message-manager>@metamask/eth-sig-util": true,
-        "@metamask/message-manager>jsonschema": true,
-        "browserify>buffer": true,
-        "ethereumjs-util": true,
-        "uuid": true,
-        "webpack>events": true
-      }
-    },
-    "@metamask/message-manager>@metamask/controller-utils": {
-      "globals": {
-        "URL": true,
-        "console.error": true,
-        "fetch": true,
-        "setTimeout": true
-      },
-      "packages": {
-        "@metamask/controller-utils>@spruceid/siwe-parser": true,
-        "@metamask/message-manager>@metamask/utils": true,
-        "browserify>buffer": true,
-        "eslint>fast-deep-equal": true,
-        "eth-ens-namehash": true,
-        "ethereumjs-util": true,
-        "ethjs>ethjs-unit": true
-      }
-    },
-    "@metamask/message-manager>@metamask/eth-sig-util": {
-      "packages": {
-        "@ethereumjs/tx>@ethereumjs/util": true,
-        "@ethereumjs/tx>ethereum-cryptography": true,
-        "@metamask/assets-controllers>@metamask/abi-utils": true,
-        "@metamask/message-manager>@metamask/eth-sig-util>@metamask/utils": true,
-        "browserify>buffer": true,
-        "eth-sig-util>ethereumjs-util>ethjs-util": true,
-        "eth-sig-util>tweetnacl": true,
-        "eth-sig-util>tweetnacl-util": true
-      }
-    },
-    "@metamask/message-manager>@metamask/eth-sig-util>@metamask/utils": {
-      "globals": {
-        "TextDecoder": true,
-        "TextEncoder": true
-      },
-      "packages": {
-        "@metamask/key-tree>@noble/hashes": true,
-        "browserify>buffer": true,
-        "nock>debug": true,
-        "semver": true,
-        "superstruct": true
-      }
-    },
-    "@metamask/message-manager>@metamask/utils": {
-      "globals": {
-        "TextDecoder": true,
-        "TextEncoder": true
-      },
-      "packages": {
-        "@metamask/key-tree>@noble/hashes": true,
-        "browserify>buffer": true,
-        "nock>debug": true,
-        "semver": true,
-        "superstruct": true
-      }
-    },
-    "@metamask/message-manager>jsonschema": {
-      "packages": {
-        "browserify>url": true
-      }
-    },
-    "@metamask/name-controller": {
-      "globals": {
-        "fetch": true
-      },
-      "packages": {
-        "@metamask/base-controller": true,
-        "@metamask/name-controller>@metamask/utils": true,
-        "eth-json-rpc-filters>async-mutex": true
-      }
-    },
-    "@metamask/name-controller>@metamask/utils": {
-      "globals": {
-        "TextDecoder": true,
-        "TextEncoder": true
-      },
-      "packages": {
-        "@metamask/key-tree>@noble/hashes": true,
-        "browserify>buffer": true,
-        "nock>debug": true,
-        "semver": true,
-        "superstruct": true
-      }
-    },
-    "@metamask/network-controller": {
-      "globals": {
-        "URL": true,
-        "btoa": true,
-        "fetch": true,
-        "setTimeout": true
-      },
-      "packages": {
-        "@metamask/base-controller": true,
-        "@metamask/controller-utils": true,
-        "@metamask/controller-utils>@metamask/eth-query": true,
-        "@metamask/eth-json-rpc-middleware": true,
-        "@metamask/network-controller>@metamask/eth-json-rpc-infura": true,
-        "@metamask/network-controller>@metamask/eth-json-rpc-provider": true,
-        "@metamask/network-controller>@metamask/swappable-obj-proxy": true,
-        "@metamask/network-controller>@metamask/utils": true,
-        "@metamask/network-controller>eth-block-tracker": true,
-        "browserify>assert": true,
-        "eth-rpc-errors": true,
-        "json-rpc-engine": true,
-        "uuid": true
-      }
-    },
-    "@metamask/network-controller>@metamask/eth-json-rpc-infura": {
-      "globals": {
-        "setTimeout": true
-      },
-      "packages": {
-        "@metamask/network-controller>@metamask/eth-json-rpc-infura>@metamask/utils": true,
-        "@metamask/network-controller>@metamask/eth-json-rpc-provider": true,
-        "eth-rpc-errors": true,
-        "json-rpc-engine": true,
-        "node-fetch": true
-      }
-    },
-    "@metamask/network-controller>@metamask/eth-json-rpc-infura>@metamask/utils": {
-      "globals": {
-        "TextDecoder": true,
-        "TextEncoder": true
-      },
-      "packages": {
-        "browserify>buffer": true,
-        "nock>debug": true,
-        "semver": true,
-        "superstruct": true
-      }
-    },
-    "@metamask/network-controller>@metamask/eth-json-rpc-provider": {
+        "gl-mat4": true,
+        "gl-vec3": true
+      }
+    },
+    "@metamask/object-multiplex": {
+      "globals": {
+        "console.warn": true
+      },
+      "packages": {
+        "end-of-stream": true,
+        "once": true,
+        "readable-stream": true
+      }
+    },
+    "@metamask/obs-store": {
+      "globals": {
+        "localStorage": true
+      },
       "packages": {
         "@metamask/safe-event-emitter": true,
-        "json-rpc-engine": true
-      }
-    },
-    "@metamask/network-controller>@metamask/utils": {
-      "globals": {
-        "TextDecoder": true,
-        "TextEncoder": true
-      },
-      "packages": {
-        "@metamask/key-tree>@noble/hashes": true,
-        "browserify>buffer": true,
-        "nock>debug": true,
-        "semver": true,
-        "superstruct": true
-      }
-    },
-    "@metamask/network-controller>eth-block-tracker": {
-      "globals": {
-        "clearTimeout": true,
-        "console.error": true,
-        "setTimeout": true
-      },
-      "packages": {
-        "@metamask/network-controller>eth-block-tracker>@metamask/safe-event-emitter": true,
-        "@metamask/network-controller>eth-block-tracker>pify": true,
-        "@metamask/utils": true,
-        "eth-query>json-rpc-random-id": true
-      }
-    },
-    "@metamask/network-controller>eth-block-tracker>@metamask/safe-event-emitter": {
-      "globals": {
-        "setTimeout": true
-      },
-      "packages": {
-        "webpack>events": true
-      }
-    },
-<<<<<<< HEAD
-    "@metamask/notification-controller>nanoid": {
-      "globals": {
-        "crypto.getRandomValues": true
-      }
-    },
-    "@metamask/obs-store": {
-      "packages": {
-        "@metamask/obs-store>through2": true,
-        "@metamask/safe-event-emitter": true,
-        "stream-browserify": true
-      }
-    },
-    "@metamask/obs-store>through2": {
-      "packages": {
-        "browserify>process": true,
-        "browserify>util": true,
-        "readable-stream": true,
-        "watchify>xtend": true
-      }
-    },
-    "@metamask/permission-controller": {
-      "globals": {
-        "console.error": true
-      },
-      "packages": {
-        "@metamask/base-controller": true,
-        "@metamask/permission-controller>@metamask/controller-utils": true,
-        "@metamask/permission-controller>@metamask/utils": true,
-        "@metamask/permission-controller>nanoid": true,
-        "deep-freeze-strict": true,
-        "eth-rpc-errors": true,
-        "immer": true,
-        "json-rpc-engine": true
-      }
-    },
-    "@metamask/permission-controller>@metamask/controller-utils": {
-=======
-    "debounce": {
->>>>>>> 8db95160
-      "globals": {
-        "URL": true,
-        "console.error": true,
-        "fetch": true,
-        "setTimeout": true
-      },
-      "packages": {
-        "@metamask/controller-utils>@spruceid/siwe-parser": true,
-        "@metamask/permission-controller>@metamask/utils": true,
-        "browserify>buffer": true,
-        "eslint>fast-deep-equal": true,
-        "eth-ens-namehash": true,
-        "ethereumjs-util": true,
-        "ethjs>ethjs-unit": true
-      }
-    },
-    "@metamask/permission-controller>@metamask/utils": {
-      "globals": {
-<<<<<<< HEAD
-        "TextDecoder": true,
-        "TextEncoder": true
-=======
-        "console": true,
-        "document": true,
-        "localStorage": true,
-        "navigator": true,
-        "process": true
->>>>>>> 8db95160
-      },
-      "packages": {
-        "@metamask/key-tree>@noble/hashes": true,
-        "browserify>buffer": true,
-        "nock>debug": true,
-        "semver": true,
-        "superstruct": true
-      }
-    },
-    "@metamask/permission-controller>nanoid": {
-      "globals": {
-        "crypto.getRandomValues": true
-      }
-    },
-<<<<<<< HEAD
-    "@metamask/phishing-controller": {
-      "globals": {
-        "fetch": true
-      },
-      "packages": {
-        "@metamask/base-controller": true,
-        "@metamask/controller-utils": true,
-        "@metamask/phishing-warning>eth-phishing-detect": true,
-        "punycode": true
-      }
-    },
-    "@metamask/phishing-warning>eth-phishing-detect": {
-      "packages": {
-        "eslint>optionator>fast-levenshtein": true
-      }
-    },
-    "@metamask/ppom-validator>elliptic": {
-=======
-    "define-properties": {
->>>>>>> 8db95160
-      "packages": {
-        "@metamask/ppom-validator>elliptic>brorand": true,
-        "@metamask/ppom-validator>elliptic>hmac-drbg": true,
-        "@metamask/ppom-validator>elliptic>minimalistic-assert": true,
-        "@metamask/ppom-validator>elliptic>minimalistic-crypto-utils": true,
-        "bn.js": true,
-        "ethereumjs-util>ethereum-cryptography>hash.js": true,
-        "pumpify>inherits": true
-      }
-    },
-    "@metamask/ppom-validator>elliptic>brorand": {
-      "globals": {
-        "crypto": true,
-        "msCrypto": true
-      },
-      "packages": {
-        "browserify>browser-resolve": true
-      }
-    },
-<<<<<<< HEAD
-    "@metamask/ppom-validator>elliptic>hmac-drbg": {
-      "packages": {
-        "@metamask/ppom-validator>elliptic>minimalistic-assert": true,
-        "@metamask/ppom-validator>elliptic>minimalistic-crypto-utils": true,
-        "ethereumjs-util>ethereum-cryptography>hash.js": true
+        "stream-browserify": true,
+        "through2": true
+      }
+    },
+    "@metamask/post-message-stream": {
+      "globals": {
+        "addEventListener": true,
+        "location.origin": true,
+        "onmessage": "write",
+        "postMessage": true,
+        "removeEventListener": true
+      },
+      "packages": {
+        "readable-stream": true
       }
     },
     "@metamask/rpc-methods": {
-=======
-    "diffie-hellman": {
->>>>>>> 8db95160
-      "packages": {
+      "packages": {
+        "@metamask/controllers": true,
         "@metamask/key-tree": true,
-        "@metamask/key-tree>@noble/hashes": true,
-        "@metamask/permission-controller": true,
-        "@metamask/rpc-methods>@metamask/utils": true,
-        "@metamask/snaps-ui": true,
-        "@metamask/snaps-utils": true,
-        "eth-rpc-errors": true,
-        "superstruct": true
-      }
-    },
-<<<<<<< HEAD
-    "@metamask/rpc-methods-flask>nanoid": {
-      "globals": {
-        "crypto.getRandomValues": true
-      }
-    },
-    "@metamask/rpc-methods>@metamask/utils": {
-      "globals": {
-        "TextDecoder": true,
-        "TextEncoder": true
-      },
-=======
-    "dnd-core": {
->>>>>>> 8db95160
-      "packages": {
-        "@metamask/key-tree>@noble/hashes": true,
-        "browserify>buffer": true,
-        "nock>debug": true,
-        "semver": true,
-        "superstruct": true
-      }
-    },
-    "@metamask/rpc-methods>nanoid": {
-      "globals": {
-        "crypto.getRandomValues": true
+        "@metamask/snap-controllers": true,
+        "eth-rpc-errors": true
       }
     },
     "@metamask/safe-event-emitter": {
@@ -2085,46 +643,7 @@
         "setTimeout": true
       },
       "packages": {
-        "webpack>events": true
-      }
-    },
-    "@metamask/scure-bip39": {
-      "globals": {
-        "TextEncoder": true
-      },
-      "packages": {
-        "@metamask/key-tree>@scure/base": true,
-        "@metamask/scure-bip39>@noble/hashes": true
-      }
-    },
-<<<<<<< HEAD
-    "@metamask/scure-bip39>@noble/hashes": {
-      "globals": {
-        "TextEncoder": true,
-        "crypto": true
-      }
-    },
-    "@metamask/selected-network-controller": {
-=======
-    "duplexer": {
->>>>>>> 8db95160
-      "packages": {
-        "@metamask/base-controller": true
-      }
-    },
-    "@metamask/signature-controller": {
-      "globals": {
-        "console.info": true
-      },
-      "packages": {
-        "@metamask/base-controller": true,
-        "@metamask/controller-utils": true,
-        "@metamask/message-manager": true,
-        "browserify>buffer": true,
-        "eth-rpc-errors": true,
-        "ethereumjs-util": true,
-        "lodash": true,
-        "webpack>events": true
+        "events": true
       }
     },
     "@metamask/smart-transactions-controller": {
@@ -2134,200 +653,63 @@
         "console.error": true,
         "console.log": true,
         "fetch": true,
-        "setInterval": true
-      },
-      "packages": {
-        "@ethersproject/abi>@ethersproject/bytes": true,
-        "@ethersproject/bignumber": true,
-        "@ethersproject/providers": true,
-        "@metamask/base-controller": true,
-        "@metamask/controller-utils": true,
-        "@metamask/smart-transactions-controller>bignumber.js": true,
+        "setInterval": true,
+        "setTimeout": true
+      },
+      "packages": {
+        "@metamask/controllers": true,
+        "bignumber.js": true,
+        "ethers": true,
         "fast-json-patch": true,
+        "isomorphic-fetch": true,
         "lodash": true
       }
     },
-<<<<<<< HEAD
-    "@metamask/smart-transactions-controller>@metamask/controllers>nanoid": {
-      "globals": {
-        "crypto.getRandomValues": true
-      }
-    },
-    "@metamask/smart-transactions-controller>bignumber.js": {
-      "globals": {
-        "crypto": true,
-        "define": true
-      }
-    },
-    "@metamask/snaps-controllers-flask>nanoid": {
-      "globals": {
-        "crypto.getRandomValues": true
-      }
-    },
-    "@metamask/snaps-controllers>nanoid": {
-      "globals": {
-        "crypto.getRandomValues": true
-      }
-    },
-    "@metamask/snaps-ui": {
-      "packages": {
-        "@metamask/snaps-ui>@metamask/utils": true,
-        "@metamask/snaps-ui>is-svg": true,
-        "superstruct": true
-      }
-    },
-    "@metamask/snaps-ui>@metamask/utils": {
-      "globals": {
-        "TextDecoder": true,
-        "TextEncoder": true
-      },
-      "packages": {
-        "@metamask/key-tree>@noble/hashes": true,
-        "browserify>buffer": true,
-        "nock>debug": true,
-        "semver": true,
-        "superstruct": true
-      }
-    },
-    "@metamask/snaps-ui>is-svg": {
-      "packages": {
-        "@metamask/snaps-ui>is-svg>fast-xml-parser": true
-      }
-    },
-    "@metamask/snaps-ui>is-svg>fast-xml-parser": {
-=======
-    "end-of-stream": {
-      "packages": {
-        "once": true,
-        "process": true
-      }
-    },
-    "eth-block-tracker": {
->>>>>>> 8db95160
-      "globals": {
-        "entityName": true,
-        "val": true
-      },
-      "packages": {
-        "@metamask/snaps-ui>is-svg>fast-xml-parser>strnum": true
-      }
-    },
-    "@metamask/snaps-utils": {
-      "globals": {
-        "TextDecoder": true,
+    "@metamask/snap-controllers": {
+      "globals": {
         "URL": true,
+        "Worker": true,
+        "clearTimeout": true,
         "console.error": true,
+        "console.info": true,
         "console.log": true,
         "console.warn": true,
-        "document.body.appendChild": true,
-        "document.createElement": true
-      },
-      "packages": {
-        "@metamask/key-tree": true,
-        "@metamask/key-tree>@noble/hashes": true,
-        "@metamask/key-tree>@scure/base": true,
-        "@metamask/permission-controller": true,
-        "@metamask/snaps-ui>is-svg": true,
-        "@metamask/snaps-utils>@metamask/utils": true,
-        "@metamask/snaps-utils>cron-parser": true,
-        "@metamask/snaps-utils>fast-json-stable-stringify": true,
-        "@metamask/snaps-utils>rfdc": true,
-        "@metamask/snaps-utils>validate-npm-package-name": true,
-        "browserify>buffer": true,
-        "browserify>path-browserify": true,
-        "browserify>process": true,
-        "chalk": true,
+        "fetch": true,
+        "setTimeout": true
+      },
+      "packages": {
+        "@metamask/controllers": true,
+        "@metamask/execution-environments": true,
+        "@metamask/object-multiplex": true,
+        "@metamask/obs-store": true,
+        "@metamask/post-message-stream": true,
+        "@metamask/safe-event-emitter": true,
+        "ajv": true,
+        "buffer": true,
+        "concat-stream": true,
+        "crypto-browserify": true,
+        "eth-rpc-errors": true,
+        "fast-deep-equal": true,
+        "gunzip-maybe": true,
+        "json-rpc-engine": true,
+        "json-rpc-middleware-stream": true,
+        "nanoid": true,
+        "pump": true,
+        "readable-web-to-node-stream": true,
         "semver": true,
-        "superstruct": true
-      }
-    },
-    "@metamask/snaps-utils>@metamask/utils": {
-      "globals": {
-        "TextDecoder": true,
-        "TextEncoder": true
-      },
-      "packages": {
-        "@metamask/key-tree>@noble/hashes": true,
-        "browserify>buffer": true,
-        "nock>debug": true,
-        "semver": true,
-        "superstruct": true
-      }
-    },
-    "@metamask/snaps-utils>cron-parser": {
-      "packages": {
-        "browserify>browser-resolve": true,
-        "luxon": true
-      }
-    },
-    "@metamask/snaps-utils>rfdc": {
-      "packages": {
-        "browserify>buffer": true
-      }
-    },
-    "@metamask/snaps-utils>validate-npm-package-name": {
-      "packages": {
-        "@metamask/snaps-utils>validate-npm-package-name>builtins": true
-      }
-    },
-    "@metamask/snaps-utils>validate-npm-package-name>builtins": {
-      "packages": {
-        "browserify>process": true,
-        "semver": true
-      }
-    },
-    "@metamask/utils": {
-      "globals": {
-        "TextDecoder": true,
-        "TextEncoder": true
-      },
-      "packages": {
-        "browserify>buffer": true,
-        "nock>debug": true,
-        "semver": true,
-        "superstruct": true
+        "tar-stream": true
       }
     },
     "@ngraveio/bc-ur": {
       "packages": {
-        "@ngraveio/bc-ur>@apocentre/alias-sampling": true,
-        "@ngraveio/bc-ur>bignumber.js": true,
-        "@ngraveio/bc-ur>cbor-sync": true,
-        "@ngraveio/bc-ur>crc": true,
-        "@ngraveio/bc-ur>jsbi": true,
-        "addons-linter>sha.js": true,
-        "browserify>assert": true,
-        "browserify>buffer": true
-      }
-    },
-    "@ngraveio/bc-ur>assert>object-is": {
-      "packages": {
-        "globalthis>define-properties": true,
-        "string.prototype.matchall>call-bind": true
-      }
-    },
-    "@ngraveio/bc-ur>bignumber.js": {
-      "globals": {
-        "crypto": true,
-        "define": true
-      }
-    },
-    "@ngraveio/bc-ur>cbor-sync": {
-      "globals": {
-        "define": true
-      },
-      "packages": {
-        "browserify>buffer": true
-      }
-    },
-    "@ngraveio/bc-ur>crc": {
-      "packages": {
-        "browserify>buffer": true
-      }
-    },
-    "@ngraveio/bc-ur>jsbi": {
-      "globals": {
-        "define": true
+        "@apocentre/alias-sampling": true,
+        "assert": true,
+        "bignumber.js": true,
+        "buffer": true,
+        "cbor-sync": true,
+        "crc": true,
+        "jsbi": true,
+        "sha.js": true
       }
     },
     "@popperjs/core": {
@@ -2351,124 +733,74 @@
         "console.warn": true
       },
       "packages": {
-        "@reduxjs/toolkit>reselect": true,
         "immer": true,
         "redux": true,
-        "redux-thunk": true
+        "redux-thunk": true,
+        "reselect": true
       }
     },
     "@segment/loosely-validate-event": {
       "packages": {
-        "@segment/loosely-validate-event>component-type": true,
-        "@segment/loosely-validate-event>join-component": true,
-        "browserify>assert": true,
-        "browserify>buffer": true
+        "assert": true,
+        "buffer": true,
+        "component-type": true,
+        "join-component": true
       }
     },
     "@sentry/browser": {
       "globals": {
-        "TextDecoder": true,
-        "TextEncoder": true,
         "XMLHttpRequest": true,
-        "__SENTRY_DEBUG__": true,
-        "__SENTRY_RELEASE__": true,
-        "indexedDB.open": true,
-        "setTimeout": true
-      },
-      "packages": {
-        "@sentry/browser>@sentry-internal/tracing": true,
-        "@sentry/browser>@sentry/core": true,
-        "@sentry/browser>@sentry/replay": true,
-        "@sentry/utils": true
-      }
-    },
-    "@sentry/browser>@sentry-internal/tracing": {
-      "globals": {
-        "Headers": true,
-        "PerformanceObserver": true,
-        "Request": true,
-        "__SENTRY_DEBUG__": true,
-        "addEventListener": true,
-        "performance.getEntriesByType": true,
-        "removeEventListener": true
-      },
-      "packages": {
-        "@sentry/browser>@sentry/core": true,
-        "@sentry/utils": true
-      }
-    },
-    "@sentry/browser>@sentry/core": {
-      "globals": {
-        "__SENTRY_DEBUG__": true,
-        "__SENTRY_TRACING__": true,
+        "setTimeout": true
+      },
+      "packages": {
+        "@sentry/core": true,
+        "@sentry/types": true,
+        "@sentry/utils": true,
+        "tslib": true
+      }
+    },
+    "@sentry/core": {
+      "globals": {
         "clearInterval": true,
-        "clearTimeout": true,
-        "console.warn": true,
-        "setInterval": true,
-        "setTimeout": true
-      },
-      "packages": {
-        "@sentry/utils": true
-      }
-    },
-    "@sentry/browser>@sentry/replay": {
-      "globals": {
-        "Blob": true,
-        "CSSConditionRule": true,
-        "CSSGroupingRule": true,
-        "CSSMediaRule": true,
-        "CSSSupportsRule": true,
-        "DragEvent": true,
-        "Element": true,
-        "FormData": true,
-        "HTMLCanvasElement": true,
-        "HTMLElement.prototype": true,
-        "HTMLFormElement": true,
-        "HTMLImageElement": true,
-        "HTMLInputElement.prototype": true,
-        "HTMLOptionElement.prototype": true,
-        "HTMLSelectElement.prototype": true,
-        "HTMLTextAreaElement.prototype": true,
-        "Headers": true,
-        "ImageData": true,
-        "MouseEvent": true,
-        "MutationObserver": true,
-        "Node.prototype.contains": true,
-        "PerformanceObserver": true,
-        "TextEncoder": true,
-        "URL": true,
-        "URLSearchParams": true,
-        "Worker": true,
-        "Zone": true,
-        "__SENTRY_DEBUG__": true,
-        "__rrMutationObserver": true,
+        "setInterval": true
+      },
+      "packages": {
+        "@sentry/hub": true,
+        "@sentry/minimal": true,
+        "@sentry/types": true,
+        "@sentry/utils": true,
+        "tslib": true
+      }
+    },
+    "@sentry/hub": {
+      "globals": {
+        "clearInterval": true,
+        "setInterval": true
+      },
+      "packages": {
+        "@sentry/types": true,
+        "@sentry/utils": true,
+        "tslib": true
+      }
+    },
+    "@sentry/integrations": {
+      "globals": {
         "clearTimeout": true,
         "console.error": true,
-        "console.warn": true,
-        "document": true,
-        "innerHeight": true,
-        "innerWidth": true,
-        "location.href": true,
-        "pageXOffset": true,
-        "pageYOffset": true,
-        "requestAnimationFrame": true,
-        "setTimeout": true
-      },
-      "packages": {
-        "@sentry/browser>@sentry/core": true,
+        "console.log": true,
+        "setTimeout": true
+      },
+      "packages": {
+        "@sentry/types": true,
         "@sentry/utils": true,
-        "browserify>process": true
-      }
-    },
-    "@sentry/integrations": {
-      "globals": {
-        "Request": true,
-        "__SENTRY_DEBUG__": true,
-        "console.log": true
-      },
-      "packages": {
-        "@sentry/utils": true,
-        "localforage": true
+        "localforage": true,
+        "tslib": true
+      }
+    },
+    "@sentry/minimal": {
+      "packages": {
+        "@sentry/hub": true,
+        "tslib": true
       }
     },
     "@sentry/utils": {
@@ -2482,528 +814,75 @@
         "Headers": true,
         "Request": true,
         "Response": true,
-        "TextEncoder": true,
-        "URL": true,
         "XMLHttpRequest.prototype": true,
-        "__SENTRY_BROWSER_BUNDLE__": true,
-        "__SENTRY_DEBUG__": true,
         "clearTimeout": true,
         "console.error": true,
         "document": true,
-        "new": true,
-        "setTimeout": true,
-        "target": true
-      },
-      "packages": {
-        "browserify>process": true
+        "setTimeout": true
+      },
+      "packages": {
+        "process": true,
+        "tslib": true
+      }
+    },
+    "@truffle/abi-utils": {
+      "packages": {
+        "change-case": true,
+        "faker": true,
+        "fast-check": true
+      }
+    },
+    "@truffle/code-utils": {
+      "packages": {
+        "buffer": true,
+        "cbor": true
       }
     },
     "@truffle/codec": {
       "packages": {
-        "@truffle/codec>@truffle/abi-utils": true,
-        "@truffle/codec>@truffle/compile-common": true,
-        "@truffle/codec>big.js": true,
-        "@truffle/codec>cbor": true,
-        "@truffle/codec>utf8": true,
-        "@truffle/codec>web3-utils": true,
+        "@truffle/abi-utils": true,
+        "@truffle/compile-common": true,
+        "big.js": true,
         "bn.js": true,
-        "browserify>buffer": true,
-        "browserify>os-browserify": true,
-        "browserify>util": true,
-        "lodash": true,
-        "nock>debug": true,
-        "semver": true
-      }
-    },
-    "@truffle/codec>@truffle/abi-utils": {
-      "packages": {
-        "@truffle/codec>@truffle/abi-utils>change-case": true,
-        "@truffle/codec>@truffle/abi-utils>fast-check": true,
-        "@truffle/codec>web3-utils": true
-      }
-    },
-<<<<<<< HEAD
-    "@truffle/codec>@truffle/abi-utils>change-case": {
-=======
-    "ethers": {
->>>>>>> 8db95160
-      "packages": {
-        "@truffle/codec>@truffle/abi-utils>change-case>camel-case": true,
-        "@truffle/codec>@truffle/abi-utils>change-case>constant-case": true,
-        "@truffle/codec>@truffle/abi-utils>change-case>dot-case": true,
-        "@truffle/codec>@truffle/abi-utils>change-case>header-case": true,
-        "@truffle/codec>@truffle/abi-utils>change-case>is-lower-case": true,
-        "@truffle/codec>@truffle/abi-utils>change-case>is-upper-case": true,
-        "@truffle/codec>@truffle/abi-utils>change-case>lower-case": true,
-        "@truffle/codec>@truffle/abi-utils>change-case>lower-case-first": true,
-        "@truffle/codec>@truffle/abi-utils>change-case>no-case": true,
-        "@truffle/codec>@truffle/abi-utils>change-case>param-case": true,
-        "@truffle/codec>@truffle/abi-utils>change-case>pascal-case": true,
-        "@truffle/codec>@truffle/abi-utils>change-case>path-case": true,
-        "@truffle/codec>@truffle/abi-utils>change-case>sentence-case": true,
-        "@truffle/codec>@truffle/abi-utils>change-case>snake-case": true,
-        "@truffle/codec>@truffle/abi-utils>change-case>swap-case": true,
-        "@truffle/codec>@truffle/abi-utils>change-case>title-case": true,
-        "@truffle/codec>@truffle/abi-utils>change-case>upper-case": true,
-        "@truffle/codec>@truffle/abi-utils>change-case>upper-case-first": true
-      }
-    },
-    "@truffle/codec>@truffle/abi-utils>change-case>camel-case": {
-      "packages": {
-        "@truffle/codec>@truffle/abi-utils>change-case>no-case": true,
-        "@truffle/codec>@truffle/abi-utils>change-case>upper-case": true
-      }
-    },
-    "@truffle/codec>@truffle/abi-utils>change-case>constant-case": {
-      "packages": {
-        "@truffle/codec>@truffle/abi-utils>change-case>snake-case": true,
-        "@truffle/codec>@truffle/abi-utils>change-case>upper-case": true
-      }
-    },
-    "@truffle/codec>@truffle/abi-utils>change-case>dot-case": {
-      "packages": {
-        "@truffle/codec>@truffle/abi-utils>change-case>no-case": true
-      }
-    },
-    "@truffle/codec>@truffle/abi-utils>change-case>header-case": {
-      "packages": {
-        "@truffle/codec>@truffle/abi-utils>change-case>no-case": true,
-        "@truffle/codec>@truffle/abi-utils>change-case>upper-case": true
-      }
-    },
-    "@truffle/codec>@truffle/abi-utils>change-case>is-lower-case": {
-      "packages": {
-        "@truffle/codec>@truffle/abi-utils>change-case>lower-case": true
-      }
-    },
-    "@truffle/codec>@truffle/abi-utils>change-case>is-upper-case": {
-      "packages": {
-        "@truffle/codec>@truffle/abi-utils>change-case>upper-case": true
-      }
-    },
-    "@truffle/codec>@truffle/abi-utils>change-case>lower-case-first": {
-      "packages": {
-        "@truffle/codec>@truffle/abi-utils>change-case>lower-case": true
-      }
-    },
-    "@truffle/codec>@truffle/abi-utils>change-case>no-case": {
-      "packages": {
-        "@truffle/codec>@truffle/abi-utils>change-case>lower-case": true
-      }
-    },
-    "@truffle/codec>@truffle/abi-utils>change-case>param-case": {
-      "packages": {
-        "@truffle/codec>@truffle/abi-utils>change-case>no-case": true
-      }
-    },
-    "@truffle/codec>@truffle/abi-utils>change-case>pascal-case": {
-      "packages": {
-        "@truffle/codec>@truffle/abi-utils>change-case>camel-case": true,
-        "@truffle/codec>@truffle/abi-utils>change-case>upper-case-first": true
-      }
-    },
-    "@truffle/codec>@truffle/abi-utils>change-case>path-case": {
-      "packages": {
-        "@truffle/codec>@truffle/abi-utils>change-case>no-case": true
-      }
-    },
-    "@truffle/codec>@truffle/abi-utils>change-case>sentence-case": {
-      "packages": {
-        "@truffle/codec>@truffle/abi-utils>change-case>no-case": true,
-        "@truffle/codec>@truffle/abi-utils>change-case>upper-case-first": true
-      }
-    },
-    "@truffle/codec>@truffle/abi-utils>change-case>snake-case": {
-      "packages": {
-        "@truffle/codec>@truffle/abi-utils>change-case>no-case": true
-      }
-    },
-    "@truffle/codec>@truffle/abi-utils>change-case>swap-case": {
-      "packages": {
-        "@truffle/codec>@truffle/abi-utils>change-case>lower-case": true,
-        "@truffle/codec>@truffle/abi-utils>change-case>upper-case": true
-      }
-    },
-    "@truffle/codec>@truffle/abi-utils>change-case>title-case": {
-      "packages": {
-        "@truffle/codec>@truffle/abi-utils>change-case>no-case": true,
-        "@truffle/codec>@truffle/abi-utils>change-case>upper-case": true
-      }
-    },
-    "@truffle/codec>@truffle/abi-utils>change-case>upper-case-first": {
-      "packages": {
-        "@truffle/codec>@truffle/abi-utils>change-case>upper-case": true
-      }
-    },
-    "@truffle/codec>@truffle/abi-utils>fast-check": {
-      "globals": {
-        "clearTimeout": true,
-        "console.log": true,
-        "setTimeout": true
-      },
-      "packages": {
-        "@truffle/codec>@truffle/abi-utils>fast-check>pure-rand": true,
-        "browserify>buffer": true
-      }
-    },
-    "@truffle/codec>@truffle/compile-common": {
-      "packages": {
-        "@truffle/codec>@truffle/compile-common>@truffle/error": true,
-        "@truffle/codec>@truffle/compile-common>colors": true,
-        "browserify>path-browserify": true
-      }
-    },
-    "@truffle/codec>@truffle/compile-common>colors": {
-      "globals": {
-        "console.log": true
-      },
-      "packages": {
-        "browserify>os-browserify": true,
-        "browserify>process": true,
-        "browserify>util": true
-      }
-    },
-    "@truffle/codec>big.js": {
-      "globals": {
-        "define": true
-      }
-    },
-<<<<<<< HEAD
-    "@truffle/codec>cbor": {
-      "globals": {
-        "TextDecoder": true
-      },
-      "packages": {
-        "@truffle/codec>cbor>bignumber.js": true,
-        "@truffle/codec>cbor>nofilter": true,
-        "browserify>buffer": true,
-        "browserify>insert-module-globals>is-buffer": true,
-        "browserify>url": true,
-        "browserify>util": true,
-        "stream-browserify": true
-      }
-    },
-    "@truffle/codec>cbor>bignumber.js": {
-=======
-    "fuse.js": {
->>>>>>> 8db95160
-      "globals": {
-        "crypto": true,
-        "define": true
-      }
-    },
-<<<<<<< HEAD
-    "@truffle/codec>cbor>nofilter": {
-      "packages": {
-        "browserify>buffer": true,
-        "browserify>util": true,
-        "stream-browserify": true
-      }
-    },
-    "@truffle/codec>web3-utils": {
-=======
-    "get-intrinsic": {
->>>>>>> 8db95160
-      "globals": {
-        "setTimeout": true
-      },
-      "packages": {
-        "@truffle/codec>utf8": true,
-        "@truffle/codec>web3-utils>ethereum-bloom-filters": true,
+        "buffer": true,
+        "cbor": true,
+        "debug": true,
+        "lodash.clonedeep": true,
+        "lodash.escaperegexp": true,
+        "lodash.partition": true,
+        "lodash.sum": true,
+        "semver": true,
+        "utf8": true,
+        "util": true,
+        "web3-utils": true
+      }
+    },
+    "@truffle/compile-common": {
+      "packages": {
+        "@truffle/error": true,
+        "colors": true,
+        "path-browserify": true
+      }
+    },
+    "@truffle/decoder": {
+      "packages": {
+        "@truffle/abi-utils": true,
+        "@truffle/codec": true,
+        "@truffle/compile-common": true,
+        "@truffle/source-map-utils": true,
         "bn.js": true,
-        "browserify>buffer": true,
-        "ethereumjs-util": true,
-        "ethjs>ethjs-unit": true,
-        "ethjs>number-to-bn": true,
-        "mocha>serialize-javascript>randombytes": true
-      }
-    },
-<<<<<<< HEAD
-    "@truffle/codec>web3-utils>ethereum-bloom-filters": {
-      "packages": {
-        "@truffle/codec>web3-utils>ethereum-bloom-filters>js-sha3": true
-      }
-    },
-    "@truffle/codec>web3-utils>ethereum-bloom-filters>js-sha3": {
-=======
-    "gridplus-sdk": {
->>>>>>> 8db95160
-      "globals": {
-        "define": true
-      },
-      "packages": {
-        "browserify>process": true
-      }
-    },
-    "@truffle/decoder": {
-      "packages": {
+        "debug": true,
+        "web3-utils": true
+      }
+    },
+    "@truffle/source-map-utils": {
+      "packages": {
+        "@truffle/code-utils": true,
         "@truffle/codec": true,
-        "@truffle/codec>@truffle/abi-utils": true,
-        "@truffle/codec>@truffle/compile-common": true,
-        "@truffle/codec>web3-utils": true,
-        "@truffle/decoder>@truffle/encoder": true,
-        "@truffle/decoder>@truffle/source-map-utils": true,
-        "bn.js": true,
-        "nock>debug": true
-      }
-    },
-<<<<<<< HEAD
-    "@truffle/decoder>@truffle/encoder": {
-      "packages": {
-        "@ethersproject/abi>@ethersproject/address": true,
-        "@ethersproject/bignumber": true,
-        "@truffle/codec": true,
-        "@truffle/codec>@truffle/abi-utils": true,
-        "@truffle/codec>@truffle/compile-common": true,
-        "@truffle/codec>big.js": true,
-        "@truffle/codec>web3-utils": true,
-        "@truffle/decoder>@truffle/encoder>@ensdomains/ensjs": true,
-        "@truffle/decoder>@truffle/encoder>bignumber.js": true,
-        "lodash": true,
-        "nock>debug": true
-      }
-    },
-    "@truffle/decoder>@truffle/encoder>@ensdomains/ensjs": {
-      "globals": {
-        "console.log": true,
-        "console.warn": true,
-        "registries": true
-      },
-=======
-    "has": {
->>>>>>> 8db95160
-      "packages": {
-        "@babel/runtime": true,
-        "@truffle/decoder>@truffle/encoder>@ensdomains/ensjs>@ensdomains/address-encoder": true,
-        "@truffle/decoder>@truffle/encoder>@ensdomains/ensjs>@ensdomains/ens": true,
-        "@truffle/decoder>@truffle/encoder>@ensdomains/ensjs>@ensdomains/resolver": true,
-        "@truffle/decoder>@truffle/encoder>@ensdomains/ensjs>content-hash": true,
-        "@truffle/decoder>@truffle/encoder>@ensdomains/ensjs>ethers": true,
-        "@truffle/decoder>@truffle/encoder>@ensdomains/ensjs>js-sha3": true,
-        "browserify>buffer": true,
-        "eth-ens-namehash": true,
-        "ethereumjs-util>ethereum-cryptography>bs58check>bs58": true
-      }
-    },
-<<<<<<< HEAD
-    "@truffle/decoder>@truffle/encoder>@ensdomains/ensjs>@ensdomains/address-encoder": {
-      "globals": {
-        "console": true
-      },
-      "packages": {
-        "bn.js": true,
-        "browserify>buffer": true,
-        "browserify>crypto-browserify": true,
-        "ethereumjs-util>create-hash>ripemd160": true
-      }
-    },
-    "@truffle/decoder>@truffle/encoder>@ensdomains/ensjs>content-hash": {
-      "packages": {
-        "@truffle/decoder>@truffle/encoder>@ensdomains/ensjs>content-hash>cids": true,
-        "@truffle/decoder>@truffle/encoder>@ensdomains/ensjs>content-hash>multicodec": true,
-        "@truffle/decoder>@truffle/encoder>@ensdomains/ensjs>content-hash>multihashes": true,
-        "browserify>buffer": true
-      }
-    },
-    "@truffle/decoder>@truffle/encoder>@ensdomains/ensjs>content-hash>cids": {
-=======
-    "hash-base": {
->>>>>>> 8db95160
-      "packages": {
-        "@truffle/decoder>@truffle/encoder>@ensdomains/ensjs>content-hash>cids>class-is": true,
-        "@truffle/decoder>@truffle/encoder>@ensdomains/ensjs>content-hash>cids>multibase": true,
-        "@truffle/decoder>@truffle/encoder>@ensdomains/ensjs>content-hash>cids>multicodec": true,
-        "@truffle/decoder>@truffle/encoder>@ensdomains/ensjs>content-hash>multihashes": true,
-        "browserify>buffer": true
-      }
-    },
-    "@truffle/decoder>@truffle/encoder>@ensdomains/ensjs>content-hash>cids>multibase": {
-      "packages": {
-        "@ensdomains/content-hash>multihashes>multibase>base-x": true,
-        "browserify>buffer": true
-      }
-    },
-    "@truffle/decoder>@truffle/encoder>@ensdomains/ensjs>content-hash>cids>multicodec": {
-      "packages": {
-        "@ensdomains/content-hash>multihashes>varint": true,
-        "browserify>buffer": true
-      }
-    },
-    "@truffle/decoder>@truffle/encoder>@ensdomains/ensjs>content-hash>multicodec": {
-      "packages": {
-        "@ensdomains/content-hash>multihashes>varint": true,
-        "browserify>buffer": true
-      }
-    },
-<<<<<<< HEAD
-    "@truffle/decoder>@truffle/encoder>@ensdomains/ensjs>content-hash>multihashes": {
-      "packages": {
-        "@ensdomains/content-hash>multihashes>varint": true,
-        "@truffle/decoder>@truffle/encoder>@ensdomains/ensjs>content-hash>multihashes>multibase": true,
-        "browserify>buffer": true
-      }
-    },
-    "@truffle/decoder>@truffle/encoder>@ensdomains/ensjs>content-hash>multihashes>multibase": {
-      "packages": {
-        "@ensdomains/content-hash>multihashes>multibase>base-x": true,
-        "browserify>buffer": true
-      }
-    },
-    "@truffle/decoder>@truffle/encoder>@ensdomains/ensjs>ethers": {
-=======
-    "history": {
-      "globals": {
-        "addEventListener": true,
-        "confirm": true,
-        "document": true,
-        "history": true,
-        "location": true,
-        "navigator.userAgent": true,
-        "removeEventListener": true
-      },
-      "packages": {
-        "resolve-pathname": true,
-        "tiny-invariant": true,
-        "tiny-warning": true,
-        "value-equal": true
-      }
-    },
-    "hmac-drbg": {
-      "packages": {
-        "hash.js": true,
-        "minimalistic-assert": true,
-        "minimalistic-crypto-utils": true
-      }
-    },
-    "hoist-non-react-statics": {
->>>>>>> 8db95160
-      "packages": {
-        "@ethersproject/abi": true,
-        "@ethersproject/abi>@ethersproject/address": true,
-        "@ethersproject/abi>@ethersproject/bytes": true,
-        "@ethersproject/abi>@ethersproject/constants": true,
-        "@ethersproject/abi>@ethersproject/hash": true,
-        "@ethersproject/abi>@ethersproject/keccak256": true,
-        "@ethersproject/abi>@ethersproject/logger": true,
-        "@ethersproject/abi>@ethersproject/properties": true,
-        "@ethersproject/abi>@ethersproject/strings": true,
-        "@ethersproject/bignumber": true,
-        "@ethersproject/contracts": true,
-        "@ethersproject/hdnode": true,
-        "@ethersproject/hdnode>@ethersproject/abstract-signer": true,
-        "@ethersproject/hdnode>@ethersproject/basex": true,
-        "@ethersproject/hdnode>@ethersproject/sha2": true,
-        "@ethersproject/hdnode>@ethersproject/signing-key": true,
-        "@ethersproject/hdnode>@ethersproject/transactions": true,
-        "@ethersproject/hdnode>@ethersproject/wordlists": true,
-        "@ethersproject/providers": true,
-        "@ethersproject/providers>@ethersproject/base64": true,
-        "@ethersproject/providers>@ethersproject/random": true,
-        "@ethersproject/providers>@ethersproject/rlp": true,
-        "@ethersproject/providers>@ethersproject/web": true,
-        "@truffle/decoder>@truffle/encoder>@ensdomains/ensjs>ethers>@ethersproject/json-wallets": true,
-        "@truffle/decoder>@truffle/encoder>@ensdomains/ensjs>ethers>@ethersproject/solidity": true,
-        "@truffle/decoder>@truffle/encoder>@ensdomains/ensjs>ethers>@ethersproject/units": true,
-        "@truffle/decoder>@truffle/encoder>@ensdomains/ensjs>ethers>@ethersproject/wallet": true
-      }
-    },
-    "@truffle/decoder>@truffle/encoder>@ensdomains/ensjs>ethers>@ethersproject/json-wallets": {
-      "packages": {
-        "@ethersproject/abi>@ethersproject/address": true,
-        "@ethersproject/abi>@ethersproject/bytes": true,
-        "@ethersproject/abi>@ethersproject/keccak256": true,
-        "@ethersproject/abi>@ethersproject/logger": true,
-        "@ethersproject/abi>@ethersproject/properties": true,
-        "@ethersproject/abi>@ethersproject/strings": true,
-        "@ethersproject/hdnode": true,
-        "@ethersproject/hdnode>@ethersproject/pbkdf2": true,
-        "@ethersproject/hdnode>@ethersproject/transactions": true,
-        "@ethersproject/providers>@ethersproject/random": true,
-        "@truffle/decoder>@truffle/encoder>@ensdomains/ensjs>ethers>@ethersproject/json-wallets>aes-js": true,
-        "ethereumjs-util>ethereum-cryptography>scrypt-js": true
-      }
-    },
-    "@truffle/decoder>@truffle/encoder>@ensdomains/ensjs>ethers>@ethersproject/json-wallets>aes-js": {
-      "globals": {
-        "define": true
-      }
-    },
-<<<<<<< HEAD
-    "@truffle/decoder>@truffle/encoder>@ensdomains/ensjs>ethers>@ethersproject/solidity": {
-      "packages": {
-        "@ethersproject/abi>@ethersproject/bytes": true,
-        "@ethersproject/abi>@ethersproject/keccak256": true,
-        "@ethersproject/abi>@ethersproject/logger": true,
-        "@ethersproject/abi>@ethersproject/strings": true,
-        "@ethersproject/bignumber": true,
-        "@ethersproject/hdnode>@ethersproject/sha2": true
-      }
-    },
-    "@truffle/decoder>@truffle/encoder>@ensdomains/ensjs>ethers>@ethersproject/units": {
-      "packages": {
-        "@ethersproject/abi>@ethersproject/logger": true,
-        "@ethersproject/bignumber": true
-      }
-    },
-    "@truffle/decoder>@truffle/encoder>@ensdomains/ensjs>ethers>@ethersproject/wallet": {
-      "packages": {
-        "@ethersproject/abi>@ethersproject/address": true,
-        "@ethersproject/abi>@ethersproject/bytes": true,
-        "@ethersproject/abi>@ethersproject/hash": true,
-        "@ethersproject/abi>@ethersproject/keccak256": true,
-        "@ethersproject/abi>@ethersproject/logger": true,
-        "@ethersproject/abi>@ethersproject/properties": true,
-        "@ethersproject/contracts>@ethersproject/abstract-provider": true,
-        "@ethersproject/hdnode": true,
-        "@ethersproject/hdnode>@ethersproject/abstract-signer": true,
-        "@ethersproject/hdnode>@ethersproject/signing-key": true,
-        "@ethersproject/hdnode>@ethersproject/transactions": true,
-        "@ethersproject/providers>@ethersproject/random": true,
-        "@truffle/decoder>@truffle/encoder>@ensdomains/ensjs>ethers>@ethersproject/json-wallets": true
-      }
-    },
-    "@truffle/decoder>@truffle/encoder>@ensdomains/ensjs>js-sha3": {
-=======
-    "idna-uts46": {
->>>>>>> 8db95160
-      "globals": {
-        "define": true
-      },
-      "packages": {
-        "browserify>process": true
-      }
-    },
-    "@truffle/decoder>@truffle/encoder>bignumber.js": {
-      "globals": {
-        "crypto": true,
-        "define": true
-      }
-    },
-<<<<<<< HEAD
-    "@truffle/decoder>@truffle/source-map-utils": {
-      "packages": {
-        "@truffle/codec": true,
-        "@truffle/codec>web3-utils": true,
-        "@truffle/decoder>@truffle/source-map-utils>@truffle/code-utils": true,
-        "@truffle/decoder>@truffle/source-map-utils>json-pointer": true,
-        "@truffle/decoder>@truffle/source-map-utils>node-interval-tree": true,
-        "nock>debug": true
-      }
-    },
-    "@truffle/decoder>@truffle/source-map-utils>@truffle/code-utils": {
-      "packages": {
-        "@truffle/codec>cbor": true,
-        "browserify>buffer": true
-      }
-    },
-    "@truffle/decoder>@truffle/source-map-utils>json-pointer": {
-      "packages": {
-        "@truffle/decoder>@truffle/source-map-utils>json-pointer>foreach": true
-      }
-    },
-    "@truffle/decoder>@truffle/source-map-utils>node-interval-tree": {
-      "packages": {
-        "@truffle/decoder>@truffle/source-map-utils>node-interval-tree>shallowequal": true
+        "debug": true,
+        "json-pointer": true,
+        "node-interval-tree": true,
+        "web3-utils": true
       }
     },
     "@zxing/browser": {
@@ -3011,6 +890,7 @@
         "HTMLElement": true,
         "HTMLImageElement": true,
         "HTMLVideoElement": true,
+        "URL.createObjectURL": true,
         "clearTimeout": true,
         "console.error": true,
         "console.warn": true,
@@ -3024,43 +904,203 @@
     },
     "@zxing/library": {
       "globals": {
-        "HTMLImageElement": true,
-        "HTMLVideoElement": true,
         "TextDecoder": true,
         "TextEncoder": true,
-        "URL.createObjectURL": true,
         "btoa": true,
+        "clearTimeout": true,
+        "define": true,
+        "document.createElement": true,
+        "document.createElementNS": true,
+        "document.getElementById": true,
+        "navigator.mediaDevices.enumerateDevices": true,
+        "navigator.mediaDevices.getUserMedia": true,
+        "setTimeout": true
+      }
+    },
+    "abort-controller": {
+      "globals": {
+        "AbortController": true
+      }
+    },
+    "accounting": {
+      "globals": {
+        "define": true
+      }
+    },
+    "aes-js": {
+      "globals": {
+        "define": true
+      }
+    },
+    "ajv": {
+      "packages": {
+        "fast-deep-equal": true
+      }
+    },
+    "analytics-node": {
+      "globals": {
+        "clearTimeout": true,
         "console.log": true,
+        "setImmediate": true,
+        "setTimeout": true
+      },
+      "packages": {
+        "@segment/loosely-validate-event": true,
+        "assert": true,
+        "axios": true,
+        "axios-retry": true,
+        "lodash.isstring": true,
+        "md5": true,
+        "ms": true,
+        "process": true,
+        "remove-trailing-slash": true,
+        "uuid": true
+      }
+    },
+    "asap": {
+      "globals": {
+        "clearInterval": true,
+        "clearTimeout": true,
+        "document.createTextNode": true,
+        "setInterval": true,
+        "setTimeout": true
+      }
+    },
+    "asn1.js": {
+      "packages": {
+        "bn.js": true,
+        "buffer": true,
+        "inherits": true,
+        "minimalistic-assert": true,
+        "vm-browserify": true
+      }
+    },
+    "assert": {
+      "globals": {
+        "Buffer": true
+      },
+      "packages": {
+        "object-assign": true,
+        "util": true
+      }
+    },
+    "async": {
+      "globals": {
+        "setTimeout": true
+      },
+      "packages": {
+        "lodash": true,
+        "process": true,
+        "timers-browserify": true
+      }
+    },
+    "async-mutex": {
+      "globals": {
+        "setTimeout": true
+      },
+      "packages": {
+        "tslib": true
+      }
+    },
+    "await-semaphore": {
+      "packages": {
+        "process": true,
+        "timers-browserify": true
+      }
+    },
+    "axios": {
+      "globals": {
+        "FormData": true,
+        "URLSearchParams": true,
+        "XMLHttpRequest": true,
+        "btoa": true,
         "console.warn": true,
         "document": true,
+        "location.href": true,
         "navigator": true,
         "setTimeout": true
       },
       "packages": {
-        "@zxing/library>ts-custom-error": true
-      }
-    },
-    "addons-linter>sha.js": {
-      "packages": {
-        "koa>content-disposition>safe-buffer": true,
-        "pumpify>inherits": true
-      }
-    },
-    "await-semaphore": {
-      "packages": {
-        "browserify>process": true,
-        "browserify>timers-browserify": true
+        "process": true
+      }
+    },
+    "axios-retry": {
+      "globals": {
+        "setTimeout": true
+      },
+      "packages": {
+        "is-retry-allowed": true
+      }
+    },
+    "babel-runtime": {
+      "packages": {
+        "core-js": true,
+        "regenerator-runtime": true
+      }
+    },
+    "backoff": {
+      "globals": {
+        "clearTimeout": true,
+        "setTimeout": true
+      },
+      "packages": {
+        "events": true,
+        "precond": true,
+        "util": true
+      }
+    },
+    "base-x": {
+      "packages": {
+        "safe-buffer": true
       }
     },
     "base32-encode": {
       "packages": {
-        "base32-encode>to-data-view": true
+        "to-data-view": true
+      }
+    },
+    "big.js": {
+      "globals": {
+        "define": true
       }
     },
     "bignumber.js": {
       "globals": {
         "crypto": true,
         "define": true
+      },
+      "packages": {
+        "crypto-browserify": true
+      }
+    },
+    "bip39": {
+      "globals": {
+        "console.log": true
+      },
+      "packages": {
+        "buffer": true,
+        "create-hash": true,
+        "pbkdf2": true,
+        "randombytes": true,
+        "safe-buffer": true,
+        "unorm": true
+      }
+    },
+    "bip66": {
+      "packages": {
+        "safe-buffer": true
+      }
+    },
+    "bitwise": {
+      "packages": {
+        "buffer": true
+      }
+    },
+    "bl": {
+      "packages": {
+        "buffer": true,
+        "inherits": true,
+        "readable-stream": true
       }
     },
     "bn.js": {
@@ -3068,413 +1108,272 @@
         "Buffer": true
       },
       "packages": {
-        "browserify>browser-resolve": true
-      }
-    },
-    "bowser": {
-      "globals": {
-        "define": true
-      }
-    },
-    "browserify>assert": {
-      "globals": {
-        "Buffer": true
-      },
-      "packages": {
-        "browserify>assert>util": true,
-        "react>object-assign": true
-      }
-    },
-    "browserify>assert>util": {
-      "globals": {
-        "console.error": true,
-        "console.log": true,
-        "console.trace": true,
-        "process": true
-      },
-      "packages": {
-        "browserify>assert>util>inherits": true,
-        "browserify>process": true
-      }
-    },
-    "browserify>browser-resolve": {
-      "packages": {
-        "ethjs-query>babel-runtime>core-js": true
-      }
-    },
-    "browserify>browserify-zlib": {
-      "packages": {
-        "browserify>assert": true,
-        "browserify>browserify-zlib>pako": true,
-        "browserify>buffer": true,
-        "browserify>process": true,
-        "browserify>util": true,
-        "stream-browserify": true
-      }
-    },
-    "browserify>buffer": {
+        "browser-resolve": true
+      }
+    },
+    "borc": {
       "globals": {
         "console": true
       },
       "packages": {
-        "base64-js": true,
-        "browserify>buffer>ieee754": true
-      }
-    },
-    "browserify>crypto-browserify": {
-      "packages": {
-        "browserify>crypto-browserify>browserify-cipher": true,
-        "browserify>crypto-browserify>browserify-sign": true,
-        "browserify>crypto-browserify>create-ecdh": true,
-        "browserify>crypto-browserify>create-hmac": true,
-        "browserify>crypto-browserify>diffie-hellman": true,
-        "browserify>crypto-browserify>pbkdf2": true,
-        "browserify>crypto-browserify>public-encrypt": true,
-        "browserify>crypto-browserify>randomfill": true,
-        "ethereumjs-util>create-hash": true,
-        "mocha>serialize-javascript>randombytes": true
-      }
-    },
-    "browserify>crypto-browserify>browserify-cipher": {
-      "packages": {
-        "browserify>crypto-browserify>browserify-cipher>browserify-des": true,
-        "browserify>crypto-browserify>browserify-cipher>evp_bytestokey": true,
-        "ethereumjs-util>ethereum-cryptography>browserify-aes": true
-      }
-    },
-    "browserify>crypto-browserify>browserify-cipher>browserify-des": {
-      "packages": {
-        "browserify>buffer": true,
-        "browserify>crypto-browserify>browserify-cipher>browserify-des>des.js": true,
-        "ethereumjs-util>create-hash>cipher-base": true,
-        "pumpify>inherits": true
-      }
-    },
-    "browserify>crypto-browserify>browserify-cipher>browserify-des>des.js": {
-      "packages": {
-        "@metamask/ppom-validator>elliptic>minimalistic-assert": true,
-        "pumpify>inherits": true
-      }
-    },
-    "browserify>crypto-browserify>browserify-cipher>evp_bytestokey": {
-      "packages": {
-        "ethereumjs-util>create-hash>md5.js": true,
-        "koa>content-disposition>safe-buffer": true
-      }
-    },
-    "browserify>crypto-browserify>browserify-sign": {
-      "packages": {
-        "@metamask/ppom-validator>elliptic": true,
-        "bn.js": true,
-        "browserify>buffer": true,
-        "browserify>crypto-browserify>create-hmac": true,
-        "browserify>crypto-browserify>public-encrypt>browserify-rsa": true,
-        "browserify>crypto-browserify>public-encrypt>parse-asn1": true,
-        "ethereumjs-util>create-hash": true,
-        "pumpify>inherits": true,
-        "stream-browserify": true
-      }
-    },
-    "browserify>crypto-browserify>create-ecdh": {
-      "packages": {
-        "@metamask/ppom-validator>elliptic": true,
-        "bn.js": true,
-        "browserify>buffer": true
-      }
-    },
-    "browserify>crypto-browserify>create-hmac": {
-      "packages": {
-        "addons-linter>sha.js": true,
-        "ethereumjs-util>create-hash": true,
-        "ethereumjs-util>create-hash>cipher-base": true,
-        "ethereumjs-util>create-hash>ripemd160": true,
-        "koa>content-disposition>safe-buffer": true,
-        "pumpify>inherits": true
-      }
-    },
-    "browserify>crypto-browserify>diffie-hellman": {
-      "packages": {
-        "bn.js": true,
-        "browserify>buffer": true,
-        "browserify>crypto-browserify>diffie-hellman>miller-rabin": true,
-        "mocha>serialize-javascript>randombytes": true
-      }
-    },
-    "browserify>crypto-browserify>diffie-hellman>miller-rabin": {
-      "packages": {
-        "@metamask/ppom-validator>elliptic>brorand": true,
-        "bn.js": true
-      }
-    },
-    "browserify>crypto-browserify>pbkdf2": {
-      "globals": {
-        "crypto": true,
-        "process": true,
-        "queueMicrotask": true,
-        "setImmediate": true,
-        "setTimeout": true
-      },
-      "packages": {
-        "addons-linter>sha.js": true,
-        "browserify>process": true,
-        "ethereumjs-util>create-hash": true,
-        "ethereumjs-util>create-hash>ripemd160": true,
-        "koa>content-disposition>safe-buffer": true
-      }
-    },
-    "browserify>crypto-browserify>public-encrypt": {
-      "packages": {
-        "bn.js": true,
-        "browserify>buffer": true,
-        "browserify>crypto-browserify>public-encrypt>browserify-rsa": true,
-        "browserify>crypto-browserify>public-encrypt>parse-asn1": true,
-        "ethereumjs-util>create-hash": true,
-        "mocha>serialize-javascript>randombytes": true
-      }
-    },
-    "browserify>crypto-browserify>public-encrypt>browserify-rsa": {
-      "packages": {
-        "bn.js": true,
-        "browserify>buffer": true,
-        "mocha>serialize-javascript>randombytes": true
-      }
-    },
-    "browserify>crypto-browserify>public-encrypt>parse-asn1": {
-      "packages": {
-        "browserify>buffer": true,
-        "browserify>crypto-browserify>browserify-cipher>evp_bytestokey": true,
-        "browserify>crypto-browserify>pbkdf2": true,
-        "browserify>crypto-browserify>public-encrypt>parse-asn1>asn1.js": true,
-        "ethereumjs-util>ethereum-cryptography>browserify-aes": true
-=======
-    "is-dom": {
-      "globals": {
-        "Node": true
-      },
-      "packages": {
-        "is-object": true,
-        "is-window": true
-      }
-    },
-    "is-in-browser": {
-      "globals": {
-        "document": true
-      }
-    },
-    "is-lower-case": {
-      "packages": {
-        "lower-case": true
-      }
-    },
-    "is-regex": {
-      "packages": {
-        "call-bind": true,
-        "has-symbols": true
-      }
-    },
-    "is-upper-case": {
-      "packages": {
-        "upper-case": true
-      }
-    },
-    "iso-url": {
-      "globals": {
-        "URL": true,
-        "URLSearchParams": true,
-        "location": true
->>>>>>> 8db95160
-      }
-    },
-    "browserify>crypto-browserify>public-encrypt>parse-asn1>asn1.js": {
-      "packages": {
-        "@metamask/ppom-validator>elliptic>minimalistic-assert": true,
-        "bn.js": true,
-        "browserify>buffer": true,
-        "browserify>vm-browserify": true,
-        "pumpify>inherits": true
-      }
-    },
-    "browserify>crypto-browserify>randomfill": {
+        "bignumber.js": true,
+        "buffer": true,
+        "ieee754": true,
+        "iso-url": true
+      }
+    },
+    "brorand": {
       "globals": {
         "crypto": true,
         "msCrypto": true
       },
       "packages": {
-        "browserify>process": true,
-        "koa>content-disposition>safe-buffer": true,
-        "mocha>serialize-javascript>randombytes": true
-      }
-    },
-<<<<<<< HEAD
-    "browserify>has": {
-      "packages": {
-        "browserify>has>function-bind": true
-      }
-    },
-    "browserify>https-browserify": {
-=======
-    "js-sha3": {
+        "browser-resolve": true
+      }
+    },
+    "browser-passworder": {
+      "globals": {
+        "btoa": true,
+        "crypto.getRandomValues": true,
+        "crypto.subtle.decrypt": true,
+        "crypto.subtle.deriveKey": true,
+        "crypto.subtle.encrypt": true,
+        "crypto.subtle.importKey": true
+      },
+      "packages": {
+        "browserify-unibabel": true
+      }
+    },
+    "browserify-aes": {
+      "packages": {
+        "buffer": true,
+        "buffer-xor": true,
+        "cipher-base": true,
+        "evp_bytestokey": true,
+        "inherits": true,
+        "safe-buffer": true
+      }
+    },
+    "browserify-cipher": {
+      "packages": {
+        "browserify-aes": true,
+        "browserify-des": true,
+        "evp_bytestokey": true
+      }
+    },
+    "browserify-des": {
+      "packages": {
+        "buffer": true,
+        "cipher-base": true,
+        "des.js": true,
+        "inherits": true
+      }
+    },
+    "browserify-rsa": {
+      "packages": {
+        "bn.js": true,
+        "buffer": true,
+        "randombytes": true
+      }
+    },
+    "browserify-sign": {
+      "packages": {
+        "bn.js": true,
+        "browserify-rsa": true,
+        "buffer": true,
+        "create-hash": true,
+        "create-hmac": true,
+        "elliptic": true,
+        "inherits": true,
+        "parse-asn1": true,
+        "stream-browserify": true
+      }
+    },
+    "browserify-unibabel": {
+      "globals": {
+        "atob": true,
+        "btoa": true
+      }
+    },
+    "browserify-zlib": {
+      "packages": {
+        "assert": true,
+        "buffer": true,
+        "pako": true,
+        "process": true,
+        "readable-stream": true,
+        "util": true
+      }
+    },
+    "bs58": {
+      "packages": {
+        "base-x": true
+      }
+    },
+    "bs58check": {
+      "packages": {
+        "bs58": true,
+        "create-hash": true,
+        "safe-buffer": true
+      }
+    },
+    "btoa": {
+      "packages": {
+        "buffer": true
+      }
+    },
+    "buffer": {
+      "globals": {
+        "console": true
+      },
+      "packages": {
+        "base64-js": true,
+        "ieee754": true
+      }
+    },
+    "buffer-from": {
+      "packages": {
+        "buffer": true
+      }
+    },
+    "buffer-xor": {
+      "packages": {
+        "buffer": true
+      }
+    },
+    "call-bind": {
+      "packages": {
+        "function-bind": true,
+        "get-intrinsic": true
+      }
+    },
+    "camel-case": {
+      "packages": {
+        "no-case": true,
+        "upper-case": true
+      }
+    },
+    "cbor": {
+      "globals": {
+        "TextDecoder": true
+      },
+      "packages": {
+        "bignumber.js": true,
+        "buffer": true,
+        "is-buffer": true,
+        "nofilter": true,
+        "stream-browserify": true,
+        "url": true,
+        "util": true
+      }
+    },
+    "cbor-sync": {
       "globals": {
         "define": true
       },
->>>>>>> 8db95160
-      "packages": {
-        "browserify>stream-http": true,
-        "browserify>url": true
-      }
-    },
-    "browserify>os-browserify": {
-      "globals": {
-        "location": true,
-        "navigator": true
-      }
-    },
-    "browserify>path-browserify": {
-      "packages": {
-        "browserify>process": true
-      }
-    },
-    "browserify>process": {
-      "globals": {
-        "clearTimeout": true,
-        "setTimeout": true
-      }
-    },
-    "browserify>punycode": {
-      "globals": {
-        "define": true
-      }
-    },
-    "browserify>stream-http": {
-      "globals": {
-        "AbortController": true,
-        "Blob": true,
-        "MSStreamReader": true,
-        "ReadableStream": true,
-        "WritableStream": true,
-        "XDomainRequest": true,
-        "XMLHttpRequest": true,
-        "clearTimeout": true,
-        "fetch": true,
-        "location.protocol.search": true,
-        "setTimeout": true
-      },
-      "packages": {
-        "browserify>buffer": true,
-        "browserify>process": true,
-        "browserify>stream-http>builtin-status-codes": true,
-        "browserify>stream-http>readable-stream": true,
-        "browserify>url": true,
-        "pumpify>inherits": true,
-        "watchify>xtend": true
-      }
-    },
-    "browserify>stream-http>readable-stream": {
-      "packages": {
-        "browserify>browser-resolve": true,
-        "browserify>buffer": true,
-        "browserify>process": true,
-        "browserify>string_decoder": true,
-        "pumpify>inherits": true,
-        "readable-stream>util-deprecate": true,
-        "webpack>events": true
-      }
-    },
-    "browserify>string_decoder": {
-      "packages": {
-        "koa>content-disposition>safe-buffer": true
-      }
-    },
-    "browserify>timers-browserify": {
-      "globals": {
-        "clearInterval": true,
-        "clearTimeout": true,
-        "setInterval": true,
-        "setTimeout": true
-      },
-      "packages": {
-        "browserify>process": true
-      }
-    },
-    "browserify>url": {
-      "packages": {
-        "browserify>punycode": true,
-        "browserify>querystring-es3": true
-      }
-    },
-    "browserify>util": {
-      "globals": {
-        "console.error": true,
-        "console.log": true,
-        "console.trace": true
-      },
-      "packages": {
-        "browserify>process": true,
-        "browserify>util>is-arguments": true,
-        "browserify>util>is-typed-array": true,
-        "browserify>util>which-typed-array": true,
-        "koa>is-generator-function": true,
-        "pumpify>inherits": true
-      }
-    },
-    "browserify>util>is-arguments": {
-      "packages": {
-        "koa>is-generator-function>has-tostringtag": true,
-        "string.prototype.matchall>call-bind": true
-      }
-    },
-    "browserify>util>is-typed-array": {
-      "packages": {
-<<<<<<< HEAD
-        "browserify>util>is-typed-array>for-each": true,
-        "koa>is-generator-function>has-tostringtag": true,
-        "string.prototype.matchall>call-bind": true,
-        "string.prototype.matchall>es-abstract>available-typed-arrays": true,
-        "string.prototype.matchall>es-abstract>gopd": true
-      }
-    },
-    "browserify>util>is-typed-array>for-each": {
-      "packages": {
-        "string.prototype.matchall>es-abstract>is-callable": true
-      }
-    },
-    "browserify>util>which-typed-array": {
-      "packages": {
-        "browserify>util>is-typed-array": true,
-        "browserify>util>is-typed-array>for-each": true,
-        "koa>is-generator-function>has-tostringtag": true,
-        "string.prototype.matchall>call-bind": true,
-        "string.prototype.matchall>es-abstract>available-typed-arrays": true,
-        "string.prototype.matchall>es-abstract>gopd": true
-      }
-    },
-    "browserify>vm-browserify": {
-      "globals": {
-        "document.body.appendChild": true,
-        "document.body.removeChild": true,
-        "document.createElement": true
-      }
-    },
-    "chalk": {
-      "packages": {
-        "chalk>ansi-styles": true,
-        "chalk>supports-color": true
-      }
-    },
-    "chalk>ansi-styles": {
-      "packages": {
-        "chalk>ansi-styles>color-convert": true
-      }
-    },
-    "chalk>ansi-styles>color-convert": {
-      "packages": {
-        "jest-canvas-mock>moo-color>color-name": true
+      "packages": {
+        "buffer": true
+      }
+    },
+    "change-case": {
+      "packages": {
+        "camel-case": true,
+        "constant-case": true,
+        "dot-case": true,
+        "header-case": true,
+        "is-lower-case": true,
+        "is-upper-case": true,
+        "lower-case": true,
+        "lower-case-first": true,
+        "no-case": true,
+        "param-case": true,
+        "pascal-case": true,
+        "path-case": true,
+        "sentence-case": true,
+        "snake-case": true,
+        "swap-case": true,
+        "title-case": true,
+        "upper-case": true,
+        "upper-case-first": true
+      }
+    },
+    "cids": {
+      "packages": {
+        "multibase": true,
+        "multicodec": true,
+        "multihashes": true,
+        "uint8arrays": true
+      }
+    },
+    "cipher-base": {
+      "packages": {
+        "inherits": true,
+        "safe-buffer": true,
+        "stream-browserify": true,
+        "string_decoder": true
       }
     },
     "classnames": {
       "globals": {
         "classNames": "write",
         "define": true
+      }
+    },
+    "clone": {
+      "packages": {
+        "buffer": true
+      }
+    },
+    "coinstring": {
+      "packages": {
+        "bs58": true,
+        "buffer": true,
+        "create-hash": true
+      }
+    },
+    "color": {
+      "packages": {
+        "clone": true,
+        "color-convert": true,
+        "color-string": true
+      }
+    },
+    "color-convert": {
+      "packages": {
+        "color-name": true
+      }
+    },
+    "color-string": {
+      "packages": {
+        "color-name": true
+      }
+    },
+    "colors": {
+      "globals": {
+        "console.log": true
+      },
+      "packages": {
+        "os-browserify": true,
+        "process": true,
+        "util": true
+      }
+    },
+    "concat-stream": {
+      "packages": {
+        "buffer": true,
+        "inherits": true,
+        "readable-stream": true
+      }
+    },
+    "constant-case": {
+      "packages": {
+        "snake-case": true,
+        "upper-case": true
+      }
+    },
+    "cookiejar": {
+      "globals": {
+        "console.warn": true
       }
     },
     "copy-to-clipboard": {
@@ -3492,73 +1391,622 @@
         "prompt": true
       },
       "packages": {
-        "copy-to-clipboard>toggle-selection": true
-      }
-    },
-    "copy-to-clipboard>toggle-selection": {
-      "globals": {
-        "document.activeElement": true,
-        "document.getSelection": true
+        "toggle-selection": true
+      }
+    },
+    "core-js": {
+      "globals": {
+        "PromiseRejectionEvent": true,
+        "__e": "write",
+        "__g": "write",
+        "document.createTextNode": true,
+        "postMessage": true,
+        "setTimeout": true
+      }
+    },
+    "core-util-is": {
+      "packages": {
+        "is-buffer": true
+      }
+    },
+    "crc": {
+      "packages": {
+        "buffer": true
+      }
+    },
+    "crc-32": {
+      "globals": {
+        "DO_NOT_EXPORT_CRC": true,
+        "define": true
+      }
+    },
+    "create-ecdh": {
+      "packages": {
+        "bn.js": true,
+        "buffer": true,
+        "elliptic": true
+      }
+    },
+    "create-hash": {
+      "packages": {
+        "cipher-base": true,
+        "inherits": true,
+        "md5.js": true,
+        "ripemd160": true,
+        "sha.js": true
+      }
+    },
+    "create-hmac": {
+      "packages": {
+        "cipher-base": true,
+        "create-hash": true,
+        "inherits": true,
+        "ripemd160": true,
+        "safe-buffer": true,
+        "sha.js": true
+      }
+    },
+    "cross-fetch": {
+      "globals": {
+        "Blob": true,
+        "FileReader": true,
+        "FormData": true,
+        "URLSearchParams.prototype.isPrototypeOf": true,
+        "XMLHttpRequest": true
+      }
+    },
+    "crypto-browserify": {
+      "packages": {
+        "browserify-cipher": true,
+        "browserify-sign": true,
+        "create-ecdh": true,
+        "create-hash": true,
+        "create-hmac": true,
+        "diffie-hellman": true,
+        "pbkdf2": true,
+        "public-encrypt": true,
+        "randombytes": true,
+        "randomfill": true
+      }
+    },
+    "crypto-js": {
+      "globals": {
+        "define": true
+      }
+    },
+    "css-vendor": {
+      "globals": {
+        "document.createElement": true,
+        "document.documentElement": true,
+        "getComputedStyle": true
+      },
+      "packages": {
+        "@babel/runtime": true,
+        "is-in-browser": true
       }
     },
     "currency-formatter": {
       "packages": {
-        "currency-formatter>accounting": true,
-        "currency-formatter>locale-currency": true,
-        "react>object-assign": true
-      }
-    },
-    "currency-formatter>accounting": {
-      "globals": {
-        "define": true
-      }
-    },
-    "currency-formatter>locale-currency": {
-      "globals": {
-        "countryCode": true
+        "accounting": true,
+        "locale-currency": true,
+        "object-assign": true
+      }
+    },
+    "debounce": {
+      "globals": {
+        "clearTimeout": true,
+        "setTimeout": true
       }
     },
     "debounce-stream": {
       "packages": {
-        "debounce-stream>debounce": true,
-        "debounce-stream>duplexer": true,
-        "debounce-stream>through": true
-      }
-    },
-    "debounce-stream>debounce": {
+        "debounce": true,
+        "duplexer": true,
+        "through": true
+      }
+    },
+    "debug": {
+      "globals": {
+        "console": true,
+        "document": true,
+        "localStorage": true,
+        "navigator": true,
+        "process": true
+      },
+      "packages": {
+        "ms": true,
+        "process": true
+      }
+    },
+    "deep-equal": {
+      "packages": {
+        "is-arguments": true,
+        "is-date-object": true,
+        "is-regex": true,
+        "object-is": true,
+        "object-keys": true,
+        "regexp.prototype.flags": true
+      }
+    },
+    "define-properties": {
+      "packages": {
+        "object-keys": true
+      }
+    },
+    "des.js": {
+      "packages": {
+        "inherits": true,
+        "minimalistic-assert": true
+      }
+    },
+    "diffie-hellman": {
+      "packages": {
+        "bn.js": true,
+        "buffer": true,
+        "miller-rabin": true,
+        "randombytes": true
+      }
+    },
+    "dnd-core": {
+      "packages": {
+        "asap": true,
+        "invariant": true,
+        "lodash": true,
+        "redux": true
+      }
+    },
+    "dom-helpers": {
+      "globals": {
+        "document": true,
+        "setTimeout": true
+      },
+      "packages": {
+        "@babel/runtime": true
+      }
+    },
+    "dot-case": {
+      "packages": {
+        "no-case": true
+      }
+    },
+    "duplexer": {
+      "packages": {
+        "stream-browserify": true
+      }
+    },
+    "duplexify": {
+      "packages": {
+        "buffer": true,
+        "end-of-stream": true,
+        "inherits": true,
+        "process": true,
+        "readable-stream": true,
+        "stream-shift": true
+      }
+    },
+    "elliptic": {
+      "packages": {
+        "bn.js": true,
+        "brorand": true,
+        "hash.js": true,
+        "hmac-drbg": true,
+        "inherits": true,
+        "minimalistic-assert": true,
+        "minimalistic-crypto-utils": true
+      }
+    },
+    "end-of-stream": {
+      "packages": {
+        "once": true,
+        "process": true
+      }
+    },
+    "eth-block-tracker": {
       "globals": {
         "clearTimeout": true,
-        "setTimeout": true
-      }
-    },
-    "debounce-stream>duplexer": {
-      "packages": {
+        "console.error": true,
+        "setTimeout": true
+      },
+      "packages": {
+        "@metamask/safe-event-emitter": true,
+        "eth-query": true,
+        "json-rpc-random-id": true,
+        "pify": true,
+        "safe-event-emitter": true
+      }
+    },
+    "eth-eip712-util-browser": {
+      "globals": {
+        "intToBuffer": true
+      },
+      "packages": {
+        "bn.js": true,
+        "buffer": true,
+        "js-sha3": true
+      }
+    },
+    "eth-ens-namehash": {
+      "globals": {
+        "name": "write"
+      },
+      "packages": {
+        "buffer": true,
+        "idna-uts46": true,
+        "idna-uts46-hx": true,
+        "js-sha3": true
+      }
+    },
+    "eth-hd-keyring": {
+      "packages": {
+        "bip39": true,
+        "buffer": true,
+        "eth-sig-util": true,
+        "eth-simple-keyring": true,
+        "ethereumjs-wallet": true
+      }
+    },
+    "eth-json-rpc-filters": {
+      "globals": {
+        "console.error": true,
+        "results": "write"
+      },
+      "packages": {
+        "await-semaphore": true,
+        "eth-json-rpc-middleware": true,
+        "eth-query": true,
+        "json-rpc-engine": true,
+        "lodash.flatmap": true,
+        "pify": true,
+        "safe-event-emitter": true
+      }
+    },
+    "eth-json-rpc-infura": {
+      "globals": {
+        "setTimeout": true
+      },
+      "packages": {
+        "eth-json-rpc-middleware": true,
+        "eth-rpc-errors": true,
+        "json-rpc-engine": true,
+        "node-fetch": true
+      }
+    },
+    "eth-json-rpc-middleware": {
+      "globals": {
+        "URL": true,
+        "btoa": true,
+        "console.error": true,
+        "fetch": true,
+        "setTimeout": true
+      },
+      "packages": {
+        "@metamask/safe-event-emitter": true,
+        "browser-resolve": true,
+        "btoa": true,
+        "clone": true,
+        "eth-rpc-errors": true,
+        "eth-sig-util": true,
+        "json-rpc-engine": true,
+        "json-stable-stringify": true,
+        "node-fetch": true,
+        "pify": true,
+        "safe-event-emitter": true,
+        "url": true
+      }
+    },
+    "eth-keyring-controller": {
+      "packages": {
+        "bip39": true,
+        "browser-passworder": true,
+        "buffer": true,
+        "eth-hd-keyring": true,
+        "eth-sig-util": true,
+        "eth-simple-keyring": true,
+        "ethereumjs-util": true,
+        "events": true,
+        "loglevel": true,
+        "obs-store": true
+      }
+    },
+    "eth-lattice-keyring": {
+      "globals": {
+        "addEventListener": true,
+        "browser": true,
+        "clearInterval": true,
+        "open": true,
+        "rlp.encode": true,
+        "setInterval": true
+      },
+      "packages": {
+        "@ethereumjs/common": true,
+        "@ethereumjs/tx": true,
+        "bn.js": true,
+        "buffer": true,
+        "crypto-browserify": true,
+        "ethereumjs-util": true,
+        "events": true,
+        "gridplus-sdk": true,
+        "secp256k1": true
+      }
+    },
+    "eth-method-registry": {
+      "packages": {
+        "ethjs": true
+      }
+    },
+    "eth-phishing-detect": {
+      "packages": {
+        "fast-levenshtein": true
+      }
+    },
+    "eth-query": {
+      "packages": {
+        "json-rpc-random-id": true,
+        "xtend": true
+      }
+    },
+    "eth-rpc-errors": {
+      "packages": {
+        "fast-safe-stringify": true
+      }
+    },
+    "eth-sig-util": {
+      "packages": {
+        "buffer": true,
+        "ethereumjs-abi": true,
+        "ethereumjs-util": true,
+        "tweetnacl": true,
+        "tweetnacl-util": true
+      }
+    },
+    "eth-simple-keyring": {
+      "packages": {
+        "buffer": true,
+        "eth-sig-util": true,
+        "ethereumjs-util": true,
+        "ethereumjs-wallet": true,
+        "events": true
+      }
+    },
+    "eth-trezor-keyring": {
+      "globals": {
+        "setTimeout": true
+      },
+      "packages": {
+        "@ethereumjs/tx": true,
+        "buffer": true,
+        "ethereumjs-util": true,
+        "events": true,
+        "hdkey": true,
+        "trezor-connect": true
+      }
+    },
+    "ethereum-bloom-filters": {
+      "packages": {
+        "js-sha3": true
+      }
+    },
+    "ethereum-cryptography": {
+      "packages": {
+        "assert": true,
+        "bs58check": true,
+        "buffer": true,
+        "create-hmac": true,
+        "hash.js": true,
+        "keccak": true,
+        "randombytes": true,
+        "safe-buffer": true,
+        "secp256k1": true
+      }
+    },
+    "ethereumjs-abi": {
+      "packages": {
+        "bn.js": true,
+        "buffer": true,
+        "ethereumjs-util": true
+      }
+    },
+    "ethereumjs-util": {
+      "packages": {
+        "assert": true,
+        "bn.js": true,
+        "buffer": true,
+        "create-hash": true,
+        "elliptic": true,
+        "ethereum-cryptography": true,
+        "ethjs-util": true,
+        "is-buffer": true,
+        "rlp": true,
+        "safe-buffer": true
+      }
+    },
+    "ethereumjs-wallet": {
+      "packages": {
+        "aes-js": true,
+        "bs58check": true,
+        "buffer": true,
+        "crypto-browserify": true,
+        "ethereum-cryptography": true,
+        "ethereumjs-util": true,
+        "randombytes": true,
+        "safe-buffer": true,
+        "scrypt-js": true,
+        "scryptsy": true,
+        "utf8": true,
+        "uuid": true
+      }
+    },
+    "ethers": {
+      "packages": {
+        "@ethersproject/abi": true,
+        "@ethersproject/abstract-signer": true,
+        "@ethersproject/address": true,
+        "@ethersproject/base64": true,
+        "@ethersproject/basex": true,
+        "@ethersproject/bignumber": true,
+        "@ethersproject/bytes": true,
+        "@ethersproject/constants": true,
+        "@ethersproject/contracts": true,
+        "@ethersproject/hash": true,
+        "@ethersproject/hdnode": true,
+        "@ethersproject/json-wallets": true,
+        "@ethersproject/keccak256": true,
+        "@ethersproject/logger": true,
+        "@ethersproject/properties": true,
+        "@ethersproject/providers": true,
+        "@ethersproject/random": true,
+        "@ethersproject/rlp": true,
+        "@ethersproject/sha2": true,
+        "@ethersproject/signing-key": true,
+        "@ethersproject/solidity": true,
+        "@ethersproject/strings": true,
+        "@ethersproject/transactions": true,
+        "@ethersproject/units": true,
+        "@ethersproject/wallet": true,
+        "@ethersproject/web": true,
+        "@ethersproject/wordlists": true
+      }
+    },
+    "ethjs": {
+      "globals": {
+        "clearInterval": true,
+        "setInterval": true
+      },
+      "packages": {
+        "bn.js": true,
+        "buffer": true,
+        "ethjs-abi": true,
+        "ethjs-contract": true,
+        "ethjs-filter": true,
+        "ethjs-provider-http": true,
+        "ethjs-query": true,
+        "ethjs-unit": true,
+        "ethjs-util": true,
+        "js-sha3": true,
+        "number-to-bn": true
+      }
+    },
+    "ethjs-abi": {
+      "packages": {
+        "bn.js": true,
+        "buffer": true,
+        "js-sha3": true,
+        "number-to-bn": true
+      }
+    },
+    "ethjs-contract": {
+      "packages": {
+        "babel-runtime": true,
+        "ethjs-abi": true,
+        "ethjs-filter": true,
+        "ethjs-util": true,
+        "js-sha3": true,
+        "promise-to-callback": true
+      }
+    },
+    "ethjs-ens": {
+      "packages": {
+        "eth-ens-namehash": true,
+        "ethereum-ens-network-map": true,
+        "ethjs-contract": true,
+        "ethjs-query": true
+      }
+    },
+    "ethjs-filter": {
+      "globals": {
+        "clearInterval": true,
+        "setInterval": true
+      }
+    },
+    "ethjs-format": {
+      "packages": {
+        "ethjs-schema": true,
+        "ethjs-util": true,
+        "number-to-bn": true,
+        "strip-hex-prefix": true
+      }
+    },
+    "ethjs-provider-http": {
+      "packages": {
+        "xhr2": true
+      }
+    },
+    "ethjs-query": {
+      "globals": {
+        "console": true
+      },
+      "packages": {
+        "babel-runtime": true,
+        "ethjs-format": true,
+        "ethjs-rpc": true,
+        "promise-to-callback": true
+      }
+    },
+    "ethjs-rpc": {
+      "packages": {
+        "promise-to-callback": true
+      }
+    },
+    "ethjs-unit": {
+      "packages": {
+        "bn.js": true,
+        "number-to-bn": true
+      }
+    },
+    "ethjs-util": {
+      "packages": {
+        "buffer": true,
+        "is-hex-prefixed": true,
+        "strip-hex-prefix": true
+      }
+    },
+    "events": {
+      "globals": {
+        "console": true
+      }
+    },
+    "evp_bytestokey": {
+      "packages": {
+        "md5.js": true,
+        "safe-buffer": true
+      }
+    },
+    "extension-port-stream": {
+      "packages": {
+        "buffer": true,
         "stream-browserify": true
       }
     },
-    "debounce-stream>through": {
-      "packages": {
-        "browserify>process": true,
-        "stream-browserify": true
-      }
-    },
-    "depcheck>@vue/compiler-sfc>postcss>nanoid": {
-      "globals": {
-        "crypto.getRandomValues": true
-      }
-    },
-    "dependency-tree>precinct>detective-postcss>postcss>nanoid": {
-      "globals": {
-        "crypto.getRandomValues": true
-      }
-    },
-    "end-of-stream": {
-      "packages": {
-        "browserify>process": true,
-        "pump>once": true
-      }
-    },
-    "eslint>optionator>fast-levenshtein": {
+    "faker": {
+      "globals": {
+        "console.error": true,
+        "console.log": true,
+        "dbg": "write"
+      }
+    },
+    "fast-check": {
+      "globals": {
+        "clearTimeout": true,
+        "console.log": true,
+        "setTimeout": true
+      },
+      "packages": {
+        "buffer": true,
+        "pure-rand": true
+      }
+    },
+    "fast-json-patch": {
+      "globals": {
+        "addEventListener": true,
+        "clearTimeout": true,
+        "removeEventListener": true,
+        "setTimeout": true
+      },
+      "packages": {
+        "fast-deep-equal": true
+      }
+    },
+    "fast-levenshtein": {
       "globals": {
         "Intl": true,
         "Levenshtein": "write",
@@ -3568,28 +2016,286 @@
         "postMessage": true
       }
     },
-    "eth-ens-namehash": {
-      "globals": {
-        "name": "write"
-      },
-      "packages": {
-        "browserify>buffer": true,
-        "eth-ens-namehash>idna-uts46-hx": true,
-        "eth-ens-namehash>js-sha3": true
-      }
-    },
-    "eth-ens-namehash>idna-uts46-hx": {
-      "globals": {
+    "fs-constants": {
+      "packages": {
+        "constants-browserify": true
+      }
+    },
+    "fuse.js": {
+      "globals": {
+        "console": true,
         "define": true
-      },
-      "packages": {
-        "browserify>punycode": true
-      }
-    },
-    "eth-ens-namehash>js-sha3": {
-      "packages": {
-        "browserify>process": true
-=======
+      }
+    },
+    "get-intrinsic": {
+      "globals": {
+        "AggregateError": true,
+        "FinalizationRegistry": true,
+        "WeakRef": true
+      },
+      "packages": {
+        "function-bind": true,
+        "has": true,
+        "has-symbols": true
+      }
+    },
+    "gridplus-sdk": {
+      "globals": {
+        "console.error": true,
+        "console.warn": true,
+        "setTimeout": true
+      },
+      "packages": {
+        "@ethereumjs/common": true,
+        "@ethereumjs/tx": true,
+        "aes-js": true,
+        "bech32": true,
+        "bignumber.js": true,
+        "bitwise": true,
+        "borc": true,
+        "bs58check": true,
+        "buffer": true,
+        "crc-32": true,
+        "elliptic": true,
+        "eth-eip712-util-browser": true,
+        "hash.js": true,
+        "js-sha3": true,
+        "rlp": true,
+        "rlp-browser": true,
+        "secp256k1": true,
+        "superagent": true
+      }
+    },
+    "gunzip-maybe": {
+      "packages": {
+        "browserify-zlib": true,
+        "is-deflate": true,
+        "is-gzip": true,
+        "peek-stream": true,
+        "pumpify": true,
+        "through2": true
+      }
+    },
+    "has": {
+      "packages": {
+        "function-bind": true
+      }
+    },
+    "hash-base": {
+      "packages": {
+        "inherits": true,
+        "readable-stream": true,
+        "safe-buffer": true
+      }
+    },
+    "hash.js": {
+      "packages": {
+        "inherits": true,
+        "minimalistic-assert": true
+      }
+    },
+    "hdkey": {
+      "packages": {
+        "assert": true,
+        "bs58check": true,
+        "coinstring": true,
+        "crypto-browserify": true,
+        "safe-buffer": true,
+        "secp256k1": true
+      }
+    },
+    "header-case": {
+      "packages": {
+        "no-case": true,
+        "upper-case": true
+      }
+    },
+    "history": {
+      "globals": {
+        "addEventListener": true,
+        "confirm": true,
+        "document": true,
+        "history": true,
+        "location": true,
+        "navigator.userAgent": true,
+        "removeEventListener": true
+      },
+      "packages": {
+        "resolve-pathname": true,
+        "tiny-invariant": true,
+        "tiny-warning": true,
+        "value-equal": true
+      }
+    },
+    "hmac-drbg": {
+      "packages": {
+        "hash.js": true,
+        "minimalistic-assert": true,
+        "minimalistic-crypto-utils": true
+      }
+    },
+    "hoist-non-react-statics": {
+      "packages": {
+        "react-is": true
+      }
+    },
+    "https-browserify": {
+      "packages": {
+        "stream-http": true,
+        "url": true
+      }
+    },
+    "idna-uts46": {
+      "globals": {
+        "define": true
+      },
+      "packages": {
+        "punycode": true
+      }
+    },
+    "idna-uts46-hx": {
+      "globals": {
+        "define": true
+      },
+      "packages": {
+        "punycode": true
+      }
+    },
+    "is-dom": {
+      "globals": {
+        "Node": true
+      },
+      "packages": {
+        "is-object": true,
+        "is-window": true
+      }
+    },
+    "is-in-browser": {
+      "globals": {
+        "document": true
+      }
+    },
+    "is-lower-case": {
+      "packages": {
+        "lower-case": true
+      }
+    },
+    "is-regex": {
+      "packages": {
+        "call-bind": true,
+        "has-symbols": true
+      }
+    },
+    "is-upper-case": {
+      "packages": {
+        "upper-case": true
+      }
+    },
+    "iso-url": {
+      "globals": {
+        "URL": true,
+        "URLSearchParams": true,
+        "location": true
+      }
+    },
+    "isomorphic-fetch": {
+      "globals": {
+        "fetch.bind": true
+      },
+      "packages": {
+        "whatwg-fetch": true
+      }
+    },
+    "js-base64": {
+      "globals": {
+        "Base64": "write",
+        "TextDecoder": true,
+        "TextEncoder": true,
+        "atob": true,
+        "btoa": true,
+        "define": true
+      },
+      "packages": {
+        "buffer": true
+      }
+    },
+    "js-sha3": {
+      "globals": {
+        "define": true
+      },
+      "packages": {
+        "process": true
+      }
+    },
+    "jsbi": {
+      "globals": {
+        "define": true
+      }
+    },
+    "json-pointer": {
+      "packages": {
+        "foreach": true
+      }
+    },
+    "json-rpc-engine": {
+      "packages": {
+        "@metamask/safe-event-emitter": true,
+        "eth-rpc-errors": true,
+        "safe-event-emitter": true
+      }
+    },
+    "json-rpc-middleware-stream": {
+      "globals": {
+        "setTimeout": true
+      },
+      "packages": {
+        "@metamask/safe-event-emitter": true,
+        "readable-stream": true
+      }
+    },
+    "json-stable-stringify": {
+      "packages": {
+        "jsonify": true
+      }
+    },
+    "jsonschema": {
+      "packages": {
+        "url": true
+      }
+    },
+    "jss": {
+      "globals": {
+        "CSS": true,
+        "document.createElement": true,
+        "document.querySelector": true
+      },
+      "packages": {
+        "@babel/runtime": true,
+        "is-in-browser": true,
+        "tiny-warning": true
+      }
+    },
+    "jss-plugin-camel-case": {
+      "packages": {
+        "hyphenate-style-name": true
+      }
+    },
+    "jss-plugin-default-unit": {
+      "globals": {
+        "CSS": true
+      },
+      "packages": {
+        "jss": true
+      }
+    },
+    "jss-plugin-global": {
+      "packages": {
+        "@babel/runtime": true,
+        "jss": true
+      }
+    },
+    "jss-plugin-nested": {
+      "packages": {
         "@babel/runtime": true,
         "tiny-warning": true
       }
@@ -3643,235 +2349,78 @@
         "openDatabase": true,
         "setTimeout": true,
         "webkitIndexedDB": true
->>>>>>> 8db95160
-      }
-    },
-    "eth-json-rpc-filters": {
-      "globals": {
-        "console.error": true
-      },
-      "packages": {
-        "@metamask/safe-event-emitter": true,
-        "eth-json-rpc-filters>async-mutex": true,
-        "eth-query": true,
-        "json-rpc-engine": true,
-        "pify": true
-      }
-    },
-<<<<<<< HEAD
-    "eth-json-rpc-filters>async-mutex": {
-      "globals": {
-        "setTimeout": true
-      },
-      "packages": {
-        "mockttp>graphql-tag>tslib": true
-      }
-    },
-    "eth-keyring-controller>@metamask/browser-passworder": {
-=======
+      }
+    },
+    "lodash": {
+      "globals": {
+        "define": true
+      }
+    },
     "loglevel": {
->>>>>>> 8db95160
-      "globals": {
-        "crypto": true
-      }
-    },
-<<<<<<< HEAD
-    "eth-lattice-keyring": {
-      "globals": {
-        "addEventListener": true,
-        "browser": true,
-        "clearInterval": true,
-        "fetch": true,
-        "open": true,
-        "setInterval": true
-      },
-      "packages": {
-        "@ethereumjs/tx>@ethereumjs/util": true,
+      "globals": {
+        "console": true,
+        "define": true,
+        "document.cookie": true,
+        "localStorage": true,
+        "log": "write"
+      }
+    },
+    "lower-case-first": {
+      "packages": {
+        "lower-case": true
+      }
+    },
+    "lru-cache": {
+      "packages": {
+        "yallist": true
+      }
+    },
+    "luxon": {
+      "globals": {
+        "Intl": true
+      }
+    },
+    "md5": {
+      "packages": {
+        "charenc": true,
+        "crypt": true,
+        "is-buffer": true
+      }
+    },
+    "md5.js": {
+      "packages": {
+        "hash-base": true,
+        "inherits": true,
+        "safe-buffer": true
+      }
+    },
+    "miller-rabin": {
+      "packages": {
         "bn.js": true,
-        "browserify>buffer": true,
-        "browserify>crypto-browserify": true,
-        "eth-lattice-keyring>@ethereumjs/tx": true,
-        "eth-lattice-keyring>gridplus-sdk": true,
-        "eth-lattice-keyring>rlp": true,
-        "webpack>events": true
-      }
-    },
-    "eth-lattice-keyring>@ethereumjs/tx": {
-=======
-    "lower-case-first": {
->>>>>>> 8db95160
-      "packages": {
-        "@ethereumjs/common": true,
-        "@ethereumjs/tx>@ethereumjs/rlp": true,
-        "@ethereumjs/tx>@ethereumjs/util": true,
-        "@ethersproject/providers": true,
-        "browserify>buffer": true,
-        "browserify>insert-module-globals>is-buffer": true,
-        "eth-lattice-keyring>@ethereumjs/tx>@chainsafe/ssz": true,
-        "eth-lattice-keyring>@ethereumjs/tx>ethereum-cryptography": true
-      }
-    },
-<<<<<<< HEAD
-    "eth-lattice-keyring>@ethereumjs/tx>@chainsafe/ssz": {
-      "packages": {
-        "browserify": true,
-        "browserify>buffer": true,
-        "eth-lattice-keyring>@ethereumjs/tx>@chainsafe/ssz>@chainsafe/persistent-merkle-tree": true,
-        "eth-lattice-keyring>@ethereumjs/tx>@chainsafe/ssz>case": true
-      }
-    },
-    "eth-lattice-keyring>@ethereumjs/tx>@chainsafe/ssz>@chainsafe/persistent-merkle-tree": {
-      "globals": {
-        "WeakRef": true
-      },
-=======
-    "lru-cache": {
->>>>>>> 8db95160
-      "packages": {
-        "browserify": true
-      }
-    },
-<<<<<<< HEAD
-    "eth-lattice-keyring>@ethereumjs/tx>ethereum-cryptography": {
+        "brorand": true
+      }
+    },
+    "mini-create-react-context": {
+      "packages": {
+        "@babel/runtime": true,
+        "gud": true,
+        "prop-types": true,
+        "react": true,
+        "tiny-warning": true
+      }
+    },
+    "multibase": {
       "globals": {
         "TextDecoder": true,
-        "crypto": true
-      },
-      "packages": {
-        "eth-lattice-keyring>@ethereumjs/tx>ethereum-cryptography>@noble/hashes": true
-      }
-    },
-    "eth-lattice-keyring>@ethereumjs/tx>ethereum-cryptography>@noble/hashes": {
-=======
-    "luxon": {
->>>>>>> 8db95160
-      "globals": {
-        "TextEncoder": true,
-        "crypto": true
-      }
-    },
-<<<<<<< HEAD
-    "eth-lattice-keyring>gridplus-sdk": {
-      "globals": {
-        "AbortController": true,
-        "Request": true,
-        "URL": true,
-        "__values": true,
-        "caches": true,
-        "clearTimeout": true,
-        "console.error": true,
-        "console.log": true,
-        "console.warn": true,
-        "fetch": true,
-        "setTimeout": true
-      },
-      "packages": {
-        "@ethereumjs/common>crc-32": true,
-        "@ethersproject/abi": true,
-        "@metamask/ppom-validator>elliptic": true,
-        "bn.js": true,
-        "browserify>buffer": true,
-        "eth-lattice-keyring>gridplus-sdk>@ethereumjs/common": true,
-        "eth-lattice-keyring>gridplus-sdk>@ethereumjs/tx": true,
-        "eth-lattice-keyring>gridplus-sdk>aes-js": true,
-        "eth-lattice-keyring>gridplus-sdk>bech32": true,
-        "eth-lattice-keyring>gridplus-sdk>bignumber.js": true,
-        "eth-lattice-keyring>gridplus-sdk>bitwise": true,
-        "eth-lattice-keyring>gridplus-sdk>borc": true,
-        "eth-lattice-keyring>gridplus-sdk>eth-eip712-util-browser": true,
-        "eth-lattice-keyring>gridplus-sdk>js-sha3": true,
-        "eth-lattice-keyring>gridplus-sdk>rlp": true,
-        "eth-lattice-keyring>gridplus-sdk>secp256k1": true,
-        "eth-lattice-keyring>gridplus-sdk>uuid": true,
-        "ethereumjs-util>ethereum-cryptography>bs58check": true,
-        "ethereumjs-util>ethereum-cryptography>hash.js": true,
-        "lodash": true
-      }
-    },
-    "eth-lattice-keyring>gridplus-sdk>@ethereumjs/common": {
-=======
-    "md5": {
->>>>>>> 8db95160
-      "packages": {
-        "@ethereumjs/common>crc-32": true,
-        "@ethereumjs/tx>@ethereumjs/util": true,
-        "browserify>buffer": true,
-        "webpack>events": true
-      }
-    },
-    "eth-lattice-keyring>gridplus-sdk>@ethereumjs/tx": {
-      "packages": {
-        "@ethereumjs/tx>@ethereumjs/rlp": true,
-        "@ethereumjs/tx>@ethereumjs/util": true,
-        "@ethersproject/providers": true,
-        "browserify>buffer": true,
-        "browserify>insert-module-globals>is-buffer": true,
-        "eth-lattice-keyring>@ethereumjs/tx>@chainsafe/ssz": true,
-        "eth-lattice-keyring>gridplus-sdk>@ethereumjs/tx>@ethereumjs/common": true,
-        "eth-lattice-keyring>gridplus-sdk>@ethereumjs/tx>ethereum-cryptography": true
-      }
-    },
-<<<<<<< HEAD
-    "eth-lattice-keyring>gridplus-sdk>@ethereumjs/tx>@ethereumjs/common": {
-      "packages": {
-        "@ethereumjs/common>crc-32": true,
-        "@ethereumjs/tx>@ethereumjs/util": true,
-        "browserify>buffer": true,
-        "webpack>events": true
-      }
-    },
-    "eth-lattice-keyring>gridplus-sdk>@ethereumjs/tx>ethereum-cryptography": {
-      "globals": {
-        "TextDecoder": true,
-        "crypto": true
-      },
-=======
-    "miller-rabin": {
->>>>>>> 8db95160
-      "packages": {
-        "eth-lattice-keyring>gridplus-sdk>@ethereumjs/tx>ethereum-cryptography>@noble/hashes": true
-      }
-    },
-    "eth-lattice-keyring>gridplus-sdk>@ethereumjs/tx>ethereum-cryptography>@noble/hashes": {
-      "globals": {
-        "TextEncoder": true,
-        "crypto": true
-      }
-    },
-<<<<<<< HEAD
-    "eth-lattice-keyring>gridplus-sdk>aes-js": {
-      "globals": {
-        "define": true
-      }
-    },
-    "eth-lattice-keyring>gridplus-sdk>bignumber.js": {
-      "globals": {
-        "crypto": true,
-        "define": true
-      }
-    },
-    "eth-lattice-keyring>gridplus-sdk>bitwise": {
-      "packages": {
-        "browserify>buffer": true
-      }
-    },
-    "eth-lattice-keyring>gridplus-sdk>borc": {
-=======
-    "multibase": {
->>>>>>> 8db95160
-      "globals": {
-        "console": true
-      },
-      "packages": {
-        "browserify>buffer": true,
-        "browserify>buffer>ieee754": true,
-        "eth-lattice-keyring>gridplus-sdk>borc>bignumber.js": true,
-        "eth-lattice-keyring>gridplus-sdk>borc>iso-url": true
-      }
-    },
-<<<<<<< HEAD
-    "eth-lattice-keyring>gridplus-sdk>borc>bignumber.js": {
-=======
+        "TextEncoder": true
+      },
+      "packages": {
+        "@multiformats/base-x": true,
+        "base-x": true,
+        "buffer": true,
+        "web-encoding": true
+      }
+    },
     "multicodec": {
       "packages": {
         "uint8arrays": true,
@@ -3879,57 +2428,12 @@
       }
     },
     "multiformats": {
->>>>>>> 8db95160
-      "globals": {
-        "crypto": true,
-        "define": true
-      }
-    },
-<<<<<<< HEAD
-    "eth-lattice-keyring>gridplus-sdk>borc>iso-url": {
-      "globals": {
-        "URL": true,
-        "URLSearchParams": true,
-        "location": true
-      }
-    },
-    "eth-lattice-keyring>gridplus-sdk>eth-eip712-util-browser": {
-      "globals": {
-        "intToBuffer": true
-      },
-      "packages": {
-        "bn.js": true,
-        "eth-lattice-keyring>gridplus-sdk>eth-eip712-util-browser>buffer": true,
-        "eth-lattice-keyring>gridplus-sdk>eth-eip712-util-browser>js-sha3": true
-      }
-    },
-    "eth-lattice-keyring>gridplus-sdk>eth-eip712-util-browser>buffer": {
-      "globals": {
-        "console": true
-      },
-      "packages": {
-        "base64-js": true,
-        "browserify>buffer>ieee754": true
-      }
-    },
-    "eth-lattice-keyring>gridplus-sdk>eth-eip712-util-browser>js-sha3": {
-      "globals": {
-        "define": true
-      },
-      "packages": {
-        "browserify>process": true
-      }
-    },
-    "eth-lattice-keyring>gridplus-sdk>js-sha3": {
-      "globals": {
-        "define": true
-      },
-      "packages": {
-        "browserify>process": true
-      }
-    },
-    "eth-lattice-keyring>gridplus-sdk>rlp": {
-=======
+      "globals": {
+        "TextDecoder": true,
+        "TextEncoder": true,
+        "console.warn": true
+      }
+    },
     "multihashes": {
       "packages": {
         "buffer": true,
@@ -3940,233 +2444,17 @@
       }
     },
     "nanoid": {
->>>>>>> 8db95160
-      "globals": {
-        "TextEncoder": true
-      }
-    },
-    "eth-lattice-keyring>gridplus-sdk>secp256k1": {
-      "packages": {
-        "@metamask/ppom-validator>elliptic": true
-      }
-    },
-<<<<<<< HEAD
-    "eth-lattice-keyring>gridplus-sdk>uuid": {
-      "globals": {
-        "crypto": true
-      }
-    },
-    "eth-lattice-keyring>rlp": {
-      "globals": {
-        "TextEncoder": true
-      }
-    },
-    "eth-method-registry": {
-      "packages": {
-        "ethjs": true
-      }
-    },
-    "eth-query": {
-      "packages": {
-        "eth-query>json-rpc-random-id": true,
-        "nock>debug": true,
-        "watchify>xtend": true
-      }
-    },
-    "eth-rpc-errors": {
-      "packages": {
-        "eth-rpc-errors>fast-safe-stringify": true
-      }
-    },
-    "eth-sig-util": {
-      "packages": {
-        "browserify>buffer": true,
-        "eth-sig-util>ethereumjs-util": true,
-        "eth-sig-util>tweetnacl": true,
-        "eth-sig-util>tweetnacl-util": true,
-        "ethereumjs-abi": true
-      }
-    },
-    "eth-sig-util>ethereumjs-util": {
-      "packages": {
-        "@metamask/ppom-validator>elliptic": true,
-        "bn.js": true,
-        "browserify>assert": true,
-        "browserify>buffer": true,
-        "eth-sig-util>ethereumjs-util>ethereum-cryptography": true,
-        "eth-sig-util>ethereumjs-util>ethjs-util": true,
-        "ethereumjs-util>create-hash": true,
-        "ethereumjs-util>rlp": true,
-        "koa>content-disposition>safe-buffer": true
-      }
-    },
-    "eth-sig-util>ethereumjs-util>ethereum-cryptography": {
-      "packages": {
-        "browserify>buffer": true,
-        "ethereumjs-util>ethereum-cryptography>keccak": true,
-        "ethereumjs-util>ethereum-cryptography>secp256k1": true,
-        "mocha>serialize-javascript>randombytes": true
-      }
-    },
-    "eth-sig-util>ethereumjs-util>ethjs-util": {
-      "packages": {
-        "browserify>buffer": true,
-        "ethjs>ethjs-util>is-hex-prefixed": true,
-        "ethjs>ethjs-util>strip-hex-prefix": true
-      }
-    },
-    "eth-sig-util>tweetnacl": {
       "globals": {
         "crypto": true,
         "msCrypto": true,
-        "nacl": "write"
-      },
-      "packages": {
-        "browserify>browser-resolve": true
-      }
-    },
-    "eth-sig-util>tweetnacl-util": {
-      "globals": {
-        "atob": true,
-        "btoa": true
-      },
-      "packages": {
-        "browserify>browser-resolve": true
-      }
-    },
-    "ethereumjs-abi": {
-      "packages": {
-        "bn.js": true,
-        "browserify>buffer": true,
-        "ethereumjs-abi>ethereumjs-util": true
-      }
-    },
-    "ethereumjs-abi>ethereumjs-util": {
-      "packages": {
-        "@metamask/ppom-validator>elliptic": true,
-        "bn.js": true,
-        "browserify>assert": true,
-        "browserify>buffer": true,
-        "eth-sig-util>ethereumjs-util>ethjs-util": true,
-        "ethereumjs-abi>ethereumjs-util>ethereum-cryptography": true,
-        "ethereumjs-util>create-hash": true,
-        "ethereumjs-util>rlp": true
-      }
-    },
-    "ethereumjs-abi>ethereumjs-util>ethereum-cryptography": {
-      "packages": {
-        "browserify>buffer": true,
-        "ethereumjs-util>ethereum-cryptography>keccak": true,
-        "ethereumjs-util>ethereum-cryptography>secp256k1": true,
-        "mocha>serialize-javascript>randombytes": true
-      }
-    },
-    "ethereumjs-util": {
-      "packages": {
-        "bn.js": true,
-        "browserify>assert": true,
-        "browserify>buffer": true,
-        "browserify>insert-module-globals>is-buffer": true,
-        "ethereumjs-util>create-hash": true,
-        "ethereumjs-util>ethereum-cryptography": true,
-        "ethereumjs-util>rlp": true
-      }
-    },
-    "ethereumjs-util>create-hash": {
-      "packages": {
-        "addons-linter>sha.js": true,
-        "ethereumjs-util>create-hash>cipher-base": true,
-        "ethereumjs-util>create-hash>md5.js": true,
-        "ethereumjs-util>create-hash>ripemd160": true,
-        "pumpify>inherits": true
-      }
-    },
-    "ethereumjs-util>create-hash>cipher-base": {
-      "packages": {
-        "browserify>string_decoder": true,
-        "koa>content-disposition>safe-buffer": true,
-        "pumpify>inherits": true,
-        "stream-browserify": true
-      }
-    },
-    "ethereumjs-util>create-hash>md5.js": {
-      "packages": {
-        "ethereumjs-util>create-hash>md5.js>hash-base": true,
-        "koa>content-disposition>safe-buffer": true,
-        "pumpify>inherits": true
-      }
-    },
-    "ethereumjs-util>create-hash>md5.js>hash-base": {
-      "packages": {
-        "ethereumjs-util>create-hash>md5.js>hash-base>readable-stream": true,
-        "koa>content-disposition>safe-buffer": true,
-        "pumpify>inherits": true
-      }
-    },
-    "ethereumjs-util>create-hash>md5.js>hash-base>readable-stream": {
-      "packages": {
-        "browserify>browser-resolve": true,
-        "browserify>buffer": true,
-        "browserify>process": true,
-        "browserify>string_decoder": true,
-        "pumpify>inherits": true,
-        "readable-stream>util-deprecate": true,
-        "webpack>events": true
-      }
-    },
-    "ethereumjs-util>create-hash>ripemd160": {
-      "packages": {
-        "browserify>buffer": true,
-        "ethereumjs-util>create-hash>md5.js>hash-base": true,
-        "pumpify>inherits": true
-      }
-    },
-    "ethereumjs-util>ethereum-cryptography": {
-      "packages": {
-        "browserify>buffer": true,
-        "ethereumjs-util>ethereum-cryptography>keccak": true,
-        "ethereumjs-util>ethereum-cryptography>secp256k1": true,
-        "mocha>serialize-javascript>randombytes": true
-      }
-    },
-    "ethereumjs-util>ethereum-cryptography>browserify-aes": {
-      "packages": {
-        "browserify>buffer": true,
-        "browserify>crypto-browserify>browserify-cipher>evp_bytestokey": true,
-        "ethereumjs-util>create-hash>cipher-base": true,
-        "ethereumjs-util>ethereum-cryptography>browserify-aes>buffer-xor": true,
-        "koa>content-disposition>safe-buffer": true,
-        "pumpify>inherits": true
-      }
-    },
-    "ethereumjs-util>ethereum-cryptography>browserify-aes>buffer-xor": {
-      "packages": {
-        "browserify>buffer": true
-      }
-    },
-    "ethereumjs-util>ethereum-cryptography>bs58check": {
-      "packages": {
-        "ethereumjs-util>create-hash": true,
-        "ethereumjs-util>ethereum-cryptography>bs58check>bs58": true,
-        "koa>content-disposition>safe-buffer": true
-      }
-    },
-    "ethereumjs-util>ethereum-cryptography>bs58check>bs58": {
-      "packages": {
-        "@ensdomains/content-hash>multihashes>multibase>base-x": true
-      }
-    },
-    "ethereumjs-util>ethereum-cryptography>hash.js": {
-      "packages": {
-        "@metamask/ppom-validator>elliptic>minimalistic-assert": true,
-        "pumpify>inherits": true
-      }
-    },
-    "ethereumjs-util>ethereum-cryptography>keccak": {
-      "packages": {
-        "browserify>buffer": true,
-        "ethereumjs-util>ethereum-cryptography>keccak>readable-stream": true
-=======
+        "navigator": true
+      }
+    },
+    "no-case": {
+      "packages": {
+        "lower-case": true
+      }
+    },
     "node-interval-tree": {
       "packages": {
         "shallowequal": true
@@ -4217,115 +2505,67 @@
       "globals": {
         "location": true,
         "navigator": true
->>>>>>> 8db95160
-      }
-    },
-    "ethereumjs-util>ethereum-cryptography>keccak>readable-stream": {
-      "packages": {
-        "browserify>browser-resolve": true,
-        "browserify>buffer": true,
-        "browserify>process": true,
-        "browserify>string_decoder": true,
-        "pumpify>inherits": true,
-        "readable-stream>util-deprecate": true,
-        "webpack>events": true
-      }
-    },
-    "ethereumjs-util>ethereum-cryptography>scrypt-js": {
-      "globals": {
-        "define": true,
-        "setTimeout": true
-      },
-      "packages": {
-        "browserify>timers-browserify": true
-      }
-    },
-    "ethereumjs-util>ethereum-cryptography>secp256k1": {
-      "packages": {
-        "@metamask/ppom-validator>elliptic": true
-      }
-    },
-    "ethereumjs-util>rlp": {
-      "packages": {
-        "bn.js": true,
-        "browserify>buffer": true
-      }
-    },
-    "ethereumjs-wallet>randombytes": {
-      "globals": {
-        "crypto.getRandomValues": true
-      }
-    },
-    "ethers>@ethersproject/random": {
-      "globals": {
-        "crypto.getRandomValues": true
-      }
-    },
-    "ethjs": {
-      "globals": {
-        "clearInterval": true,
-        "setInterval": true
-      },
-      "packages": {
-        "bn.js": true,
-        "browserify>buffer": true,
-        "ethjs-contract": true,
-        "ethjs>ethjs-abi": true,
-        "ethjs>ethjs-filter": true,
-        "ethjs>ethjs-provider-http": true,
-        "ethjs>ethjs-query": true,
-        "ethjs>ethjs-unit": true,
-        "ethjs>ethjs-util": true,
-        "ethjs>js-sha3": true,
-        "ethjs>number-to-bn": true
-      }
-    },
-    "ethjs-contract": {
-      "packages": {
-        "ethjs-contract>babel-runtime": true,
-        "ethjs-contract>ethjs-abi": true,
-        "ethjs-contract>ethjs-util": true,
-        "ethjs>ethjs-filter": true,
-        "ethjs>js-sha3": true,
-        "promise-to-callback": true
-      }
-    },
-<<<<<<< HEAD
-    "ethjs-contract>babel-runtime": {
-      "packages": {
-        "@babel/runtime>regenerator-runtime": true,
-        "ethjs-contract>babel-runtime>core-js": true
-      }
-    },
-    "ethjs-contract>babel-runtime>core-js": {
-      "globals": {
-        "PromiseRejectionEvent": true,
-        "__e": "write",
-        "__g": "write",
-        "document.createTextNode": true,
-        "postMessage": true,
-        "setTimeout": true
-      }
-    },
-    "ethjs-contract>ethjs-abi": {
-      "packages": {
-        "bn.js": true,
-        "browserify>buffer": true,
-        "ethjs>js-sha3": true,
-        "ethjs>number-to-bn": true
-      }
-    },
-    "ethjs-contract>ethjs-util": {
-      "packages": {
-        "browserify>buffer": true,
-        "ethjs>ethjs-util>is-hex-prefixed": true,
-        "ethjs>ethjs-util>strip-hex-prefix": true
-      }
-    },
-    "ethjs-query>babel-runtime": {
-      "packages": {
-        "@babel/runtime": true
-=======
+      }
+    },
+    "param-case": {
+      "packages": {
+        "no-case": true
+      }
+    },
+    "parse-asn1": {
+      "packages": {
+        "asn1.js": true,
+        "browserify-aes": true,
+        "buffer": true,
+        "evp_bytestokey": true,
+        "pbkdf2": true
+      }
+    },
+    "pascal-case": {
+      "packages": {
+        "camel-case": true,
+        "upper-case-first": true
+      }
+    },
+    "path-browserify": {
+      "packages": {
+        "process": true
+      }
+    },
+    "path-case": {
+      "packages": {
+        "no-case": true
+      }
+    },
+    "path-to-regexp": {
+      "packages": {
+        "isarray": true
+      }
+    },
+    "pbkdf2": {
+      "globals": {
+        "crypto": true,
+        "process": true,
+        "queueMicrotask": true,
+        "setImmediate": true,
+        "setTimeout": true
+      },
+      "packages": {
+        "create-hash": true,
+        "process": true,
+        "ripemd160": true,
+        "safe-buffer": true,
+        "sha.js": true
+      }
+    },
+    "peek-stream": {
+      "packages": {
+        "buffer": true,
+        "buffer-from": true,
+        "duplexify": true,
+        "through2": true
+      }
+    },
     "popper.js": {
       "globals": {
         "MSInputMethodContext": true,
@@ -4341,357 +2581,161 @@
         "navigator": true,
         "requestAnimationFrame": true,
         "setTimeout": true
->>>>>>> 8db95160
-      }
-    },
-    "ethjs>ethjs-abi": {
+      }
+    },
+    "precond": {
+      "packages": {
+        "util": true
+      }
+    },
+    "process": {
+      "globals": {
+        "clearTimeout": true,
+        "setTimeout": true
+      }
+    },
+    "process-nextick-args": {
+      "packages": {
+        "process": true
+      }
+    },
+    "promise-to-callback": {
+      "packages": {
+        "is-fn": true,
+        "set-immediate-shim": true
+      }
+    },
+    "prop-types": {
+      "globals": {
+        "console": true
+      },
+      "packages": {
+        "object-assign": true,
+        "react-is": true
+      }
+    },
+    "public-encrypt": {
       "packages": {
         "bn.js": true,
-        "browserify>buffer": true,
-        "ethjs>js-sha3": true,
-        "ethjs>number-to-bn": true
-      }
-    },
-    "ethjs>ethjs-filter": {
-      "globals": {
+        "browserify-rsa": true,
+        "buffer": true,
+        "create-hash": true,
+        "parse-asn1": true,
+        "randombytes": true
+      }
+    },
+    "pubnub": {
+      "globals": {
+        "ActiveXObject": true,
+        "XMLHttpRequest": true,
+        "addEventListener": true,
+        "btoa": true,
         "clearInterval": true,
-        "setInterval": true
-      }
-    },
-    "ethjs>ethjs-provider-http": {
-      "packages": {
-        "ethjs>ethjs-provider-http>xhr2": true
-      }
-    },
-<<<<<<< HEAD
-    "ethjs>ethjs-provider-http>xhr2": {
-      "globals": {
-        "XMLHttpRequest": true
-      }
-    },
-    "ethjs>ethjs-query": {
-      "globals": {
-        "console": true
-      },
-      "packages": {
-        "@metamask/ethjs-query>ethjs-format": true,
-        "@metamask/ethjs-query>ethjs-rpc": true,
-        "promise-to-callback": true
-      }
-    },
-    "ethjs>ethjs-unit": {
-      "packages": {
-        "bn.js": true,
-        "ethjs>number-to-bn": true
-      }
-    },
-    "ethjs>ethjs-util": {
-=======
-    "promise-to-callback": {
->>>>>>> 8db95160
-      "packages": {
-        "browserify>buffer": true,
-        "ethjs>ethjs-util>is-hex-prefixed": true,
-        "ethjs>ethjs-util>strip-hex-prefix": true
-      }
-    },
-    "ethjs>ethjs-util>strip-hex-prefix": {
-      "packages": {
-        "ethjs>ethjs-util>is-hex-prefixed": true
-      }
-    },
-<<<<<<< HEAD
-    "ethjs>js-sha3": {
-      "packages": {
-        "browserify>process": true
-      }
-    },
-    "ethjs>number-to-bn": {
-=======
-    "public-encrypt": {
->>>>>>> 8db95160
-      "packages": {
-        "bn.js": true,
-        "ethjs>ethjs-util>strip-hex-prefix": true
-      }
-    },
-    "extension-port-stream": {
-      "packages": {
-        "browserify>buffer": true,
-        "stream-browserify": true
-      }
-    },
-    "fast-json-patch": {
-      "globals": {
-        "addEventListener": true,
         "clearTimeout": true,
-        "removeEventListener": true,
-        "setTimeout": true
-      }
-    },
-<<<<<<< HEAD
-    "fuse.js": {
-      "globals": {
-        "console": true,
-        "define": true
-      }
-    },
-    "globalthis>define-properties": {
-      "packages": {
-        "globalthis>define-properties>has-property-descriptors": true,
-        "globalthis>define-properties>object-keys": true
-      }
-    },
-    "globalthis>define-properties>has-property-descriptors": {
-      "packages": {
-        "string.prototype.matchall>get-intrinsic": true
-      }
-    },
-    "json-rpc-engine": {
-      "packages": {
-        "@metamask/safe-event-emitter": true,
-        "eth-rpc-errors": true
-      }
-    },
-    "json-rpc-middleware-stream": {
-      "globals": {
-        "console.warn": true,
-        "setTimeout": true
-      },
-      "packages": {
-        "@metamask/safe-event-emitter": true,
-        "readable-stream": true
-      }
-    },
-    "koa>content-disposition>safe-buffer": {
-      "packages": {
-        "browserify>buffer": true
-      }
-    },
-    "koa>is-generator-function": {
-      "packages": {
-        "koa>is-generator-function>has-tostringtag": true
-      }
-    },
-    "koa>is-generator-function>has-tostringtag": {
-      "packages": {
-        "string.prototype.matchall>has-symbols": true
-      }
-    },
-    "lavamoat>json-stable-stringify": {
-      "packages": {
-        "lavamoat>json-stable-stringify>jsonify": true
-      }
-    },
-    "localforage": {
-      "globals": {
-        "Blob": true,
-        "BlobBuilder": true,
-        "FileReader": true,
-        "IDBKeyRange": true,
-        "MSBlobBuilder": true,
-        "MozBlobBuilder": true,
-        "OIndexedDB": true,
-        "WebKitBlobBuilder": true,
-        "atob": true,
-        "btoa": true,
-        "console.error": true,
-        "console.info": true,
-        "console.warn": true,
-        "define": true,
-        "fetch": true,
-        "indexedDB": true,
-        "localStorage": true,
-        "mozIndexedDB": true,
-        "msIndexedDB": true,
-        "navigator.platform": true,
-        "navigator.userAgent": true,
-        "openDatabase": true,
-        "setTimeout": true,
-        "webkitIndexedDB": true
-      }
-    },
-    "lodash": {
-      "globals": {
-        "clearTimeout": true,
-        "define": true,
-        "setTimeout": true
-      }
-    },
-    "loglevel": {
-      "globals": {
         "console": true,
         "define": true,
-        "document.cookie": true,
-        "localStorage": true,
-        "log": "write",
-        "navigator": true
-      }
-    },
-    "luxon": {
-      "globals": {
-        "Intl": true
-=======
+        "localStorage.getItem": true,
+        "localStorage.setItem": true,
+        "location": true,
+        "navigator": true,
+        "setInterval": true,
+        "setTimeout": true
+      }
+    },
     "pump": {
       "packages": {
         "browser-resolve": true,
         "end-of-stream": true,
         "once": true,
         "process": true
->>>>>>> 8db95160
-      }
-    },
-    "mocha>serialize-javascript>randombytes": {
+      }
+    },
+    "pumpify": {
+      "packages": {
+        "duplexify": true,
+        "inherits": true,
+        "pump": true
+      }
+    },
+    "punycode": {
+      "globals": {
+        "define": true
+      }
+    },
+    "qrcode-generator": {
+      "globals": {
+        "define": true
+      }
+    },
+    "qrcode.react": {
+      "globals": {
+        "Path2D": true,
+        "devicePixelRatio": true
+      },
+      "packages": {
+        "prop-types": true,
+        "qr.js": true,
+        "react": true
+      }
+    },
+    "randombytes": {
       "globals": {
         "crypto": true,
         "msCrypto": true
       },
       "packages": {
-        "browserify>process": true,
-        "koa>content-disposition>safe-buffer": true
-      }
-    },
-    "mockttp>graphql-tag>tslib": {
-      "globals": {
-        "define": true
-      }
-    },
-    "nanoid": {
+        "process": true,
+        "safe-buffer": true
+      }
+    },
+    "randomfill": {
       "globals": {
         "crypto": true,
-        "msCrypto": true,
-        "navigator": true
-      }
-    },
-    "nock>debug": {
-      "globals": {
-        "console": true,
+        "msCrypto": true
+      },
+      "packages": {
+        "process": true,
+        "randombytes": true,
+        "safe-buffer": true
+      }
+    },
+    "react": {
+      "globals": {
+        "console": true
+      },
+      "packages": {
+        "object-assign": true,
+        "prop-types": true
+      }
+    },
+    "react-dnd": {
+      "globals": {
+        "console.error": true
+      },
+      "packages": {
+        "disposables": true,
+        "dnd-core": true,
+        "hoist-non-react-statics": true,
+        "invariant": true,
+        "lodash": true,
+        "prop-types": true,
+        "react": true,
+        "shallowequal": true
+      }
+    },
+    "react-dnd-html5-backend": {
+      "globals": {
+        "Image": true,
+        "console.warn": true,
+        "devicePixelRatio": true,
         "document": true,
-        "localStorage": true,
-        "navigator": true,
-        "process": true
-      },
-      "packages": {
-        "browserify>process": true,
-        "nock>debug>ms": true
-      }
-    },
-<<<<<<< HEAD
-    "node-fetch": {
-      "globals": {
-        "Headers": true,
-        "Request": true,
-        "Response": true,
-        "fetch": true
-      }
-    },
-    "nonce-tracker": {
-      "packages": {
-        "await-semaphore": true,
-        "browserify>assert": true,
-        "ethjs>ethjs-query": true
-      }
-    },
-    "obj-multiplex": {
-      "globals": {
-        "console.warn": true
-      },
-      "packages": {
-        "end-of-stream": true,
-        "pump>once": true,
-        "readable-stream": true
-      }
-    },
-    "promise-to-callback": {
-      "packages": {
-        "promise-to-callback>is-fn": true,
-        "promise-to-callback>set-immediate-shim": true
-      }
-    },
-    "promise-to-callback>set-immediate-shim": {
-=======
-    "randombytes": {
->>>>>>> 8db95160
-      "globals": {
-        "setTimeout.apply": true
-      },
-      "packages": {
-        "browserify>timers-browserify": true
-      }
-    },
-    "prop-types": {
-      "globals": {
-        "console": true
-      },
-      "packages": {
-        "prop-types>react-is": true,
-        "react>object-assign": true
-      }
-    },
-    "prop-types>react-is": {
-      "globals": {
-        "console": true
-      }
-    },
-    "pump": {
-      "packages": {
-        "browserify>browser-resolve": true,
-        "browserify>process": true,
-        "end-of-stream": true,
-        "pump>once": true
-      }
-    },
-    "pump>once": {
-      "packages": {
-        "pump>once>wrappy": true
-      }
-    },
-    "qrcode-generator": {
-      "globals": {
-        "define": true
-      }
-    },
-    "qrcode.react": {
-      "globals": {
-        "Path2D": true,
-        "devicePixelRatio": true
-      },
-      "packages": {
-        "prop-types": true,
-        "qrcode.react>qr.js": true,
-        "react": true
-      }
-    },
-    "react": {
-      "globals": {
-        "console": true
-      },
-      "packages": {
-        "prop-types": true,
-        "react>object-assign": true
-      }
-    },
-    "react-devtools": {
-      "packages": {
-        "react-devtools>react-devtools-core": true
-      }
-    },
-    "react-devtools>react-devtools-core": {
-      "globals": {
-        "WebSocket": true,
-        "setTimeout": true
-      }
-    },
-    "react-dnd-html5-backend": {
-      "globals": {
-        "addEventListener": true,
-        "clearTimeout": true,
-        "removeEventListener": true
+        "navigator.userAgent": true,
+        "safari": true,
+        "setTimeout": true
       }
     },
     "react-dom": {
       "globals": {
-        "HTMLIFrameElement": true,
         "MSApp": true,
         "__REACT_DEVTOOLS_GLOBAL_HOOK__": true,
         "addEventListener": true,
@@ -4712,433 +2756,127 @@
         "trustedTypes": true
       },
       "packages": {
+        "object-assign": true,
         "prop-types": true,
         "react": true,
-        "react-dom>scheduler": true,
-        "react>object-assign": true
-      }
-    },
-    "react-dom>scheduler": {
-      "globals": {
-        "MessageChannel": true,
-        "cancelAnimationFrame": true,
+        "scheduler": true
+      }
+    },
+    "react-easy-swipe": {
+      "globals": {
+        "addEventListener": true,
+        "define": true,
+        "document.addEventListener": true,
+        "document.removeEventListener": true
+      },
+      "packages": {
+        "prop-types": true,
+        "react": true
+      }
+    },
+    "react-fast-compare": {
+      "globals": {
+        "Element": true,
+        "console.warn": true
+      }
+    },
+    "react-idle-timer": {
+      "globals": {
         "clearTimeout": true,
+        "document": true,
+        "setTimeout": true
+      },
+      "packages": {
+        "prop-types": true,
+        "react": true
+      }
+    },
+    "react-inspector": {
+      "globals": {
+        "Node.CDATA_SECTION_NODE": true,
+        "Node.COMMENT_NODE": true,
+        "Node.DOCUMENT_FRAGMENT_NODE": true,
+        "Node.DOCUMENT_NODE": true,
+        "Node.DOCUMENT_TYPE_NODE": true,
+        "Node.ELEMENT_NODE": true,
+        "Node.PROCESSING_INSTRUCTION_NODE": true,
+        "Node.TEXT_NODE": true
+      },
+      "packages": {
+        "babel-runtime": true,
+        "is-dom": true,
+        "prop-types": true,
+        "react": true
+      }
+    },
+    "react-is": {
+      "globals": {
+        "console": true
+      }
+    },
+    "react-popper": {
+      "globals": {
+        "document": true
+      },
+      "packages": {
+        "@popperjs/core": true,
+        "react": true,
+        "react-fast-compare": true,
+        "warning": true
+      }
+    },
+    "react-redux": {
+      "globals": {
         "console": true,
-        "navigator": true,
-        "performance": true,
-        "requestAnimationFrame": true,
-        "setTimeout": true
-      }
-    },
-    "react-focus-lock": {
-      "globals": {
-        "addEventListener": true,
-        "console.error": true,
-        "console.warn": true,
-        "document": true,
-        "removeEventListener": true,
-        "setTimeout": true
+        "document": true
       },
       "packages": {
         "@babel/runtime": true,
+        "hoist-non-react-statics": true,
         "prop-types": true,
         "react": true,
-        "react-focus-lock>focus-lock": true,
-        "react-focus-lock>react-clientside-effect": true,
-        "react-focus-lock>use-callback-ref": true,
-        "react-focus-lock>use-sidecar": true
-      }
-    },
-    "react-focus-lock>focus-lock": {
-      "globals": {
-        "HTMLIFrameElement": true,
-        "Node.DOCUMENT_FRAGMENT_NODE": true,
-        "Node.DOCUMENT_NODE": true,
-        "Node.DOCUMENT_POSITION_CONTAINED_BY": true,
-        "Node.DOCUMENT_POSITION_CONTAINS": true,
-        "Node.ELEMENT_NODE": true,
-        "console.error": true,
-        "console.warn": true,
-        "document": true,
-        "getComputedStyle": true,
-        "setTimeout": true
-      },
-      "packages": {
-        "mockttp>graphql-tag>tslib": true
-      }
-    },
-    "react-focus-lock>react-clientside-effect": {
-      "packages": {
-        "@babel/runtime": true,
-        "react": true
-      }
-    },
-    "react-focus-lock>use-callback-ref": {
-      "packages": {
-        "react": true
-      }
-    },
-    "react-focus-lock>use-sidecar": {
-      "globals": {
-        "console.error": true
-      },
-      "packages": {
-        "mockttp>graphql-tag>tslib": true,
-        "react": true,
-        "react-focus-lock>use-sidecar>detect-node-es": true
-      }
-    },
-    "react-idle-timer": {
-      "globals": {
-        "clearTimeout": true,
-        "document": true,
-        "setTimeout": true
-      },
-      "packages": {
-        "prop-types": true,
-        "react": true
-      }
-    },
-    "react-inspector": {
-      "globals": {
-        "Node": true,
-        "chromeDark": true,
-        "chromeLight": true
-      },
-      "packages": {
-        "react": true
-      }
-    },
-    "react-popper": {
-      "globals": {
-        "document": true
-      },
-      "packages": {
-        "@popperjs/core": true,
-        "react": true,
-        "react-popper>react-fast-compare": true,
-        "react-popper>warning": true
-      }
-    },
-<<<<<<< HEAD
-    "react-popper>react-fast-compare": {
-      "globals": {
-        "Element": true,
-        "console.warn": true
-      }
-    },
-    "react-popper>warning": {
-=======
-    "readable-stream": {
-      "packages": {
-        "browser-resolve": true,
-        "buffer": true,
-        "core-util-is": true,
-        "events": true,
-        "inherits": true,
-        "isarray": true,
-        "process": true,
-        "process-nextick-args": true,
-        "safe-buffer": true,
-        "string_decoder": true,
-        "timers-browserify": true,
-        "util-deprecate": true
-      }
-    },
-    "readable-web-to-node-stream": {
-      "packages": {
-        "readable-stream": true
-      }
-    },
-    "redux": {
->>>>>>> 8db95160
-      "globals": {
-        "console": true
-      }
-    },
-<<<<<<< HEAD
-    "react-redux": {
-=======
-    "regenerator-runtime": {
-      "globals": {
-        "regeneratorRuntime": "write"
-      }
-    },
-    "regexp.prototype.flags": {
-      "packages": {
-        "call-bind": true,
-        "define-properties": true
-      }
-    },
-    "ripemd160": {
-      "packages": {
-        "buffer": true,
-        "hash-base": true,
-        "inherits": true
-      }
-    },
-    "rlp": {
-      "globals": {
-        "TextEncoder": true
-      },
-      "packages": {
-        "bn.js": true,
-        "buffer": true
-      }
-    },
-    "rlp-browser": {
-      "packages": {
-        "assert": true,
-        "buffer": true
-      }
-    },
-    "safe-buffer": {
-      "packages": {
-        "buffer": true
-      }
-    },
-    "safe-event-emitter": {
-      "globals": {
-        "setTimeout": true
-      },
-      "packages": {
-        "events": true,
-        "util": true
-      }
-    },
-    "scheduler": {
->>>>>>> 8db95160
-      "globals": {
-        "console": true,
-<<<<<<< HEAD
-        "document": true
-      },
-=======
-        "navigator": true,
-        "performance": true,
-        "requestAnimationFrame": true,
-        "setTimeout": true
-      }
-    },
-    "scrypt-js": {
-      "globals": {
-        "define": true,
-        "setTimeout": true
-      },
-      "packages": {
-        "timers-browserify": true
-      }
-    },
-    "scryptsy": {
-      "packages": {
-        "buffer": true,
-        "pbkdf2": true
-      }
-    },
-    "secp256k1": {
-      "packages": {
-        "bip66": true,
-        "bn.js": true,
-        "create-hash": true,
-        "elliptic": true,
-        "is-buffer": true,
-        "safe-buffer": true
-      }
-    },
-    "semaphore": {
-      "globals": {
-        "define": true,
-        "setTimeout": true
-      },
-      "packages": {
-        "process": true
-      }
-    },
-    "semver": {
-      "globals": {
-        "console.error": true
-      },
-      "packages": {
-        "lru-cache": true,
-        "process": true
-      }
-    },
-    "sentence-case": {
-      "packages": {
-        "no-case": true,
-        "upper-case-first": true
-      }
-    },
-    "set-immediate-shim": {
-      "globals": {
-        "setTimeout.apply": true
-      },
-      "packages": {
-        "timers-browserify": true
-      }
-    },
-    "sha.js": {
-      "packages": {
-        "inherits": true,
-        "safe-buffer": true
-      }
-    },
-    "snake-case": {
-      "packages": {
-        "no-case": true
-      }
-    },
-    "stream-browserify": {
-      "packages": {
-        "events": true,
-        "inherits": true,
-        "readable-stream": true
-      }
-    },
-    "stream-http": {
-      "globals": {
-        "AbortController": true,
-        "Blob": true,
-        "MSStreamReader": true,
-        "ReadableStream": true,
-        "WritableStream": true,
-        "XDomainRequest": true,
-        "XMLHttpRequest": true,
-        "clearTimeout": true,
-        "fetch": true,
-        "location.protocol.search": true,
-        "setTimeout": true
-      },
-      "packages": {
-        "buffer": true,
-        "builtin-status-codes": true,
-        "inherits": true,
-        "process": true,
-        "readable-stream": true,
-        "url": true,
-        "xtend": true
-      }
-    },
-    "string_decoder": {
->>>>>>> 8db95160
-      "packages": {
-        "@babel/runtime": true,
-        "prop-types": true,
-        "prop-types>react-is": true,
-        "react": true,
         "react-dom": true,
-        "react-redux>hoist-non-react-statics": true,
+        "react-is": true,
         "redux": true
       }
     },
-    "react-redux>hoist-non-react-statics": {
-      "packages": {
-        "prop-types>react-is": true
-      }
-    },
     "react-responsive-carousel": {
       "globals": {
         "HTMLElement": true,
-        "addEventListener": true,
         "clearTimeout": true,
         "console.warn": true,
         "document": true,
         "getComputedStyle": true,
-        "removeEventListener": true,
         "setTimeout": true
       },
       "packages": {
         "classnames": true,
         "react": true,
         "react-dom": true,
-        "react-responsive-carousel>react-easy-swipe": true
-      }
-    },
-    "react-responsive-carousel>react-easy-swipe": {
-      "globals": {
-        "addEventListener": true,
-        "define": true,
-        "document.addEventListener": true,
-        "document.removeEventListener": true
-      },
-      "packages": {
-        "prop-types": true,
-        "react": true
-      }
-    },
-    "react-router-dom": {
-      "packages": {
+        "react-easy-swipe": true
+      }
+    },
+    "react-router": {
+      "packages": {
+        "history": true,
+        "hoist-non-react-statics": true,
+        "mini-create-react-context": true,
+        "path-to-regexp": true,
         "prop-types": true,
         "react": true,
-        "react-router-dom>history": true,
-        "react-router-dom>react-router": true,
-        "react-router-dom>tiny-invariant": true,
-        "react-router-dom>tiny-warning": true
-      }
-    },
-    "react-router-dom>history": {
-      "globals": {
-        "addEventListener": true,
-        "confirm": true,
-        "document": true,
+        "react-is": true,
+        "tiny-invariant": true,
+        "tiny-warning": true
+      }
+    },
+    "react-router-dom": {
+      "packages": {
         "history": true,
-        "location": true,
-        "navigator.userAgent": true,
-        "removeEventListener": true
-      },
-      "packages": {
-        "react-router-dom>history>resolve-pathname": true,
-        "react-router-dom>history>value-equal": true,
-        "react-router-dom>tiny-invariant": true,
-        "react-router-dom>tiny-warning": true
-      }
-    },
-    "react-router-dom>react-router": {
-      "packages": {
-        "prop-types": true,
-        "prop-types>react-is": true,
-        "react": true,
-        "react-redux>hoist-non-react-statics": true,
-        "react-router-dom>react-router>history": true,
-        "react-router-dom>react-router>mini-create-react-context": true,
-        "react-router-dom>tiny-invariant": true,
-        "react-router-dom>tiny-warning": true,
-        "sinon>nise>path-to-regexp": true
-      }
-    },
-    "react-router-dom>react-router>history": {
-      "globals": {
-        "addEventListener": true,
-        "confirm": true,
-        "document": true,
-        "history": true,
-        "location": true,
-        "navigator.userAgent": true,
-        "removeEventListener": true
-      },
-      "packages": {
-        "react-router-dom>history>resolve-pathname": true,
-        "react-router-dom>history>value-equal": true,
-        "react-router-dom>tiny-invariant": true,
-        "react-router-dom>tiny-warning": true
-      }
-    },
-<<<<<<< HEAD
-    "react-router-dom>react-router>mini-create-react-context": {
-      "packages": {
-        "@babel/runtime": true,
         "prop-types": true,
         "react": true,
-        "react-router-dom>react-router>mini-create-react-context>gud": true,
-        "react-router-dom>tiny-warning": true
-      }
-    },
-    "react-router-dom>tiny-warning": {
-=======
-    "timers-browserify": {
->>>>>>> 8db95160
-      "globals": {
-        "console": true
+        "react-router": true,
+        "tiny-invariant": true,
+        "tiny-warning": true
       }
     },
     "react-simple-file-input": {
@@ -5174,26 +2912,9 @@
         "setTimeout": true
       },
       "packages": {
+        "popper.js": true,
         "react": true,
-        "react-dom": true,
-        "react-tippy>popper.js": true
-      }
-    },
-    "react-tippy>popper.js": {
-      "globals": {
-        "MSInputMethodContext": true,
-        "Node.DOCUMENT_POSITION_FOLLOWING": true,
-        "cancelAnimationFrame": true,
-        "console.warn": true,
-        "define": true,
-        "devicePixelRatio": true,
-        "document": true,
-        "getComputedStyle": true,
-        "innerHeight": true,
-        "innerWidth": true,
-        "navigator.userAgent": true,
-        "requestAnimationFrame": true,
-        "setTimeout": true
+        "react-dom": true
       }
     },
     "react-toggle-button": {
@@ -5208,168 +2929,473 @@
         "react": true
       }
     },
-<<<<<<< HEAD
+    "react-transition-group": {
+      "globals": {
+        "Element": true,
+        "clearTimeout": true,
+        "setTimeout": true
+      },
+      "packages": {
+        "chain-function": true,
+        "dom-helpers": true,
+        "prop-types": true,
+        "react": true,
+        "react-dom": true,
+        "warning": true
+      }
+    },
     "readable-stream": {
       "packages": {
-        "browserify>browser-resolve": true,
-        "browserify>process": true,
-        "browserify>timers-browserify": true,
-        "pumpify>inherits": true,
-        "readable-stream>core-util-is": true,
-        "readable-stream>isarray": true,
-        "readable-stream>process-nextick-args": true,
-        "readable-stream>safe-buffer": true,
-        "readable-stream>string_decoder": true,
-        "readable-stream>util-deprecate": true,
-        "webpack>events": true
-      }
-    },
-    "readable-stream>core-util-is": {
-      "packages": {
-        "browserify>insert-module-globals>is-buffer": true
-=======
+        "browser-resolve": true,
+        "buffer": true,
+        "core-util-is": true,
+        "events": true,
+        "inherits": true,
+        "isarray": true,
+        "process": true,
+        "process-nextick-args": true,
+        "safe-buffer": true,
+        "string_decoder": true,
+        "timers-browserify": true,
+        "util-deprecate": true
+      }
+    },
+    "readable-web-to-node-stream": {
+      "packages": {
+        "readable-stream": true
+      }
+    },
+    "redux": {
+      "globals": {
+        "console": true
+      },
+      "packages": {
+        "@babel/runtime": true
+      }
+    },
+    "regenerator-runtime": {
+      "globals": {
+        "regeneratorRuntime": "write"
+      }
+    },
+    "regexp.prototype.flags": {
+      "packages": {
+        "call-bind": true,
+        "define-properties": true
+      }
+    },
+    "ripemd160": {
+      "packages": {
+        "buffer": true,
+        "hash-base": true,
+        "inherits": true
+      }
+    },
+    "rlp": {
+      "globals": {
+        "TextEncoder": true
+      },
+      "packages": {
+        "bn.js": true,
+        "buffer": true
+      }
+    },
+    "rlp-browser": {
+      "packages": {
+        "assert": true,
+        "buffer": true
+      }
+    },
+    "safe-buffer": {
+      "packages": {
+        "buffer": true
+      }
+    },
+    "safe-event-emitter": {
+      "globals": {
+        "setTimeout": true
+      },
+      "packages": {
+        "events": true,
+        "util": true
+      }
+    },
+    "scheduler": {
+      "globals": {
+        "MessageChannel": true,
+        "cancelAnimationFrame": true,
+        "clearTimeout": true,
+        "console": true,
+        "navigator": true,
+        "performance": true,
+        "requestAnimationFrame": true,
+        "setTimeout": true
+      }
+    },
+    "scrypt-js": {
+      "globals": {
+        "define": true,
+        "setTimeout": true
+      },
+      "packages": {
+        "timers-browserify": true
+      }
+    },
+    "scryptsy": {
+      "packages": {
+        "buffer": true,
+        "pbkdf2": true
+      }
+    },
+    "secp256k1": {
+      "packages": {
+        "bip66": true,
+        "bn.js": true,
+        "create-hash": true,
+        "elliptic": true,
+        "is-buffer": true,
+        "safe-buffer": true
+      }
+    },
+    "semaphore": {
+      "globals": {
+        "define": true,
+        "setTimeout": true
+      },
+      "packages": {
+        "process": true
+      }
+    },
+    "semver": {
+      "globals": {
+        "console.error": true
+      },
+      "packages": {
+        "lru-cache": true,
+        "process": true
+      }
+    },
+    "sentence-case": {
+      "packages": {
+        "no-case": true,
+        "upper-case-first": true
+      }
+    },
+    "set-immediate-shim": {
+      "globals": {
+        "setTimeout.apply": true
+      },
+      "packages": {
+        "timers-browserify": true
+      }
+    },
+    "sha.js": {
+      "packages": {
+        "inherits": true,
+        "safe-buffer": true
+      }
+    },
+    "snake-case": {
+      "packages": {
+        "no-case": true
+      }
+    },
+    "stream-browserify": {
+      "packages": {
+        "events": true,
+        "inherits": true,
+        "readable-stream": true
+      }
+    },
+    "stream-http": {
+      "globals": {
+        "AbortController": true,
+        "Blob": true,
+        "MSStreamReader": true,
+        "ReadableStream": true,
+        "WritableStream": true,
+        "XDomainRequest": true,
+        "XMLHttpRequest": true,
+        "clearTimeout": true,
+        "fetch": true,
+        "location.protocol.search": true,
+        "setTimeout": true
+      },
+      "packages": {
+        "buffer": true,
+        "builtin-status-codes": true,
+        "inherits": true,
+        "process": true,
+        "readable-stream": true,
+        "url": true,
+        "xtend": true
+      }
+    },
+    "string_decoder": {
+      "packages": {
+        "safe-buffer": true
+      }
+    },
+    "strip-hex-prefix": {
+      "packages": {
+        "is-hex-prefixed": true
+      }
+    },
+    "superagent": {
+      "globals": {
+        "ActiveXObject": true,
+        "XMLHttpRequest": true,
+        "btoa": true,
+        "clearTimeout": true,
+        "console.error": true,
+        "console.trace": true,
+        "console.warn": true,
+        "setTimeout": true
+      },
+      "packages": {
+        "component-emitter": true
+      }
+    },
+    "swap-case": {
+      "packages": {
+        "lower-case": true,
+        "upper-case": true
+      }
+    },
+    "tar-stream": {
+      "packages": {
+        "bl": true,
+        "buffer": true,
+        "end-of-stream": true,
+        "fs-constants": true,
+        "inherits": true,
+        "process": true,
+        "readable-stream": true,
+        "string_decoder": true,
+        "util": true
+      }
+    },
+    "textarea-caret": {
+      "globals": {
+        "document.body.appendChild": true,
+        "document.body.removeChild": true,
+        "document.createElement": true,
+        "document.querySelector": true,
+        "getCaretCoordinates": "write",
+        "getComputedStyle": true,
+        "mozInnerScreenX": true
+      }
+    },
+    "through": {
+      "packages": {
+        "process": true,
+        "stream-browserify": true
+      }
+    },
+    "through2": {
+      "packages": {
+        "process": true,
+        "readable-stream": true,
+        "util": true,
+        "xtend": true
+      }
+    },
+    "timers-browserify": {
+      "globals": {
+        "clearInterval": true,
+        "clearTimeout": true,
+        "setInterval": true,
+        "setTimeout": true
+      },
+      "packages": {
+        "process": true
+      }
+    },
+    "tiny-warning": {
+      "globals": {
+        "console": true
+      }
+    },
+    "title-case": {
+      "packages": {
+        "no-case": true,
+        "upper-case": true
+      }
+    },
+    "toggle-selection": {
+      "globals": {
+        "document.activeElement": true,
+        "document.getSelection": true
+      }
+    },
+    "trezor-connect": {
+      "globals": {
+        "__TREZOR_CONNECT_SRC": true,
+        "addEventListener": true,
+        "btoa": true,
+        "chrome": true,
+        "clearInterval": true,
+        "clearTimeout": true,
+        "console": true,
+        "document.body": true,
+        "document.createElement": true,
+        "document.createTextNode": true,
+        "document.getElementById": true,
+        "document.querySelectorAll": true,
+        "location": true,
+        "navigator": true,
+        "open": true,
+        "removeEventListener": true,
+        "setInterval": true,
+        "setTimeout": true
+      },
+      "packages": {
+        "@babel/runtime": true,
+        "@metamask/eth-sig-util": true,
+        "cross-fetch": true,
+        "events": true
+      }
+    },
     "tslib": {
       "globals": {
         "define": true
->>>>>>> 8db95160
-      }
-    },
-    "readable-stream>process-nextick-args": {
-      "packages": {
-        "browserify>process": true
-      }
-    },
-    "readable-stream>safe-buffer": {
-      "packages": {
-        "browserify>buffer": true
-      }
-    },
-<<<<<<< HEAD
-    "readable-stream>string_decoder": {
-      "packages": {
-        "readable-stream>safe-buffer": true
-      }
-    },
-    "readable-stream>util-deprecate": {
+      }
+    },
+    "tweetnacl": {
+      "globals": {
+        "crypto": true,
+        "msCrypto": true,
+        "nacl": "write"
+      },
+      "packages": {
+        "browser-resolve": true
+      }
+    },
+    "tweetnacl-util": {
+      "globals": {
+        "atob": true,
+        "btoa": true
+      },
+      "packages": {
+        "browser-resolve": true
+      }
+    },
+    "uint8arrays": {
+      "globals": {
+        "TextDecoder": true,
+        "TextEncoder": true
+      },
+      "packages": {
+        "multibase": true,
+        "web-encoding": true
+      }
+    },
+    "unorm": {
+      "globals": {
+        "define": true
+      }
+    },
+    "upper-case-first": {
+      "packages": {
+        "upper-case": true
+      }
+    },
+    "url": {
+      "packages": {
+        "punycode": true,
+        "querystring-es3": true
+      }
+    },
+    "utf8": {
+      "globals": {
+        "define": true
+      }
+    },
+    "util": {
+      "globals": {
+        "console.error": true,
+        "console.log": true,
+        "console.trace": true,
+        "process": true
+      },
+      "packages": {
+        "inherits": true,
+        "process": true
+      }
+    },
+    "util-deprecate": {
       "globals": {
         "console.trace": true,
         "console.warn": true,
         "localStorage": true
       }
     },
-    "redux": {
-=======
-    "uint8arrays": {
->>>>>>> 8db95160
-      "globals": {
-        "console": true
-      },
-      "packages": {
-        "@babel/runtime": true
-      }
-    },
-    "semver": {
-      "globals": {
-        "console.error": true
-      },
-      "packages": {
-        "browserify>process": true,
-        "semver>lru-cache": true
-      }
-    },
-<<<<<<< HEAD
-    "semver>lru-cache": {
-      "packages": {
-        "semver>lru-cache>yallist": true
-      }
-    },
-    "sinon>nise>path-to-regexp": {
-=======
-    "upper-case-first": {
->>>>>>> 8db95160
-      "packages": {
-        "sinon>nise>path-to-regexp>isarray": true
-      }
-    },
-    "stream-browserify": {
-      "packages": {
-        "pumpify>inherits": true,
-        "stream-browserify>readable-stream": true,
-        "webpack>events": true
-      }
-    },
-    "stream-browserify>readable-stream": {
-      "packages": {
-        "browserify>browser-resolve": true,
-        "browserify>buffer": true,
-        "browserify>process": true,
-        "browserify>string_decoder": true,
-        "pumpify>inherits": true,
-        "readable-stream>util-deprecate": true,
-        "webpack>events": true
-      }
-    },
-    "string.prototype.matchall>call-bind": {
-      "packages": {
-        "browserify>has>function-bind": true,
-        "string.prototype.matchall>get-intrinsic": true
-      }
-    },
-    "string.prototype.matchall>es-abstract>gopd": {
-      "packages": {
-        "string.prototype.matchall>get-intrinsic": true
-      }
-    },
-    "string.prototype.matchall>es-abstract>is-callable": {
-      "globals": {
-        "document": true
-      }
-    },
-<<<<<<< HEAD
-    "string.prototype.matchall>es-abstract>is-regex": {
-      "packages": {
-        "koa>is-generator-function>has-tostringtag": true,
-        "string.prototype.matchall>call-bind": true
-      }
-    },
-    "string.prototype.matchall>get-intrinsic": {
-=======
-    "vm-browserify": {
->>>>>>> 8db95160
-      "globals": {
-        "AggregateError": true,
-        "FinalizationRegistry": true,
-        "WeakRef": true
-      },
-      "packages": {
-        "browserify>has": true,
-        "browserify>has>function-bind": true,
-        "string.prototype.matchall>es-abstract>has-proto": true,
-        "string.prototype.matchall>has-symbols": true
-      }
-    },
-    "string.prototype.matchall>regexp.prototype.flags": {
-      "packages": {
-        "globalthis>define-properties": true,
-        "string.prototype.matchall>call-bind": true,
-        "string.prototype.matchall>regexp.prototype.flags>functions-have-names": true
-      }
-    },
-    "superstruct": {
-      "globals": {
-        "console.warn": true,
-        "define": true
-      }
-    },
     "uuid": {
       "globals": {
         "crypto": true,
         "msCrypto": true
       }
     },
+    "vm-browserify": {
+      "globals": {
+        "document.body.appendChild": true,
+        "document.body.removeChild": true,
+        "document.createElement": true
+      }
+    },
+    "warning": {
+      "globals": {
+        "console": true
+      }
+    },
+    "web-encoding": {
+      "globals": {
+        "TextDecoder": true,
+        "TextEncoder": true
+      },
+      "packages": {
+        "util": true
+      }
+    },
     "web3": {
       "globals": {
-        "XMLHttpRequest": true
+        "Web3": "write",
+        "XMLHttpRequest": "write",
+        "clearTimeout": true,
+        "console.error": true,
+        "setTimeout": true
+      },
+      "packages": {
+        "bignumber.js": true,
+        "buffer": true,
+        "crypto-js": true,
+        "utf8": true,
+        "xhr2-cookies": true
+      }
+    },
+    "web3-provider-engine": {
+      "globals": {
+        "WebSocket": true,
+        "console": true,
+        "setTimeout": true
+      },
+      "packages": {
+        "@ethereumjs/tx": true,
+        "async": true,
+        "backoff": true,
+        "browser-resolve": true,
+        "buffer": true,
+        "eth-block-tracker": true,
+        "eth-json-rpc-filters": true,
+        "eth-json-rpc-infura": true,
+        "eth-json-rpc-middleware": true,
+        "eth-sig-util": true,
+        "ethereumjs-util": true,
+        "events": true,
+        "json-stable-stringify": true,
+        "semaphore": true,
+        "util": true,
+        "xtend": true
       }
     },
     "web3-stream-provider": {
@@ -5377,15 +3403,24 @@
         "setTimeout": true
       },
       "packages": {
-        "browserify>util": true,
         "readable-stream": true,
-        "web3-stream-provider>uuid": true
-      }
-    },
-    "web3-stream-provider>uuid": {
-      "globals": {
-        "crypto": true,
-        "msCrypto": true
+        "util": true,
+        "uuid": true
+      }
+    },
+    "web3-utils": {
+      "globals": {
+        "setTimeout": true
+      },
+      "packages": {
+        "bn.js": true,
+        "eth-lib": true,
+        "ethereum-bloom-filters": true,
+        "ethjs-unit": true,
+        "is-buffer": true,
+        "number-to-bn": true,
+        "randombytes": true,
+        "utf8": true
       }
     },
     "webextension-polyfill": {
@@ -5397,11 +3432,6 @@
         "define": true
       }
     },
-<<<<<<< HEAD
-    "webpack>events": {
-      "globals": {
-        "console": true
-=======
     "whatwg-fetch": {
       "globals": {
         "Blob": true,
@@ -5430,7 +3460,6 @@
         "process": true,
         "stream-http": true,
         "url": true
->>>>>>> 8db95160
       }
     }
   }
