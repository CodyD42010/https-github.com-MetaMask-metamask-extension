--- conflicted
+++ resolved
@@ -2122,8 +2122,6 @@
         "eth-ens-namehash": true
       }
     },
-<<<<<<< HEAD
-=======
     "@metamask/smart-transactions-controller>@metamask/transaction-controller>@metamask/controller-utils>@spruceid/siwe-parser": {
       "globals": {
         "console.error": true,
@@ -2210,7 +2208,6 @@
         "uuid": true
       }
     },
->>>>>>> 26384667
     "@metamask/smart-transactions-controller>@metamask/transaction-controller>eth-method-registry": {
       "packages": {
         "@metamask/smart-transactions-controller>@metamask/transaction-controller>eth-method-registry>@metamask/ethjs-contract": true,
