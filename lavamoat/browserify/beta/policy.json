--- conflicted
+++ resolved
@@ -916,26 +916,6 @@
         "json-rpc-engine": true
       }
     },
-    "@metamask/eth-json-rpc-middleware": {
-      "globals": {
-        "URL": true,
-        "btoa": true,
-        "console.error": true,
-        "fetch": true,
-        "setTimeout": true
-      },
-      "packages": {
-        "@metamask/eth-json-rpc-middleware>pify": true,
-        "@metamask/eth-keyring-controller>@metamask/eth-sig-util": true,
-        "@metamask/utils": true,
-        "browserify>browser-resolve": true,
-        "eth-rpc-errors": true,
-        "json-rpc-engine": true,
-        "json-rpc-engine>@metamask/safe-event-emitter": true,
-        "lavamoat>json-stable-stringify": true,
-        "vinyl>clone": true
-      }
-    },
     "@metamask/eth-keyring-controller": {
       "packages": {
         "@metamask/eth-keyring-controller>@metamask/eth-hd-keyring": true,
@@ -951,10 +931,6 @@
         "TextEncoder": true
       },
       "packages": {
-<<<<<<< HEAD
-        "@metamask/eth-keyring-controller>@metamask/eth-hd-keyring>ethereum-cryptography": true,
-=======
->>>>>>> 4b271868
         "@metamask/eth-keyring-controller>@metamask/eth-sig-util": true,
         "@metamask/scure-bip39": true,
         "@metamask/utils>@ethereumjs/tx>ethereum-cryptography": true,
@@ -980,47 +956,10 @@
         "ethjs>ethjs-util>strip-hex-prefix": true
       }
     },
-    "@metamask/eth-keyring-controller>@metamask/eth-sig-util": {
-      "packages": {
-        "@metamask/eth-keyring-controller>@metamask/eth-sig-util>ethereum-cryptography": true,
-        "@metamask/eth-keyring-controller>@metamask/eth-sig-util>ethjs-util": true,
-        "bn.js": true,
-        "browserify>buffer": true,
-        "eth-lattice-keyring>@ethereumjs/util": true,
-        "eth-sig-util>tweetnacl": true,
-        "eth-sig-util>tweetnacl-util": true
-      }
-    },
-    "@metamask/eth-keyring-controller>@metamask/eth-sig-util>ethereum-cryptography": {
-      "globals": {
-        "TextDecoder": true,
-        "crypto": true
-      },
-      "packages": {
-        "@metamask/eth-keyring-controller>@metamask/eth-sig-util>ethereum-cryptography>@noble/hashes": true
-      }
-    },
-    "@metamask/eth-keyring-controller>@metamask/eth-sig-util>ethereum-cryptography>@noble/hashes": {
-      "globals": {
-        "TextEncoder": true,
-        "crypto": true
-      }
-    },
-    "@metamask/eth-keyring-controller>@metamask/eth-sig-util>ethjs-util": {
-      "packages": {
-        "browserify>buffer": true,
-        "ethjs>ethjs-util>is-hex-prefixed": true,
-        "ethjs>ethjs-util>strip-hex-prefix": true
-      }
-    },
     "@metamask/eth-keyring-controller>@metamask/eth-simple-keyring": {
       "packages": {
         "@metamask/eth-keyring-controller>@metamask/eth-sig-util": true,
-<<<<<<< HEAD
-        "@metamask/eth-keyring-controller>@metamask/eth-simple-keyring>ethereum-cryptography": true,
-=======
         "@metamask/utils>@ethereumjs/tx>ethereum-cryptography": true,
->>>>>>> 4b271868
         "browserify>buffer": true,
         "browserify>events": true,
         "eth-lattice-keyring>@ethereumjs/util": true,
@@ -1416,11 +1355,7 @@
         "console.error": true
       },
       "packages": {
-<<<<<<< HEAD
-        "@metamask/base-controller": true,
-=======
         "@metamask/permission-controller>@metamask/base-controller": true,
->>>>>>> 4b271868
         "@metamask/permission-controller>@metamask/controller-utils": true,
         "@metamask/permission-controller>nanoid": true,
         "deep-freeze-strict": true,
@@ -1429,14 +1364,11 @@
         "json-rpc-engine": true
       }
     },
-<<<<<<< HEAD
-=======
     "@metamask/permission-controller>@metamask/base-controller": {
       "packages": {
         "immer": true
       }
     },
->>>>>>> 4b271868
     "@metamask/permission-controller>@metamask/controller-utils": {
       "globals": {
         "console.error": true,
@@ -1444,12 +1376,8 @@
         "setTimeout": true
       },
       "packages": {
-<<<<<<< HEAD
-        "@metamask/controller-utils>isomorphic-fetch": true,
-=======
         "@metamask/permission-controller>@metamask/controller-utils>@metamask/utils": true,
         "@spruceid/siwe-parser": true,
->>>>>>> 4b271868
         "browserify>buffer": true,
         "eslint>fast-deep-equal": true,
         "eth-ens-namehash": true,
@@ -1457,8 +1385,6 @@
         "ethjs>ethjs-unit": true
       }
     },
-<<<<<<< HEAD
-=======
     "@metamask/permission-controller>@metamask/controller-utils>@metamask/utils": {
       "globals": {
         "TextDecoder": true,
@@ -1471,7 +1397,6 @@
         "semver": true
       }
     },
->>>>>>> 4b271868
     "@metamask/permission-controller>nanoid": {
       "globals": {
         "crypto.getRandomValues": true
