{
  "resources": {
    "@babel/runtime": {
      "globals": {
        "regeneratorRuntime": "write"
      }
    },
    "@download/blockies": {
      "globals": {
        "document.createElement": true
      }
    },
    "@ensdomains/content-hash": {
      "globals": {
        "console.warn": true
      },
      "packages": {
        "@ensdomains/content-hash>cids": true,
        "@ensdomains/content-hash>js-base64": true,
        "@ensdomains/content-hash>multicodec": true,
        "@ensdomains/content-hash>multihashes": true,
        "browserify>buffer": true
      }
    },
    "@ensdomains/content-hash>cids": {
      "packages": {
        "@ensdomains/content-hash>cids>multibase": true,
        "@ensdomains/content-hash>cids>multicodec": true,
        "@ensdomains/content-hash>cids>multihashes": true,
        "@ensdomains/content-hash>cids>uint8arrays": true
      }
    },
    "@ensdomains/content-hash>cids>multibase": {
      "globals": {
        "TextDecoder": true,
        "TextEncoder": true
      },
      "packages": {
        "@ensdomains/content-hash>cids>multibase>@multiformats/base-x": true
      }
    },
    "@ensdomains/content-hash>cids>multicodec": {
      "packages": {
        "@ensdomains/content-hash>cids>multicodec>varint": true,
        "@ensdomains/content-hash>cids>uint8arrays": true
      }
    },
    "@ensdomains/content-hash>cids>multihashes": {
      "packages": {
        "@ensdomains/content-hash>cids>multibase": true,
        "@ensdomains/content-hash>cids>uint8arrays": true,
        "@ensdomains/content-hash>multihashes>varint": true
      }
    },
    "@ensdomains/content-hash>cids>uint8arrays": {
      "globals": {
        "TextDecoder": true,
        "TextEncoder": true
      },
      "packages": {
        "@ensdomains/content-hash>cids>multibase": true
      }
    },
    "@ensdomains/content-hash>js-base64": {
      "globals": {
        "Base64": "write",
        "TextDecoder": true,
        "TextEncoder": true,
        "atob": true,
        "btoa": true,
        "define": true
      },
      "packages": {
        "browserify>buffer": true
      }
    },
    "@ensdomains/content-hash>multicodec": {
      "packages": {
        "@ensdomains/content-hash>multicodec>uint8arrays": true,
        "@ensdomains/content-hash>multicodec>varint": true
      }
    },
    "@ensdomains/content-hash>multicodec>uint8arrays": {
      "packages": {
        "@ensdomains/content-hash>multicodec>uint8arrays>multibase": true,
        "@ensdomains/content-hash>multihashes>web-encoding": true
      }
    },
    "@ensdomains/content-hash>multicodec>uint8arrays>multibase": {
      "packages": {
        "@ensdomains/content-hash>cids>multibase>@multiformats/base-x": true,
        "@ensdomains/content-hash>multihashes>web-encoding": true
      }
    },
    "@ensdomains/content-hash>multihashes": {
      "packages": {
        "@ensdomains/content-hash>multihashes>multibase": true,
        "@ensdomains/content-hash>multihashes>varint": true,
        "@ensdomains/content-hash>multihashes>web-encoding": true,
        "browserify>buffer": true
      }
    },
    "@ensdomains/content-hash>multihashes>multibase": {
      "packages": {
        "@ensdomains/content-hash>multihashes>web-encoding": true,
        "browserify>buffer": true,
        "ethereumjs-wallet>bs58check>bs58>base-x": true
      }
    },
    "@ensdomains/content-hash>multihashes>web-encoding": {
      "globals": {
        "TextDecoder": true,
        "TextEncoder": true
      },
      "packages": {
        "browserify>util": true
      }
    },
    "@ethereumjs/common": {
<<<<<<< HEAD
=======
      "packages": {
        "@ethereumjs/common>crc-32": true,
        "browserify>buffer": true,
        "browserify>events": true,
        "ethereumjs-util": true
      }
    },
    "@ethereumjs/common>crc-32": {
      "globals": {
        "DO_NOT_EXPORT_CRC": true,
        "define": true
      }
    },
    "@ethereumjs/tx": {
      "packages": {
        "@ethereumjs/common": true,
        "browserify>buffer": true,
        "browserify>insert-module-globals>is-buffer": true,
        "ethereumjs-util": true
      }
    },
    "@ethersproject/abi": {
      "globals": {
        "console.log": true
      },
      "packages": {
        "@ethersproject/abi>@ethersproject/address": true,
        "@ethersproject/abi>@ethersproject/bytes": true,
        "@ethersproject/abi>@ethersproject/constants": true,
        "@ethersproject/abi>@ethersproject/hash": true,
        "@ethersproject/abi>@ethersproject/keccak256": true,
        "@ethersproject/abi>@ethersproject/logger": true,
        "@ethersproject/abi>@ethersproject/properties": true,
        "@ethersproject/abi>@ethersproject/strings": true,
        "@ethersproject/bignumber": true
      }
    },
    "@ethersproject/abi>@ethersproject/address": {
      "packages": {
        "@ethersproject/abi>@ethersproject/bytes": true,
        "@ethersproject/abi>@ethersproject/keccak256": true,
        "@ethersproject/abi>@ethersproject/logger": true,
        "@ethersproject/bignumber": true,
        "@ethersproject/providers>@ethersproject/rlp": true
      }
    },
    "@ethersproject/abi>@ethersproject/bytes": {
      "packages": {
        "@ethersproject/abi>@ethersproject/logger": true
      }
    },
    "@ethersproject/abi>@ethersproject/constants": {
      "packages": {
        "@ethersproject/bignumber": true
      }
    },
    "@ethersproject/abi>@ethersproject/hash": {
      "packages": {
        "@ethersproject/abi>@ethersproject/address": true,
        "@ethersproject/abi>@ethersproject/bytes": true,
        "@ethersproject/abi>@ethersproject/keccak256": true,
        "@ethersproject/abi>@ethersproject/logger": true,
        "@ethersproject/abi>@ethersproject/properties": true,
        "@ethersproject/abi>@ethersproject/strings": true,
        "@ethersproject/bignumber": true,
        "@ethersproject/providers>@ethersproject/base64": true
      }
    },
    "@ethersproject/abi>@ethersproject/keccak256": {
      "packages": {
        "@ethersproject/abi>@ethersproject/bytes": true,
        "@ethersproject/abi>@ethersproject/keccak256>js-sha3": true
      }
    },
    "@ethersproject/abi>@ethersproject/keccak256>js-sha3": {
      "globals": {
        "define": true
      },
      "packages": {
        "browserify>process": true
      }
    },
    "@ethersproject/abi>@ethersproject/logger": {
      "globals": {
        "console": true
      }
    },
    "@ethersproject/abi>@ethersproject/properties": {
      "packages": {
        "@ethersproject/abi>@ethersproject/logger": true
      }
    },
    "@ethersproject/abi>@ethersproject/strings": {
      "packages": {
        "@ethersproject/abi>@ethersproject/bytes": true,
        "@ethersproject/abi>@ethersproject/constants": true,
        "@ethersproject/abi>@ethersproject/logger": true
      }
    },
    "@ethersproject/bignumber": {
      "packages": {
        "@ethersproject/abi>@ethersproject/bytes": true,
        "@ethersproject/abi>@ethersproject/logger": true,
        "@ethersproject/bignumber>bn.js": true
      }
    },
    "@ethersproject/bignumber>bn.js": {
      "globals": {
        "Buffer": true
      },
      "packages": {
        "browserify>browser-resolve": true
      }
    },
    "@ethersproject/contracts": {
      "globals": {
        "setTimeout": true
      },
      "packages": {
        "@ethersproject/abi": true,
        "@ethersproject/abi>@ethersproject/address": true,
        "@ethersproject/abi>@ethersproject/bytes": true,
        "@ethersproject/abi>@ethersproject/logger": true,
        "@ethersproject/abi>@ethersproject/properties": true,
        "@ethersproject/bignumber": true,
        "@ethersproject/hdnode>@ethersproject/abstract-signer": true,
        "@ethersproject/hdnode>@ethersproject/transactions": true,
        "@ethersproject/providers>@ethersproject/abstract-provider": true
      }
    },
    "@ethersproject/hdnode": {
>>>>>>> 7e97ff2b
      "packages": {
        "@ethersproject/abi>@ethersproject/bytes": true,
        "@ethersproject/abi>@ethersproject/logger": true,
        "@ethersproject/abi>@ethersproject/properties": true,
        "@ethersproject/abi>@ethersproject/strings": true,
        "@ethersproject/bignumber": true,
        "@ethersproject/hdnode>@ethersproject/basex": true,
        "@ethersproject/hdnode>@ethersproject/pbkdf2": true,
        "@ethersproject/hdnode>@ethersproject/sha2": true,
        "@ethersproject/hdnode>@ethersproject/signing-key": true,
        "@ethersproject/hdnode>@ethersproject/transactions": true,
        "@ethersproject/hdnode>@ethersproject/wordlists": true
      }
    },
    "@ethersproject/hdnode>@ethersproject/abstract-signer": {
      "packages": {
        "@ethersproject/abi>@ethersproject/logger": true,
        "@ethersproject/abi>@ethersproject/properties": true
      }
    },
    "@ethersproject/hdnode>@ethersproject/basex": {
      "packages": {
        "@ethersproject/abi>@ethersproject/bytes": true,
        "@ethersproject/abi>@ethersproject/properties": true
      }
    },
<<<<<<< HEAD
    "@ethersproject/abi": {
      "globals": {
        "console.log": true
      },
      "packages": {
        "@ethersproject/bignumber": true,
        "ethers>@ethersproject/address": true,
        "ethers>@ethersproject/bytes": true,
        "ethers>@ethersproject/constants": true,
        "ethers>@ethersproject/hash": true,
        "ethers>@ethersproject/keccak256": true,
        "ethers>@ethersproject/logger": true,
        "ethers>@ethersproject/properties": true,
        "ethers>@ethersproject/strings": true
      }
    },
    "@ethersproject/bignumber": {
      "packages": {
        "@ethersproject/bignumber>bn.js": true,
        "ethers>@ethersproject/bytes": true,
        "ethers>@ethersproject/logger": true
      }
    },
    "@ethersproject/bignumber>bn.js": {
      "globals": {
        "Buffer": true
      },
      "packages": {
        "browserify>browser-resolve": true
      }
    },
    "@ethersproject/contracts": {
      "globals": {
        "setTimeout": true
      },
      "packages": {
        "@ethersproject/abi": true,
        "@ethersproject/bignumber": true,
        "ethers>@ethersproject/abstract-provider": true,
        "ethers>@ethersproject/abstract-signer": true,
        "ethers>@ethersproject/address": true,
        "ethers>@ethersproject/bytes": true,
        "ethers>@ethersproject/logger": true,
        "ethers>@ethersproject/properties": true,
        "ethers>@ethersproject/transactions": true
      }
    },
    "@ethersproject/providers": {
      "globals": {
        "WebSocket": true,
        "clearInterval": true,
        "clearTimeout": true,
        "console.log": true,
        "console.warn": true,
        "setInterval": true,
        "setTimeout": true
      },
      "packages": {
        "@ethersproject/bignumber": true,
        "@ethersproject/providers>bech32": true,
        "ethers>@ethersproject/abstract-provider": true,
        "ethers>@ethersproject/abstract-signer": true,
        "ethers>@ethersproject/address": true,
        "ethers>@ethersproject/base64": true,
        "ethers>@ethersproject/basex": true,
        "ethers>@ethersproject/bytes": true,
        "ethers>@ethersproject/constants": true,
        "ethers>@ethersproject/hash": true,
        "ethers>@ethersproject/logger": true,
        "ethers>@ethersproject/networks": true,
        "ethers>@ethersproject/properties": true,
        "ethers>@ethersproject/random": true,
        "ethers>@ethersproject/sha2": true,
        "ethers>@ethersproject/strings": true,
        "ethers>@ethersproject/transactions": true,
        "ethers>@ethersproject/web": true
=======
    "@ethersproject/hdnode>@ethersproject/pbkdf2": {
      "packages": {
        "@ethersproject/abi>@ethersproject/bytes": true,
        "@ethersproject/hdnode>@ethersproject/sha2": true
      }
    },
    "@ethersproject/hdnode>@ethersproject/sha2": {
      "packages": {
        "@ethersproject/abi>@ethersproject/bytes": true,
        "@ethersproject/abi>@ethersproject/logger": true,
        "ethereumjs-util>ethereum-cryptography>hash.js": true
      }
    },
    "@ethersproject/hdnode>@ethersproject/signing-key": {
      "packages": {
        "@ethersproject/abi>@ethersproject/bytes": true,
        "@ethersproject/abi>@ethersproject/logger": true,
        "@ethersproject/abi>@ethersproject/properties": true,
        "ganache>secp256k1>elliptic": true
      }
    },
    "@ethersproject/hdnode>@ethersproject/transactions": {
      "packages": {
        "@ethersproject/abi>@ethersproject/address": true,
        "@ethersproject/abi>@ethersproject/bytes": true,
        "@ethersproject/abi>@ethersproject/constants": true,
        "@ethersproject/abi>@ethersproject/keccak256": true,
        "@ethersproject/abi>@ethersproject/logger": true,
        "@ethersproject/abi>@ethersproject/properties": true,
        "@ethersproject/bignumber": true,
        "@ethersproject/hdnode>@ethersproject/signing-key": true,
        "@ethersproject/providers>@ethersproject/rlp": true
      }
    },
    "@ethersproject/hdnode>@ethersproject/wordlists": {
      "packages": {
        "@ethersproject/abi>@ethersproject/bytes": true,
        "@ethersproject/abi>@ethersproject/hash": true,
        "@ethersproject/abi>@ethersproject/logger": true,
        "@ethersproject/abi>@ethersproject/properties": true,
        "@ethersproject/abi>@ethersproject/strings": true
      }
    },
    "@ethersproject/providers": {
      "globals": {
        "WebSocket": true,
        "clearInterval": true,
        "clearTimeout": true,
        "console.log": true,
        "console.warn": true,
        "setInterval": true,
        "setTimeout": true
      },
      "packages": {
        "@ethersproject/abi>@ethersproject/address": true,
        "@ethersproject/abi>@ethersproject/bytes": true,
        "@ethersproject/abi>@ethersproject/constants": true,
        "@ethersproject/abi>@ethersproject/hash": true,
        "@ethersproject/abi>@ethersproject/logger": true,
        "@ethersproject/abi>@ethersproject/properties": true,
        "@ethersproject/abi>@ethersproject/strings": true,
        "@ethersproject/bignumber": true,
        "@ethersproject/hdnode>@ethersproject/abstract-signer": true,
        "@ethersproject/hdnode>@ethersproject/basex": true,
        "@ethersproject/hdnode>@ethersproject/sha2": true,
        "@ethersproject/hdnode>@ethersproject/transactions": true,
        "@ethersproject/providers>@ethersproject/abstract-provider": true,
        "@ethersproject/providers>@ethersproject/base64": true,
        "@ethersproject/providers>@ethersproject/networks": true,
        "@ethersproject/providers>@ethersproject/random": true,
        "@ethersproject/providers>@ethersproject/web": true,
        "@ethersproject/providers>bech32": true
      }
    },
    "@ethersproject/providers>@ethersproject/abstract-provider": {
      "packages": {
        "@ethersproject/abi>@ethersproject/bytes": true,
        "@ethersproject/abi>@ethersproject/logger": true,
        "@ethersproject/abi>@ethersproject/properties": true,
        "@ethersproject/bignumber": true
      }
    },
    "@ethersproject/providers>@ethersproject/base64": {
      "globals": {
        "atob": true,
        "btoa": true
      },
      "packages": {
        "@ethersproject/abi>@ethersproject/bytes": true
      }
    },
    "@ethersproject/providers>@ethersproject/networks": {
      "packages": {
        "@ethersproject/abi>@ethersproject/logger": true
      }
    },
    "@ethersproject/providers>@ethersproject/random": {
      "packages": {
        "@ethersproject/abi>@ethersproject/bytes": true,
        "@ethersproject/abi>@ethersproject/logger": true
      }
    },
    "@ethersproject/providers>@ethersproject/rlp": {
      "packages": {
        "@ethersproject/abi>@ethersproject/bytes": true,
        "@ethersproject/abi>@ethersproject/logger": true
      }
    },
    "@ethersproject/providers>@ethersproject/web": {
      "globals": {
        "clearTimeout": true,
        "fetch": true,
        "setTimeout": true
      },
      "packages": {
        "@ethersproject/abi>@ethersproject/bytes": true,
        "@ethersproject/abi>@ethersproject/logger": true,
        "@ethersproject/abi>@ethersproject/properties": true,
        "@ethersproject/abi>@ethersproject/strings": true,
        "@ethersproject/providers>@ethersproject/base64": true
>>>>>>> 7e97ff2b
      }
    },
    "@formatjs/intl-relativetimeformat": {
      "globals": {
        "Intl": true
      },
      "packages": {
        "@formatjs/intl-relativetimeformat>@formatjs/intl-utils": true
      }
    },
    "@formatjs/intl-relativetimeformat>@formatjs/intl-utils": {
      "globals": {
        "Intl.getCanonicalLocales": true
      }
    },
    "@keystonehq/bc-ur-registry-eth": {
      "packages": {
        "@keystonehq/bc-ur-registry-eth>@keystonehq/bc-ur-registry": true,
        "@keystonehq/bc-ur-registry-eth>hdkey": true,
        "browserify>buffer": true,
        "eth-lattice-keyring>@ethereumjs/util": true,
        "uuid": true
      }
    },
    "@keystonehq/bc-ur-registry-eth>@keystonehq/bc-ur-registry": {
      "globals": {
        "define": true
      },
      "packages": {
        "@ngraveio/bc-ur": true,
        "browserify>buffer": true,
        "enzyme>cheerio>tslib": true,
        "ethereumjs-wallet>bs58check": true
      }
    },
    "@keystonehq/bc-ur-registry-eth>hdkey": {
      "packages": {
        "browserify>assert": true,
        "browserify>crypto-browserify": true,
        "ethereumjs-util>ethereum-cryptography>secp256k1": true,
        "ethereumjs-wallet>bs58check": true,
        "ethereumjs-wallet>safe-buffer": true
      }
    },
    "@keystonehq/metamask-airgapped-keyring": {
      "packages": {
        "@ethereumjs/tx": true,
        "@keystonehq/bc-ur-registry-eth": true,
        "@keystonehq/metamask-airgapped-keyring>@keystonehq/base-eth-keyring": true,
        "@keystonehq/metamask-airgapped-keyring>@metamask/obs-store": true,
        "browserify>buffer": true,
        "browserify>events": true,
        "ethereumjs-util>rlp": true,
        "uuid": true
      }
    },
    "@keystonehq/metamask-airgapped-keyring>@keystonehq/base-eth-keyring": {
      "packages": {
        "@ethereumjs/tx": true,
        "@keystonehq/bc-ur-registry-eth": true,
        "@keystonehq/bc-ur-registry-eth>hdkey": true,
        "@keystonehq/metamask-airgapped-keyring>@keystonehq/base-eth-keyring>rlp": true,
        "browserify>buffer": true,
        "eth-lattice-keyring>@ethereumjs/util": true,
        "uuid": true
      }
    },
    "@keystonehq/metamask-airgapped-keyring>@keystonehq/base-eth-keyring>rlp": {
      "globals": {
        "TextEncoder": true
      }
    },
    "@keystonehq/metamask-airgapped-keyring>@metamask/obs-store": {
      "packages": {
        "@keystonehq/metamask-airgapped-keyring>@metamask/obs-store>through2": true,
        "browserify>stream-browserify": true,
        "json-rpc-engine>@metamask/safe-event-emitter": true
      }
    },
    "@keystonehq/metamask-airgapped-keyring>@metamask/obs-store>through2": {
      "packages": {
        "browserify>process": true,
        "browserify>util": true,
        "readable-stream": true,
        "watchify>xtend": true
      }
    },
    "@material-ui/core": {
      "globals": {
        "Image": true,
        "_formatMuiErrorMessage": true,
        "addEventListener": true,
        "clearInterval": true,
        "clearTimeout": true,
        "console.error": true,
        "console.warn": true,
        "document": true,
        "getComputedStyle": true,
        "getSelection": true,
        "innerHeight": true,
        "innerWidth": true,
        "matchMedia": true,
        "navigator": true,
        "performance.now": true,
        "removeEventListener": true,
        "requestAnimationFrame": true,
        "setInterval": true,
        "setTimeout": true
      },
      "packages": {
        "@babel/runtime": true,
        "@material-ui/core>@material-ui/styles": true,
        "@material-ui/core>@material-ui/system": true,
        "@material-ui/core>@material-ui/utils": true,
        "@material-ui/core>clsx": true,
        "@material-ui/core>popper.js": true,
        "@material-ui/core>react-transition-group": true,
        "prop-types": true,
        "prop-types>react-is": true,
        "react": true,
        "react-dom": true,
        "react-redux>hoist-non-react-statics": true
      }
    },
    "@material-ui/core>@material-ui/styles": {
      "globals": {
        "console.error": true,
        "console.warn": true,
        "document.createComment": true,
        "document.head": true
      },
      "packages": {
        "@babel/runtime": true,
        "@material-ui/core>@material-ui/styles>jss": true,
        "@material-ui/core>@material-ui/styles>jss-plugin-camel-case": true,
        "@material-ui/core>@material-ui/styles>jss-plugin-default-unit": true,
        "@material-ui/core>@material-ui/styles>jss-plugin-global": true,
        "@material-ui/core>@material-ui/styles>jss-plugin-nested": true,
        "@material-ui/core>@material-ui/styles>jss-plugin-props-sort": true,
        "@material-ui/core>@material-ui/styles>jss-plugin-rule-value-function": true,
        "@material-ui/core>@material-ui/styles>jss-plugin-vendor-prefixer": true,
        "@material-ui/core>@material-ui/utils": true,
        "@material-ui/core>clsx": true,
        "prop-types": true,
        "react": true,
        "react-redux>hoist-non-react-statics": true
      }
    },
    "@material-ui/core>@material-ui/styles>jss": {
      "globals": {
        "CSS": true,
        "document.createElement": true,
        "document.querySelector": true
      },
      "packages": {
        "@babel/runtime": true,
        "@material-ui/core>@material-ui/styles>jss>is-in-browser": true,
        "react-router-dom>tiny-warning": true
      }
    },
    "@material-ui/core>@material-ui/styles>jss-plugin-camel-case": {
      "packages": {
        "@material-ui/core>@material-ui/styles>jss-plugin-camel-case>hyphenate-style-name": true
      }
    },
    "@material-ui/core>@material-ui/styles>jss-plugin-default-unit": {
      "globals": {
        "CSS": true
      },
      "packages": {
        "@material-ui/core>@material-ui/styles>jss": true
      }
    },
    "@material-ui/core>@material-ui/styles>jss-plugin-global": {
      "packages": {
        "@babel/runtime": true,
        "@material-ui/core>@material-ui/styles>jss": true
      }
    },
    "@material-ui/core>@material-ui/styles>jss-plugin-nested": {
      "packages": {
        "@babel/runtime": true,
        "react-router-dom>tiny-warning": true
      }
    },
    "@material-ui/core>@material-ui/styles>jss-plugin-rule-value-function": {
      "packages": {
        "@material-ui/core>@material-ui/styles>jss": true,
        "react-router-dom>tiny-warning": true
      }
    },
    "@material-ui/core>@material-ui/styles>jss-plugin-vendor-prefixer": {
      "packages": {
        "@material-ui/core>@material-ui/styles>jss": true,
        "@material-ui/core>@material-ui/styles>jss-plugin-vendor-prefixer>css-vendor": true
      }
    },
    "@material-ui/core>@material-ui/styles>jss-plugin-vendor-prefixer>css-vendor": {
      "globals": {
        "document.createElement": true,
        "document.documentElement": true,
        "getComputedStyle": true
      },
      "packages": {
        "@babel/runtime": true,
        "@material-ui/core>@material-ui/styles>jss>is-in-browser": true
      }
    },
    "@material-ui/core>@material-ui/styles>jss>is-in-browser": {
      "globals": {
        "document": true
      }
    },
    "@material-ui/core>@material-ui/system": {
      "globals": {
        "console.error": true
      },
      "packages": {
        "@babel/runtime": true,
        "@material-ui/core>@material-ui/utils": true,
        "prop-types": true
      }
    },
    "@material-ui/core>@material-ui/utils": {
      "packages": {
        "@babel/runtime": true,
        "prop-types": true,
        "prop-types>react-is": true
      }
    },
    "@material-ui/core>popper.js": {
      "globals": {
        "MSInputMethodContext": true,
        "Node.DOCUMENT_POSITION_FOLLOWING": true,
        "cancelAnimationFrame": true,
        "console.warn": true,
        "define": true,
        "devicePixelRatio": true,
        "document": true,
        "getComputedStyle": true,
        "innerHeight": true,
        "innerWidth": true,
        "navigator": true,
        "requestAnimationFrame": true,
        "setTimeout": true
      }
    },
    "@material-ui/core>react-transition-group": {
      "globals": {
        "Element": true,
        "setTimeout": true
      },
      "packages": {
        "@material-ui/core>react-transition-group>dom-helpers": true,
        "prop-types": true,
        "react": true,
        "react-dom": true
      }
    },
    "@material-ui/core>react-transition-group>dom-helpers": {
      "packages": {
        "@babel/runtime": true
      }
    },
    "@metamask/address-book-controller": {
      "packages": {
        "@metamask/address-book-controller>@metamask/base-controller": true,
        "@metamask/controller-utils": true
      }
    },
    "@metamask/address-book-controller>@metamask/base-controller": {
      "packages": {
        "immer": true
      }
    },
    "@metamask/announcement-controller": {
      "packages": {
        "@metamask/announcement-controller>@metamask/base-controller": true
      }
    },
    "@metamask/announcement-controller>@metamask/base-controller": {
      "packages": {
        "immer": true
      }
    },
    "@metamask/approval-controller": {
      "packages": {
        "@metamask/approval-controller>nanoid": true,
        "@metamask/base-controller": true,
        "eth-rpc-errors": true
      }
    },
    "@metamask/approval-controller>nanoid": {
      "globals": {
        "crypto.getRandomValues": true
      }
    },
    "@metamask/assets-controllers": {
      "globals": {
        "Headers": true,
        "URL": true,
        "clearInterval": true,
        "clearTimeout": true,
        "console.info": true,
        "console.log": true,
        "setInterval": true,
        "setTimeout": true
      },
      "packages": {
<<<<<<< HEAD
        "@ethersproject/abi": true,
        "@ethersproject/contracts": true,
        "@ethersproject/providers": true,
=======
        "@ethersproject/contracts": true,
        "@ethersproject/providers": true,
        "@metamask/assets-controllers>@metamask/abi-utils": true,
        "@metamask/assets-controllers>@metamask/controller-utils": true,
>>>>>>> 7e97ff2b
        "@metamask/assets-controllers>abort-controller": true,
        "@metamask/assets-controllers>multiformats": true,
        "@metamask/base-controller": true,
        "@metamask/contract-metadata": true,
<<<<<<< HEAD
        "@metamask/controller-utils": true,
=======
>>>>>>> 7e97ff2b
        "@metamask/metamask-eth-abis": true,
        "@metamask/utils": true,
        "browserify>events": true,
        "eth-json-rpc-filters>async-mutex": true,
        "eth-query": true,
        "eth-rpc-errors": true,
        "ethereumjs-util": true,
        "single-call-balance-checker-abi": true,
        "uuid": true
      }
    },
<<<<<<< HEAD
=======
    "@metamask/assets-controllers>@metamask/abi-utils": {
      "packages": {
        "@metamask/utils": true,
        "@metamask/utils>superstruct": true
      }
    },
    "@metamask/assets-controllers>@metamask/controller-utils": {
      "globals": {
        "console.error": true,
        "fetch": true,
        "setTimeout": true
      },
      "packages": {
        "@metamask/controller-utils>isomorphic-fetch": true,
        "browserify>buffer": true,
        "eslint>fast-deep-equal": true,
        "eth-ens-namehash": true,
        "ethereumjs-util": true,
        "ethjs>ethjs-unit": true
      }
    },
>>>>>>> 7e97ff2b
    "@metamask/assets-controllers>abort-controller": {
      "globals": {
        "AbortController": true
      }
    },
    "@metamask/assets-controllers>multiformats": {
      "globals": {
        "TextDecoder": true,
        "TextEncoder": true,
        "console.warn": true
      }
    },
    "@metamask/base-controller": {
      "packages": {
        "immer": true
      }
    },
    "@metamask/controller-utils": {
      "globals": {
        "console.error": true,
        "fetch": true,
        "setTimeout": true
      },
      "packages": {
        "@metamask/controller-utils>isomorphic-fetch": true,
        "browserify>buffer": true,
        "eslint>fast-deep-equal": true,
        "eth-ens-namehash": true,
        "ethereumjs-util": true,
        "ethjs>ethjs-unit": true
      }
    },
    "@metamask/controller-utils>isomorphic-fetch": {
      "globals": {
        "fetch.bind": true
      },
      "packages": {
        "@metamask/controller-utils>isomorphic-fetch>whatwg-fetch": true
      }
    },
    "@metamask/controller-utils>isomorphic-fetch>whatwg-fetch": {
      "globals": {
        "Blob": true,
        "FileReader": true,
        "FormData": true,
        "URLSearchParams.prototype.isPrototypeOf": true,
        "XMLHttpRequest": true,
        "define": true,
        "setTimeout": true
      }
    },
    "@metamask/controllers>nanoid": {
      "globals": {
        "crypto.getRandomValues": true
      }
    },
    "@metamask/controllers>web3": {
      "globals": {
        "XMLHttpRequest": true
      }
    },
    "@metamask/controllers>web3-provider-engine>cross-fetch>node-fetch": {
      "globals": {
        "fetch": true
      }
    },
    "@metamask/controllers>web3-provider-engine>eth-json-rpc-middleware>node-fetch": {
      "globals": {
        "fetch": true
      }
    },
    "@metamask/eth-json-rpc-infura": {
      "globals": {
        "setTimeout": true
      },
      "packages": {
        "@metamask/eth-json-rpc-infura>eth-json-rpc-middleware": true,
        "@metamask/utils": true,
        "eth-rpc-errors": true,
        "json-rpc-engine": true,
        "node-fetch": true
      }
    },
    "@metamask/eth-json-rpc-infura>eth-json-rpc-middleware": {
      "globals": {
        "URL": true,
        "btoa": true,
        "console.error": true,
        "fetch": true,
        "setTimeout": true
      },
      "packages": {
        "@metamask/eth-json-rpc-infura>eth-json-rpc-middleware>eth-sig-util": true,
        "@metamask/eth-json-rpc-infura>eth-json-rpc-middleware>pify": true,
        "browserify>browser-resolve": true,
        "eth-rpc-errors": true,
        "json-rpc-engine": true,
        "json-rpc-engine>@metamask/safe-event-emitter": true,
        "lavamoat>json-stable-stringify": true,
        "vinyl>clone": true
      }
    },
    "@metamask/eth-json-rpc-infura>eth-json-rpc-middleware>eth-sig-util": {
      "packages": {
        "@metamask/eth-json-rpc-infura>eth-json-rpc-middleware>eth-sig-util>ethereumjs-util": true,
        "ethereumjs-abi": true
      }
    },
    "@metamask/eth-json-rpc-infura>eth-json-rpc-middleware>eth-sig-util>ethereumjs-util": {
      "packages": {
        "@metamask/eth-json-rpc-infura>eth-json-rpc-middleware>eth-sig-util>ethereumjs-util>ethjs-util": true,
        "bn.js": true,
        "browserify>assert": true,
        "browserify>buffer": true,
        "ethereumjs-util>create-hash": true,
        "ethereumjs-util>ethereum-cryptography": true,
        "ethereumjs-util>rlp": true,
        "ethereumjs-wallet>safe-buffer": true,
        "ganache>secp256k1>elliptic": true
      }
    },
    "@metamask/eth-json-rpc-infura>eth-json-rpc-middleware>eth-sig-util>ethereumjs-util>ethjs-util": {
      "packages": {
        "browserify>buffer": true,
        "ethjs>ethjs-util>is-hex-prefixed": true,
        "ethjs>ethjs-util>strip-hex-prefix": true
      }
    },
    "@metamask/eth-keyring-controller": {
      "packages": {
        "@metamask/eth-keyring-controller>@metamask/eth-hd-keyring": true,
        "@metamask/eth-keyring-controller>@metamask/eth-simple-keyring": true,
        "@metamask/eth-keyring-controller>obs-store": true,
        "@metamask/rpc-methods>@metamask/browser-passworder": true,
        "browserify>events": true,
        "eth-json-rpc-middleware>@metamask/eth-sig-util": true
      }
    },
    "@metamask/eth-keyring-controller>@metamask/eth-hd-keyring": {
      "globals": {
        "TextEncoder": true
      },
      "packages": {
        "@metamask/eth-keyring-controller>@metamask/eth-hd-keyring>ethereum-cryptography": true,
        "@metamask/scure-bip39": true,
        "browserify>buffer": true,
        "eth-json-rpc-middleware>@metamask/eth-sig-util": true,
        "eth-lattice-keyring>@ethereumjs/util": true
      }
    },
    "@metamask/eth-keyring-controller>@metamask/eth-hd-keyring>ethereum-cryptography": {
      "globals": {
        "TextDecoder": true,
        "crypto": true
      },
      "packages": {
        "@metamask/eth-keyring-controller>@metamask/eth-hd-keyring>ethereum-cryptography>@noble/hashes": true,
        "eth-lattice-keyring>@ethereumjs/util>ethereum-cryptography>@scure/bip32": true
      }
    },
    "@metamask/eth-keyring-controller>@metamask/eth-hd-keyring>ethereum-cryptography>@noble/hashes": {
      "globals": {
        "TextEncoder": true,
        "crypto": true
      }
    },
    "@metamask/eth-keyring-controller>@metamask/eth-simple-keyring": {
      "packages": {
        "@metamask/eth-keyring-controller>@metamask/eth-simple-keyring>ethereum-cryptography": true,
        "browserify>buffer": true,
        "browserify>events": true,
        "eth-json-rpc-middleware>@metamask/eth-sig-util": true,
        "eth-lattice-keyring>@ethereumjs/util": true,
        "ethereumjs-wallet>randombytes": true
      }
    },
    "@metamask/eth-keyring-controller>@metamask/eth-simple-keyring>ethereum-cryptography": {
      "globals": {
        "TextDecoder": true,
        "crypto": true
      },
      "packages": {
        "@metamask/eth-keyring-controller>@metamask/eth-simple-keyring>ethereum-cryptography>@noble/hashes": true
      }
    },
    "@metamask/eth-keyring-controller>@metamask/eth-simple-keyring>ethereum-cryptography>@noble/hashes": {
      "globals": {
        "TextEncoder": true,
        "crypto": true
      }
    },
    "@metamask/eth-keyring-controller>obs-store": {
      "packages": {
        "safe-event-emitter": true,
        "watchify>xtend": true
      }
    },
    "@metamask/eth-ledger-bridge-keyring": {
      "globals": {
        "addEventListener": true,
        "console.log": true,
        "document.createElement": true,
        "document.head.appendChild": true,
        "fetch": true,
        "removeEventListener": true
      },
      "packages": {
        "@ethereumjs/tx": true,
        "@metamask/eth-ledger-bridge-keyring>eth-sig-util": true,
        "@metamask/eth-ledger-bridge-keyring>hdkey": true,
        "browserify>buffer": true,
        "browserify>events": true,
        "ethereumjs-util": true
      }
    },
    "@metamask/eth-ledger-bridge-keyring>eth-sig-util": {
      "packages": {
        "@metamask/eth-ledger-bridge-keyring>eth-sig-util>ethereumjs-util": true,
        "browserify>buffer": true,
        "eth-sig-util>tweetnacl": true,
        "eth-sig-util>tweetnacl-util": true,
        "ethereumjs-abi": true
      }
    },
    "@metamask/eth-ledger-bridge-keyring>eth-sig-util>ethereumjs-util": {
      "packages": {
        "@metamask/eth-ledger-bridge-keyring>eth-sig-util>ethereumjs-util>ethjs-util": true,
        "bn.js": true,
        "browserify>assert": true,
        "browserify>buffer": true,
        "ethereumjs-util>create-hash": true,
        "ethereumjs-util>ethereum-cryptography": true,
        "ethereumjs-util>rlp": true,
        "ethereumjs-wallet>safe-buffer": true,
        "ganache>secp256k1>elliptic": true
      }
    },
    "@metamask/eth-ledger-bridge-keyring>eth-sig-util>ethereumjs-util>ethjs-util": {
      "packages": {
        "browserify>buffer": true,
        "ethjs>ethjs-util>is-hex-prefixed": true,
        "ethjs>ethjs-util>strip-hex-prefix": true
      }
    },
    "@metamask/eth-ledger-bridge-keyring>hdkey": {
      "packages": {
        "@metamask/eth-ledger-bridge-keyring>hdkey>secp256k1": true,
        "browserify>assert": true,
        "browserify>crypto-browserify": true,
        "eth-trezor-keyring>hdkey>coinstring": true,
        "ethereumjs-wallet>safe-buffer": true
      }
    },
    "@metamask/eth-ledger-bridge-keyring>hdkey>secp256k1": {
      "packages": {
        "bn.js": true,
        "browserify>insert-module-globals>is-buffer": true,
        "eth-trezor-keyring>hdkey>secp256k1>bip66": true,
        "ethereumjs-util>create-hash": true,
        "ethereumjs-wallet>safe-buffer": true,
<<<<<<< HEAD
        "ethers>@ethersproject/signing-key>elliptic": true
=======
        "ganache>secp256k1>elliptic": true
>>>>>>> 7e97ff2b
      }
    },
    "@metamask/eth-token-tracker": {
      "globals": {
        "console.warn": true
      },
      "packages": {
        "@babel/runtime": true,
        "@metamask/eth-token-tracker>deep-equal": true,
        "@metamask/eth-token-tracker>eth-block-tracker": true,
        "@metamask/eth-token-tracker>ethjs": true,
        "@metamask/eth-token-tracker>human-standard-token-abi": true,
        "ethjs-contract": true,
        "ethjs-query": true,
        "safe-event-emitter": true
      }
    },
    "@metamask/eth-token-tracker>deep-equal": {
      "packages": {
        "@metamask/eth-token-tracker>deep-equal>is-arguments": true,
        "@metamask/eth-token-tracker>deep-equal>is-date-object": true,
        "enzyme>is-regex": true,
        "enzyme>object-is": true,
        "mocha>object.assign>object-keys": true,
        "string.prototype.matchall>regexp.prototype.flags": true
      }
    },
    "@metamask/eth-token-tracker>deep-equal>is-arguments": {
      "packages": {
        "koa>is-generator-function>has-tostringtag": true,
        "string.prototype.matchall>call-bind": true
      }
    },
    "@metamask/eth-token-tracker>deep-equal>is-date-object": {
      "packages": {
        "koa>is-generator-function>has-tostringtag": true
      }
    },
    "@metamask/eth-token-tracker>eth-block-tracker": {
      "globals": {
        "clearTimeout": true,
        "console.error": true,
        "setTimeout": true
      },
      "packages": {
        "@metamask/eth-token-tracker>eth-block-tracker>pify": true,
        "eth-query": true,
        "safe-event-emitter": true
      }
    },
    "@metamask/eth-token-tracker>ethjs": {
      "globals": {
        "clearInterval": true,
        "setInterval": true
      },
      "packages": {
        "@metamask/eth-token-tracker>ethjs>bn.js": true,
        "@metamask/eth-token-tracker>ethjs>ethjs-abi": true,
        "@metamask/eth-token-tracker>ethjs>ethjs-contract": true,
        "@metamask/eth-token-tracker>ethjs>ethjs-query": true,
        "browserify>buffer": true,
        "ethjs>ethjs-filter": true,
        "ethjs>ethjs-provider-http": true,
        "ethjs>ethjs-unit": true,
        "ethjs>ethjs-util": true,
        "ethjs>js-sha3": true,
        "ethjs>number-to-bn": true
      }
    },
    "@metamask/eth-token-tracker>ethjs>ethjs-abi": {
      "packages": {
        "@metamask/eth-token-tracker>ethjs>bn.js": true,
        "browserify>buffer": true,
        "ethjs>js-sha3": true,
        "ethjs>number-to-bn": true
      }
    },
    "@metamask/eth-token-tracker>ethjs>ethjs-contract": {
      "packages": {
        "@metamask/eth-token-tracker>ethjs>ethjs-contract>ethjs-abi": true,
        "ethjs-query>babel-runtime": true,
        "ethjs>ethjs-filter": true,
        "ethjs>ethjs-util": true,
        "ethjs>js-sha3": true,
        "promise-to-callback": true
      }
    },
    "@metamask/eth-token-tracker>ethjs>ethjs-contract>ethjs-abi": {
      "packages": {
        "@metamask/eth-token-tracker>ethjs>bn.js": true,
        "browserify>buffer": true,
        "ethjs>js-sha3": true,
        "ethjs>number-to-bn": true
      }
    },
    "@metamask/eth-token-tracker>ethjs>ethjs-query": {
      "globals": {
        "console": true
      },
      "packages": {
        "ethjs-query>babel-runtime": true,
        "ethjs-query>ethjs-format": true,
        "ethjs-query>ethjs-rpc": true,
        "promise-to-callback": true
      }
    },
    "@metamask/etherscan-link": {
      "globals": {
        "URL": true
      }
    },
    "@metamask/gas-fee-controller": {
      "globals": {
        "clearInterval": true,
        "console.error": true,
        "setInterval": true
      },
      "packages": {
        "@metamask/controller-utils": true,
        "@metamask/gas-fee-controller>@metamask/base-controller": true,
        "eth-query": true,
        "ethereumjs-util": true,
        "ethjs>ethjs-unit": true,
        "uuid": true
      }
    },
    "@metamask/gas-fee-controller>@metamask/base-controller": {
      "packages": {
        "immer": true
      }
    },
    "@metamask/jazzicon": {
      "globals": {
        "document.createElement": true,
        "document.createElementNS": true
      },
      "packages": {
        "@metamask/jazzicon>color": true,
        "@metamask/jazzicon>mersenne-twister": true
      }
    },
    "@metamask/jazzicon>color": {
      "packages": {
        "@metamask/jazzicon>color>clone": true,
        "@metamask/jazzicon>color>color-convert": true,
        "@metamask/jazzicon>color>color-string": true
<<<<<<< HEAD
      }
    },
    "@metamask/jazzicon>color>clone": {
      "packages": {
        "browserify>buffer": true
      }
    },
    "@metamask/jazzicon>color>color-convert": {
      "packages": {
        "@metamask/jazzicon>color>color-convert>color-name": true
      }
    },
    "@metamask/jazzicon>color>color-string": {
      "packages": {
        "jest-canvas-mock>moo-color>color-name": true
      }
    },
    "@metamask/logo": {
      "globals": {
        "addEventListener": true,
        "document.body.appendChild": true,
        "document.createElementNS": true,
        "innerHeight": true,
        "innerWidth": true,
        "requestAnimationFrame": true
      },
      "packages": {
        "@metamask/logo>gl-mat4": true,
        "@metamask/logo>gl-vec3": true
      }
    },
    "@metamask/notification-controller>nanoid": {
      "globals": {
        "crypto.getRandomValues": true
      }
    },
    "@metamask/obs-store": {
      "globals": {
        "localStorage": true
      },
      "packages": {
        "@metamask/obs-store>through2": true,
        "browserify>stream-browserify": true,
        "json-rpc-engine>@metamask/safe-event-emitter": true
      }
    },
    "@metamask/obs-store>through2": {
      "packages": {
        "browserify>process": true,
        "browserify>util": true,
        "readable-stream": true,
        "watchify>xtend": true
      }
    },
    "@metamask/permission-controller": {
      "packages": {
        "@metamask/base-controller": true,
        "@metamask/controller-utils": true,
        "@metamask/permission-controller>nanoid": true,
        "deep-freeze-strict": true,
        "eth-rpc-errors": true,
        "immer": true,
        "json-rpc-engine": true
      }
    },
    "@metamask/permission-controller>nanoid": {
      "globals": {
        "crypto.getRandomValues": true
      }
    },
    "@metamask/phishing-controller": {
      "globals": {
        "fetch": true
      },
      "packages": {
        "@metamask/base-controller": true,
        "@metamask/controller-utils": true,
        "@metamask/controller-utils>isomorphic-fetch": true,
        "@metamask/phishing-controller>eth-phishing-detect": true,
        "punycode": true
      }
    },
    "@metamask/phishing-controller>eth-phishing-detect": {
      "packages": {
        "eslint>optionator>fast-levenshtein": true
      }
    },
    "@metamask/rpc-methods": {
      "packages": {
        "@metamask/rpc-methods>@metamask/key-tree": true,
        "@metamask/snaps-utils>@noble/hashes": true,
        "eth-block-tracker>@metamask/utils": true
      }
    },
    "@metamask/rpc-methods>@metamask/browser-passworder": {
      "globals": {
        "btoa": true,
        "crypto.getRandomValues": true,
        "crypto.subtle.decrypt": true,
        "crypto.subtle.deriveKey": true,
        "crypto.subtle.encrypt": true,
        "crypto.subtle.exportKey": true,
        "crypto.subtle.importKey": true
      },
      "packages": {
        "browserify>buffer": true
      }
    },
    "@metamask/rpc-methods>@metamask/key-tree": {
      "packages": {
        "@metamask/rpc-methods>@metamask/key-tree>@noble/ed25519": true,
        "@metamask/rpc-methods>@metamask/key-tree>@noble/secp256k1": true,
        "@metamask/rpc-methods>@metamask/key-tree>@scure/bip39": true,
        "@metamask/snaps-utils>@noble/hashes": true,
        "@metamask/snaps-utils>@scure/base": true,
        "eth-block-tracker>@metamask/utils": true
      }
    },
    "@metamask/rpc-methods>@metamask/key-tree>@noble/ed25519": {
      "globals": {
        "crypto": true
      },
      "packages": {
        "browserify>browser-resolve": true
      }
    },
    "@metamask/rpc-methods>@metamask/key-tree>@noble/secp256k1": {
      "globals": {
        "crypto": true
      },
      "packages": {
        "browserify>browser-resolve": true
      }
    },
    "@metamask/rpc-methods>@metamask/key-tree>@scure/bip39": {
      "packages": {
        "@metamask/snaps-utils>@noble/hashes": true,
        "@metamask/snaps-utils>@scure/base": true
      }
    },
    "@metamask/rpc-methods>nanoid": {
      "globals": {
        "crypto.getRandomValues": true
=======
      }
    },
    "@metamask/jazzicon>color>clone": {
      "packages": {
        "browserify>buffer": true
      }
    },
    "@metamask/jazzicon>color>color-convert": {
      "packages": {
        "@metamask/jazzicon>color>color-convert>color-name": true
      }
    },
    "@metamask/jazzicon>color>color-string": {
      "packages": {
        "jest-canvas-mock>moo-color>color-name": true
      }
    },
    "@metamask/key-tree": {
      "packages": {
        "@metamask/key-tree>@noble/ed25519": true,
        "@metamask/key-tree>@noble/hashes": true,
        "@metamask/key-tree>@noble/secp256k1": true,
        "@metamask/key-tree>@scure/base": true,
        "@metamask/scure-bip39": true,
        "@metamask/utils": true
      }
    },
    "@metamask/key-tree>@noble/ed25519": {
      "globals": {
        "crypto": true
      },
      "packages": {
        "browserify>browser-resolve": true
      }
    },
    "@metamask/key-tree>@noble/hashes": {
      "globals": {
        "TextEncoder": true,
        "crypto": true
      }
    },
    "@metamask/key-tree>@noble/secp256k1": {
      "globals": {
        "crypto": true
      },
      "packages": {
        "browserify>browser-resolve": true
      }
    },
    "@metamask/key-tree>@scure/base": {
      "globals": {
        "TextDecoder": true,
        "TextEncoder": true
>>>>>>> 7e97ff2b
      }
    },
    "@metamask/smart-transactions-controller": {
      "globals": {
        "URLSearchParams": true,
        "clearInterval": true,
        "console.error": true,
        "console.log": true,
        "fetch": true,
        "setInterval": true
      },
      "packages": {
        "@ethersproject/bignumber": true,
        "@ethersproject/providers": true,
        "@metamask/base-controller": true,
        "@metamask/controller-utils": true,
        "@metamask/controller-utils>isomorphic-fetch": true,
        "@metamask/smart-transactions-controller>bignumber.js": true,
        "ethers>@ethersproject/bytes": true,
        "fast-json-patch": true,
        "lodash": true
      }
    },
    "@metamask/smart-transactions-controller>@metamask/controllers>nanoid": {
      "globals": {
        "crypto.getRandomValues": true
      }
    },
    "@metamask/smart-transactions-controller>bignumber.js": {
      "globals": {
        "crypto": true,
        "define": true
      }
    },
<<<<<<< HEAD
    "@metamask/snaps-controllers>nanoid": {
      "globals": {
        "crypto.getRandomValues": true
      }
    },
    "@metamask/snaps-utils>@noble/hashes": {
      "globals": {
        "TextEncoder": true,
        "crypto": true
      }
    },
    "@metamask/snaps-utils>@scure/base": {
=======
    "@metamask/permission-controller": {
      "packages": {
        "@metamask/base-controller": true,
        "@metamask/controller-utils": true,
        "@metamask/permission-controller>nanoid": true,
        "deep-freeze-strict": true,
        "eth-rpc-errors": true,
        "immer": true,
        "json-rpc-engine": true
      }
    },
    "@metamask/permission-controller>nanoid": {
>>>>>>> 7e97ff2b
      "globals": {
        "TextDecoder": true,
        "TextEncoder": true
      }
    },
    "@metamask/subject-metadata-controller": {
      "packages": {
<<<<<<< HEAD
        "@metamask/base-controller": true
      }
    },
    "@ngraveio/bc-ur": {
      "packages": {
        "@ngraveio/bc-ur>@apocentre/alias-sampling": true,
        "@ngraveio/bc-ur>bignumber.js": true,
        "@ngraveio/bc-ur>crc": true,
        "@ngraveio/bc-ur>jsbi": true,
        "addons-linter>sha.js": true,
        "browserify>assert": true,
        "browserify>buffer": true,
        "pubnub>cbor-sync": true
=======
        "@metamask/base-controller": true,
        "@metamask/controller-utils>isomorphic-fetch": true,
        "@metamask/phishing-controller>@metamask/controller-utils": true,
        "@metamask/phishing-controller>eth-phishing-detect": true,
        "punycode": true
      }
    },
    "@metamask/phishing-controller>@metamask/controller-utils": {
      "globals": {
        "console.error": true,
        "fetch": true,
        "setTimeout": true
      },
      "packages": {
        "@metamask/controller-utils>isomorphic-fetch": true,
        "browserify>buffer": true,
        "eslint>fast-deep-equal": true,
        "eth-ens-namehash": true,
        "ethereumjs-util": true,
        "ethjs>ethjs-unit": true
>>>>>>> 7e97ff2b
      }
    },
    "@ngraveio/bc-ur>bignumber.js": {
      "globals": {
        "crypto": true,
        "define": true
      }
    },
    "@ngraveio/bc-ur>crc": {
      "packages": {
        "browserify>buffer": true
      }
    },
<<<<<<< HEAD
    "@ngraveio/bc-ur>jsbi": {
=======
    "@metamask/rpc-methods": {
      "packages": {
        "@metamask/key-tree": true,
        "@metamask/key-tree>@noble/hashes": true,
        "@metamask/utils": true
      }
    },
    "@metamask/rpc-methods>@metamask/browser-passworder": {
      "globals": {
        "btoa": true,
        "crypto.getRandomValues": true,
        "crypto.subtle.decrypt": true,
        "crypto.subtle.deriveKey": true,
        "crypto.subtle.encrypt": true,
        "crypto.subtle.exportKey": true,
        "crypto.subtle.importKey": true
      },
      "packages": {
        "browserify>buffer": true
      }
    },
    "@metamask/rpc-methods>nanoid": {
>>>>>>> 7e97ff2b
      "globals": {
        "define": true
      }
    },
<<<<<<< HEAD
    "@popperjs/core": {
=======
    "@metamask/scure-bip39": {
      "globals": {
        "TextEncoder": true
      },
      "packages": {
        "@metamask/key-tree>@noble/hashes": true,
        "@metamask/key-tree>@scure/base": true
      }
    },
    "@metamask/smart-transactions-controller": {
>>>>>>> 7e97ff2b
      "globals": {
        "Element": true,
        "HTMLElement": true,
        "ShadowRoot": true,
        "console.error": true,
<<<<<<< HEAD
        "console.warn": true,
        "document": true,
        "navigator.userAgent": true
      }
    },
    "@reduxjs/toolkit": {
      "globals": {
        "AbortController": true,
        "__REDUX_DEVTOOLS_EXTENSION_COMPOSE__": true,
        "__REDUX_DEVTOOLS_EXTENSION__": true,
        "console.error": true,
        "console.info": true,
        "console.warn": true
      },
      "packages": {
        "@reduxjs/toolkit>reselect": true,
        "immer": true,
        "redux": true,
        "redux-thunk": true
      }
    },
    "@segment/loosely-validate-event": {
      "packages": {
        "@segment/loosely-validate-event>component-type": true,
        "@segment/loosely-validate-event>join-component": true,
        "browserify>assert": true,
        "browserify>buffer": true
      }
    },
    "@sentry/browser": {
      "globals": {
        "XMLHttpRequest": true,
        "setTimeout": true
      },
      "packages": {
        "@sentry/browser>@sentry/core": true,
        "@sentry/browser>tslib": true,
        "@sentry/types": true,
        "@sentry/utils": true
      }
    },
    "@sentry/browser>@sentry/core": {
      "globals": {
        "clearInterval": true,
        "setInterval": true
      },
      "packages": {
        "@sentry/browser>@sentry/core>@sentry/hub": true,
        "@sentry/browser>@sentry/core>@sentry/minimal": true,
        "@sentry/browser>@sentry/core>tslib": true,
        "@sentry/types": true,
        "@sentry/utils": true
      }
    },
    "@sentry/browser>@sentry/core>@sentry/hub": {
=======
        "console.log": true,
        "fetch": true,
        "setInterval": true
      },
      "packages": {
        "@ethersproject/abi>@ethersproject/bytes": true,
        "@ethersproject/bignumber": true,
        "@ethersproject/providers": true,
        "@metamask/base-controller": true,
        "@metamask/controller-utils": true,
        "@metamask/controller-utils>isomorphic-fetch": true,
        "@metamask/smart-transactions-controller>bignumber.js": true,
        "fast-json-patch": true,
        "lodash": true
      }
    },
    "@metamask/smart-transactions-controller>@metamask/controllers>nanoid": {
      "globals": {
        "crypto.getRandomValues": true
      }
    },
    "@metamask/smart-transactions-controller>bignumber.js": {
      "globals": {
        "crypto": true,
        "define": true
      }
    },
    "@metamask/snaps-controllers>nanoid": {
      "globals": {
        "crypto.getRandomValues": true
      }
    },
    "@metamask/subject-metadata-controller": {
      "packages": {
        "@metamask/base-controller": true
      }
    },
    "@metamask/utils": {
>>>>>>> 7e97ff2b
      "globals": {
        "TextDecoder": true,
        "TextEncoder": true
      },
      "packages": {
<<<<<<< HEAD
=======
        "@metamask/utils>superstruct": true,
        "browserify>buffer": true,
        "nock>debug": true,
        "semver": true
      }
    },
    "@ngraveio/bc-ur": {
      "packages": {
        "@ngraveio/bc-ur>@apocentre/alias-sampling": true,
        "@ngraveio/bc-ur>bignumber.js": true,
        "@ngraveio/bc-ur>crc": true,
        "@ngraveio/bc-ur>jsbi": true,
        "addons-linter>sha.js": true,
        "browserify>assert": true,
        "browserify>buffer": true,
        "pubnub>cbor-sync": true
      }
    },
    "@ngraveio/bc-ur>bignumber.js": {
      "globals": {
        "crypto": true,
        "define": true
      }
    },
    "@ngraveio/bc-ur>crc": {
      "packages": {
        "browserify>buffer": true
      }
    },
    "@ngraveio/bc-ur>jsbi": {
      "globals": {
        "define": true
      }
    },
    "@popperjs/core": {
      "globals": {
        "Element": true,
        "HTMLElement": true,
        "ShadowRoot": true,
        "console.error": true,
        "console.warn": true,
        "document": true,
        "navigator.userAgent": true
      }
    },
    "@reduxjs/toolkit": {
      "globals": {
        "AbortController": true,
        "__REDUX_DEVTOOLS_EXTENSION_COMPOSE__": true,
        "__REDUX_DEVTOOLS_EXTENSION__": true,
        "console.error": true,
        "console.info": true,
        "console.warn": true
      },
      "packages": {
        "@reduxjs/toolkit>reselect": true,
        "immer": true,
        "redux": true,
        "redux-thunk": true
      }
    },
    "@segment/loosely-validate-event": {
      "packages": {
        "@segment/loosely-validate-event>component-type": true,
        "@segment/loosely-validate-event>join-component": true,
        "browserify>assert": true,
        "browserify>buffer": true
      }
    },
    "@sentry/browser": {
      "globals": {
        "XMLHttpRequest": true,
        "setTimeout": true
      },
      "packages": {
        "@sentry/browser>@sentry/core": true,
        "@sentry/browser>tslib": true,
        "@sentry/types": true,
        "@sentry/utils": true
      }
    },
    "@sentry/browser>@sentry/core": {
      "globals": {
        "clearInterval": true,
        "setInterval": true
      },
      "packages": {
        "@sentry/browser>@sentry/core>@sentry/hub": true,
        "@sentry/browser>@sentry/core>@sentry/minimal": true,
        "@sentry/browser>@sentry/core>tslib": true,
        "@sentry/types": true,
        "@sentry/utils": true
      }
    },
    "@sentry/browser>@sentry/core>@sentry/hub": {
      "globals": {
        "clearInterval": true,
        "setInterval": true
      },
      "packages": {
>>>>>>> 7e97ff2b
        "@sentry/browser>@sentry/core>@sentry/hub>tslib": true,
        "@sentry/types": true,
        "@sentry/utils": true
      }
    },
    "@sentry/browser>@sentry/core>@sentry/hub>tslib": {
      "globals": {
        "define": true
      }
    },
    "@sentry/browser>@sentry/core>@sentry/minimal": {
      "packages": {
        "@sentry/browser>@sentry/core>@sentry/hub": true,
        "@sentry/browser>@sentry/core>@sentry/minimal>tslib": true
      }
    },
    "@sentry/browser>@sentry/core>@sentry/minimal>tslib": {
      "globals": {
        "define": true
      }
    },
    "@sentry/browser>@sentry/core>tslib": {
      "globals": {
        "define": true
      }
    },
    "@sentry/browser>tslib": {
      "globals": {
        "define": true
      }
    },
    "@sentry/integrations": {
      "globals": {
        "clearTimeout": true,
        "console.error": true,
        "console.log": true,
        "setTimeout": true
      },
      "packages": {
        "@sentry/integrations>tslib": true,
        "@sentry/types": true,
        "@sentry/utils": true,
        "localforage": true
      }
    },
    "@sentry/integrations>tslib": {
      "globals": {
        "define": true
      }
    },
    "@sentry/utils": {
      "globals": {
        "CustomEvent": true,
        "DOMError": true,
        "DOMException": true,
        "Element": true,
        "ErrorEvent": true,
        "Event": true,
        "Headers": true,
        "Request": true,
        "Response": true,
        "XMLHttpRequest.prototype": true,
        "clearTimeout": true,
        "console.error": true,
        "document": true,
        "setTimeout": true
      },
      "packages": {
        "@sentry/utils>tslib": true,
        "browserify>process": true
      }
    },
    "@sentry/utils>tslib": {
      "globals": {
        "define": true
      }
    },
    "@spruceid/siwe-parser": {
      "globals": {
        "console.error": true,
        "console.log": true
      },
      "packages": {
        "@spruceid/siwe-parser>apg-js": true
      }
    },
    "@spruceid/siwe-parser>apg-js": {
      "globals": {
        "mode": true
      },
      "packages": {
        "browserify>buffer": true,
        "browserify>insert-module-globals>is-buffer": true
      }
    },
    "@storybook/api>regenerator-runtime": {
      "globals": {
        "regeneratorRuntime": "write"
      }
    },
    "@storybook/api>util-deprecate": {
      "globals": {
        "console.trace": true,
        "console.warn": true,
        "localStorage": true
      }
    },
    "@truffle/codec": {
      "packages": {
        "@truffle/codec>@truffle/abi-utils": true,
        "@truffle/codec>@truffle/compile-common": true,
        "@truffle/codec>big.js": true,
        "@truffle/codec>bn.js": true,
        "@truffle/codec>cbor": true,
        "@truffle/codec>semver": true,
        "@truffle/codec>utf8": true,
        "@truffle/codec>web3-utils": true,
        "browserify>buffer": true,
        "browserify>os-browserify": true,
        "browserify>util": true,
        "lodash": true,
        "nock>debug": true
      }
    },
    "@truffle/codec>@truffle/abi-utils": {
      "packages": {
        "@truffle/codec>@truffle/abi-utils>change-case": true,
        "@truffle/codec>@truffle/abi-utils>fast-check": true,
        "@truffle/codec>web3-utils": true
      }
    },
    "@truffle/codec>@truffle/abi-utils>change-case": {
      "packages": {
        "@truffle/codec>@truffle/abi-utils>change-case>camel-case": true,
        "@truffle/codec>@truffle/abi-utils>change-case>constant-case": true,
        "@truffle/codec>@truffle/abi-utils>change-case>dot-case": true,
        "@truffle/codec>@truffle/abi-utils>change-case>header-case": true,
        "@truffle/codec>@truffle/abi-utils>change-case>is-lower-case": true,
        "@truffle/codec>@truffle/abi-utils>change-case>is-upper-case": true,
        "@truffle/codec>@truffle/abi-utils>change-case>lower-case": true,
        "@truffle/codec>@truffle/abi-utils>change-case>lower-case-first": true,
        "@truffle/codec>@truffle/abi-utils>change-case>no-case": true,
        "@truffle/codec>@truffle/abi-utils>change-case>param-case": true,
        "@truffle/codec>@truffle/abi-utils>change-case>pascal-case": true,
        "@truffle/codec>@truffle/abi-utils>change-case>path-case": true,
        "@truffle/codec>@truffle/abi-utils>change-case>sentence-case": true,
        "@truffle/codec>@truffle/abi-utils>change-case>snake-case": true,
        "@truffle/codec>@truffle/abi-utils>change-case>swap-case": true,
        "@truffle/codec>@truffle/abi-utils>change-case>title-case": true,
        "@truffle/codec>@truffle/abi-utils>change-case>upper-case": true,
        "@truffle/codec>@truffle/abi-utils>change-case>upper-case-first": true
      }
    },
    "@truffle/codec>@truffle/abi-utils>change-case>camel-case": {
      "packages": {
        "@truffle/codec>@truffle/abi-utils>change-case>no-case": true,
        "@truffle/codec>@truffle/abi-utils>change-case>upper-case": true
      }
    },
    "@truffle/codec>@truffle/abi-utils>change-case>constant-case": {
      "packages": {
        "@truffle/codec>@truffle/abi-utils>change-case>snake-case": true,
        "@truffle/codec>@truffle/abi-utils>change-case>upper-case": true
      }
    },
    "@truffle/codec>@truffle/abi-utils>change-case>dot-case": {
      "packages": {
        "@truffle/codec>@truffle/abi-utils>change-case>no-case": true
      }
    },
    "@truffle/codec>@truffle/abi-utils>change-case>header-case": {
      "packages": {
        "@truffle/codec>@truffle/abi-utils>change-case>no-case": true,
        "@truffle/codec>@truffle/abi-utils>change-case>upper-case": true
      }
    },
    "@truffle/codec>@truffle/abi-utils>change-case>is-lower-case": {
      "packages": {
        "@truffle/codec>@truffle/abi-utils>change-case>lower-case": true
      }
    },
    "@truffle/codec>@truffle/abi-utils>change-case>is-upper-case": {
      "packages": {
        "@truffle/codec>@truffle/abi-utils>change-case>upper-case": true
      }
    },
    "@truffle/codec>@truffle/abi-utils>change-case>lower-case-first": {
      "packages": {
        "@truffle/codec>@truffle/abi-utils>change-case>lower-case": true
      }
    },
    "@truffle/codec>@truffle/abi-utils>change-case>no-case": {
      "packages": {
        "@truffle/codec>@truffle/abi-utils>change-case>lower-case": true
      }
    },
    "@truffle/codec>@truffle/abi-utils>change-case>param-case": {
      "packages": {
        "@truffle/codec>@truffle/abi-utils>change-case>no-case": true
      }
    },
    "@truffle/codec>@truffle/abi-utils>change-case>pascal-case": {
      "packages": {
        "@truffle/codec>@truffle/abi-utils>change-case>pascal-case>camel-case": true,
        "@truffle/codec>@truffle/abi-utils>change-case>upper-case-first": true
      }
    },
    "@truffle/codec>@truffle/abi-utils>change-case>pascal-case>camel-case": {
      "packages": {
        "@truffle/codec>@truffle/abi-utils>change-case>no-case": true,
        "@truffle/codec>@truffle/abi-utils>change-case>upper-case": true
      }
    },
    "@truffle/codec>@truffle/abi-utils>change-case>path-case": {
      "packages": {
        "@truffle/codec>@truffle/abi-utils>change-case>no-case": true
      }
    },
    "@truffle/codec>@truffle/abi-utils>change-case>sentence-case": {
      "packages": {
        "@truffle/codec>@truffle/abi-utils>change-case>no-case": true,
        "@truffle/codec>@truffle/abi-utils>change-case>upper-case-first": true
      }
    },
    "@truffle/codec>@truffle/abi-utils>change-case>snake-case": {
      "packages": {
        "@truffle/codec>@truffle/abi-utils>change-case>no-case": true
      }
    },
    "@truffle/codec>@truffle/abi-utils>change-case>swap-case": {
      "packages": {
        "@truffle/codec>@truffle/abi-utils>change-case>lower-case": true,
        "@truffle/codec>@truffle/abi-utils>change-case>upper-case": true
      }
    },
    "@truffle/codec>@truffle/abi-utils>change-case>title-case": {
      "packages": {
        "@truffle/codec>@truffle/abi-utils>change-case>no-case": true,
        "@truffle/codec>@truffle/abi-utils>change-case>upper-case": true
      }
    },
    "@truffle/codec>@truffle/abi-utils>change-case>upper-case-first": {
      "packages": {
        "@truffle/codec>@truffle/abi-utils>change-case>upper-case": true
      }
    },
    "@truffle/codec>@truffle/abi-utils>fast-check": {
      "globals": {
        "clearTimeout": true,
        "console.log": true,
        "setTimeout": true
      },
      "packages": {
        "@truffle/codec>@truffle/abi-utils>fast-check>pure-rand": true,
        "browserify>buffer": true
      }
    },
    "@truffle/codec>@truffle/compile-common": {
      "packages": {
        "@truffle/codec>@truffle/compile-common>@truffle/error": true,
        "@truffle/codec>@truffle/compile-common>colors": true,
        "browserify>path-browserify": true
      }
    },
    "@truffle/codec>@truffle/compile-common>colors": {
      "globals": {
        "console.log": true
      },
      "packages": {
        "browserify>os-browserify": true,
        "browserify>process": true,
        "browserify>util": true
      }
    },
    "@truffle/codec>big.js": {
      "globals": {
        "define": true
      }
    },
    "@truffle/codec>bn.js": {
      "globals": {
        "Buffer": true
      },
      "packages": {
        "browserify>browser-resolve": true
      }
    },
    "@truffle/codec>cbor": {
      "globals": {
        "TextDecoder": true
      },
      "packages": {
        "@truffle/codec>cbor>bignumber.js": true,
        "@truffle/codec>cbor>nofilter": true,
        "browserify>buffer": true,
        "browserify>insert-module-globals>is-buffer": true,
        "browserify>stream-browserify": true,
        "browserify>url": true,
        "browserify>util": true
      }
    },
    "@truffle/codec>cbor>bignumber.js": {
      "globals": {
        "crypto": true,
        "define": true
      }
    },
    "@truffle/codec>cbor>nofilter": {
      "packages": {
        "browserify>buffer": true,
        "browserify>stream-browserify": true,
        "browserify>util": true
      }
    },
    "@truffle/codec>semver": {
      "globals": {
        "console.error": true
      },
      "packages": {
        "@truffle/codec>semver>lru-cache": true,
        "browserify>process": true
      }
    },
    "@truffle/codec>semver>lru-cache": {
      "packages": {
        "semver>lru-cache>yallist": true
      }
    },
    "@truffle/codec>web3-utils": {
      "globals": {
        "setTimeout": true
      },
      "packages": {
        "@truffle/codec>utf8": true,
        "@truffle/codec>web3-utils>bn.js": true,
        "@truffle/codec>web3-utils>ethereum-bloom-filters": true,
        "browserify>buffer": true,
        "ethereumjs-util": true,
        "ethereumjs-wallet>randombytes": true,
        "ethjs>ethjs-unit": true,
        "ethjs>number-to-bn": true
      }
    },
    "@truffle/codec>web3-utils>bn.js": {
      "globals": {
        "Buffer": true
      },
      "packages": {
        "browserify>browser-resolve": true
      }
    },
    "@truffle/codec>web3-utils>ethereum-bloom-filters": {
      "packages": {
        "@truffle/codec>web3-utils>ethereum-bloom-filters>js-sha3": true
      }
    },
    "@truffle/codec>web3-utils>ethereum-bloom-filters>js-sha3": {
      "globals": {
        "define": true
      },
      "packages": {
        "browserify>process": true
      }
    },
    "@truffle/decoder": {
      "packages": {
        "@truffle/codec": true,
        "@truffle/codec>@truffle/abi-utils": true,
        "@truffle/codec>@truffle/compile-common": true,
        "@truffle/codec>web3-utils": true,
        "@truffle/decoder>@truffle/encoder": true,
        "@truffle/decoder>@truffle/source-map-utils": true,
        "@truffle/decoder>bn.js": true,
        "nock>debug": true
      }
    },
    "@truffle/decoder>@truffle/encoder": {
<<<<<<< HEAD
=======
      "packages": {
        "@ethersproject/abi>@ethersproject/address": true,
        "@ethersproject/bignumber": true,
        "@truffle/codec": true,
        "@truffle/codec>@truffle/abi-utils": true,
        "@truffle/codec>@truffle/compile-common": true,
        "@truffle/codec>web3-utils": true,
        "@truffle/decoder>@truffle/encoder>@ensdomains/ensjs": true,
        "@truffle/decoder>@truffle/encoder>big.js": true,
        "@truffle/decoder>@truffle/encoder>bignumber.js": true,
        "lodash": true,
        "nock>debug": true
      }
    },
    "@truffle/decoder>@truffle/encoder>@ensdomains/ensjs": {
      "globals": {
        "console.log": true,
        "console.warn": true,
        "registries": true
      },
      "packages": {
        "@babel/runtime": true,
        "@truffle/decoder>@truffle/encoder>@ensdomains/ensjs>@ensdomains/address-encoder": true,
        "@truffle/decoder>@truffle/encoder>@ensdomains/ensjs>@ensdomains/ens": true,
        "@truffle/decoder>@truffle/encoder>@ensdomains/ensjs>@ensdomains/resolver": true,
        "@truffle/decoder>@truffle/encoder>@ensdomains/ensjs>content-hash": true,
        "@truffle/decoder>@truffle/encoder>@ensdomains/ensjs>ethers": true,
        "@truffle/decoder>@truffle/encoder>@ensdomains/ensjs>js-sha3": true,
        "browserify>buffer": true,
        "eth-ens-namehash": true,
        "ethereumjs-wallet>bs58check>bs58": true
      }
    },
    "@truffle/decoder>@truffle/encoder>@ensdomains/ensjs>@ensdomains/address-encoder": {
      "globals": {
        "console": true
      },
      "packages": {
        "bn.js": true,
        "browserify>buffer": true,
        "browserify>crypto-browserify": true,
        "ethereumjs-util>create-hash>ripemd160": true
      }
    },
    "@truffle/decoder>@truffle/encoder>@ensdomains/ensjs>content-hash": {
      "packages": {
        "@truffle/decoder>@truffle/encoder>@ensdomains/ensjs>content-hash>cids": true,
        "@truffle/decoder>@truffle/encoder>@ensdomains/ensjs>content-hash>multicodec": true,
        "@truffle/decoder>@truffle/encoder>@ensdomains/ensjs>content-hash>multihashes": true,
        "browserify>buffer": true
      }
    },
    "@truffle/decoder>@truffle/encoder>@ensdomains/ensjs>content-hash>cids": {
      "packages": {
        "@truffle/decoder>@truffle/encoder>@ensdomains/ensjs>content-hash>cids>class-is": true,
        "@truffle/decoder>@truffle/encoder>@ensdomains/ensjs>content-hash>cids>multibase": true,
        "@truffle/decoder>@truffle/encoder>@ensdomains/ensjs>content-hash>cids>multicodec": true,
        "@truffle/decoder>@truffle/encoder>@ensdomains/ensjs>content-hash>multihashes": true,
        "browserify>buffer": true
      }
    },
    "@truffle/decoder>@truffle/encoder>@ensdomains/ensjs>content-hash>cids>multibase": {
      "packages": {
        "browserify>buffer": true,
        "ethereumjs-wallet>bs58check>bs58>base-x": true
      }
    },
    "@truffle/decoder>@truffle/encoder>@ensdomains/ensjs>content-hash>cids>multicodec": {
      "packages": {
        "@ensdomains/content-hash>multihashes>varint": true,
        "browserify>buffer": true
      }
    },
    "@truffle/decoder>@truffle/encoder>@ensdomains/ensjs>content-hash>multicodec": {
      "packages": {
        "@ensdomains/content-hash>multihashes>varint": true,
        "browserify>buffer": true
      }
    },
    "@truffle/decoder>@truffle/encoder>@ensdomains/ensjs>content-hash>multihashes": {
      "packages": {
        "@ensdomains/content-hash>multihashes>varint": true,
        "@truffle/decoder>@truffle/encoder>@ensdomains/ensjs>content-hash>multihashes>multibase": true,
        "browserify>buffer": true
      }
    },
    "@truffle/decoder>@truffle/encoder>@ensdomains/ensjs>content-hash>multihashes>multibase": {
      "packages": {
        "browserify>buffer": true,
        "ethereumjs-wallet>bs58check>bs58>base-x": true
      }
    },
    "@truffle/decoder>@truffle/encoder>@ensdomains/ensjs>ethers": {
      "packages": {
        "@ethersproject/abi": true,
        "@ethersproject/abi>@ethersproject/address": true,
        "@ethersproject/abi>@ethersproject/bytes": true,
        "@ethersproject/abi>@ethersproject/constants": true,
        "@ethersproject/abi>@ethersproject/hash": true,
        "@ethersproject/abi>@ethersproject/keccak256": true,
        "@ethersproject/abi>@ethersproject/logger": true,
        "@ethersproject/abi>@ethersproject/properties": true,
        "@ethersproject/abi>@ethersproject/strings": true,
        "@ethersproject/bignumber": true,
        "@ethersproject/contracts": true,
        "@ethersproject/hdnode": true,
        "@ethersproject/hdnode>@ethersproject/abstract-signer": true,
        "@ethersproject/hdnode>@ethersproject/basex": true,
        "@ethersproject/hdnode>@ethersproject/sha2": true,
        "@ethersproject/hdnode>@ethersproject/signing-key": true,
        "@ethersproject/hdnode>@ethersproject/transactions": true,
        "@ethersproject/hdnode>@ethersproject/wordlists": true,
        "@ethersproject/providers": true,
        "@ethersproject/providers>@ethersproject/base64": true,
        "@ethersproject/providers>@ethersproject/random": true,
        "@ethersproject/providers>@ethersproject/rlp": true,
        "@ethersproject/providers>@ethersproject/web": true,
        "@truffle/decoder>@truffle/encoder>@ensdomains/ensjs>ethers>@ethersproject/json-wallets": true,
        "@truffle/decoder>@truffle/encoder>@ensdomains/ensjs>ethers>@ethersproject/solidity": true,
        "@truffle/decoder>@truffle/encoder>@ensdomains/ensjs>ethers>@ethersproject/units": true,
        "@truffle/decoder>@truffle/encoder>@ensdomains/ensjs>ethers>@ethersproject/wallet": true
      }
    },
    "@truffle/decoder>@truffle/encoder>@ensdomains/ensjs>ethers>@ethersproject/json-wallets": {
      "packages": {
        "@ethersproject/abi>@ethersproject/address": true,
        "@ethersproject/abi>@ethersproject/bytes": true,
        "@ethersproject/abi>@ethersproject/keccak256": true,
        "@ethersproject/abi>@ethersproject/logger": true,
        "@ethersproject/abi>@ethersproject/properties": true,
        "@ethersproject/abi>@ethersproject/strings": true,
        "@ethersproject/hdnode": true,
        "@ethersproject/hdnode>@ethersproject/pbkdf2": true,
        "@ethersproject/hdnode>@ethersproject/transactions": true,
        "@ethersproject/providers>@ethersproject/random": true,
        "@truffle/decoder>@truffle/encoder>@ensdomains/ensjs>ethers>@ethersproject/json-wallets>aes-js": true,
        "ethereumjs-util>ethereum-cryptography>scrypt-js": true
      }
    },
    "@truffle/decoder>@truffle/encoder>@ensdomains/ensjs>ethers>@ethersproject/json-wallets>aes-js": {
      "globals": {
        "define": true
      }
    },
    "@truffle/decoder>@truffle/encoder>@ensdomains/ensjs>ethers>@ethersproject/solidity": {
      "packages": {
        "@ethersproject/abi>@ethersproject/bytes": true,
        "@ethersproject/abi>@ethersproject/keccak256": true,
        "@ethersproject/abi>@ethersproject/logger": true,
        "@ethersproject/abi>@ethersproject/strings": true,
        "@ethersproject/bignumber": true,
        "@ethersproject/hdnode>@ethersproject/sha2": true
      }
    },
    "@truffle/decoder>@truffle/encoder>@ensdomains/ensjs>ethers>@ethersproject/units": {
      "packages": {
        "@ethersproject/abi>@ethersproject/logger": true,
        "@ethersproject/bignumber": true
      }
    },
    "@truffle/decoder>@truffle/encoder>@ensdomains/ensjs>ethers>@ethersproject/wallet": {
      "packages": {
        "@ethersproject/abi>@ethersproject/address": true,
        "@ethersproject/abi>@ethersproject/bytes": true,
        "@ethersproject/abi>@ethersproject/hash": true,
        "@ethersproject/abi>@ethersproject/keccak256": true,
        "@ethersproject/abi>@ethersproject/logger": true,
        "@ethersproject/abi>@ethersproject/properties": true,
        "@ethersproject/hdnode": true,
        "@ethersproject/hdnode>@ethersproject/abstract-signer": true,
        "@ethersproject/hdnode>@ethersproject/signing-key": true,
        "@ethersproject/hdnode>@ethersproject/transactions": true,
        "@ethersproject/providers>@ethersproject/abstract-provider": true,
        "@ethersproject/providers>@ethersproject/random": true,
        "@truffle/decoder>@truffle/encoder>@ensdomains/ensjs>ethers>@ethersproject/json-wallets": true
      }
    },
    "@truffle/decoder>@truffle/encoder>@ensdomains/ensjs>js-sha3": {
      "globals": {
        "define": true
      },
      "packages": {
        "browserify>process": true
      }
    },
    "@truffle/decoder>@truffle/encoder>big.js": {
      "globals": {
        "define": true
      }
    },
    "@truffle/decoder>@truffle/encoder>bignumber.js": {
      "globals": {
        "crypto": true,
        "define": true
      }
    },
    "@truffle/decoder>@truffle/source-map-utils": {
>>>>>>> 7e97ff2b
      "packages": {
        "@ethersproject/bignumber": true,
        "@truffle/codec": true,
        "@truffle/codec>@truffle/abi-utils": true,
        "@truffle/codec>@truffle/compile-common": true,
        "@truffle/codec>web3-utils": true,
        "@truffle/decoder>@truffle/encoder>@ensdomains/ensjs": true,
        "@truffle/decoder>@truffle/encoder>big.js": true,
        "@truffle/decoder>@truffle/encoder>bignumber.js": true,
        "ethers>@ethersproject/address": true,
        "lodash": true,
        "nock>debug": true
      }
    },
    "@truffle/decoder>@truffle/encoder>@ensdomains/ensjs": {
      "globals": {
        "console.log": true,
        "console.warn": true,
        "registries": true
      },
      "packages": {
        "@babel/runtime": true,
        "@truffle/decoder>@truffle/encoder>@ensdomains/ensjs>@ensdomains/address-encoder": true,
        "@truffle/decoder>@truffle/encoder>@ensdomains/ensjs>@ensdomains/ens": true,
        "@truffle/decoder>@truffle/encoder>@ensdomains/ensjs>@ensdomains/resolver": true,
        "@truffle/decoder>@truffle/encoder>@ensdomains/ensjs>content-hash": true,
        "@truffle/decoder>@truffle/encoder>@ensdomains/ensjs>js-sha3": true,
        "browserify>buffer": true,
        "eth-ens-namehash": true,
        "ethereumjs-wallet>bs58check>bs58": true,
        "ethers": true
      }
    },
    "@truffle/decoder>@truffle/encoder>@ensdomains/ensjs>@ensdomains/address-encoder": {
      "globals": {
        "console": true
      },
      "packages": {
        "bn.js": true,
        "browserify>buffer": true,
        "browserify>crypto-browserify": true,
        "ethereumjs-util>create-hash>ripemd160": true
      }
    },
    "@truffle/decoder>@truffle/encoder>@ensdomains/ensjs>content-hash": {
      "packages": {
        "@truffle/decoder>@truffle/encoder>@ensdomains/ensjs>content-hash>cids": true,
        "@truffle/decoder>@truffle/encoder>@ensdomains/ensjs>content-hash>multicodec": true,
        "@truffle/decoder>@truffle/encoder>@ensdomains/ensjs>content-hash>multihashes": true,
        "browserify>buffer": true
      }
    },
    "@truffle/decoder>@truffle/encoder>@ensdomains/ensjs>content-hash>cids": {
      "packages": {
        "@truffle/decoder>@truffle/encoder>@ensdomains/ensjs>content-hash>cids>class-is": true,
        "@truffle/decoder>@truffle/encoder>@ensdomains/ensjs>content-hash>cids>multibase": true,
        "@truffle/decoder>@truffle/encoder>@ensdomains/ensjs>content-hash>cids>multicodec": true,
        "@truffle/decoder>@truffle/encoder>@ensdomains/ensjs>content-hash>multihashes": true,
        "browserify>buffer": true
      }
    },
    "@truffle/decoder>@truffle/encoder>@ensdomains/ensjs>content-hash>cids>multibase": {
      "packages": {
        "browserify>buffer": true,
        "ethereumjs-wallet>bs58check>bs58>base-x": true
      }
    },
    "@truffle/decoder>@truffle/encoder>@ensdomains/ensjs>content-hash>cids>multicodec": {
      "packages": {
        "@ensdomains/content-hash>multihashes>varint": true,
        "browserify>buffer": true
      }
    },
    "@truffle/decoder>@truffle/encoder>@ensdomains/ensjs>content-hash>multicodec": {
      "packages": {
        "@ensdomains/content-hash>multihashes>varint": true,
        "browserify>buffer": true
      }
    },
    "@truffle/decoder>@truffle/encoder>@ensdomains/ensjs>content-hash>multihashes": {
      "packages": {
        "@ensdomains/content-hash>multihashes>varint": true,
        "@truffle/decoder>@truffle/encoder>@ensdomains/ensjs>content-hash>multihashes>multibase": true,
        "browserify>buffer": true
      }
    },
    "@truffle/decoder>@truffle/encoder>@ensdomains/ensjs>content-hash>multihashes>multibase": {
      "packages": {
        "browserify>buffer": true,
        "ethereumjs-wallet>bs58check>bs58>base-x": true
      }
    },
    "@truffle/decoder>@truffle/encoder>@ensdomains/ensjs>js-sha3": {
      "globals": {
        "define": true
      },
      "packages": {
        "browserify>process": true
      }
    },
    "@truffle/decoder>@truffle/encoder>big.js": {
      "globals": {
        "define": true
      }
    },
    "@truffle/decoder>@truffle/encoder>bignumber.js": {
      "globals": {
        "crypto": true,
        "define": true
      }
    },
    "@truffle/decoder>@truffle/source-map-utils": {
      "packages": {
        "@truffle/codec": true,
        "@truffle/codec>web3-utils": true,
        "@truffle/decoder>@truffle/source-map-utils>@truffle/code-utils": true,
        "@truffle/decoder>@truffle/source-map-utils>json-pointer": true,
        "@truffle/decoder>@truffle/source-map-utils>node-interval-tree": true,
        "nock>debug": true
      }
    },
    "@truffle/decoder>@truffle/source-map-utils>@truffle/code-utils": {
      "packages": {
        "@truffle/codec>cbor": true,
        "browserify>buffer": true
      }
    },
    "@truffle/decoder>@truffle/source-map-utils>json-pointer": {
      "packages": {
        "@truffle/decoder>@truffle/source-map-utils>json-pointer>foreach": true
      }
    },
    "@truffle/decoder>@truffle/source-map-utils>node-interval-tree": {
      "packages": {
        "@storybook/addon-a11y>react-sizeme>shallowequal": true
      }
    },
    "@truffle/decoder>bn.js": {
      "globals": {
        "Buffer": true
      },
      "packages": {
        "browserify>browser-resolve": true
      }
    },
    "@zxing/browser": {
      "globals": {
        "HTMLElement": true,
        "HTMLImageElement": true,
        "HTMLVideoElement": true,
        "URL.createObjectURL": true,
        "clearTimeout": true,
        "console.error": true,
        "console.warn": true,
        "document": true,
        "navigator": true,
        "setTimeout": true
      },
      "packages": {
        "@zxing/library": true
      }
    },
    "@zxing/library": {
      "globals": {
        "TextDecoder": true,
        "TextEncoder": true,
        "btoa": true,
        "clearTimeout": true,
        "define": true,
        "document.createElement": true,
        "document.createElementNS": true,
        "document.getElementById": true,
        "navigator.mediaDevices.enumerateDevices": true,
        "navigator.mediaDevices.getUserMedia": true,
        "setTimeout": true
      }
    },
    "addons-linter>sha.js": {
      "packages": {
        "ethereumjs-wallet>safe-buffer": true,
        "pumpify>inherits": true
      }
    },
    "await-semaphore": {
      "packages": {
        "browserify>process": true,
        "browserify>timers-browserify": true
      }
    },
    "base32-encode": {
      "packages": {
        "base32-encode>to-data-view": true
      }
    },
    "bignumber.js": {
      "globals": {
        "crypto": true,
        "define": true
      }
    },
    "bn.js": {
      "globals": {
        "Buffer": true
      },
      "packages": {
        "browserify>browser-resolve": true
      }
    },
    "bowser": {
      "globals": {
        "define": true
      }
    },
    "browserify>assert": {
      "globals": {
        "Buffer": true
      },
      "packages": {
        "browserify>assert>util": true,
        "react>object-assign": true
      }
    },
    "browserify>assert>util": {
      "globals": {
        "console.error": true,
        "console.log": true,
        "console.trace": true,
        "process": true
      },
      "packages": {
        "browserify>assert>util>inherits": true,
        "browserify>process": true
      }
    },
    "browserify>browser-resolve": {
      "packages": {
        "ethjs-query>babel-runtime>core-js": true
      }
    },
    "browserify>buffer": {
      "globals": {
        "console": true
      },
      "packages": {
        "base64-js": true,
        "browserify>buffer>ieee754": true
      }
    },
    "browserify>crypto-browserify": {
      "packages": {
        "browserify>crypto-browserify>browserify-cipher": true,
        "browserify>crypto-browserify>browserify-sign": true,
        "browserify>crypto-browserify>create-ecdh": true,
        "browserify>crypto-browserify>create-hmac": true,
        "browserify>crypto-browserify>diffie-hellman": true,
        "browserify>crypto-browserify>pbkdf2": true,
        "browserify>crypto-browserify>public-encrypt": true,
        "browserify>crypto-browserify>randomfill": true,
        "ethereumjs-util>create-hash": true,
        "ethereumjs-wallet>randombytes": true
      }
    },
    "browserify>crypto-browserify>browserify-cipher": {
      "packages": {
        "browserify>crypto-browserify>browserify-cipher>browserify-des": true,
        "browserify>crypto-browserify>browserify-cipher>evp_bytestokey": true,
        "ethereumjs-util>ethereum-cryptography>browserify-aes": true
      }
    },
    "browserify>crypto-browserify>browserify-cipher>browserify-des": {
      "packages": {
        "browserify>buffer": true,
        "browserify>crypto-browserify>browserify-cipher>browserify-des>des.js": true,
        "ethereumjs-util>create-hash>cipher-base": true,
        "pumpify>inherits": true
      }
    },
    "browserify>crypto-browserify>browserify-cipher>browserify-des>des.js": {
      "packages": {
        "ganache>secp256k1>elliptic>minimalistic-assert": true,
        "pumpify>inherits": true
      }
    },
    "browserify>crypto-browserify>browserify-cipher>evp_bytestokey": {
      "packages": {
        "ethereumjs-util>create-hash>md5.js": true,
        "ethereumjs-wallet>safe-buffer": true
      }
    },
    "browserify>crypto-browserify>browserify-sign": {
      "packages": {
        "bn.js": true,
        "browserify>buffer": true,
        "browserify>crypto-browserify>create-hmac": true,
        "browserify>crypto-browserify>public-encrypt>browserify-rsa": true,
        "browserify>crypto-browserify>public-encrypt>parse-asn1": true,
        "browserify>stream-browserify": true,
        "ethereumjs-util>create-hash": true,
        "ganache>secp256k1>elliptic": true,
        "pumpify>inherits": true
      }
    },
    "browserify>crypto-browserify>create-ecdh": {
      "packages": {
        "bn.js": true,
        "browserify>buffer": true,
        "ganache>secp256k1>elliptic": true
      }
    },
    "browserify>crypto-browserify>create-hmac": {
      "packages": {
        "addons-linter>sha.js": true,
        "ethereumjs-util>create-hash": true,
        "ethereumjs-util>create-hash>cipher-base": true,
        "ethereumjs-util>create-hash>ripemd160": true,
        "ethereumjs-wallet>safe-buffer": true,
        "pumpify>inherits": true
      }
    },
    "browserify>crypto-browserify>diffie-hellman": {
      "packages": {
        "bn.js": true,
        "browserify>buffer": true,
        "browserify>crypto-browserify>diffie-hellman>miller-rabin": true,
        "ethereumjs-wallet>randombytes": true
      }
    },
    "browserify>crypto-browserify>diffie-hellman>miller-rabin": {
      "packages": {
        "bn.js": true,
        "ganache>secp256k1>elliptic>brorand": true
      }
    },
    "browserify>crypto-browserify>pbkdf2": {
      "globals": {
        "crypto": true,
        "process": true,
        "queueMicrotask": true,
        "setImmediate": true,
        "setTimeout": true
      },
      "packages": {
        "addons-linter>sha.js": true,
        "browserify>process": true,
        "ethereumjs-util>create-hash": true,
        "ethereumjs-util>create-hash>ripemd160": true,
        "ethereumjs-wallet>safe-buffer": true
      }
    },
    "browserify>crypto-browserify>public-encrypt": {
      "packages": {
        "bn.js": true,
        "browserify>buffer": true,
        "browserify>crypto-browserify>public-encrypt>browserify-rsa": true,
        "browserify>crypto-browserify>public-encrypt>parse-asn1": true,
        "ethereumjs-util>create-hash": true,
        "ethereumjs-wallet>randombytes": true
      }
    },
    "browserify>crypto-browserify>public-encrypt>browserify-rsa": {
      "packages": {
        "bn.js": true,
        "browserify>buffer": true,
        "ethereumjs-wallet>randombytes": true
      }
    },
    "browserify>crypto-browserify>public-encrypt>parse-asn1": {
      "packages": {
        "browserify>buffer": true,
        "browserify>crypto-browserify>browserify-cipher>evp_bytestokey": true,
        "browserify>crypto-browserify>pbkdf2": true,
        "browserify>crypto-browserify>public-encrypt>parse-asn1>asn1.js": true,
        "ethereumjs-util>ethereum-cryptography>browserify-aes": true
      }
    },
    "browserify>crypto-browserify>public-encrypt>parse-asn1>asn1.js": {
      "packages": {
        "bn.js": true,
        "browserify>buffer": true,
        "browserify>vm-browserify": true,
        "ganache>secp256k1>elliptic>minimalistic-assert": true,
        "pumpify>inherits": true
      }
    },
    "browserify>crypto-browserify>randomfill": {
      "globals": {
        "crypto": true,
        "msCrypto": true
      },
      "packages": {
        "browserify>process": true,
        "ethereumjs-wallet>randombytes": true,
        "ethereumjs-wallet>safe-buffer": true
      }
    },
    "browserify>events": {
      "globals": {
        "console": true
      }
    },
    "browserify>os-browserify": {
      "globals": {
        "location": true,
        "navigator": true
      }
    },
    "browserify>path-browserify": {
      "packages": {
        "browserify>process": true
      }
    },
    "browserify>process": {
      "globals": {
        "clearTimeout": true,
        "setTimeout": true
      }
    },
    "browserify>punycode": {
      "globals": {
        "define": true
      }
    },
    "browserify>stream-browserify": {
      "packages": {
        "browserify>events": true,
        "pumpify>inherits": true,
        "readable-stream": true
      }
    },
    "browserify>string_decoder": {
      "packages": {
        "ethereumjs-wallet>safe-buffer": true
      }
    },
    "browserify>timers-browserify": {
      "globals": {
        "clearInterval": true,
        "clearTimeout": true,
        "setInterval": true,
        "setTimeout": true
      },
      "packages": {
        "browserify>process": true
      }
    },
    "browserify>url": {
      "packages": {
        "browserify>punycode": true,
        "browserify>querystring-es3": true
      }
    },
    "browserify>util": {
      "globals": {
        "console.error": true,
        "console.log": true,
        "console.trace": true,
        "process": true
      },
      "packages": {
        "browserify>process": true,
        "browserify>util>inherits": true
      }
    },
    "browserify>vm-browserify": {
      "globals": {
        "document.body.appendChild": true,
        "document.body.removeChild": true,
        "document.createElement": true
      }
    },
    "classnames": {
      "globals": {
        "classNames": "write",
        "define": true
      }
    },
    "copy-to-clipboard": {
      "globals": {
        "clipboardData": true,
        "console.error": true,
        "console.warn": true,
        "document.body.appendChild": true,
        "document.body.removeChild": true,
        "document.createElement": true,
        "document.createRange": true,
        "document.execCommand": true,
        "document.getSelection": true,
        "navigator.userAgent": true,
        "prompt": true
      },
      "packages": {
        "copy-to-clipboard>toggle-selection": true
      }
    },
    "copy-to-clipboard>toggle-selection": {
      "globals": {
        "document.activeElement": true,
        "document.getSelection": true
      }
    },
    "currency-formatter": {
      "packages": {
        "currency-formatter>accounting": true,
        "currency-formatter>locale-currency": true,
        "react>object-assign": true
      }
    },
    "currency-formatter>accounting": {
      "globals": {
        "define": true
      }
    },
    "currency-formatter>locale-currency": {
      "globals": {
        "countryCode": true
      }
    },
    "debounce-stream": {
      "packages": {
        "debounce-stream>debounce": true,
        "debounce-stream>duplexer": true,
        "debounce-stream>through": true
      }
    },
    "debounce-stream>debounce": {
      "globals": {
        "clearTimeout": true,
        "setTimeout": true
      }
    },
    "debounce-stream>duplexer": {
      "packages": {
        "browserify>stream-browserify": true
      }
    },
    "debounce-stream>through": {
      "packages": {
        "browserify>process": true,
        "browserify>stream-browserify": true
      }
    },
    "depcheck>@vue/compiler-sfc>postcss>nanoid": {
      "globals": {
        "crypto.getRandomValues": true
      }
    },
    "dependency-tree>precinct>detective-postcss>postcss>nanoid": {
      "globals": {
        "crypto.getRandomValues": true
      }
    },
    "end-of-stream": {
      "packages": {
        "browserify>process": true,
        "pump>once": true
      }
    },
    "enzyme>cheerio>tslib": {
      "globals": {
        "define": true
      }
    },
    "enzyme>has": {
      "packages": {
        "mocha>object.assign>function-bind": true
      }
    },
    "enzyme>is-regex": {
      "packages": {
        "koa>is-generator-function>has-tostringtag": true,
        "string.prototype.matchall>call-bind": true
      }
    },
    "enzyme>object-is": {
      "packages": {
        "globalthis>define-properties": true,
        "string.prototype.matchall>call-bind": true
      }
    },
    "eslint>optionator>fast-levenshtein": {
      "globals": {
        "Intl": true,
        "Levenshtein": "write",
        "console.log": true,
        "define": true,
        "importScripts": true,
        "postMessage": true
      }
    },
    "eth-block-tracker": {
      "globals": {
        "clearTimeout": true,
        "console.error": true,
        "setTimeout": true
      },
      "packages": {
        "@metamask/utils": true,
        "eth-block-tracker>pify": true,
        "eth-query>json-rpc-random-id": true,
        "json-rpc-engine>@metamask/safe-event-emitter": true
      }
    },
<<<<<<< HEAD
    "eth-block-tracker>@metamask/utils": {
      "globals": {
        "TextDecoder": true,
        "TextEncoder": true
      },
      "packages": {
        "@metamask/snaps-ui>superstruct": true,
        "browserify>buffer": true,
        "nock>debug": true
      }
    },
=======
>>>>>>> 7e97ff2b
    "eth-ens-namehash": {
      "globals": {
        "name": "write"
      },
      "packages": {
        "browserify>buffer": true,
        "eth-ens-namehash>idna-uts46-hx": true,
        "eth-ens-namehash>js-sha3": true
      }
    },
    "eth-ens-namehash>idna-uts46-hx": {
      "globals": {
        "define": true
      },
      "packages": {
        "browserify>punycode": true
      }
    },
    "eth-ens-namehash>js-sha3": {
      "packages": {
        "browserify>process": true
      }
    },
    "eth-json-rpc-filters": {
      "globals": {
        "console.error": true
      },
      "packages": {
        "eth-json-rpc-filters>async-mutex": true,
        "eth-query": true,
        "json-rpc-engine": true,
        "json-rpc-engine>@metamask/safe-event-emitter": true,
        "pify": true
      }
    },
    "eth-json-rpc-filters>async-mutex": {
      "globals": {
        "setTimeout": true
      },
      "packages": {
        "enzyme>cheerio>tslib": true
      }
    },
    "eth-json-rpc-middleware": {
      "globals": {
        "URL": true,
        "btoa": true,
        "console.error": true,
        "fetch": true,
        "setTimeout": true
      },
      "packages": {
        "@metamask/utils": true,
        "browserify>browser-resolve": true,
        "eth-json-rpc-middleware>@metamask/eth-sig-util": true,
        "eth-json-rpc-middleware>pify": true,
        "eth-rpc-errors": true,
        "json-rpc-engine": true,
        "json-rpc-engine>@metamask/safe-event-emitter": true,
        "lavamoat>json-stable-stringify": true,
        "vinyl>clone": true
      }
    },
    "eth-json-rpc-middleware>@metamask/eth-sig-util": {
      "packages": {
        "bn.js": true,
        "browserify>buffer": true,
        "eth-json-rpc-middleware>@metamask/eth-sig-util>ethereum-cryptography": true,
        "eth-json-rpc-middleware>@metamask/eth-sig-util>ethjs-util": true,
        "eth-lattice-keyring>@ethereumjs/util": true,
        "eth-sig-util>tweetnacl": true,
        "eth-sig-util>tweetnacl-util": true
      }
    },
    "eth-json-rpc-middleware>@metamask/eth-sig-util>ethereum-cryptography": {
      "globals": {
        "TextDecoder": true,
        "crypto": true
      },
      "packages": {
        "eth-json-rpc-middleware>@metamask/eth-sig-util>ethereum-cryptography>@noble/hashes": true
      }
    },
    "eth-json-rpc-middleware>@metamask/eth-sig-util>ethereum-cryptography>@noble/hashes": {
      "globals": {
        "TextEncoder": true,
        "crypto": true
      }
    },
    "eth-json-rpc-middleware>@metamask/eth-sig-util>ethjs-util": {
      "packages": {
        "browserify>buffer": true,
        "ethjs>ethjs-util>is-hex-prefixed": true,
        "ethjs>ethjs-util>strip-hex-prefix": true
      }
    },
<<<<<<< HEAD
    "eth-keyring-controller": {
      "packages": {
        "@metamask/rpc-methods>@metamask/browser-passworder": true,
        "browserify>buffer": true,
        "browserify>events": true,
        "eth-keyring-controller>@metamask/bip39": true,
        "eth-keyring-controller>@metamask/eth-hd-keyring": true,
        "eth-keyring-controller>eth-simple-keyring": true,
        "eth-keyring-controller>obs-store": true,
        "eth-sig-util": true
      }
    },
    "eth-keyring-controller>@metamask/bip39": {
      "packages": {
        "browserify>buffer": true,
        "browserify>crypto-browserify>pbkdf2": true,
        "ethereumjs-util>create-hash": true,
        "ethereumjs-wallet>randombytes": true
      }
    },
    "eth-keyring-controller>@metamask/browser-passworder": {
      "globals": {
        "crypto": true
      }
    },
    "eth-keyring-controller>@metamask/eth-hd-keyring": {
      "packages": {
        "browserify>buffer": true,
        "eth-keyring-controller>@metamask/bip39": true,
        "eth-keyring-controller>@metamask/eth-hd-keyring>ethereumjs-wallet": true,
        "eth-keyring-controller>eth-simple-keyring": true,
        "eth-trezor-keyring>@metamask/eth-sig-util": true
      }
    },
    "eth-keyring-controller>@metamask/eth-hd-keyring>ethereumjs-wallet": {
      "packages": {
        "@truffle/codec>utf8": true,
        "browserify>buffer": true,
        "browserify>crypto-browserify": true,
        "eth-keyring-controller>@metamask/eth-hd-keyring>ethereumjs-wallet>uuid": true,
        "ethereumjs-util": true,
        "ethereumjs-util>ethereum-cryptography": true,
        "ethereumjs-wallet>aes-js": true,
        "ethereumjs-wallet>bs58check": true,
        "ethereumjs-wallet>randombytes": true,
        "ethers>@ethersproject/json-wallets>scrypt-js": true
      }
    },
    "eth-keyring-controller>@metamask/eth-hd-keyring>ethereumjs-wallet>uuid": {
      "globals": {
        "crypto": true,
        "msCrypto": true
      }
    },
    "eth-keyring-controller>eth-simple-keyring": {
      "packages": {
        "browserify>buffer": true,
        "browserify>events": true,
        "eth-keyring-controller>eth-simple-keyring>ethereumjs-wallet": true,
        "eth-sig-util": true,
        "ethereumjs-util": true
      }
    },
    "eth-keyring-controller>eth-simple-keyring>ethereumjs-wallet": {
      "packages": {
        "@truffle/codec>utf8": true,
        "browserify>buffer": true,
        "browserify>crypto-browserify": true,
        "eth-keyring-controller>eth-simple-keyring>ethereumjs-wallet>uuid": true,
        "ethereumjs-util": true,
        "ethereumjs-util>ethereum-cryptography": true,
        "ethereumjs-wallet>aes-js": true,
        "ethereumjs-wallet>bs58check": true,
        "ethereumjs-wallet>randombytes": true,
        "ethers>@ethersproject/json-wallets>scrypt-js": true
      }
    },
    "eth-keyring-controller>eth-simple-keyring>ethereumjs-wallet>uuid": {
      "globals": {
        "crypto": true,
        "msCrypto": true
      }
    },
    "eth-keyring-controller>obs-store": {
      "packages": {
        "safe-event-emitter": true,
        "watchify>xtend": true
=======
    "eth-keyring-controller>@metamask/browser-passworder": {
      "globals": {
        "crypto": true
>>>>>>> 7e97ff2b
      }
    },
    "eth-lattice-keyring": {
      "globals": {
        "addEventListener": true,
        "browser": true,
        "clearInterval": true,
        "fetch": true,
        "open": true,
        "setInterval": true
      },
      "packages": {
        "browserify>buffer": true,
        "browserify>crypto-browserify": true,
        "browserify>events": true,
        "eth-lattice-keyring>@ethereumjs/tx": true,
        "eth-lattice-keyring>@ethereumjs/util": true,
        "eth-lattice-keyring>bn.js": true,
        "eth-lattice-keyring>gridplus-sdk": true,
        "eth-lattice-keyring>rlp": true
      }
    },
    "eth-lattice-keyring>@ethereumjs/tx": {
      "packages": {
        "@ethereumjs/common": true,
        "browserify>buffer": true,
        "browserify>insert-module-globals>is-buffer": true,
        "ethereumjs-util": true
      }
    },
    "eth-lattice-keyring>@ethereumjs/util": {
      "globals": {
        "console.warn": true
      },
      "packages": {
        "browserify>buffer": true,
        "browserify>events": true,
        "browserify>insert-module-globals>is-buffer": true,
        "eth-lattice-keyring>@ethereumjs/util>@ethereumjs/rlp": true,
        "eth-lattice-keyring>@ethereumjs/util>async": true,
        "eth-lattice-keyring>@ethereumjs/util>ethereum-cryptography": true
      }
    },
    "eth-lattice-keyring>@ethereumjs/util>@ethereumjs/rlp": {
      "globals": {
        "TextEncoder": true
      }
    },
    "eth-lattice-keyring>@ethereumjs/util>async": {
      "globals": {
        "clearTimeout": true,
        "console": true,
        "define": true,
        "queueMicrotask": true,
        "setTimeout": true
      },
      "packages": {
        "browserify>process": true,
        "browserify>timers-browserify": true
      }
    },
    "eth-lattice-keyring>@ethereumjs/util>ethereum-cryptography": {
      "globals": {
        "TextDecoder": true,
        "crypto": true
      },
      "packages": {
        "eth-lattice-keyring>@ethereumjs/util>ethereum-cryptography>@noble/hashes": true,
        "eth-lattice-keyring>@ethereumjs/util>ethereum-cryptography>@noble/secp256k1": true
      }
    },
    "eth-lattice-keyring>@ethereumjs/util>ethereum-cryptography>@noble/hashes": {
      "globals": {
        "TextEncoder": true,
        "crypto": true
      }
    },
    "eth-lattice-keyring>@ethereumjs/util>ethereum-cryptography>@noble/secp256k1": {
      "globals": {
        "crypto": true
      },
      "packages": {
        "browserify>browser-resolve": true
      }
    },
    "eth-lattice-keyring>@ethereumjs/util>ethereum-cryptography>@scure/bip32": {
      "packages": {
        "@metamask/key-tree>@noble/hashes": true,
        "@metamask/key-tree>@scure/base": true,
        "eth-lattice-keyring>@ethereumjs/util>ethereum-cryptography>@noble/secp256k1": true
      }
    },
    "eth-lattice-keyring>bn.js": {
      "globals": {
        "Buffer": true
      },
      "packages": {
        "browserify>browser-resolve": true
      }
    },
    "eth-lattice-keyring>gridplus-sdk": {
      "globals": {
        "AbortController": true,
        "Request": true,
        "__values": true,
        "caches": true,
        "clearTimeout": true,
        "console.error": true,
        "console.log": true,
        "console.warn": true,
        "fetch": true,
        "setTimeout": true
      },
      "packages": {
        "@ethereumjs/common>crc-32": true,
        "@ethersproject/abi": true,
        "bn.js": true,
        "browserify>buffer": true,
        "browserify>process": true,
        "eth-lattice-keyring>gridplus-sdk>@ethereumjs/common": true,
        "eth-lattice-keyring>gridplus-sdk>@ethereumjs/tx": true,
        "eth-lattice-keyring>gridplus-sdk>bech32": true,
        "eth-lattice-keyring>gridplus-sdk>bignumber.js": true,
        "eth-lattice-keyring>gridplus-sdk>bitwise": true,
        "eth-lattice-keyring>gridplus-sdk>borc": true,
        "eth-lattice-keyring>gridplus-sdk>eth-eip712-util-browser": true,
        "eth-lattice-keyring>gridplus-sdk>js-sha3": true,
        "eth-lattice-keyring>gridplus-sdk>rlp": true,
        "eth-lattice-keyring>gridplus-sdk>secp256k1": true,
<<<<<<< HEAD
        "ethereumjs-wallet>aes-js": true,
        "ethereumjs-wallet>bs58check": true,
        "ethers>@ethersproject/sha2>hash.js": true,
        "ethers>@ethersproject/signing-key>elliptic": true,
=======
        "eth-lattice-keyring>gridplus-sdk>uuid": true,
        "ethereumjs-util>ethereum-cryptography>hash.js": true,
        "ethereumjs-wallet>aes-js": true,
        "ethereumjs-wallet>bs58check": true,
        "ganache>secp256k1>elliptic": true,
>>>>>>> 7e97ff2b
        "lodash": true
      }
    },
    "eth-lattice-keyring>gridplus-sdk>@ethereumjs/common": {
      "packages": {
        "@ethereumjs/common>crc-32": true,
        "browserify>buffer": true,
        "browserify>events": true,
        "ethereumjs-util": true
      }
    },
    "eth-lattice-keyring>gridplus-sdk>@ethereumjs/tx": {
      "packages": {
        "browserify>buffer": true,
        "browserify>insert-module-globals>is-buffer": true,
        "eth-lattice-keyring>gridplus-sdk>@ethereumjs/tx>@ethereumjs/common": true,
        "ethereumjs-util": true
      }
    },
    "eth-lattice-keyring>gridplus-sdk>@ethereumjs/tx>@ethereumjs/common": {
      "packages": {
        "@ethereumjs/common>crc-32": true,
        "browserify>buffer": true,
        "browserify>events": true,
        "ethereumjs-util": true
      }
    },
    "eth-lattice-keyring>gridplus-sdk>bignumber.js": {
      "globals": {
        "crypto": true,
        "define": true
      }
    },
    "eth-lattice-keyring>gridplus-sdk>bitwise": {
      "packages": {
        "browserify>buffer": true
      }
    },
    "eth-lattice-keyring>gridplus-sdk>borc": {
      "globals": {
        "console": true
      },
      "packages": {
        "browserify>buffer": true,
        "browserify>buffer>ieee754": true,
        "eth-lattice-keyring>gridplus-sdk>borc>bignumber.js": true,
        "eth-lattice-keyring>gridplus-sdk>borc>iso-url": true
      }
    },
    "eth-lattice-keyring>gridplus-sdk>borc>bignumber.js": {
      "globals": {
        "crypto": true,
        "define": true
      }
    },
    "eth-lattice-keyring>gridplus-sdk>borc>iso-url": {
      "globals": {
        "URL": true,
        "URLSearchParams": true,
        "location": true
      }
    },
    "eth-lattice-keyring>gridplus-sdk>eth-eip712-util-browser": {
      "globals": {
        "intToBuffer": true
      },
      "packages": {
        "eth-lattice-keyring>gridplus-sdk>eth-eip712-util-browser>bn.js": true,
        "eth-lattice-keyring>gridplus-sdk>eth-eip712-util-browser>buffer": true,
        "eth-lattice-keyring>gridplus-sdk>eth-eip712-util-browser>js-sha3": true
      }
    },
    "eth-lattice-keyring>gridplus-sdk>eth-eip712-util-browser>bn.js": {
      "globals": {
        "Buffer": true
      },
      "packages": {
        "browserify>browser-resolve": true
      }
    },
    "eth-lattice-keyring>gridplus-sdk>eth-eip712-util-browser>buffer": {
      "globals": {
        "console": true
      },
      "packages": {
        "base64-js": true,
        "browserify>buffer>ieee754": true
      }
    },
    "eth-lattice-keyring>gridplus-sdk>eth-eip712-util-browser>js-sha3": {
      "globals": {
        "define": true
      },
      "packages": {
        "browserify>process": true
      }
    },
    "eth-lattice-keyring>gridplus-sdk>js-sha3": {
      "globals": {
        "define": true
      },
      "packages": {
        "browserify>process": true
      }
    },
    "eth-lattice-keyring>gridplus-sdk>rlp": {
      "globals": {
        "TextEncoder": true
      }
    },
    "eth-lattice-keyring>gridplus-sdk>secp256k1": {
      "packages": {
<<<<<<< HEAD
        "ethers>@ethersproject/signing-key>elliptic": true
=======
        "ganache>secp256k1>elliptic": true
      }
    },
    "eth-lattice-keyring>gridplus-sdk>uuid": {
      "globals": {
        "crypto": true
>>>>>>> 7e97ff2b
      }
    },
    "eth-lattice-keyring>rlp": {
      "globals": {
        "TextEncoder": true
      }
    },
    "eth-method-registry": {
      "packages": {
        "ethjs": true
      }
    },
    "eth-query": {
      "packages": {
        "eth-query>json-rpc-random-id": true,
        "nock>debug": true,
        "watchify>xtend": true
      }
    },
    "eth-rpc-errors": {
      "packages": {
        "eth-rpc-errors>fast-safe-stringify": true
      }
    },
    "eth-sig-util": {
      "packages": {
        "browserify>buffer": true,
        "eth-sig-util>ethereumjs-util": true,
        "eth-sig-util>tweetnacl": true,
        "eth-sig-util>tweetnacl-util": true,
        "ethereumjs-abi": true
      }
    },
    "eth-sig-util>ethereumjs-util": {
      "packages": {
        "bn.js": true,
        "browserify>assert": true,
        "browserify>buffer": true,
        "eth-sig-util>ethereumjs-util>ethjs-util": true,
        "ethereumjs-util>create-hash": true,
        "ethereumjs-util>ethereum-cryptography": true,
        "ethereumjs-util>rlp": true,
        "ethereumjs-wallet>safe-buffer": true,
<<<<<<< HEAD
        "ethers>@ethersproject/signing-key>elliptic": true
=======
        "ganache>secp256k1>elliptic": true
>>>>>>> 7e97ff2b
      }
    },
    "eth-sig-util>ethereumjs-util>ethjs-util": {
      "packages": {
        "browserify>buffer": true,
        "ethjs>ethjs-util>is-hex-prefixed": true,
        "ethjs>ethjs-util>strip-hex-prefix": true
      }
    },
    "eth-sig-util>tweetnacl": {
      "globals": {
        "crypto": true,
        "msCrypto": true,
        "nacl": "write"
      },
      "packages": {
        "browserify>browser-resolve": true
      }
    },
    "eth-sig-util>tweetnacl-util": {
      "globals": {
        "atob": true,
        "btoa": true
      },
      "packages": {
        "browserify>browser-resolve": true
      }
    },
    "eth-trezor-keyring": {
      "globals": {
        "setTimeout": true
      },
      "packages": {
        "@ethereumjs/tx": true,
        "browserify>buffer": true,
        "browserify>events": true,
        "eth-trezor-keyring>hdkey": true,
        "eth-trezor-keyring>trezor-connect": true,
        "ethereumjs-util": true
      }
    },
<<<<<<< HEAD
    "eth-trezor-keyring>@metamask/eth-sig-util": {
      "packages": {
        "browserify>buffer": true,
        "eth-sig-util>tweetnacl": true,
        "eth-sig-util>tweetnacl-util": true,
        "eth-trezor-keyring>@metamask/eth-sig-util>ethereumjs-util": true,
        "eth-trezor-keyring>@metamask/eth-sig-util>ethjs-util": true,
        "ethereumjs-abi": true
      }
    },
    "eth-trezor-keyring>@metamask/eth-sig-util>ethereumjs-util": {
      "packages": {
        "bn.js": true,
        "browserify>assert": true,
        "browserify>buffer": true,
        "eth-trezor-keyring>@metamask/eth-sig-util>ethjs-util": true,
        "ethereumjs-util>create-hash": true,
        "ethereumjs-util>ethereum-cryptography": true,
        "ethereumjs-util>rlp": true,
        "ethers>@ethersproject/signing-key>elliptic": true
      }
    },
    "eth-trezor-keyring>@metamask/eth-sig-util>ethjs-util": {
      "packages": {
        "browserify>buffer": true,
        "ethjs>ethjs-util>is-hex-prefixed": true,
        "ethjs>ethjs-util>strip-hex-prefix": true
      }
    },
=======
>>>>>>> 7e97ff2b
    "eth-trezor-keyring>hdkey": {
      "packages": {
        "browserify>assert": true,
        "browserify>crypto-browserify": true,
        "eth-trezor-keyring>hdkey>coinstring": true,
        "eth-trezor-keyring>hdkey>secp256k1": true,
        "ethereumjs-wallet>safe-buffer": true
      }
    },
    "eth-trezor-keyring>hdkey>coinstring": {
      "packages": {
        "browserify>buffer": true,
        "eth-trezor-keyring>hdkey>coinstring>bs58": true,
        "ethereumjs-util>create-hash": true
      }
    },
    "eth-trezor-keyring>hdkey>secp256k1": {
      "packages": {
        "bn.js": true,
        "browserify>insert-module-globals>is-buffer": true,
        "eth-trezor-keyring>hdkey>secp256k1>bip66": true,
        "ethereumjs-util>create-hash": true,
        "ethereumjs-wallet>safe-buffer": true,
<<<<<<< HEAD
        "ethers>@ethersproject/signing-key>elliptic": true
=======
        "ganache>secp256k1>elliptic": true
>>>>>>> 7e97ff2b
      }
    },
    "eth-trezor-keyring>hdkey>secp256k1>bip66": {
      "packages": {
        "ethereumjs-wallet>safe-buffer": true
      }
    },
    "eth-trezor-keyring>trezor-connect": {
      "globals": {
        "__TREZOR_CONNECT_SRC": true,
        "addEventListener": true,
        "btoa": true,
        "chrome": true,
        "clearInterval": true,
        "clearTimeout": true,
        "console": true,
        "document.body": true,
        "document.createElement": true,
        "document.createTextNode": true,
        "document.getElementById": true,
        "document.querySelectorAll": true,
        "location": true,
        "navigator": true,
        "open": true,
        "removeEventListener": true,
        "setInterval": true,
        "setTimeout": true
      },
      "packages": {
        "@babel/runtime": true,
        "browserify>events": true,
<<<<<<< HEAD
        "eth-trezor-keyring>@metamask/eth-sig-util": true,
=======
        "eth-json-rpc-middleware>@metamask/eth-sig-util": true,
>>>>>>> 7e97ff2b
        "eth-trezor-keyring>trezor-connect>cross-fetch": true
      }
    },
    "eth-trezor-keyring>trezor-connect>cross-fetch": {
      "globals": {
        "Blob": true,
        "FileReader": true,
        "FormData": true,
        "URLSearchParams.prototype.isPrototypeOf": true,
        "XMLHttpRequest": true
      }
    },
    "ethereumjs-abi": {
      "packages": {
        "bn.js": true,
        "browserify>buffer": true,
        "ethereumjs-abi>ethereumjs-util": true
<<<<<<< HEAD
      }
    },
    "ethereumjs-abi>ethereumjs-util": {
      "packages": {
        "bn.js": true,
        "browserify>assert": true,
        "browserify>buffer": true,
        "ethereumjs-abi>ethereumjs-util>ethjs-util": true,
        "ethereumjs-util>create-hash": true,
        "ethereumjs-util>ethereum-cryptography": true,
        "ethereumjs-util>rlp": true,
        "ethers>@ethersproject/signing-key>elliptic": true
      }
    },
    "ethereumjs-abi>ethereumjs-util>ethjs-util": {
      "packages": {
        "browserify>buffer": true,
        "ethjs>ethjs-util>is-hex-prefixed": true,
        "ethjs>ethjs-util>strip-hex-prefix": true
      }
    },
    "ethereumjs-util": {
      "packages": {
        "browserify>assert": true,
        "browserify>buffer": true,
        "browserify>insert-module-globals>is-buffer": true,
        "ethereumjs-util>bn.js": true,
        "ethereumjs-util>create-hash": true,
        "ethereumjs-util>ethereum-cryptography": true,
        "ethereumjs-util>rlp": true
      }
    },
    "ethereumjs-util>bn.js": {
      "globals": {
        "Buffer": true
      },
      "packages": {
        "browserify>browser-resolve": true
      }
    },
    "ethereumjs-util>create-hash": {
      "packages": {
        "addons-linter>sha.js": true,
        "ethereumjs-util>create-hash>cipher-base": true,
        "ethereumjs-util>create-hash>md5.js": true,
        "ethereumjs-util>create-hash>ripemd160": true,
        "pumpify>inherits": true
      }
    },
    "ethereumjs-util>create-hash>cipher-base": {
      "packages": {
        "browserify>stream-browserify": true,
        "browserify>string_decoder": true,
        "ethereumjs-wallet>safe-buffer": true,
        "pumpify>inherits": true
      }
    },
    "ethereumjs-util>create-hash>md5.js": {
      "packages": {
        "ethereumjs-util>create-hash>md5.js>hash-base": true,
        "ethereumjs-wallet>safe-buffer": true,
        "pumpify>inherits": true
      }
    },
    "ethereumjs-util>create-hash>md5.js>hash-base": {
      "packages": {
        "ethereumjs-util>create-hash>md5.js>hash-base>readable-stream": true,
        "ethereumjs-wallet>safe-buffer": true,
        "pumpify>inherits": true
      }
    },
    "ethereumjs-util>create-hash>md5.js>hash-base>readable-stream": {
      "packages": {
        "@storybook/api>util-deprecate": true,
        "browserify>browser-resolve": true,
        "browserify>buffer": true,
        "browserify>events": true,
        "browserify>process": true,
        "browserify>string_decoder": true,
        "pumpify>inherits": true
      }
    },
    "ethereumjs-util>create-hash>ripemd160": {
      "packages": {
        "browserify>buffer": true,
        "ethereumjs-util>create-hash>md5.js>hash-base": true,
        "pumpify>inherits": true
      }
    },
    "ethereumjs-util>ethereum-cryptography": {
      "packages": {
        "browserify>assert": true,
        "browserify>buffer": true,
        "browserify>crypto-browserify>create-hmac": true,
        "ethereumjs-util>ethereum-cryptography>keccak": true,
        "ethereumjs-util>ethereum-cryptography>secp256k1": true,
        "ethereumjs-wallet>bs58check": true,
        "ethereumjs-wallet>randombytes": true,
        "ethereumjs-wallet>safe-buffer": true,
        "ethers>@ethersproject/sha2>hash.js": true
      }
    },
    "ethereumjs-util>ethereum-cryptography>browserify-aes": {
      "packages": {
        "browserify>buffer": true,
        "browserify>crypto-browserify>browserify-cipher>evp_bytestokey": true,
        "ethereumjs-util>create-hash>cipher-base": true,
        "ethereumjs-util>ethereum-cryptography>browserify-aes>buffer-xor": true,
        "ethereumjs-wallet>safe-buffer": true,
        "pumpify>inherits": true
      }
    },
    "ethereumjs-util>ethereum-cryptography>browserify-aes>buffer-xor": {
      "packages": {
        "browserify>buffer": true
      }
    },
    "ethereumjs-util>ethereum-cryptography>keccak": {
      "packages": {
        "browserify>buffer": true,
        "ethereumjs-util>ethereum-cryptography>keccak>readable-stream": true
      }
    },
    "ethereumjs-util>ethereum-cryptography>keccak>readable-stream": {
      "packages": {
        "@storybook/api>util-deprecate": true,
        "browserify>browser-resolve": true,
        "browserify>buffer": true,
        "browserify>events": true,
        "browserify>process": true,
        "browserify>string_decoder": true,
        "pumpify>inherits": true
      }
    },
    "ethereumjs-util>ethereum-cryptography>secp256k1": {
      "packages": {
        "ethers>@ethersproject/signing-key>elliptic": true
      }
    },
    "ethereumjs-util>rlp": {
      "packages": {
        "browserify>buffer": true,
        "ethereumjs-util>rlp>bn.js": true
      }
    },
    "ethereumjs-util>rlp>bn.js": {
      "globals": {
        "Buffer": true
      },
      "packages": {
        "browserify>browser-resolve": true
      }
    },
    "ethereumjs-wallet": {
      "packages": {
        "@truffle/codec>utf8": true,
        "browserify>crypto-browserify": true,
        "ethereumjs-wallet>aes-js": true,
        "ethereumjs-wallet>bs58check": true,
        "ethereumjs-wallet>ethereumjs-util": true,
        "ethereumjs-wallet>randombytes": true,
        "ethereumjs-wallet>safe-buffer": true,
        "ethereumjs-wallet>scryptsy": true,
        "ethereumjs-wallet>uuid": true
      }
    },
    "ethereumjs-wallet>aes-js": {
      "globals": {
        "define": true
      }
    },
    "ethereumjs-wallet>bs58check": {
      "packages": {
        "ethereumjs-util>create-hash": true,
        "ethereumjs-wallet>bs58check>bs58": true,
        "ethereumjs-wallet>safe-buffer": true
      }
    },
    "ethereumjs-wallet>bs58check>bs58": {
      "packages": {
        "ethereumjs-wallet>bs58check>bs58>base-x": true
      }
    },
    "ethereumjs-wallet>bs58check>bs58>base-x": {
      "packages": {
        "ethereumjs-wallet>safe-buffer": true
      }
    },
    "ethereumjs-wallet>ethereumjs-util": {
      "packages": {
        "bn.js": true,
        "browserify>assert": true,
        "browserify>buffer": true,
        "ethereumjs-util>create-hash": true,
        "ethereumjs-util>ethereum-cryptography": true,
        "ethereumjs-util>rlp": true,
        "ethereumjs-wallet>ethereumjs-util>ethjs-util": true,
        "ethers>@ethersproject/signing-key>elliptic": true
      }
    },
    "ethereumjs-wallet>ethereumjs-util>ethjs-util": {
      "packages": {
        "browserify>buffer": true,
        "ethjs>ethjs-util>is-hex-prefixed": true,
        "ethjs>ethjs-util>strip-hex-prefix": true
      }
    },
    "ethereumjs-wallet>randombytes": {
      "globals": {
        "crypto": true,
        "msCrypto": true
      },
      "packages": {
        "browserify>process": true,
        "ethereumjs-wallet>safe-buffer": true
      }
    },
    "ethereumjs-wallet>safe-buffer": {
      "packages": {
        "browserify>buffer": true
      }
    },
    "ethereumjs-wallet>scryptsy": {
      "packages": {
        "browserify>buffer": true,
        "browserify>crypto-browserify>pbkdf2": true
      }
    },
    "ethereumjs-wallet>uuid": {
      "globals": {
        "crypto": true,
        "msCrypto": true
      }
    },
    "ethers": {
      "packages": {
        "@ethersproject/abi": true,
        "@ethersproject/bignumber": true,
        "@ethersproject/contracts": true,
        "@ethersproject/providers": true,
        "ethers>@ethersproject/abstract-signer": true,
        "ethers>@ethersproject/address": true,
        "ethers>@ethersproject/base64": true,
        "ethers>@ethersproject/basex": true,
        "ethers>@ethersproject/bytes": true,
        "ethers>@ethersproject/constants": true,
        "ethers>@ethersproject/hash": true,
        "ethers>@ethersproject/hdnode": true,
        "ethers>@ethersproject/json-wallets": true,
        "ethers>@ethersproject/keccak256": true,
        "ethers>@ethersproject/logger": true,
        "ethers>@ethersproject/properties": true,
        "ethers>@ethersproject/random": true,
        "ethers>@ethersproject/rlp": true,
        "ethers>@ethersproject/sha2": true,
        "ethers>@ethersproject/signing-key": true,
        "ethers>@ethersproject/solidity": true,
        "ethers>@ethersproject/strings": true,
        "ethers>@ethersproject/transactions": true,
        "ethers>@ethersproject/units": true,
        "ethers>@ethersproject/wallet": true,
        "ethers>@ethersproject/web": true,
        "ethers>@ethersproject/wordlists": true
      }
    },
    "ethers>@ethersproject/abstract-provider": {
      "packages": {
        "@ethersproject/bignumber": true,
        "ethers>@ethersproject/bytes": true,
        "ethers>@ethersproject/logger": true,
        "ethers>@ethersproject/properties": true
      }
    },
    "ethers>@ethersproject/abstract-signer": {
      "packages": {
        "ethers>@ethersproject/logger": true,
        "ethers>@ethersproject/properties": true
      }
    },
    "ethers>@ethersproject/address": {
      "packages": {
        "@ethersproject/bignumber": true,
        "ethers>@ethersproject/bytes": true,
        "ethers>@ethersproject/keccak256": true,
        "ethers>@ethersproject/logger": true,
        "ethers>@ethersproject/rlp": true
      }
    },
    "ethers>@ethersproject/base64": {
      "globals": {
        "atob": true,
        "btoa": true
      },
      "packages": {
        "ethers>@ethersproject/bytes": true
      }
    },
    "ethers>@ethersproject/basex": {
      "packages": {
        "ethers>@ethersproject/bytes": true,
        "ethers>@ethersproject/properties": true
      }
    },
    "ethers>@ethersproject/bytes": {
      "packages": {
        "ethers>@ethersproject/logger": true
      }
    },
    "ethers>@ethersproject/constants": {
      "packages": {
        "@ethersproject/bignumber": true
      }
    },
    "ethers>@ethersproject/hash": {
      "packages": {
        "@ethersproject/bignumber": true,
        "ethers>@ethersproject/address": true,
        "ethers>@ethersproject/base64": true,
        "ethers>@ethersproject/bytes": true,
        "ethers>@ethersproject/keccak256": true,
        "ethers>@ethersproject/logger": true,
        "ethers>@ethersproject/properties": true,
        "ethers>@ethersproject/strings": true
      }
    },
    "ethers>@ethersproject/hdnode": {
      "packages": {
        "@ethersproject/bignumber": true,
        "ethers>@ethersproject/basex": true,
        "ethers>@ethersproject/bytes": true,
        "ethers>@ethersproject/logger": true,
        "ethers>@ethersproject/pbkdf2": true,
        "ethers>@ethersproject/properties": true,
        "ethers>@ethersproject/sha2": true,
        "ethers>@ethersproject/signing-key": true,
        "ethers>@ethersproject/strings": true,
        "ethers>@ethersproject/transactions": true,
        "ethers>@ethersproject/wordlists": true
      }
    },
    "ethers>@ethersproject/json-wallets": {
      "packages": {
        "ethers>@ethersproject/address": true,
        "ethers>@ethersproject/bytes": true,
        "ethers>@ethersproject/hdnode": true,
        "ethers>@ethersproject/json-wallets>aes-js": true,
        "ethers>@ethersproject/json-wallets>scrypt-js": true,
        "ethers>@ethersproject/keccak256": true,
        "ethers>@ethersproject/logger": true,
        "ethers>@ethersproject/pbkdf2": true,
        "ethers>@ethersproject/properties": true,
        "ethers>@ethersproject/random": true,
        "ethers>@ethersproject/strings": true,
        "ethers>@ethersproject/transactions": true
      }
    },
    "ethers>@ethersproject/json-wallets>aes-js": {
      "globals": {
        "define": true
      }
    },
    "ethers>@ethersproject/json-wallets>scrypt-js": {
      "globals": {
        "define": true,
        "setTimeout": true
      },
      "packages": {
        "browserify>timers-browserify": true
      }
    },
    "ethers>@ethersproject/keccak256": {
      "packages": {
        "ethers>@ethersproject/bytes": true,
        "ethers>@ethersproject/keccak256>js-sha3": true
      }
    },
    "ethers>@ethersproject/keccak256>js-sha3": {
      "globals": {
        "define": true
      },
      "packages": {
        "browserify>process": true
      }
    },
    "ethers>@ethersproject/logger": {
      "globals": {
        "console": true
      }
    },
    "ethers>@ethersproject/networks": {
      "packages": {
        "ethers>@ethersproject/logger": true
      }
    },
    "ethers>@ethersproject/pbkdf2": {
      "packages": {
        "ethers>@ethersproject/bytes": true,
        "ethers>@ethersproject/sha2": true
      }
    },
    "ethers>@ethersproject/properties": {
      "packages": {
        "ethers>@ethersproject/logger": true
      }
    },
    "ethers>@ethersproject/random": {
      "globals": {
        "crypto.getRandomValues": true
      },
      "packages": {
        "ethers>@ethersproject/bytes": true,
        "ethers>@ethersproject/logger": true
      }
    },
    "ethers>@ethersproject/rlp": {
      "packages": {
        "ethers>@ethersproject/bytes": true,
        "ethers>@ethersproject/logger": true
      }
    },
    "ethers>@ethersproject/sha2": {
      "packages": {
        "ethers>@ethersproject/bytes": true,
        "ethers>@ethersproject/logger": true,
        "ethers>@ethersproject/sha2>hash.js": true
      }
    },
    "ethers>@ethersproject/sha2>hash.js": {
      "packages": {
        "ethers>@ethersproject/sha2>hash.js>minimalistic-assert": true,
        "pumpify>inherits": true
      }
    },
    "ethers>@ethersproject/signing-key": {
      "packages": {
        "ethers>@ethersproject/bytes": true,
        "ethers>@ethersproject/logger": true,
        "ethers>@ethersproject/properties": true,
        "ethers>@ethersproject/signing-key>elliptic": true
      }
    },
    "ethers>@ethersproject/signing-key>elliptic": {
      "packages": {
        "bn.js": true,
        "ethers>@ethersproject/sha2>hash.js": true,
        "ethers>@ethersproject/sha2>hash.js>minimalistic-assert": true,
        "ethers>@ethersproject/signing-key>elliptic>brorand": true,
        "ethers>@ethersproject/signing-key>elliptic>hmac-drbg": true,
        "ethers>@ethersproject/signing-key>elliptic>minimalistic-crypto-utils": true,
        "pumpify>inherits": true
      }
    },
    "ethers>@ethersproject/signing-key>elliptic>brorand": {
      "globals": {
        "crypto": true,
        "msCrypto": true
      },
      "packages": {
        "browserify>browser-resolve": true
      }
    },
    "ethers>@ethersproject/signing-key>elliptic>hmac-drbg": {
      "packages": {
        "ethers>@ethersproject/sha2>hash.js": true,
        "ethers>@ethersproject/sha2>hash.js>minimalistic-assert": true,
        "ethers>@ethersproject/signing-key>elliptic>minimalistic-crypto-utils": true
      }
    },
    "ethers>@ethersproject/solidity": {
      "packages": {
        "@ethersproject/bignumber": true,
        "ethers>@ethersproject/bytes": true,
        "ethers>@ethersproject/keccak256": true,
        "ethers>@ethersproject/logger": true,
        "ethers>@ethersproject/sha2": true,
        "ethers>@ethersproject/strings": true
      }
    },
    "ethers>@ethersproject/strings": {
      "packages": {
        "ethers>@ethersproject/bytes": true,
        "ethers>@ethersproject/constants": true,
        "ethers>@ethersproject/logger": true
      }
    },
    "ethers>@ethersproject/transactions": {
      "packages": {
        "@ethersproject/bignumber": true,
        "ethers>@ethersproject/address": true,
        "ethers>@ethersproject/bytes": true,
        "ethers>@ethersproject/constants": true,
        "ethers>@ethersproject/keccak256": true,
        "ethers>@ethersproject/logger": true,
        "ethers>@ethersproject/properties": true,
        "ethers>@ethersproject/rlp": true,
        "ethers>@ethersproject/signing-key": true
=======
      }
    },
    "ethereumjs-abi>ethereumjs-util": {
      "packages": {
        "bn.js": true,
        "browserify>assert": true,
        "browserify>buffer": true,
        "ethereumjs-abi>ethereumjs-util>ethjs-util": true,
        "ethereumjs-util>create-hash": true,
        "ethereumjs-util>ethereum-cryptography": true,
        "ethereumjs-util>rlp": true,
        "ganache>secp256k1>elliptic": true
      }
    },
    "ethereumjs-abi>ethereumjs-util>ethjs-util": {
      "packages": {
        "browserify>buffer": true,
        "ethjs>ethjs-util>is-hex-prefixed": true,
        "ethjs>ethjs-util>strip-hex-prefix": true
      }
    },
    "ethereumjs-util": {
      "packages": {
        "browserify>assert": true,
        "browserify>buffer": true,
        "browserify>insert-module-globals>is-buffer": true,
        "ethereumjs-util>bn.js": true,
        "ethereumjs-util>create-hash": true,
        "ethereumjs-util>ethereum-cryptography": true,
        "ethereumjs-util>rlp": true
      }
    },
    "ethereumjs-util>bn.js": {
      "globals": {
        "Buffer": true
      },
      "packages": {
        "browserify>browser-resolve": true
      }
    },
    "ethereumjs-util>create-hash": {
      "packages": {
        "addons-linter>sha.js": true,
        "ethereumjs-util>create-hash>cipher-base": true,
        "ethereumjs-util>create-hash>md5.js": true,
        "ethereumjs-util>create-hash>ripemd160": true,
        "pumpify>inherits": true
      }
    },
    "ethereumjs-util>create-hash>cipher-base": {
      "packages": {
        "browserify>stream-browserify": true,
        "browserify>string_decoder": true,
        "ethereumjs-wallet>safe-buffer": true,
        "pumpify>inherits": true
      }
    },
    "ethereumjs-util>create-hash>md5.js": {
      "packages": {
        "ethereumjs-util>create-hash>md5.js>hash-base": true,
        "ethereumjs-wallet>safe-buffer": true,
        "pumpify>inherits": true
      }
    },
    "ethereumjs-util>create-hash>md5.js>hash-base": {
      "packages": {
        "ethereumjs-util>create-hash>md5.js>hash-base>readable-stream": true,
        "ethereumjs-wallet>safe-buffer": true,
        "pumpify>inherits": true
      }
    },
    "ethereumjs-util>create-hash>md5.js>hash-base>readable-stream": {
      "packages": {
        "@storybook/api>util-deprecate": true,
        "browserify>browser-resolve": true,
        "browserify>buffer": true,
        "browserify>events": true,
        "browserify>process": true,
        "browserify>string_decoder": true,
        "pumpify>inherits": true
      }
    },
    "ethereumjs-util>create-hash>ripemd160": {
      "packages": {
        "browserify>buffer": true,
        "ethereumjs-util>create-hash>md5.js>hash-base": true,
        "pumpify>inherits": true
>>>>>>> 7e97ff2b
      }
    },
    "ethereumjs-util>ethereum-cryptography": {
      "packages": {
<<<<<<< HEAD
        "@ethersproject/bignumber": true,
        "ethers>@ethersproject/logger": true
=======
        "browserify>buffer": true,
        "ethereumjs-util>ethereum-cryptography>keccak": true,
        "ethereumjs-util>ethereum-cryptography>secp256k1": true,
        "ethereumjs-wallet>randombytes": true
      }
    },
    "ethereumjs-util>ethereum-cryptography>browserify-aes": {
      "packages": {
        "browserify>buffer": true,
        "browserify>crypto-browserify>browserify-cipher>evp_bytestokey": true,
        "ethereumjs-util>create-hash>cipher-base": true,
        "ethereumjs-util>ethereum-cryptography>browserify-aes>buffer-xor": true,
        "ethereumjs-wallet>safe-buffer": true,
        "pumpify>inherits": true
>>>>>>> 7e97ff2b
      }
    },
    "ethereumjs-util>ethereum-cryptography>browserify-aes>buffer-xor": {
      "packages": {
<<<<<<< HEAD
        "ethers>@ethersproject/abstract-provider": true,
        "ethers>@ethersproject/abstract-signer": true,
        "ethers>@ethersproject/address": true,
        "ethers>@ethersproject/bytes": true,
        "ethers>@ethersproject/hash": true,
        "ethers>@ethersproject/hdnode": true,
        "ethers>@ethersproject/json-wallets": true,
        "ethers>@ethersproject/keccak256": true,
        "ethers>@ethersproject/logger": true,
        "ethers>@ethersproject/properties": true,
        "ethers>@ethersproject/random": true,
        "ethers>@ethersproject/signing-key": true,
        "ethers>@ethersproject/transactions": true
=======
        "browserify>buffer": true
      }
    },
    "ethereumjs-util>ethereum-cryptography>hash.js": {
      "packages": {
        "ganache>secp256k1>elliptic>minimalistic-assert": true,
        "pumpify>inherits": true
      }
    },
    "ethereumjs-util>ethereum-cryptography>keccak": {
      "packages": {
        "browserify>buffer": true,
        "ethereumjs-util>ethereum-cryptography>keccak>readable-stream": true
      }
    },
    "ethereumjs-util>ethereum-cryptography>keccak>readable-stream": {
      "packages": {
        "@storybook/api>util-deprecate": true,
        "browserify>browser-resolve": true,
        "browserify>buffer": true,
        "browserify>events": true,
        "browserify>process": true,
        "browserify>string_decoder": true,
        "pumpify>inherits": true
      }
    },
    "ethereumjs-util>ethereum-cryptography>scrypt-js": {
      "globals": {
        "define": true,
        "setTimeout": true
      },
      "packages": {
        "browserify>timers-browserify": true
      }
    },
    "ethereumjs-util>ethereum-cryptography>secp256k1": {
      "packages": {
        "ganache>secp256k1>elliptic": true
      }
    },
    "ethereumjs-util>rlp": {
      "packages": {
        "browserify>buffer": true,
        "ethereumjs-util>rlp>bn.js": true
      }
    },
    "ethereumjs-util>rlp>bn.js": {
      "globals": {
        "Buffer": true
      },
      "packages": {
        "browserify>browser-resolve": true
      }
    },
    "ethereumjs-wallet": {
      "packages": {
        "@truffle/codec>utf8": true,
        "browserify>crypto-browserify": true,
        "ethereumjs-wallet>aes-js": true,
        "ethereumjs-wallet>bs58check": true,
        "ethereumjs-wallet>ethereumjs-util": true,
        "ethereumjs-wallet>randombytes": true,
        "ethereumjs-wallet>safe-buffer": true,
        "ethereumjs-wallet>scryptsy": true,
        "ethereumjs-wallet>uuid": true
>>>>>>> 7e97ff2b
      }
    },
    "ethereumjs-wallet>aes-js": {
      "globals": {
        "define": true
      }
    },
    "ethereumjs-wallet>bs58check": {
      "packages": {
<<<<<<< HEAD
        "ethers>@ethersproject/base64": true,
        "ethers>@ethersproject/bytes": true,
        "ethers>@ethersproject/logger": true,
        "ethers>@ethersproject/properties": true,
        "ethers>@ethersproject/strings": true
      }
    },
    "ethers>@ethersproject/wordlists": {
      "packages": {
        "ethers>@ethersproject/bytes": true,
        "ethers>@ethersproject/hash": true,
        "ethers>@ethersproject/logger": true,
        "ethers>@ethersproject/properties": true,
        "ethers>@ethersproject/strings": true
=======
        "ethereumjs-util>create-hash": true,
        "ethereumjs-wallet>bs58check>bs58": true,
        "ethereumjs-wallet>safe-buffer": true
      }
    },
    "ethereumjs-wallet>bs58check>bs58": {
      "packages": {
        "ethereumjs-wallet>bs58check>bs58>base-x": true
      }
    },
    "ethereumjs-wallet>bs58check>bs58>base-x": {
      "packages": {
        "ethereumjs-wallet>safe-buffer": true
      }
    },
    "ethereumjs-wallet>ethereumjs-util": {
      "packages": {
        "bn.js": true,
        "browserify>assert": true,
        "browserify>buffer": true,
        "ethereumjs-util>create-hash": true,
        "ethereumjs-util>ethereum-cryptography": true,
        "ethereumjs-util>rlp": true,
        "ethereumjs-wallet>ethereumjs-util>ethjs-util": true,
        "ganache>secp256k1>elliptic": true
      }
    },
    "ethereumjs-wallet>ethereumjs-util>ethjs-util": {
      "packages": {
        "browserify>buffer": true,
        "ethjs>ethjs-util>is-hex-prefixed": true,
        "ethjs>ethjs-util>strip-hex-prefix": true
      }
    },
    "ethereumjs-wallet>randombytes": {
      "globals": {
        "crypto": true,
        "msCrypto": true
      },
      "packages": {
        "browserify>process": true,
        "ethereumjs-wallet>safe-buffer": true
      }
    },
    "ethereumjs-wallet>safe-buffer": {
      "packages": {
        "browserify>buffer": true
      }
    },
    "ethereumjs-wallet>scryptsy": {
      "packages": {
        "browserify>buffer": true,
        "browserify>crypto-browserify>pbkdf2": true
      }
    },
    "ethereumjs-wallet>uuid": {
      "globals": {
        "crypto": true,
        "msCrypto": true
      }
    },
    "ethers>@ethersproject/random": {
      "globals": {
        "crypto.getRandomValues": true
>>>>>>> 7e97ff2b
      }
    },
    "ethjs": {
      "globals": {
        "clearInterval": true,
        "setInterval": true
      },
      "packages": {
        "browserify>buffer": true,
        "ethjs-contract": true,
        "ethjs-query": true,
        "ethjs>bn.js": true,
        "ethjs>ethjs-abi": true,
        "ethjs>ethjs-filter": true,
        "ethjs>ethjs-provider-http": true,
        "ethjs>ethjs-unit": true,
        "ethjs>ethjs-util": true,
        "ethjs>js-sha3": true,
        "ethjs>number-to-bn": true
      }
    },
    "ethjs-contract": {
      "packages": {
        "ethjs-contract>ethjs-abi": true,
        "ethjs-query>babel-runtime": true,
        "ethjs>ethjs-filter": true,
        "ethjs>ethjs-util": true,
        "ethjs>js-sha3": true,
        "promise-to-callback": true
      }
    },
    "ethjs-contract>ethjs-abi": {
      "packages": {
        "browserify>buffer": true,
        "ethjs-contract>ethjs-abi>bn.js": true,
        "ethjs>js-sha3": true,
        "ethjs>number-to-bn": true
      }
    },
    "ethjs-query": {
      "globals": {
        "console": true
      },
      "packages": {
        "ethjs-query>ethjs-format": true,
        "ethjs-query>ethjs-rpc": true,
        "promise-to-callback": true
      }
    },
    "ethjs-query>babel-runtime": {
      "packages": {
        "@babel/runtime": true,
        "@storybook/api>regenerator-runtime": true,
        "ethjs-query>babel-runtime>core-js": true
      }
    },
    "ethjs-query>babel-runtime>core-js": {
      "globals": {
        "PromiseRejectionEvent": true,
        "__e": "write",
        "__g": "write",
        "document.createTextNode": true,
        "postMessage": true,
        "setTimeout": true
      }
    },
    "ethjs-query>ethjs-format": {
      "packages": {
        "ethjs-query>ethjs-format>ethjs-schema": true,
        "ethjs>ethjs-util": true,
        "ethjs>ethjs-util>strip-hex-prefix": true,
        "ethjs>number-to-bn": true
      }
    },
    "ethjs-query>ethjs-rpc": {
      "packages": {
        "promise-to-callback": true
      }
    },
    "ethjs>ethjs-abi": {
      "packages": {
        "browserify>buffer": true,
        "ethjs>bn.js": true,
        "ethjs>js-sha3": true,
        "ethjs>number-to-bn": true
      }
    },
    "ethjs>ethjs-filter": {
      "globals": {
        "clearInterval": true,
        "setInterval": true
      }
    },
    "ethjs>ethjs-provider-http": {
      "packages": {
        "ethjs>ethjs-provider-http>xhr2": true
      }
    },
    "ethjs>ethjs-provider-http>xhr2": {
      "globals": {
        "XMLHttpRequest": true
      }
    },
    "ethjs>ethjs-unit": {
      "packages": {
        "ethjs>ethjs-unit>bn.js": true,
        "ethjs>number-to-bn": true
      }
    },
    "ethjs>ethjs-util": {
      "packages": {
        "browserify>buffer": true,
        "ethjs>ethjs-util>is-hex-prefixed": true,
        "ethjs>ethjs-util>strip-hex-prefix": true
      }
    },
    "ethjs>ethjs-util>strip-hex-prefix": {
      "packages": {
        "ethjs>ethjs-util>is-hex-prefixed": true
      }
    },
    "ethjs>js-sha3": {
      "packages": {
        "browserify>process": true
      }
    },
    "ethjs>number-to-bn": {
      "packages": {
        "ethjs>ethjs-util>strip-hex-prefix": true,
        "ethjs>number-to-bn>bn.js": true
      }
    },
    "extension-port-stream": {
      "packages": {
        "browserify>buffer": true,
        "browserify>stream-browserify": true
      }
    },
    "fast-json-patch": {
      "globals": {
        "addEventListener": true,
        "clearTimeout": true,
        "removeEventListener": true,
        "setTimeout": true
      }
    },
    "fuse.js": {
      "globals": {
        "console": true,
        "define": true
      }
    },
<<<<<<< HEAD
=======
    "ganache>secp256k1>elliptic": {
      "packages": {
        "bn.js": true,
        "ethereumjs-util>ethereum-cryptography>hash.js": true,
        "ganache>secp256k1>elliptic>brorand": true,
        "ganache>secp256k1>elliptic>hmac-drbg": true,
        "ganache>secp256k1>elliptic>minimalistic-assert": true,
        "ganache>secp256k1>elliptic>minimalistic-crypto-utils": true,
        "pumpify>inherits": true
      }
    },
    "ganache>secp256k1>elliptic>brorand": {
      "globals": {
        "crypto": true,
        "msCrypto": true
      },
      "packages": {
        "browserify>browser-resolve": true
      }
    },
    "ganache>secp256k1>elliptic>hmac-drbg": {
      "packages": {
        "ethereumjs-util>ethereum-cryptography>hash.js": true,
        "ganache>secp256k1>elliptic>minimalistic-assert": true,
        "ganache>secp256k1>elliptic>minimalistic-crypto-utils": true
      }
    },
>>>>>>> 7e97ff2b
    "globalthis>define-properties": {
      "packages": {
        "globalthis>define-properties>has-property-descriptors": true,
        "mocha>object.assign>object-keys": true
      }
    },
    "globalthis>define-properties>has-property-descriptors": {
      "packages": {
        "string.prototype.matchall>get-intrinsic": true
      }
    },
    "json-rpc-engine": {
      "packages": {
        "eth-rpc-errors": true,
        "json-rpc-engine>@metamask/safe-event-emitter": true
      }
    },
    "json-rpc-engine>@metamask/safe-event-emitter": {
      "globals": {
        "setTimeout": true
      },
      "packages": {
        "browserify>events": true
      }
    },
    "json-rpc-middleware-stream": {
      "globals": {
        "console.warn": true,
        "setTimeout": true
      },
      "packages": {
        "json-rpc-engine>@metamask/safe-event-emitter": true,
        "readable-stream": true
      }
    },
    "jsonschema": {
      "packages": {
        "browserify>url": true
      }
    },
    "koa>is-generator-function>has-tostringtag": {
      "packages": {
        "string.prototype.matchall>has-symbols": true
      }
    },
    "lavamoat>json-stable-stringify": {
      "packages": {
        "lavamoat>json-stable-stringify>jsonify": true
      }
    },
    "localforage": {
      "globals": {
        "Blob": true,
        "BlobBuilder": true,
        "FileReader": true,
        "IDBKeyRange": true,
        "MSBlobBuilder": true,
        "MozBlobBuilder": true,
        "OIndexedDB": true,
        "WebKitBlobBuilder": true,
        "atob": true,
        "btoa": true,
        "console.error": true,
        "console.info": true,
        "console.warn": true,
        "define": true,
        "fetch": true,
        "indexedDB": true,
        "localStorage": true,
        "mozIndexedDB": true,
        "msIndexedDB": true,
        "navigator.platform": true,
        "navigator.userAgent": true,
        "openDatabase": true,
        "setTimeout": true,
        "webkitIndexedDB": true
      }
    },
    "lodash": {
      "globals": {
        "clearTimeout": true,
        "define": true,
        "setTimeout": true
      }
    },
    "loglevel": {
      "globals": {
        "console": true,
        "define": true,
        "document.cookie": true,
        "localStorage": true,
        "log": "write",
        "navigator": true
      }
    },
    "luxon": {
      "globals": {
        "Intl": true
      }
    },
    "nanoid": {
      "globals": {
        "crypto": true,
        "msCrypto": true,
        "navigator": true
      }
    },
    "nock>debug": {
      "globals": {
        "console": true,
        "document": true,
        "localStorage": true,
        "navigator": true,
        "process": true
      },
      "packages": {
        "browserify>process": true,
        "nock>debug>ms": true
      }
    },
    "node-fetch": {
      "globals": {
        "Headers": true,
        "Request": true,
        "Response": true,
        "fetch": true
      }
    },
    "nonce-tracker": {
      "packages": {
        "await-semaphore": true,
        "browserify>assert": true,
        "ethjs-query": true
      }
    },
    "obj-multiplex": {
      "globals": {
        "console.warn": true
      },
      "packages": {
        "end-of-stream": true,
        "pump>once": true,
        "readable-stream": true
      }
    },
    "promise-to-callback": {
      "packages": {
        "promise-to-callback>is-fn": true,
        "promise-to-callback>set-immediate-shim": true
      }
    },
    "promise-to-callback>set-immediate-shim": {
      "globals": {
        "setTimeout.apply": true
      },
      "packages": {
        "browserify>timers-browserify": true
      }
    },
    "prop-types": {
      "globals": {
        "console": true
      },
      "packages": {
        "prop-types>react-is": true,
        "react>object-assign": true
      }
    },
    "prop-types>react-is": {
      "globals": {
        "console": true
      }
    },
    "pubnub": {
      "globals": {
        "ActiveXObject": true,
        "XMLHttpRequest": true,
        "addEventListener": true,
        "btoa": true,
        "clearInterval": true,
        "clearTimeout": true,
        "console": true,
        "define": true,
        "localStorage.getItem": true,
        "localStorage.setItem": true,
        "location": true,
        "navigator": true,
        "setInterval": true,
        "setTimeout": true
      }
    },
    "pubnub>cbor-sync": {
      "globals": {
        "define": true
      },
      "packages": {
        "browserify>buffer": true
      }
    },
    "pump": {
      "packages": {
        "browserify>browser-resolve": true,
        "browserify>process": true,
        "end-of-stream": true,
        "pump>once": true
      }
    },
    "pump>once": {
      "packages": {
        "pump>once>wrappy": true
      }
    },
    "qrcode-generator": {
      "globals": {
        "define": true
      }
    },
    "qrcode.react": {
      "globals": {
        "Path2D": true,
        "devicePixelRatio": true
      },
      "packages": {
        "prop-types": true,
        "qrcode.react>qr.js": true,
        "react": true
      }
    },
    "react": {
      "globals": {
        "console": true
      },
      "packages": {
        "prop-types": true,
        "react>object-assign": true
      }
    },
    "react-devtools": {
      "packages": {
        "react-devtools>react-devtools-core": true
      }
    },
    "react-devtools>react-devtools-core": {
      "globals": {
        "WebSocket": true,
        "setTimeout": true
      }
    },
    "react-dnd-html5-backend": {
      "globals": {
        "addEventListener": true,
        "clearTimeout": true,
        "removeEventListener": true
      }
    },
    "react-dom": {
      "globals": {
        "HTMLIFrameElement": true,
        "MSApp": true,
        "__REACT_DEVTOOLS_GLOBAL_HOOK__": true,
        "addEventListener": true,
        "clearTimeout": true,
        "clipboardData": true,
        "console": true,
        "dispatchEvent": true,
        "document": true,
        "event": "write",
        "jest": true,
        "location.protocol": true,
        "navigator.userAgent.indexOf": true,
        "performance": true,
        "removeEventListener": true,
        "self": true,
        "setTimeout": true,
        "top": true,
        "trustedTypes": true
      },
      "packages": {
        "prop-types": true,
        "react": true,
        "react-dom>scheduler": true,
        "react>object-assign": true
      }
    },
    "react-dom>scheduler": {
      "globals": {
        "MessageChannel": true,
        "cancelAnimationFrame": true,
        "clearTimeout": true,
        "console": true,
        "navigator": true,
        "performance": true,
        "requestAnimationFrame": true,
        "setTimeout": true
      }
    },
    "react-idle-timer": {
      "globals": {
        "clearTimeout": true,
        "document": true,
        "setTimeout": true
      },
      "packages": {
        "prop-types": true,
        "react": true
      }
    },
    "react-inspector": {
      "globals": {
        "Node.CDATA_SECTION_NODE": true,
        "Node.COMMENT_NODE": true,
        "Node.DOCUMENT_FRAGMENT_NODE": true,
        "Node.DOCUMENT_NODE": true,
        "Node.DOCUMENT_TYPE_NODE": true,
        "Node.ELEMENT_NODE": true,
        "Node.PROCESSING_INSTRUCTION_NODE": true,
        "Node.TEXT_NODE": true
      },
      "packages": {
        "ethjs-query>babel-runtime": true,
        "prop-types": true,
        "react": true,
        "react-inspector>is-dom": true
      }
    },
    "react-inspector>is-dom": {
      "globals": {
        "Node": true
      },
      "packages": {
        "@lavamoat/snow>is-cross-origin>is-window": true,
        "proxyquire>fill-keys>is-object": true
      }
    },
    "react-popper": {
      "globals": {
        "document": true
      },
      "packages": {
        "@popperjs/core": true,
        "react": true,
        "react-popper>react-fast-compare": true,
        "react-popper>warning": true
      }
    },
    "react-popper>react-fast-compare": {
      "globals": {
        "Element": true,
        "console.warn": true
      }
    },
    "react-popper>warning": {
      "globals": {
        "console": true
      }
    },
    "react-redux": {
      "globals": {
        "console": true,
        "document": true
      },
      "packages": {
        "@babel/runtime": true,
        "prop-types": true,
        "prop-types>react-is": true,
        "react": true,
        "react-dom": true,
        "react-redux>hoist-non-react-statics": true,
        "redux": true
      }
    },
    "react-redux>hoist-non-react-statics": {
      "packages": {
        "prop-types>react-is": true
      }
    },
    "react-responsive-carousel": {
      "globals": {
        "HTMLElement": true,
        "addEventListener": true,
        "clearTimeout": true,
        "console.warn": true,
        "document": true,
        "getComputedStyle": true,
        "removeEventListener": true,
        "setTimeout": true
      },
      "packages": {
        "classnames": true,
        "react": true,
        "react-dom": true,
        "react-responsive-carousel>react-easy-swipe": true
      }
    },
    "react-responsive-carousel>react-easy-swipe": {
      "globals": {
        "addEventListener": true,
        "define": true,
        "document.addEventListener": true,
        "document.removeEventListener": true
      },
      "packages": {
        "prop-types": true,
        "react": true
      }
    },
    "react-router-dom": {
      "packages": {
        "prop-types": true,
        "react": true,
        "react-router-dom>history": true,
        "react-router-dom>react-router": true,
        "react-router-dom>tiny-invariant": true,
        "react-router-dom>tiny-warning": true
      }
    },
    "react-router-dom>history": {
      "globals": {
        "addEventListener": true,
        "confirm": true,
        "document": true,
        "history": true,
        "location": true,
        "navigator.userAgent": true,
        "removeEventListener": true
      },
      "packages": {
        "react-router-dom>history>resolve-pathname": true,
        "react-router-dom>history>value-equal": true,
        "react-router-dom>tiny-invariant": true,
        "react-router-dom>tiny-warning": true
      }
    },
    "react-router-dom>react-router": {
      "packages": {
        "prop-types": true,
        "prop-types>react-is": true,
        "react": true,
        "react-redux>hoist-non-react-statics": true,
        "react-router-dom>react-router>history": true,
        "react-router-dom>react-router>mini-create-react-context": true,
        "react-router-dom>tiny-invariant": true,
        "react-router-dom>tiny-warning": true,
        "sinon>nise>path-to-regexp": true
      }
    },
    "react-router-dom>react-router>history": {
      "globals": {
        "addEventListener": true,
        "confirm": true,
        "document": true,
        "history": true,
        "location": true,
        "navigator.userAgent": true,
        "removeEventListener": true
      },
      "packages": {
        "react-router-dom>history>resolve-pathname": true,
        "react-router-dom>history>value-equal": true,
        "react-router-dom>tiny-invariant": true,
        "react-router-dom>tiny-warning": true
      }
    },
    "react-router-dom>react-router>mini-create-react-context": {
      "packages": {
        "@babel/runtime": true,
        "prop-types": true,
        "react": true,
        "react-router-dom>react-router>mini-create-react-context>gud": true,
        "react-router-dom>tiny-warning": true
      }
    },
    "react-router-dom>tiny-warning": {
      "globals": {
        "console": true
      }
    },
    "react-simple-file-input": {
      "globals": {
        "File": true,
        "FileReader": true,
        "console.warn": true
      },
      "packages": {
        "prop-types": true,
        "react": true
      }
    },
    "react-tippy": {
      "globals": {
        "Element": true,
        "MSStream": true,
        "MutationObserver": true,
        "addEventListener": true,
        "clearTimeout": true,
        "console.error": true,
        "console.warn": true,
        "define": true,
        "document": true,
        "getComputedStyle": true,
        "innerHeight": true,
        "innerWidth": true,
        "navigator.maxTouchPoints": true,
        "navigator.msMaxTouchPoints": true,
        "navigator.userAgent": true,
        "performance": true,
        "requestAnimationFrame": true,
        "setTimeout": true
      },
      "packages": {
        "react": true,
        "react-dom": true,
        "react-tippy>popper.js": true
      }
    },
    "react-tippy>popper.js": {
      "globals": {
        "MSInputMethodContext": true,
        "Node.DOCUMENT_POSITION_FOLLOWING": true,
        "cancelAnimationFrame": true,
        "console.warn": true,
        "define": true,
        "devicePixelRatio": true,
        "document": true,
        "getComputedStyle": true,
        "innerHeight": true,
        "innerWidth": true,
        "navigator.userAgent": true,
        "requestAnimationFrame": true,
        "setTimeout": true
      }
    },
    "react-toggle-button": {
      "globals": {
        "clearTimeout": true,
        "console.warn": true,
        "define": true,
        "performance": true,
        "setTimeout": true
      },
      "packages": {
        "react": true
      }
    },
    "react-transition-group": {
      "globals": {
        "clearTimeout": true,
        "setTimeout": true
      },
      "packages": {
        "prop-types": true,
        "react": true,
        "react-dom": true,
        "react-transition-group>chain-function": true,
        "react-transition-group>dom-helpers": true,
        "react-transition-group>warning": true
      }
    },
    "react-transition-group>dom-helpers": {
      "globals": {
        "document": true,
        "setTimeout": true
      },
      "packages": {
        "@babel/runtime": true
      }
    },
    "react-transition-group>warning": {
      "globals": {
        "console": true
      }
    },
    "readable-stream": {
      "packages": {
        "@storybook/api>util-deprecate": true,
        "browserify>browser-resolve": true,
        "browserify>events": true,
        "browserify>process": true,
        "browserify>timers-browserify": true,
        "pumpify>inherits": true,
        "readable-stream>core-util-is": true,
        "readable-stream>isarray": true,
        "readable-stream>process-nextick-args": true,
        "readable-stream>safe-buffer": true,
        "readable-stream>string_decoder": true
      }
    },
    "readable-stream>core-util-is": {
      "packages": {
        "browserify>insert-module-globals>is-buffer": true
      }
    },
    "readable-stream>process-nextick-args": {
      "packages": {
        "browserify>process": true
      }
    },
    "readable-stream>safe-buffer": {
      "packages": {
        "browserify>buffer": true
      }
    },
    "readable-stream>string_decoder": {
      "packages": {
        "readable-stream>safe-buffer": true
      }
    },
    "redux": {
      "globals": {
        "console": true
      },
      "packages": {
        "@babel/runtime": true
      }
    },
    "safe-event-emitter": {
      "globals": {
        "setTimeout": true
      },
      "packages": {
        "browserify>util": true,
        "webpack>events": true
      }
    },
    "sinon>nise>path-to-regexp": {
      "packages": {
        "sinon>nise>path-to-regexp>isarray": true
      }
    },
    "string.prototype.matchall>call-bind": {
      "packages": {
        "mocha>object.assign>function-bind": true,
        "string.prototype.matchall>get-intrinsic": true
      }
    },
    "string.prototype.matchall>get-intrinsic": {
      "globals": {
        "AggregateError": true,
        "FinalizationRegistry": true,
        "WeakRef": true
      },
      "packages": {
        "enzyme>has": true,
        "mocha>object.assign>function-bind": true,
        "string.prototype.matchall>has-symbols": true
      }
    },
    "string.prototype.matchall>regexp.prototype.flags": {
      "packages": {
        "enzyme>function.prototype.name>functions-have-names": true,
        "globalthis>define-properties": true,
        "string.prototype.matchall>call-bind": true
      }
    },
    "uuid": {
      "globals": {
        "crypto": true,
        "msCrypto": true
      }
    },
    "vinyl>clone": {
      "packages": {
        "browserify>buffer": true
      }
    },
    "web3": {
      "globals": {
        "XMLHttpRequest": true
      }
    },
    "web3-stream-provider": {
      "globals": {
        "setTimeout": true
      },
      "packages": {
        "browserify>util": true,
        "readable-stream": true,
        "web3-stream-provider>uuid": true
      }
    },
    "web3-stream-provider>uuid": {
      "globals": {
        "crypto": true,
        "msCrypto": true
      }
    },
    "webextension-polyfill": {
      "globals": {
        "browser": true,
        "chrome": true,
        "console.error": true,
        "console.warn": true,
        "define": true
      }
    },
    "webpack>events": {
      "globals": {
        "console": true
      }
    }
  }
}<|MERGE_RESOLUTION|>--- conflicted
+++ resolved
@@ -117,8 +117,6 @@
       }
     },
     "@ethereumjs/common": {
-<<<<<<< HEAD
-=======
       "packages": {
         "@ethereumjs/common>crc-32": true,
         "browserify>buffer": true,
@@ -250,7 +248,6 @@
       }
     },
     "@ethersproject/hdnode": {
->>>>>>> 7e97ff2b
       "packages": {
         "@ethersproject/abi>@ethersproject/bytes": true,
         "@ethersproject/abi>@ethersproject/logger": true,
@@ -277,84 +274,6 @@
         "@ethersproject/abi>@ethersproject/properties": true
       }
     },
-<<<<<<< HEAD
-    "@ethersproject/abi": {
-      "globals": {
-        "console.log": true
-      },
-      "packages": {
-        "@ethersproject/bignumber": true,
-        "ethers>@ethersproject/address": true,
-        "ethers>@ethersproject/bytes": true,
-        "ethers>@ethersproject/constants": true,
-        "ethers>@ethersproject/hash": true,
-        "ethers>@ethersproject/keccak256": true,
-        "ethers>@ethersproject/logger": true,
-        "ethers>@ethersproject/properties": true,
-        "ethers>@ethersproject/strings": true
-      }
-    },
-    "@ethersproject/bignumber": {
-      "packages": {
-        "@ethersproject/bignumber>bn.js": true,
-        "ethers>@ethersproject/bytes": true,
-        "ethers>@ethersproject/logger": true
-      }
-    },
-    "@ethersproject/bignumber>bn.js": {
-      "globals": {
-        "Buffer": true
-      },
-      "packages": {
-        "browserify>browser-resolve": true
-      }
-    },
-    "@ethersproject/contracts": {
-      "globals": {
-        "setTimeout": true
-      },
-      "packages": {
-        "@ethersproject/abi": true,
-        "@ethersproject/bignumber": true,
-        "ethers>@ethersproject/abstract-provider": true,
-        "ethers>@ethersproject/abstract-signer": true,
-        "ethers>@ethersproject/address": true,
-        "ethers>@ethersproject/bytes": true,
-        "ethers>@ethersproject/logger": true,
-        "ethers>@ethersproject/properties": true,
-        "ethers>@ethersproject/transactions": true
-      }
-    },
-    "@ethersproject/providers": {
-      "globals": {
-        "WebSocket": true,
-        "clearInterval": true,
-        "clearTimeout": true,
-        "console.log": true,
-        "console.warn": true,
-        "setInterval": true,
-        "setTimeout": true
-      },
-      "packages": {
-        "@ethersproject/bignumber": true,
-        "@ethersproject/providers>bech32": true,
-        "ethers>@ethersproject/abstract-provider": true,
-        "ethers>@ethersproject/abstract-signer": true,
-        "ethers>@ethersproject/address": true,
-        "ethers>@ethersproject/base64": true,
-        "ethers>@ethersproject/basex": true,
-        "ethers>@ethersproject/bytes": true,
-        "ethers>@ethersproject/constants": true,
-        "ethers>@ethersproject/hash": true,
-        "ethers>@ethersproject/logger": true,
-        "ethers>@ethersproject/networks": true,
-        "ethers>@ethersproject/properties": true,
-        "ethers>@ethersproject/random": true,
-        "ethers>@ethersproject/sha2": true,
-        "ethers>@ethersproject/strings": true,
-        "ethers>@ethersproject/transactions": true,
-        "ethers>@ethersproject/web": true
-=======
     "@ethersproject/hdnode>@ethersproject/pbkdf2": {
       "packages": {
         "@ethersproject/abi>@ethersproject/bytes": true,
@@ -475,7 +394,6 @@
         "@ethersproject/abi>@ethersproject/properties": true,
         "@ethersproject/abi>@ethersproject/strings": true,
         "@ethersproject/providers>@ethersproject/base64": true
->>>>>>> 7e97ff2b
       }
     },
     "@formatjs/intl-relativetimeformat": {
@@ -785,24 +703,15 @@
         "setTimeout": true
       },
       "packages": {
-<<<<<<< HEAD
         "@ethersproject/abi": true,
-        "@ethersproject/contracts": true,
-        "@ethersproject/providers": true,
-=======
         "@ethersproject/contracts": true,
         "@ethersproject/providers": true,
         "@metamask/assets-controllers>@metamask/abi-utils": true,
         "@metamask/assets-controllers>@metamask/controller-utils": true,
->>>>>>> 7e97ff2b
         "@metamask/assets-controllers>abort-controller": true,
         "@metamask/assets-controllers>multiformats": true,
         "@metamask/base-controller": true,
         "@metamask/contract-metadata": true,
-<<<<<<< HEAD
-        "@metamask/controller-utils": true,
-=======
->>>>>>> 7e97ff2b
         "@metamask/metamask-eth-abis": true,
         "@metamask/utils": true,
         "browserify>events": true,
@@ -814,8 +723,6 @@
         "uuid": true
       }
     },
-<<<<<<< HEAD
-=======
     "@metamask/assets-controllers>@metamask/abi-utils": {
       "packages": {
         "@metamask/utils": true,
@@ -837,7 +744,6 @@
         "ethjs>ethjs-unit": true
       }
     },
->>>>>>> 7e97ff2b
     "@metamask/assets-controllers>abort-controller": {
       "globals": {
         "AbortController": true
@@ -1098,11 +1004,7 @@
         "eth-trezor-keyring>hdkey>secp256k1>bip66": true,
         "ethereumjs-util>create-hash": true,
         "ethereumjs-wallet>safe-buffer": true,
-<<<<<<< HEAD
-        "ethers>@ethersproject/signing-key>elliptic": true
-=======
         "ganache>secp256k1>elliptic": true
->>>>>>> 7e97ff2b
       }
     },
     "@metamask/eth-token-tracker": {
@@ -1249,7 +1151,6 @@
         "@metamask/jazzicon>color>clone": true,
         "@metamask/jazzicon>color>color-convert": true,
         "@metamask/jazzicon>color>color-string": true
-<<<<<<< HEAD
       }
     },
     "@metamask/jazzicon>color>clone": {
@@ -1265,6 +1166,44 @@
     "@metamask/jazzicon>color>color-string": {
       "packages": {
         "jest-canvas-mock>moo-color>color-name": true
+      }
+    },
+    "@metamask/key-tree": {
+      "packages": {
+        "@metamask/key-tree>@noble/ed25519": true,
+        "@metamask/key-tree>@noble/hashes": true,
+        "@metamask/key-tree>@noble/secp256k1": true,
+        "@metamask/key-tree>@scure/base": true,
+        "@metamask/scure-bip39": true,
+        "@metamask/utils": true
+      }
+    },
+    "@metamask/key-tree>@noble/ed25519": {
+      "globals": {
+        "crypto": true
+      },
+      "packages": {
+        "browserify>browser-resolve": true
+      }
+    },
+    "@metamask/key-tree>@noble/hashes": {
+      "globals": {
+        "TextEncoder": true,
+        "crypto": true
+      }
+    },
+    "@metamask/key-tree>@noble/secp256k1": {
+      "globals": {
+        "crypto": true
+      },
+      "packages": {
+        "browserify>browser-resolve": true
+      }
+    },
+    "@metamask/key-tree>@scure/base": {
+      "globals": {
+        "TextDecoder": true,
+        "TextEncoder": true
       }
     },
     "@metamask/logo": {
@@ -1326,12 +1265,27 @@
       },
       "packages": {
         "@metamask/base-controller": true,
-        "@metamask/controller-utils": true,
         "@metamask/controller-utils>isomorphic-fetch": true,
+        "@metamask/phishing-controller>@metamask/controller-utils": true,
         "@metamask/phishing-controller>eth-phishing-detect": true,
         "punycode": true
       }
     },
+    "@metamask/phishing-controller>@metamask/controller-utils": {
+      "globals": {
+        "console.error": true,
+        "fetch": true,
+        "setTimeout": true
+      },
+      "packages": {
+        "@metamask/controller-utils>isomorphic-fetch": true,
+        "browserify>buffer": true,
+        "eslint>fast-deep-equal": true,
+        "eth-ens-namehash": true,
+        "ethereumjs-util": true,
+        "ethjs>ethjs-unit": true
+      }
+    },
     "@metamask/phishing-controller>eth-phishing-detect": {
       "packages": {
         "eslint>optionator>fast-levenshtein": true
@@ -1339,9 +1293,9 @@
     },
     "@metamask/rpc-methods": {
       "packages": {
-        "@metamask/rpc-methods>@metamask/key-tree": true,
-        "@metamask/snaps-utils>@noble/hashes": true,
-        "eth-block-tracker>@metamask/utils": true
+        "@metamask/key-tree": true,
+        "@metamask/key-tree>@noble/hashes": true,
+        "@metamask/utils": true
       }
     },
     "@metamask/rpc-methods>@metamask/browser-passworder": {
@@ -1358,96 +1312,18 @@
         "browserify>buffer": true
       }
     },
-    "@metamask/rpc-methods>@metamask/key-tree": {
-      "packages": {
-        "@metamask/rpc-methods>@metamask/key-tree>@noble/ed25519": true,
-        "@metamask/rpc-methods>@metamask/key-tree>@noble/secp256k1": true,
-        "@metamask/rpc-methods>@metamask/key-tree>@scure/bip39": true,
-        "@metamask/snaps-utils>@noble/hashes": true,
-        "@metamask/snaps-utils>@scure/base": true,
-        "eth-block-tracker>@metamask/utils": true
-      }
-    },
-    "@metamask/rpc-methods>@metamask/key-tree>@noble/ed25519": {
-      "globals": {
-        "crypto": true
-      },
-      "packages": {
-        "browserify>browser-resolve": true
-      }
-    },
-    "@metamask/rpc-methods>@metamask/key-tree>@noble/secp256k1": {
-      "globals": {
-        "crypto": true
-      },
-      "packages": {
-        "browserify>browser-resolve": true
-      }
-    },
-    "@metamask/rpc-methods>@metamask/key-tree>@scure/bip39": {
-      "packages": {
-        "@metamask/snaps-utils>@noble/hashes": true,
-        "@metamask/snaps-utils>@scure/base": true
-      }
-    },
     "@metamask/rpc-methods>nanoid": {
       "globals": {
         "crypto.getRandomValues": true
-=======
-      }
-    },
-    "@metamask/jazzicon>color>clone": {
-      "packages": {
-        "browserify>buffer": true
-      }
-    },
-    "@metamask/jazzicon>color>color-convert": {
-      "packages": {
-        "@metamask/jazzicon>color>color-convert>color-name": true
-      }
-    },
-    "@metamask/jazzicon>color>color-string": {
-      "packages": {
-        "jest-canvas-mock>moo-color>color-name": true
-      }
-    },
-    "@metamask/key-tree": {
-      "packages": {
-        "@metamask/key-tree>@noble/ed25519": true,
+      }
+    },
+    "@metamask/scure-bip39": {
+      "globals": {
+        "TextEncoder": true
+      },
+      "packages": {
         "@metamask/key-tree>@noble/hashes": true,
-        "@metamask/key-tree>@noble/secp256k1": true,
-        "@metamask/key-tree>@scure/base": true,
-        "@metamask/scure-bip39": true,
-        "@metamask/utils": true
-      }
-    },
-    "@metamask/key-tree>@noble/ed25519": {
-      "globals": {
-        "crypto": true
-      },
-      "packages": {
-        "browserify>browser-resolve": true
-      }
-    },
-    "@metamask/key-tree>@noble/hashes": {
-      "globals": {
-        "TextEncoder": true,
-        "crypto": true
-      }
-    },
-    "@metamask/key-tree>@noble/secp256k1": {
-      "globals": {
-        "crypto": true
-      },
-      "packages": {
-        "browserify>browser-resolve": true
-      }
-    },
-    "@metamask/key-tree>@scure/base": {
-      "globals": {
-        "TextDecoder": true,
-        "TextEncoder": true
->>>>>>> 7e97ff2b
+        "@metamask/key-tree>@scure/base": true
       }
     },
     "@metamask/smart-transactions-controller": {
@@ -1455,222 +1331,6 @@
         "URLSearchParams": true,
         "clearInterval": true,
         "console.error": true,
-        "console.log": true,
-        "fetch": true,
-        "setInterval": true
-      },
-      "packages": {
-        "@ethersproject/bignumber": true,
-        "@ethersproject/providers": true,
-        "@metamask/base-controller": true,
-        "@metamask/controller-utils": true,
-        "@metamask/controller-utils>isomorphic-fetch": true,
-        "@metamask/smart-transactions-controller>bignumber.js": true,
-        "ethers>@ethersproject/bytes": true,
-        "fast-json-patch": true,
-        "lodash": true
-      }
-    },
-    "@metamask/smart-transactions-controller>@metamask/controllers>nanoid": {
-      "globals": {
-        "crypto.getRandomValues": true
-      }
-    },
-    "@metamask/smart-transactions-controller>bignumber.js": {
-      "globals": {
-        "crypto": true,
-        "define": true
-      }
-    },
-<<<<<<< HEAD
-    "@metamask/snaps-controllers>nanoid": {
-      "globals": {
-        "crypto.getRandomValues": true
-      }
-    },
-    "@metamask/snaps-utils>@noble/hashes": {
-      "globals": {
-        "TextEncoder": true,
-        "crypto": true
-      }
-    },
-    "@metamask/snaps-utils>@scure/base": {
-=======
-    "@metamask/permission-controller": {
-      "packages": {
-        "@metamask/base-controller": true,
-        "@metamask/controller-utils": true,
-        "@metamask/permission-controller>nanoid": true,
-        "deep-freeze-strict": true,
-        "eth-rpc-errors": true,
-        "immer": true,
-        "json-rpc-engine": true
-      }
-    },
-    "@metamask/permission-controller>nanoid": {
->>>>>>> 7e97ff2b
-      "globals": {
-        "TextDecoder": true,
-        "TextEncoder": true
-      }
-    },
-    "@metamask/subject-metadata-controller": {
-      "packages": {
-<<<<<<< HEAD
-        "@metamask/base-controller": true
-      }
-    },
-    "@ngraveio/bc-ur": {
-      "packages": {
-        "@ngraveio/bc-ur>@apocentre/alias-sampling": true,
-        "@ngraveio/bc-ur>bignumber.js": true,
-        "@ngraveio/bc-ur>crc": true,
-        "@ngraveio/bc-ur>jsbi": true,
-        "addons-linter>sha.js": true,
-        "browserify>assert": true,
-        "browserify>buffer": true,
-        "pubnub>cbor-sync": true
-=======
-        "@metamask/base-controller": true,
-        "@metamask/controller-utils>isomorphic-fetch": true,
-        "@metamask/phishing-controller>@metamask/controller-utils": true,
-        "@metamask/phishing-controller>eth-phishing-detect": true,
-        "punycode": true
-      }
-    },
-    "@metamask/phishing-controller>@metamask/controller-utils": {
-      "globals": {
-        "console.error": true,
-        "fetch": true,
-        "setTimeout": true
-      },
-      "packages": {
-        "@metamask/controller-utils>isomorphic-fetch": true,
-        "browserify>buffer": true,
-        "eslint>fast-deep-equal": true,
-        "eth-ens-namehash": true,
-        "ethereumjs-util": true,
-        "ethjs>ethjs-unit": true
->>>>>>> 7e97ff2b
-      }
-    },
-    "@ngraveio/bc-ur>bignumber.js": {
-      "globals": {
-        "crypto": true,
-        "define": true
-      }
-    },
-    "@ngraveio/bc-ur>crc": {
-      "packages": {
-        "browserify>buffer": true
-      }
-    },
-<<<<<<< HEAD
-    "@ngraveio/bc-ur>jsbi": {
-=======
-    "@metamask/rpc-methods": {
-      "packages": {
-        "@metamask/key-tree": true,
-        "@metamask/key-tree>@noble/hashes": true,
-        "@metamask/utils": true
-      }
-    },
-    "@metamask/rpc-methods>@metamask/browser-passworder": {
-      "globals": {
-        "btoa": true,
-        "crypto.getRandomValues": true,
-        "crypto.subtle.decrypt": true,
-        "crypto.subtle.deriveKey": true,
-        "crypto.subtle.encrypt": true,
-        "crypto.subtle.exportKey": true,
-        "crypto.subtle.importKey": true
-      },
-      "packages": {
-        "browserify>buffer": true
-      }
-    },
-    "@metamask/rpc-methods>nanoid": {
->>>>>>> 7e97ff2b
-      "globals": {
-        "define": true
-      }
-    },
-<<<<<<< HEAD
-    "@popperjs/core": {
-=======
-    "@metamask/scure-bip39": {
-      "globals": {
-        "TextEncoder": true
-      },
-      "packages": {
-        "@metamask/key-tree>@noble/hashes": true,
-        "@metamask/key-tree>@scure/base": true
-      }
-    },
-    "@metamask/smart-transactions-controller": {
->>>>>>> 7e97ff2b
-      "globals": {
-        "Element": true,
-        "HTMLElement": true,
-        "ShadowRoot": true,
-        "console.error": true,
-<<<<<<< HEAD
-        "console.warn": true,
-        "document": true,
-        "navigator.userAgent": true
-      }
-    },
-    "@reduxjs/toolkit": {
-      "globals": {
-        "AbortController": true,
-        "__REDUX_DEVTOOLS_EXTENSION_COMPOSE__": true,
-        "__REDUX_DEVTOOLS_EXTENSION__": true,
-        "console.error": true,
-        "console.info": true,
-        "console.warn": true
-      },
-      "packages": {
-        "@reduxjs/toolkit>reselect": true,
-        "immer": true,
-        "redux": true,
-        "redux-thunk": true
-      }
-    },
-    "@segment/loosely-validate-event": {
-      "packages": {
-        "@segment/loosely-validate-event>component-type": true,
-        "@segment/loosely-validate-event>join-component": true,
-        "browserify>assert": true,
-        "browserify>buffer": true
-      }
-    },
-    "@sentry/browser": {
-      "globals": {
-        "XMLHttpRequest": true,
-        "setTimeout": true
-      },
-      "packages": {
-        "@sentry/browser>@sentry/core": true,
-        "@sentry/browser>tslib": true,
-        "@sentry/types": true,
-        "@sentry/utils": true
-      }
-    },
-    "@sentry/browser>@sentry/core": {
-      "globals": {
-        "clearInterval": true,
-        "setInterval": true
-      },
-      "packages": {
-        "@sentry/browser>@sentry/core>@sentry/hub": true,
-        "@sentry/browser>@sentry/core>@sentry/minimal": true,
-        "@sentry/browser>@sentry/core>tslib": true,
-        "@sentry/types": true,
-        "@sentry/utils": true
-      }
-    },
-    "@sentry/browser>@sentry/core>@sentry/hub": {
-=======
         "console.log": true,
         "fetch": true,
         "setInterval": true
@@ -1709,14 +1369,11 @@
       }
     },
     "@metamask/utils": {
->>>>>>> 7e97ff2b
       "globals": {
         "TextDecoder": true,
         "TextEncoder": true
       },
       "packages": {
-<<<<<<< HEAD
-=======
         "@metamask/utils>superstruct": true,
         "browserify>buffer": true,
         "nock>debug": true,
@@ -1817,7 +1474,6 @@
         "setInterval": true
       },
       "packages": {
->>>>>>> 7e97ff2b
         "@sentry/browser>@sentry/core>@sentry/hub>tslib": true,
         "@sentry/types": true,
         "@sentry/utils": true
@@ -2195,8 +1851,6 @@
       }
     },
     "@truffle/decoder>@truffle/encoder": {
-<<<<<<< HEAD
-=======
       "packages": {
         "@ethersproject/abi>@ethersproject/address": true,
         "@ethersproject/bignumber": true,
@@ -2394,119 +2048,6 @@
       }
     },
     "@truffle/decoder>@truffle/source-map-utils": {
->>>>>>> 7e97ff2b
-      "packages": {
-        "@ethersproject/bignumber": true,
-        "@truffle/codec": true,
-        "@truffle/codec>@truffle/abi-utils": true,
-        "@truffle/codec>@truffle/compile-common": true,
-        "@truffle/codec>web3-utils": true,
-        "@truffle/decoder>@truffle/encoder>@ensdomains/ensjs": true,
-        "@truffle/decoder>@truffle/encoder>big.js": true,
-        "@truffle/decoder>@truffle/encoder>bignumber.js": true,
-        "ethers>@ethersproject/address": true,
-        "lodash": true,
-        "nock>debug": true
-      }
-    },
-    "@truffle/decoder>@truffle/encoder>@ensdomains/ensjs": {
-      "globals": {
-        "console.log": true,
-        "console.warn": true,
-        "registries": true
-      },
-      "packages": {
-        "@babel/runtime": true,
-        "@truffle/decoder>@truffle/encoder>@ensdomains/ensjs>@ensdomains/address-encoder": true,
-        "@truffle/decoder>@truffle/encoder>@ensdomains/ensjs>@ensdomains/ens": true,
-        "@truffle/decoder>@truffle/encoder>@ensdomains/ensjs>@ensdomains/resolver": true,
-        "@truffle/decoder>@truffle/encoder>@ensdomains/ensjs>content-hash": true,
-        "@truffle/decoder>@truffle/encoder>@ensdomains/ensjs>js-sha3": true,
-        "browserify>buffer": true,
-        "eth-ens-namehash": true,
-        "ethereumjs-wallet>bs58check>bs58": true,
-        "ethers": true
-      }
-    },
-    "@truffle/decoder>@truffle/encoder>@ensdomains/ensjs>@ensdomains/address-encoder": {
-      "globals": {
-        "console": true
-      },
-      "packages": {
-        "bn.js": true,
-        "browserify>buffer": true,
-        "browserify>crypto-browserify": true,
-        "ethereumjs-util>create-hash>ripemd160": true
-      }
-    },
-    "@truffle/decoder>@truffle/encoder>@ensdomains/ensjs>content-hash": {
-      "packages": {
-        "@truffle/decoder>@truffle/encoder>@ensdomains/ensjs>content-hash>cids": true,
-        "@truffle/decoder>@truffle/encoder>@ensdomains/ensjs>content-hash>multicodec": true,
-        "@truffle/decoder>@truffle/encoder>@ensdomains/ensjs>content-hash>multihashes": true,
-        "browserify>buffer": true
-      }
-    },
-    "@truffle/decoder>@truffle/encoder>@ensdomains/ensjs>content-hash>cids": {
-      "packages": {
-        "@truffle/decoder>@truffle/encoder>@ensdomains/ensjs>content-hash>cids>class-is": true,
-        "@truffle/decoder>@truffle/encoder>@ensdomains/ensjs>content-hash>cids>multibase": true,
-        "@truffle/decoder>@truffle/encoder>@ensdomains/ensjs>content-hash>cids>multicodec": true,
-        "@truffle/decoder>@truffle/encoder>@ensdomains/ensjs>content-hash>multihashes": true,
-        "browserify>buffer": true
-      }
-    },
-    "@truffle/decoder>@truffle/encoder>@ensdomains/ensjs>content-hash>cids>multibase": {
-      "packages": {
-        "browserify>buffer": true,
-        "ethereumjs-wallet>bs58check>bs58>base-x": true
-      }
-    },
-    "@truffle/decoder>@truffle/encoder>@ensdomains/ensjs>content-hash>cids>multicodec": {
-      "packages": {
-        "@ensdomains/content-hash>multihashes>varint": true,
-        "browserify>buffer": true
-      }
-    },
-    "@truffle/decoder>@truffle/encoder>@ensdomains/ensjs>content-hash>multicodec": {
-      "packages": {
-        "@ensdomains/content-hash>multihashes>varint": true,
-        "browserify>buffer": true
-      }
-    },
-    "@truffle/decoder>@truffle/encoder>@ensdomains/ensjs>content-hash>multihashes": {
-      "packages": {
-        "@ensdomains/content-hash>multihashes>varint": true,
-        "@truffle/decoder>@truffle/encoder>@ensdomains/ensjs>content-hash>multihashes>multibase": true,
-        "browserify>buffer": true
-      }
-    },
-    "@truffle/decoder>@truffle/encoder>@ensdomains/ensjs>content-hash>multihashes>multibase": {
-      "packages": {
-        "browserify>buffer": true,
-        "ethereumjs-wallet>bs58check>bs58>base-x": true
-      }
-    },
-    "@truffle/decoder>@truffle/encoder>@ensdomains/ensjs>js-sha3": {
-      "globals": {
-        "define": true
-      },
-      "packages": {
-        "browserify>process": true
-      }
-    },
-    "@truffle/decoder>@truffle/encoder>big.js": {
-      "globals": {
-        "define": true
-      }
-    },
-    "@truffle/decoder>@truffle/encoder>bignumber.js": {
-      "globals": {
-        "crypto": true,
-        "define": true
-      }
-    },
-    "@truffle/decoder>@truffle/source-map-utils": {
       "packages": {
         "@truffle/codec": true,
         "@truffle/codec>web3-utils": true,
@@ -2997,20 +2538,6 @@
         "json-rpc-engine>@metamask/safe-event-emitter": true
       }
     },
-<<<<<<< HEAD
-    "eth-block-tracker>@metamask/utils": {
-      "globals": {
-        "TextDecoder": true,
-        "TextEncoder": true
-      },
-      "packages": {
-        "@metamask/snaps-ui>superstruct": true,
-        "browserify>buffer": true,
-        "nock>debug": true
-      }
-    },
-=======
->>>>>>> 7e97ff2b
     "eth-ens-namehash": {
       "globals": {
         "name": "write"
@@ -3107,99 +2634,9 @@
         "ethjs>ethjs-util>strip-hex-prefix": true
       }
     },
-<<<<<<< HEAD
-    "eth-keyring-controller": {
-      "packages": {
-        "@metamask/rpc-methods>@metamask/browser-passworder": true,
-        "browserify>buffer": true,
-        "browserify>events": true,
-        "eth-keyring-controller>@metamask/bip39": true,
-        "eth-keyring-controller>@metamask/eth-hd-keyring": true,
-        "eth-keyring-controller>eth-simple-keyring": true,
-        "eth-keyring-controller>obs-store": true,
-        "eth-sig-util": true
-      }
-    },
-    "eth-keyring-controller>@metamask/bip39": {
-      "packages": {
-        "browserify>buffer": true,
-        "browserify>crypto-browserify>pbkdf2": true,
-        "ethereumjs-util>create-hash": true,
-        "ethereumjs-wallet>randombytes": true
-      }
-    },
     "eth-keyring-controller>@metamask/browser-passworder": {
       "globals": {
         "crypto": true
-      }
-    },
-    "eth-keyring-controller>@metamask/eth-hd-keyring": {
-      "packages": {
-        "browserify>buffer": true,
-        "eth-keyring-controller>@metamask/bip39": true,
-        "eth-keyring-controller>@metamask/eth-hd-keyring>ethereumjs-wallet": true,
-        "eth-keyring-controller>eth-simple-keyring": true,
-        "eth-trezor-keyring>@metamask/eth-sig-util": true
-      }
-    },
-    "eth-keyring-controller>@metamask/eth-hd-keyring>ethereumjs-wallet": {
-      "packages": {
-        "@truffle/codec>utf8": true,
-        "browserify>buffer": true,
-        "browserify>crypto-browserify": true,
-        "eth-keyring-controller>@metamask/eth-hd-keyring>ethereumjs-wallet>uuid": true,
-        "ethereumjs-util": true,
-        "ethereumjs-util>ethereum-cryptography": true,
-        "ethereumjs-wallet>aes-js": true,
-        "ethereumjs-wallet>bs58check": true,
-        "ethereumjs-wallet>randombytes": true,
-        "ethers>@ethersproject/json-wallets>scrypt-js": true
-      }
-    },
-    "eth-keyring-controller>@metamask/eth-hd-keyring>ethereumjs-wallet>uuid": {
-      "globals": {
-        "crypto": true,
-        "msCrypto": true
-      }
-    },
-    "eth-keyring-controller>eth-simple-keyring": {
-      "packages": {
-        "browserify>buffer": true,
-        "browserify>events": true,
-        "eth-keyring-controller>eth-simple-keyring>ethereumjs-wallet": true,
-        "eth-sig-util": true,
-        "ethereumjs-util": true
-      }
-    },
-    "eth-keyring-controller>eth-simple-keyring>ethereumjs-wallet": {
-      "packages": {
-        "@truffle/codec>utf8": true,
-        "browserify>buffer": true,
-        "browserify>crypto-browserify": true,
-        "eth-keyring-controller>eth-simple-keyring>ethereumjs-wallet>uuid": true,
-        "ethereumjs-util": true,
-        "ethereumjs-util>ethereum-cryptography": true,
-        "ethereumjs-wallet>aes-js": true,
-        "ethereumjs-wallet>bs58check": true,
-        "ethereumjs-wallet>randombytes": true,
-        "ethers>@ethersproject/json-wallets>scrypt-js": true
-      }
-    },
-    "eth-keyring-controller>eth-simple-keyring>ethereumjs-wallet>uuid": {
-      "globals": {
-        "crypto": true,
-        "msCrypto": true
-      }
-    },
-    "eth-keyring-controller>obs-store": {
-      "packages": {
-        "safe-event-emitter": true,
-        "watchify>xtend": true
-=======
-    "eth-keyring-controller>@metamask/browser-passworder": {
-      "globals": {
-        "crypto": true
->>>>>>> 7e97ff2b
       }
     },
     "eth-lattice-keyring": {
@@ -3329,18 +2766,11 @@
         "eth-lattice-keyring>gridplus-sdk>js-sha3": true,
         "eth-lattice-keyring>gridplus-sdk>rlp": true,
         "eth-lattice-keyring>gridplus-sdk>secp256k1": true,
-<<<<<<< HEAD
-        "ethereumjs-wallet>aes-js": true,
-        "ethereumjs-wallet>bs58check": true,
-        "ethers>@ethersproject/sha2>hash.js": true,
-        "ethers>@ethersproject/signing-key>elliptic": true,
-=======
         "eth-lattice-keyring>gridplus-sdk>uuid": true,
         "ethereumjs-util>ethereum-cryptography>hash.js": true,
         "ethereumjs-wallet>aes-js": true,
         "ethereumjs-wallet>bs58check": true,
         "ganache>secp256k1>elliptic": true,
->>>>>>> 7e97ff2b
         "lodash": true
       }
     },
@@ -3453,16 +2883,12 @@
     },
     "eth-lattice-keyring>gridplus-sdk>secp256k1": {
       "packages": {
-<<<<<<< HEAD
-        "ethers>@ethersproject/signing-key>elliptic": true
-=======
         "ganache>secp256k1>elliptic": true
       }
     },
     "eth-lattice-keyring>gridplus-sdk>uuid": {
       "globals": {
         "crypto": true
->>>>>>> 7e97ff2b
       }
     },
     "eth-lattice-keyring>rlp": {
@@ -3506,11 +2932,7 @@
         "ethereumjs-util>ethereum-cryptography": true,
         "ethereumjs-util>rlp": true,
         "ethereumjs-wallet>safe-buffer": true,
-<<<<<<< HEAD
-        "ethers>@ethersproject/signing-key>elliptic": true
-=======
         "ganache>secp256k1>elliptic": true
->>>>>>> 7e97ff2b
       }
     },
     "eth-sig-util>ethereumjs-util>ethjs-util": {
@@ -3552,38 +2974,6 @@
         "ethereumjs-util": true
       }
     },
-<<<<<<< HEAD
-    "eth-trezor-keyring>@metamask/eth-sig-util": {
-      "packages": {
-        "browserify>buffer": true,
-        "eth-sig-util>tweetnacl": true,
-        "eth-sig-util>tweetnacl-util": true,
-        "eth-trezor-keyring>@metamask/eth-sig-util>ethereumjs-util": true,
-        "eth-trezor-keyring>@metamask/eth-sig-util>ethjs-util": true,
-        "ethereumjs-abi": true
-      }
-    },
-    "eth-trezor-keyring>@metamask/eth-sig-util>ethereumjs-util": {
-      "packages": {
-        "bn.js": true,
-        "browserify>assert": true,
-        "browserify>buffer": true,
-        "eth-trezor-keyring>@metamask/eth-sig-util>ethjs-util": true,
-        "ethereumjs-util>create-hash": true,
-        "ethereumjs-util>ethereum-cryptography": true,
-        "ethereumjs-util>rlp": true,
-        "ethers>@ethersproject/signing-key>elliptic": true
-      }
-    },
-    "eth-trezor-keyring>@metamask/eth-sig-util>ethjs-util": {
-      "packages": {
-        "browserify>buffer": true,
-        "ethjs>ethjs-util>is-hex-prefixed": true,
-        "ethjs>ethjs-util>strip-hex-prefix": true
-      }
-    },
-=======
->>>>>>> 7e97ff2b
     "eth-trezor-keyring>hdkey": {
       "packages": {
         "browserify>assert": true,
@@ -3607,11 +2997,7 @@
         "eth-trezor-keyring>hdkey>secp256k1>bip66": true,
         "ethereumjs-util>create-hash": true,
         "ethereumjs-wallet>safe-buffer": true,
-<<<<<<< HEAD
-        "ethers>@ethersproject/signing-key>elliptic": true
-=======
         "ganache>secp256k1>elliptic": true
->>>>>>> 7e97ff2b
       }
     },
     "eth-trezor-keyring>hdkey>secp256k1>bip66": {
@@ -3643,11 +3029,7 @@
       "packages": {
         "@babel/runtime": true,
         "browserify>events": true,
-<<<<<<< HEAD
-        "eth-trezor-keyring>@metamask/eth-sig-util": true,
-=======
         "eth-json-rpc-middleware>@metamask/eth-sig-util": true,
->>>>>>> 7e97ff2b
         "eth-trezor-keyring>trezor-connect>cross-fetch": true
       }
     },
@@ -3665,7 +3047,6 @@
         "bn.js": true,
         "browserify>buffer": true,
         "ethereumjs-abi>ethereumjs-util": true
-<<<<<<< HEAD
       }
     },
     "ethereumjs-abi>ethereumjs-util": {
@@ -3677,7 +3058,7 @@
         "ethereumjs-util>create-hash": true,
         "ethereumjs-util>ethereum-cryptography": true,
         "ethereumjs-util>rlp": true,
-        "ethers>@ethersproject/signing-key>elliptic": true
+        "ganache>secp256k1>elliptic": true
       }
     },
     "ethereumjs-abi>ethereumjs-util>ethjs-util": {
@@ -3757,15 +3138,10 @@
     },
     "ethereumjs-util>ethereum-cryptography": {
       "packages": {
-        "browserify>assert": true,
-        "browserify>buffer": true,
-        "browserify>crypto-browserify>create-hmac": true,
+        "browserify>buffer": true,
         "ethereumjs-util>ethereum-cryptography>keccak": true,
         "ethereumjs-util>ethereum-cryptography>secp256k1": true,
-        "ethereumjs-wallet>bs58check": true,
-        "ethereumjs-wallet>randombytes": true,
-        "ethereumjs-wallet>safe-buffer": true,
-        "ethers>@ethersproject/sha2>hash.js": true
+        "ethereumjs-wallet>randombytes": true
       }
     },
     "ethereumjs-util>ethereum-cryptography>browserify-aes": {
@@ -3783,6 +3159,12 @@
         "browserify>buffer": true
       }
     },
+    "ethereumjs-util>ethereum-cryptography>hash.js": {
+      "packages": {
+        "ganache>secp256k1>elliptic>minimalistic-assert": true,
+        "pumpify>inherits": true
+      }
+    },
     "ethereumjs-util>ethereum-cryptography>keccak": {
       "packages": {
         "browserify>buffer": true,
@@ -3800,9 +3182,18 @@
         "pumpify>inherits": true
       }
     },
+    "ethereumjs-util>ethereum-cryptography>scrypt-js": {
+      "globals": {
+        "define": true,
+        "setTimeout": true
+      },
+      "packages": {
+        "browserify>timers-browserify": true
+      }
+    },
     "ethereumjs-util>ethereum-cryptography>secp256k1": {
       "packages": {
-        "ethers>@ethersproject/signing-key>elliptic": true
+        "ganache>secp256k1>elliptic": true
       }
     },
     "ethereumjs-util>rlp": {
@@ -3863,7 +3254,7 @@
         "ethereumjs-util>ethereum-cryptography": true,
         "ethereumjs-util>rlp": true,
         "ethereumjs-wallet>ethereumjs-util>ethjs-util": true,
-        "ethers>@ethersproject/signing-key>elliptic": true
+        "ganache>secp256k1>elliptic": true
       }
     },
     "ethereumjs-wallet>ethereumjs-util>ethjs-util": {
@@ -3900,555 +3291,9 @@
         "msCrypto": true
       }
     },
-    "ethers": {
-      "packages": {
-        "@ethersproject/abi": true,
-        "@ethersproject/bignumber": true,
-        "@ethersproject/contracts": true,
-        "@ethersproject/providers": true,
-        "ethers>@ethersproject/abstract-signer": true,
-        "ethers>@ethersproject/address": true,
-        "ethers>@ethersproject/base64": true,
-        "ethers>@ethersproject/basex": true,
-        "ethers>@ethersproject/bytes": true,
-        "ethers>@ethersproject/constants": true,
-        "ethers>@ethersproject/hash": true,
-        "ethers>@ethersproject/hdnode": true,
-        "ethers>@ethersproject/json-wallets": true,
-        "ethers>@ethersproject/keccak256": true,
-        "ethers>@ethersproject/logger": true,
-        "ethers>@ethersproject/properties": true,
-        "ethers>@ethersproject/random": true,
-        "ethers>@ethersproject/rlp": true,
-        "ethers>@ethersproject/sha2": true,
-        "ethers>@ethersproject/signing-key": true,
-        "ethers>@ethersproject/solidity": true,
-        "ethers>@ethersproject/strings": true,
-        "ethers>@ethersproject/transactions": true,
-        "ethers>@ethersproject/units": true,
-        "ethers>@ethersproject/wallet": true,
-        "ethers>@ethersproject/web": true,
-        "ethers>@ethersproject/wordlists": true
-      }
-    },
-    "ethers>@ethersproject/abstract-provider": {
-      "packages": {
-        "@ethersproject/bignumber": true,
-        "ethers>@ethersproject/bytes": true,
-        "ethers>@ethersproject/logger": true,
-        "ethers>@ethersproject/properties": true
-      }
-    },
-    "ethers>@ethersproject/abstract-signer": {
-      "packages": {
-        "ethers>@ethersproject/logger": true,
-        "ethers>@ethersproject/properties": true
-      }
-    },
-    "ethers>@ethersproject/address": {
-      "packages": {
-        "@ethersproject/bignumber": true,
-        "ethers>@ethersproject/bytes": true,
-        "ethers>@ethersproject/keccak256": true,
-        "ethers>@ethersproject/logger": true,
-        "ethers>@ethersproject/rlp": true
-      }
-    },
-    "ethers>@ethersproject/base64": {
-      "globals": {
-        "atob": true,
-        "btoa": true
-      },
-      "packages": {
-        "ethers>@ethersproject/bytes": true
-      }
-    },
-    "ethers>@ethersproject/basex": {
-      "packages": {
-        "ethers>@ethersproject/bytes": true,
-        "ethers>@ethersproject/properties": true
-      }
-    },
-    "ethers>@ethersproject/bytes": {
-      "packages": {
-        "ethers>@ethersproject/logger": true
-      }
-    },
-    "ethers>@ethersproject/constants": {
-      "packages": {
-        "@ethersproject/bignumber": true
-      }
-    },
-    "ethers>@ethersproject/hash": {
-      "packages": {
-        "@ethersproject/bignumber": true,
-        "ethers>@ethersproject/address": true,
-        "ethers>@ethersproject/base64": true,
-        "ethers>@ethersproject/bytes": true,
-        "ethers>@ethersproject/keccak256": true,
-        "ethers>@ethersproject/logger": true,
-        "ethers>@ethersproject/properties": true,
-        "ethers>@ethersproject/strings": true
-      }
-    },
-    "ethers>@ethersproject/hdnode": {
-      "packages": {
-        "@ethersproject/bignumber": true,
-        "ethers>@ethersproject/basex": true,
-        "ethers>@ethersproject/bytes": true,
-        "ethers>@ethersproject/logger": true,
-        "ethers>@ethersproject/pbkdf2": true,
-        "ethers>@ethersproject/properties": true,
-        "ethers>@ethersproject/sha2": true,
-        "ethers>@ethersproject/signing-key": true,
-        "ethers>@ethersproject/strings": true,
-        "ethers>@ethersproject/transactions": true,
-        "ethers>@ethersproject/wordlists": true
-      }
-    },
-    "ethers>@ethersproject/json-wallets": {
-      "packages": {
-        "ethers>@ethersproject/address": true,
-        "ethers>@ethersproject/bytes": true,
-        "ethers>@ethersproject/hdnode": true,
-        "ethers>@ethersproject/json-wallets>aes-js": true,
-        "ethers>@ethersproject/json-wallets>scrypt-js": true,
-        "ethers>@ethersproject/keccak256": true,
-        "ethers>@ethersproject/logger": true,
-        "ethers>@ethersproject/pbkdf2": true,
-        "ethers>@ethersproject/properties": true,
-        "ethers>@ethersproject/random": true,
-        "ethers>@ethersproject/strings": true,
-        "ethers>@ethersproject/transactions": true
-      }
-    },
-    "ethers>@ethersproject/json-wallets>aes-js": {
-      "globals": {
-        "define": true
-      }
-    },
-    "ethers>@ethersproject/json-wallets>scrypt-js": {
-      "globals": {
-        "define": true,
-        "setTimeout": true
-      },
-      "packages": {
-        "browserify>timers-browserify": true
-      }
-    },
-    "ethers>@ethersproject/keccak256": {
-      "packages": {
-        "ethers>@ethersproject/bytes": true,
-        "ethers>@ethersproject/keccak256>js-sha3": true
-      }
-    },
-    "ethers>@ethersproject/keccak256>js-sha3": {
-      "globals": {
-        "define": true
-      },
-      "packages": {
-        "browserify>process": true
-      }
-    },
-    "ethers>@ethersproject/logger": {
-      "globals": {
-        "console": true
-      }
-    },
-    "ethers>@ethersproject/networks": {
-      "packages": {
-        "ethers>@ethersproject/logger": true
-      }
-    },
-    "ethers>@ethersproject/pbkdf2": {
-      "packages": {
-        "ethers>@ethersproject/bytes": true,
-        "ethers>@ethersproject/sha2": true
-      }
-    },
-    "ethers>@ethersproject/properties": {
-      "packages": {
-        "ethers>@ethersproject/logger": true
-      }
-    },
     "ethers>@ethersproject/random": {
       "globals": {
         "crypto.getRandomValues": true
-      },
-      "packages": {
-        "ethers>@ethersproject/bytes": true,
-        "ethers>@ethersproject/logger": true
-      }
-    },
-    "ethers>@ethersproject/rlp": {
-      "packages": {
-        "ethers>@ethersproject/bytes": true,
-        "ethers>@ethersproject/logger": true
-      }
-    },
-    "ethers>@ethersproject/sha2": {
-      "packages": {
-        "ethers>@ethersproject/bytes": true,
-        "ethers>@ethersproject/logger": true,
-        "ethers>@ethersproject/sha2>hash.js": true
-      }
-    },
-    "ethers>@ethersproject/sha2>hash.js": {
-      "packages": {
-        "ethers>@ethersproject/sha2>hash.js>minimalistic-assert": true,
-        "pumpify>inherits": true
-      }
-    },
-    "ethers>@ethersproject/signing-key": {
-      "packages": {
-        "ethers>@ethersproject/bytes": true,
-        "ethers>@ethersproject/logger": true,
-        "ethers>@ethersproject/properties": true,
-        "ethers>@ethersproject/signing-key>elliptic": true
-      }
-    },
-    "ethers>@ethersproject/signing-key>elliptic": {
-      "packages": {
-        "bn.js": true,
-        "ethers>@ethersproject/sha2>hash.js": true,
-        "ethers>@ethersproject/sha2>hash.js>minimalistic-assert": true,
-        "ethers>@ethersproject/signing-key>elliptic>brorand": true,
-        "ethers>@ethersproject/signing-key>elliptic>hmac-drbg": true,
-        "ethers>@ethersproject/signing-key>elliptic>minimalistic-crypto-utils": true,
-        "pumpify>inherits": true
-      }
-    },
-    "ethers>@ethersproject/signing-key>elliptic>brorand": {
-      "globals": {
-        "crypto": true,
-        "msCrypto": true
-      },
-      "packages": {
-        "browserify>browser-resolve": true
-      }
-    },
-    "ethers>@ethersproject/signing-key>elliptic>hmac-drbg": {
-      "packages": {
-        "ethers>@ethersproject/sha2>hash.js": true,
-        "ethers>@ethersproject/sha2>hash.js>minimalistic-assert": true,
-        "ethers>@ethersproject/signing-key>elliptic>minimalistic-crypto-utils": true
-      }
-    },
-    "ethers>@ethersproject/solidity": {
-      "packages": {
-        "@ethersproject/bignumber": true,
-        "ethers>@ethersproject/bytes": true,
-        "ethers>@ethersproject/keccak256": true,
-        "ethers>@ethersproject/logger": true,
-        "ethers>@ethersproject/sha2": true,
-        "ethers>@ethersproject/strings": true
-      }
-    },
-    "ethers>@ethersproject/strings": {
-      "packages": {
-        "ethers>@ethersproject/bytes": true,
-        "ethers>@ethersproject/constants": true,
-        "ethers>@ethersproject/logger": true
-      }
-    },
-    "ethers>@ethersproject/transactions": {
-      "packages": {
-        "@ethersproject/bignumber": true,
-        "ethers>@ethersproject/address": true,
-        "ethers>@ethersproject/bytes": true,
-        "ethers>@ethersproject/constants": true,
-        "ethers>@ethersproject/keccak256": true,
-        "ethers>@ethersproject/logger": true,
-        "ethers>@ethersproject/properties": true,
-        "ethers>@ethersproject/rlp": true,
-        "ethers>@ethersproject/signing-key": true
-=======
-      }
-    },
-    "ethereumjs-abi>ethereumjs-util": {
-      "packages": {
-        "bn.js": true,
-        "browserify>assert": true,
-        "browserify>buffer": true,
-        "ethereumjs-abi>ethereumjs-util>ethjs-util": true,
-        "ethereumjs-util>create-hash": true,
-        "ethereumjs-util>ethereum-cryptography": true,
-        "ethereumjs-util>rlp": true,
-        "ganache>secp256k1>elliptic": true
-      }
-    },
-    "ethereumjs-abi>ethereumjs-util>ethjs-util": {
-      "packages": {
-        "browserify>buffer": true,
-        "ethjs>ethjs-util>is-hex-prefixed": true,
-        "ethjs>ethjs-util>strip-hex-prefix": true
-      }
-    },
-    "ethereumjs-util": {
-      "packages": {
-        "browserify>assert": true,
-        "browserify>buffer": true,
-        "browserify>insert-module-globals>is-buffer": true,
-        "ethereumjs-util>bn.js": true,
-        "ethereumjs-util>create-hash": true,
-        "ethereumjs-util>ethereum-cryptography": true,
-        "ethereumjs-util>rlp": true
-      }
-    },
-    "ethereumjs-util>bn.js": {
-      "globals": {
-        "Buffer": true
-      },
-      "packages": {
-        "browserify>browser-resolve": true
-      }
-    },
-    "ethereumjs-util>create-hash": {
-      "packages": {
-        "addons-linter>sha.js": true,
-        "ethereumjs-util>create-hash>cipher-base": true,
-        "ethereumjs-util>create-hash>md5.js": true,
-        "ethereumjs-util>create-hash>ripemd160": true,
-        "pumpify>inherits": true
-      }
-    },
-    "ethereumjs-util>create-hash>cipher-base": {
-      "packages": {
-        "browserify>stream-browserify": true,
-        "browserify>string_decoder": true,
-        "ethereumjs-wallet>safe-buffer": true,
-        "pumpify>inherits": true
-      }
-    },
-    "ethereumjs-util>create-hash>md5.js": {
-      "packages": {
-        "ethereumjs-util>create-hash>md5.js>hash-base": true,
-        "ethereumjs-wallet>safe-buffer": true,
-        "pumpify>inherits": true
-      }
-    },
-    "ethereumjs-util>create-hash>md5.js>hash-base": {
-      "packages": {
-        "ethereumjs-util>create-hash>md5.js>hash-base>readable-stream": true,
-        "ethereumjs-wallet>safe-buffer": true,
-        "pumpify>inherits": true
-      }
-    },
-    "ethereumjs-util>create-hash>md5.js>hash-base>readable-stream": {
-      "packages": {
-        "@storybook/api>util-deprecate": true,
-        "browserify>browser-resolve": true,
-        "browserify>buffer": true,
-        "browserify>events": true,
-        "browserify>process": true,
-        "browserify>string_decoder": true,
-        "pumpify>inherits": true
-      }
-    },
-    "ethereumjs-util>create-hash>ripemd160": {
-      "packages": {
-        "browserify>buffer": true,
-        "ethereumjs-util>create-hash>md5.js>hash-base": true,
-        "pumpify>inherits": true
->>>>>>> 7e97ff2b
-      }
-    },
-    "ethereumjs-util>ethereum-cryptography": {
-      "packages": {
-<<<<<<< HEAD
-        "@ethersproject/bignumber": true,
-        "ethers>@ethersproject/logger": true
-=======
-        "browserify>buffer": true,
-        "ethereumjs-util>ethereum-cryptography>keccak": true,
-        "ethereumjs-util>ethereum-cryptography>secp256k1": true,
-        "ethereumjs-wallet>randombytes": true
-      }
-    },
-    "ethereumjs-util>ethereum-cryptography>browserify-aes": {
-      "packages": {
-        "browserify>buffer": true,
-        "browserify>crypto-browserify>browserify-cipher>evp_bytestokey": true,
-        "ethereumjs-util>create-hash>cipher-base": true,
-        "ethereumjs-util>ethereum-cryptography>browserify-aes>buffer-xor": true,
-        "ethereumjs-wallet>safe-buffer": true,
-        "pumpify>inherits": true
->>>>>>> 7e97ff2b
-      }
-    },
-    "ethereumjs-util>ethereum-cryptography>browserify-aes>buffer-xor": {
-      "packages": {
-<<<<<<< HEAD
-        "ethers>@ethersproject/abstract-provider": true,
-        "ethers>@ethersproject/abstract-signer": true,
-        "ethers>@ethersproject/address": true,
-        "ethers>@ethersproject/bytes": true,
-        "ethers>@ethersproject/hash": true,
-        "ethers>@ethersproject/hdnode": true,
-        "ethers>@ethersproject/json-wallets": true,
-        "ethers>@ethersproject/keccak256": true,
-        "ethers>@ethersproject/logger": true,
-        "ethers>@ethersproject/properties": true,
-        "ethers>@ethersproject/random": true,
-        "ethers>@ethersproject/signing-key": true,
-        "ethers>@ethersproject/transactions": true
-=======
-        "browserify>buffer": true
-      }
-    },
-    "ethereumjs-util>ethereum-cryptography>hash.js": {
-      "packages": {
-        "ganache>secp256k1>elliptic>minimalistic-assert": true,
-        "pumpify>inherits": true
-      }
-    },
-    "ethereumjs-util>ethereum-cryptography>keccak": {
-      "packages": {
-        "browserify>buffer": true,
-        "ethereumjs-util>ethereum-cryptography>keccak>readable-stream": true
-      }
-    },
-    "ethereumjs-util>ethereum-cryptography>keccak>readable-stream": {
-      "packages": {
-        "@storybook/api>util-deprecate": true,
-        "browserify>browser-resolve": true,
-        "browserify>buffer": true,
-        "browserify>events": true,
-        "browserify>process": true,
-        "browserify>string_decoder": true,
-        "pumpify>inherits": true
-      }
-    },
-    "ethereumjs-util>ethereum-cryptography>scrypt-js": {
-      "globals": {
-        "define": true,
-        "setTimeout": true
-      },
-      "packages": {
-        "browserify>timers-browserify": true
-      }
-    },
-    "ethereumjs-util>ethereum-cryptography>secp256k1": {
-      "packages": {
-        "ganache>secp256k1>elliptic": true
-      }
-    },
-    "ethereumjs-util>rlp": {
-      "packages": {
-        "browserify>buffer": true,
-        "ethereumjs-util>rlp>bn.js": true
-      }
-    },
-    "ethereumjs-util>rlp>bn.js": {
-      "globals": {
-        "Buffer": true
-      },
-      "packages": {
-        "browserify>browser-resolve": true
-      }
-    },
-    "ethereumjs-wallet": {
-      "packages": {
-        "@truffle/codec>utf8": true,
-        "browserify>crypto-browserify": true,
-        "ethereumjs-wallet>aes-js": true,
-        "ethereumjs-wallet>bs58check": true,
-        "ethereumjs-wallet>ethereumjs-util": true,
-        "ethereumjs-wallet>randombytes": true,
-        "ethereumjs-wallet>safe-buffer": true,
-        "ethereumjs-wallet>scryptsy": true,
-        "ethereumjs-wallet>uuid": true
->>>>>>> 7e97ff2b
-      }
-    },
-    "ethereumjs-wallet>aes-js": {
-      "globals": {
-        "define": true
-      }
-    },
-    "ethereumjs-wallet>bs58check": {
-      "packages": {
-<<<<<<< HEAD
-        "ethers>@ethersproject/base64": true,
-        "ethers>@ethersproject/bytes": true,
-        "ethers>@ethersproject/logger": true,
-        "ethers>@ethersproject/properties": true,
-        "ethers>@ethersproject/strings": true
-      }
-    },
-    "ethers>@ethersproject/wordlists": {
-      "packages": {
-        "ethers>@ethersproject/bytes": true,
-        "ethers>@ethersproject/hash": true,
-        "ethers>@ethersproject/logger": true,
-        "ethers>@ethersproject/properties": true,
-        "ethers>@ethersproject/strings": true
-=======
-        "ethereumjs-util>create-hash": true,
-        "ethereumjs-wallet>bs58check>bs58": true,
-        "ethereumjs-wallet>safe-buffer": true
-      }
-    },
-    "ethereumjs-wallet>bs58check>bs58": {
-      "packages": {
-        "ethereumjs-wallet>bs58check>bs58>base-x": true
-      }
-    },
-    "ethereumjs-wallet>bs58check>bs58>base-x": {
-      "packages": {
-        "ethereumjs-wallet>safe-buffer": true
-      }
-    },
-    "ethereumjs-wallet>ethereumjs-util": {
-      "packages": {
-        "bn.js": true,
-        "browserify>assert": true,
-        "browserify>buffer": true,
-        "ethereumjs-util>create-hash": true,
-        "ethereumjs-util>ethereum-cryptography": true,
-        "ethereumjs-util>rlp": true,
-        "ethereumjs-wallet>ethereumjs-util>ethjs-util": true,
-        "ganache>secp256k1>elliptic": true
-      }
-    },
-    "ethereumjs-wallet>ethereumjs-util>ethjs-util": {
-      "packages": {
-        "browserify>buffer": true,
-        "ethjs>ethjs-util>is-hex-prefixed": true,
-        "ethjs>ethjs-util>strip-hex-prefix": true
-      }
-    },
-    "ethereumjs-wallet>randombytes": {
-      "globals": {
-        "crypto": true,
-        "msCrypto": true
-      },
-      "packages": {
-        "browserify>process": true,
-        "ethereumjs-wallet>safe-buffer": true
-      }
-    },
-    "ethereumjs-wallet>safe-buffer": {
-      "packages": {
-        "browserify>buffer": true
-      }
-    },
-    "ethereumjs-wallet>scryptsy": {
-      "packages": {
-        "browserify>buffer": true,
-        "browserify>crypto-browserify>pbkdf2": true
-      }
-    },
-    "ethereumjs-wallet>uuid": {
-      "globals": {
-        "crypto": true,
-        "msCrypto": true
-      }
-    },
-    "ethers>@ethersproject/random": {
-      "globals": {
-        "crypto.getRandomValues": true
->>>>>>> 7e97ff2b
       }
     },
     "ethjs": {
@@ -4601,8 +3446,6 @@
         "define": true
       }
     },
-<<<<<<< HEAD
-=======
     "ganache>secp256k1>elliptic": {
       "packages": {
         "bn.js": true,
@@ -4630,7 +3473,6 @@
         "ganache>secp256k1>elliptic>minimalistic-crypto-utils": true
       }
     },
->>>>>>> 7e97ff2b
     "globalthis>define-properties": {
       "packages": {
         "globalthis>define-properties>has-property-descriptors": true,
@@ -5255,6 +4097,20 @@
         "webpack>events": true
       }
     },
+    "semver": {
+      "globals": {
+        "console.error": true
+      },
+      "packages": {
+        "browserify>process": true,
+        "semver>lru-cache": true
+      }
+    },
+    "semver>lru-cache": {
+      "packages": {
+        "semver>lru-cache>yallist": true
+      }
+    },
     "sinon>nise>path-to-regexp": {
       "packages": {
         "sinon>nise>path-to-regexp>isarray": true
