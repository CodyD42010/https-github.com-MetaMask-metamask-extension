{
  "resources": {
    "@babel/runtime": {
      "globals": {
        "regeneratorRuntime": "write"
      }
    },
    "@ensdomains/content-hash": {
      "globals": {
        "console.warn": true
      },
      "packages": {
        "@ensdomains/content-hash>cids": true,
        "@ensdomains/content-hash>js-base64": true,
        "@ensdomains/content-hash>multicodec": true,
        "@ensdomains/content-hash>multihashes": true,
        "browserify>buffer": true
      }
    },
    "@ensdomains/content-hash>cids": {
      "packages": {
        "@ensdomains/content-hash>cids>multibase": true,
        "@ensdomains/content-hash>cids>multihashes": true,
        "@ensdomains/content-hash>cids>uint8arrays": true,
        "@ensdomains/content-hash>multicodec": true
      }
    },
    "@ensdomains/content-hash>cids>multibase": {
      "globals": {
        "TextDecoder": true,
        "TextEncoder": true
      },
      "packages": {
        "@ensdomains/content-hash>cids>multibase>@multiformats/base-x": true
      }
    },
    "@ensdomains/content-hash>cids>multihashes": {
      "packages": {
        "@ensdomains/content-hash>cids>multibase": true,
        "@ensdomains/content-hash>cids>multihashes>varint": true,
        "@ensdomains/content-hash>cids>uint8arrays": true
      }
    },
    "@ensdomains/content-hash>cids>uint8arrays": {
      "globals": {
        "TextDecoder": true,
        "TextEncoder": true
      },
      "packages": {
        "@ensdomains/content-hash>cids>multibase": true
      }
    },
    "@ensdomains/content-hash>js-base64": {
      "globals": {
        "Base64": "write",
        "TextDecoder": true,
        "TextEncoder": true,
        "atob": true,
        "btoa": true,
        "define": true
      },
      "packages": {
        "browserify>buffer": true
      }
    },
    "@ensdomains/content-hash>multicodec": {
      "packages": {
        "@ensdomains/content-hash>multicodec>uint8arrays": true,
        "sass-embedded>varint": true
      }
    },
    "@ensdomains/content-hash>multicodec>uint8arrays": {
      "globals": {
        "Buffer": true,
        "TextDecoder": true,
        "TextEncoder": true
      },
      "packages": {
        "@metamask/assets-controllers>multiformats": true
      }
    },
    "@ensdomains/content-hash>multihashes": {
      "packages": {
        "@ensdomains/content-hash>multihashes>multibase": true,
        "@ensdomains/content-hash>multihashes>varint": true,
        "@ensdomains/content-hash>multihashes>web-encoding": true,
        "browserify>buffer": true
      }
    },
    "@ensdomains/content-hash>multihashes>multibase": {
      "packages": {
        "@ensdomains/content-hash>multihashes>multibase>base-x": true,
        "@ensdomains/content-hash>multihashes>web-encoding": true,
        "browserify>buffer": true
      }
    },
    "@ensdomains/content-hash>multihashes>multibase>base-x": {
      "packages": {
        "koa>content-disposition>safe-buffer": true
      }
    },
    "@ensdomains/content-hash>multihashes>web-encoding": {
      "globals": {
        "TextDecoder": true,
        "TextEncoder": true
      },
      "packages": {
        "browserify>util": true
      }
    },
    "@ethereumjs/common": {
      "packages": {
        "@ethereumjs/common>crc-32": true,
        "@ethereumjs/tx>@ethereumjs/util": true,
        "browserify>buffer": true,
        "webpack>events": true
      }
    },
    "@ethereumjs/common>crc-32": {
      "globals": {
        "DO_NOT_EXPORT_CRC": true,
        "define": true
      }
    },
    "@ethereumjs/tx": {
      "packages": {
        "@ethereumjs/common": true,
        "@ethereumjs/tx>@ethereumjs/rlp": true,
        "@ethereumjs/tx>@ethereumjs/util": true,
        "@ethereumjs/tx>ethereum-cryptography": true,
        "browserify>buffer": true,
        "browserify>insert-module-globals>is-buffer": true
      }
    },
    "@ethereumjs/tx>@ethereumjs/rlp": {
      "globals": {
        "TextEncoder": true
      }
    },
    "@ethereumjs/tx>@ethereumjs/util": {
      "globals": {
        "console.warn": true
      },
      "packages": {
        "@ethereumjs/tx>@ethereumjs/rlp": true,
        "@ethereumjs/tx>@ethereumjs/util>micro-ftch": true,
        "@ethereumjs/tx>ethereum-cryptography": true,
        "browserify>buffer": true,
        "browserify>insert-module-globals>is-buffer": true,
        "webpack>events": true
      }
    },
    "@ethereumjs/tx>@ethereumjs/util>micro-ftch": {
      "globals": {
        "Headers": true,
        "TextDecoder": true,
        "URL": true,
        "btoa": true,
        "fetch": true
      },
      "packages": {
        "browserify>browserify-zlib": true,
        "browserify>buffer": true,
        "browserify>https-browserify": true,
        "browserify>process": true,
        "browserify>stream-http": true,
        "browserify>url": true,
        "browserify>util": true
      }
    },
    "@ethereumjs/tx>ethereum-cryptography": {
      "globals": {
        "TextDecoder": true,
        "crypto": true
      },
      "packages": {
        "@ethereumjs/tx>ethereum-cryptography>@noble/curves": true,
        "@ethereumjs/tx>ethereum-cryptography>@scure/bip32": true,
        "@noble/hashes": true
      }
    },
    "@ethereumjs/tx>ethereum-cryptography>@noble/curves": {
      "globals": {
        "TextEncoder": true
      },
      "packages": {
        "@noble/hashes": true
      }
    },
    "@ethereumjs/tx>ethereum-cryptography>@scure/bip32": {
      "packages": {
        "@ethereumjs/tx>ethereum-cryptography>@noble/curves": true,
        "@metamask/utils>@scure/base": true,
        "@noble/hashes": true
      }
    },
    "@ethersproject/abi": {
      "globals": {
        "console.log": true
      },
      "packages": {
        "@ethersproject/abi>@ethersproject/address": true,
        "@ethersproject/abi>@ethersproject/bytes": true,
        "@ethersproject/abi>@ethersproject/constants": true,
        "@ethersproject/abi>@ethersproject/hash": true,
        "@ethersproject/abi>@ethersproject/keccak256": true,
        "@ethersproject/abi>@ethersproject/logger": true,
        "@ethersproject/abi>@ethersproject/properties": true,
        "@ethersproject/abi>@ethersproject/strings": true,
        "@ethersproject/bignumber": true
      }
    },
    "@ethersproject/abi>@ethersproject/address": {
      "packages": {
        "@ethersproject/abi>@ethersproject/bytes": true,
        "@ethersproject/abi>@ethersproject/keccak256": true,
        "@ethersproject/abi>@ethersproject/logger": true,
        "@ethersproject/bignumber": true,
        "@ethersproject/providers>@ethersproject/rlp": true
      }
    },
    "@ethersproject/abi>@ethersproject/bytes": {
      "packages": {
        "@ethersproject/abi>@ethersproject/logger": true
      }
    },
    "@ethersproject/abi>@ethersproject/constants": {
      "packages": {
        "@ethersproject/bignumber": true
      }
    },
    "@ethersproject/abi>@ethersproject/hash": {
      "packages": {
        "@ethersproject/abi>@ethersproject/address": true,
        "@ethersproject/abi>@ethersproject/bytes": true,
        "@ethersproject/abi>@ethersproject/keccak256": true,
        "@ethersproject/abi>@ethersproject/logger": true,
        "@ethersproject/abi>@ethersproject/properties": true,
        "@ethersproject/abi>@ethersproject/strings": true,
        "@ethersproject/bignumber": true,
        "@ethersproject/providers>@ethersproject/base64": true
      }
    },
    "@ethersproject/abi>@ethersproject/keccak256": {
      "packages": {
        "@ethersproject/abi>@ethersproject/bytes": true,
        "@metamask/ethjs>js-sha3": true
      }
    },
    "@ethersproject/abi>@ethersproject/logger": {
      "globals": {
        "console": true
      }
    },
    "@ethersproject/abi>@ethersproject/properties": {
      "packages": {
        "@ethersproject/abi>@ethersproject/logger": true
      }
    },
    "@ethersproject/abi>@ethersproject/strings": {
      "packages": {
        "@ethersproject/abi>@ethersproject/bytes": true,
        "@ethersproject/abi>@ethersproject/constants": true,
        "@ethersproject/abi>@ethersproject/logger": true
      }
    },
    "@ethersproject/bignumber": {
      "packages": {
        "@ethersproject/abi>@ethersproject/bytes": true,
        "@ethersproject/abi>@ethersproject/logger": true,
        "bn.js": true
      }
    },
    "@ethersproject/contracts": {
      "globals": {
        "setTimeout": true
      },
      "packages": {
        "@ethersproject/abi": true,
        "@ethersproject/abi>@ethersproject/address": true,
        "@ethersproject/abi>@ethersproject/bytes": true,
        "@ethersproject/abi>@ethersproject/logger": true,
        "@ethersproject/abi>@ethersproject/properties": true,
        "@ethersproject/bignumber": true,
        "@ethersproject/hdnode>@ethersproject/abstract-signer": true,
        "@ethersproject/hdnode>@ethersproject/transactions": true,
        "@metamask/test-bundler>@ethersproject/abstract-provider": true
      }
    },
    "@ethersproject/hdnode": {
      "packages": {
        "@ethersproject/abi>@ethersproject/bytes": true,
        "@ethersproject/abi>@ethersproject/logger": true,
        "@ethersproject/abi>@ethersproject/properties": true,
        "@ethersproject/abi>@ethersproject/strings": true,
        "@ethersproject/bignumber": true,
        "@ethersproject/hdnode>@ethersproject/basex": true,
        "@ethersproject/hdnode>@ethersproject/pbkdf2": true,
        "@ethersproject/hdnode>@ethersproject/sha2": true,
        "@ethersproject/hdnode>@ethersproject/signing-key": true,
        "@ethersproject/hdnode>@ethersproject/transactions": true,
        "@ethersproject/hdnode>@ethersproject/wordlists": true
      }
    },
    "@ethersproject/hdnode>@ethersproject/abstract-signer": {
      "packages": {
        "@ethersproject/abi>@ethersproject/logger": true,
        "@ethersproject/abi>@ethersproject/properties": true
      }
    },
    "@ethersproject/hdnode>@ethersproject/basex": {
      "packages": {
        "@ethersproject/abi>@ethersproject/bytes": true,
        "@ethersproject/abi>@ethersproject/properties": true
      }
    },
    "@ethersproject/hdnode>@ethersproject/pbkdf2": {
      "packages": {
        "@ethersproject/abi>@ethersproject/bytes": true,
        "@ethersproject/hdnode>@ethersproject/sha2": true
      }
    },
    "@ethersproject/hdnode>@ethersproject/sha2": {
      "packages": {
        "@ethersproject/abi>@ethersproject/bytes": true,
        "@ethersproject/abi>@ethersproject/logger": true,
        "ethereumjs-util>ethereum-cryptography>hash.js": true
      }
    },
    "@ethersproject/hdnode>@ethersproject/signing-key": {
      "packages": {
        "@ethersproject/abi>@ethersproject/bytes": true,
        "@ethersproject/abi>@ethersproject/logger": true,
        "@ethersproject/abi>@ethersproject/properties": true,
        "@metamask/ppom-validator>elliptic": true
      }
    },
    "@ethersproject/hdnode>@ethersproject/transactions": {
      "packages": {
        "@ethersproject/abi>@ethersproject/address": true,
        "@ethersproject/abi>@ethersproject/bytes": true,
        "@ethersproject/abi>@ethersproject/constants": true,
        "@ethersproject/abi>@ethersproject/keccak256": true,
        "@ethersproject/abi>@ethersproject/logger": true,
        "@ethersproject/abi>@ethersproject/properties": true,
        "@ethersproject/bignumber": true,
        "@ethersproject/hdnode>@ethersproject/signing-key": true,
        "@ethersproject/providers>@ethersproject/rlp": true
      }
    },
    "@ethersproject/hdnode>@ethersproject/wordlists": {
      "packages": {
        "@ethersproject/abi>@ethersproject/bytes": true,
        "@ethersproject/abi>@ethersproject/hash": true,
        "@ethersproject/abi>@ethersproject/logger": true,
        "@ethersproject/abi>@ethersproject/properties": true,
        "@ethersproject/abi>@ethersproject/strings": true
      }
    },
    "@ethersproject/providers": {
      "globals": {
        "WebSocket": true,
        "clearInterval": true,
        "clearTimeout": true,
        "console.log": true,
        "console.warn": true,
        "setInterval": true,
        "setTimeout": true
      },
      "packages": {
        "@ethersproject/abi>@ethersproject/address": true,
        "@ethersproject/abi>@ethersproject/bytes": true,
        "@ethersproject/abi>@ethersproject/constants": true,
        "@ethersproject/abi>@ethersproject/hash": true,
        "@ethersproject/abi>@ethersproject/logger": true,
        "@ethersproject/abi>@ethersproject/properties": true,
        "@ethersproject/abi>@ethersproject/strings": true,
        "@ethersproject/bignumber": true,
        "@ethersproject/hdnode>@ethersproject/abstract-signer": true,
        "@ethersproject/hdnode>@ethersproject/basex": true,
        "@ethersproject/hdnode>@ethersproject/sha2": true,
        "@ethersproject/hdnode>@ethersproject/transactions": true,
        "@ethersproject/providers>@ethersproject/base64": true,
        "@ethersproject/providers>@ethersproject/random": true,
        "@ethersproject/providers>@ethersproject/web": true,
        "@ethersproject/providers>bech32": true,
        "@metamask/test-bundler>@ethersproject/abstract-provider": true,
        "@metamask/test-bundler>@ethersproject/networks": true
      }
    },
    "@ethersproject/providers>@ethersproject/base64": {
      "globals": {
        "atob": true,
        "btoa": true
      },
      "packages": {
        "@ethersproject/abi>@ethersproject/bytes": true
      }
    },
    "@ethersproject/providers>@ethersproject/random": {
      "globals": {
        "crypto.getRandomValues": true
      },
      "packages": {
        "@ethersproject/abi>@ethersproject/bytes": true,
        "@ethersproject/abi>@ethersproject/logger": true
      }
    },
    "@ethersproject/providers>@ethersproject/rlp": {
      "packages": {
        "@ethersproject/abi>@ethersproject/bytes": true,
        "@ethersproject/abi>@ethersproject/logger": true
      }
    },
    "@ethersproject/providers>@ethersproject/web": {
      "globals": {
        "clearTimeout": true,
        "fetch": true,
        "setTimeout": true
      },
      "packages": {
        "@ethersproject/abi>@ethersproject/bytes": true,
        "@ethersproject/abi>@ethersproject/logger": true,
        "@ethersproject/abi>@ethersproject/properties": true,
        "@ethersproject/abi>@ethersproject/strings": true,
        "@ethersproject/providers>@ethersproject/base64": true
      }
    },
    "@keystonehq/bc-ur-registry-eth": {
      "packages": {
        "@ethereumjs/tx>@ethereumjs/util": true,
        "@keystonehq/bc-ur-registry-eth>@keystonehq/bc-ur-registry": true,
        "@metamask/eth-trezor-keyring>hdkey": true,
        "browserify>buffer": true,
        "uuid": true
      }
    },
    "@keystonehq/bc-ur-registry-eth>@keystonehq/bc-ur-registry": {
      "globals": {
        "define": true
      },
      "packages": {
        "@ngraveio/bc-ur": true,
        "@trezor/connect-web>tslib": true,
        "browserify>buffer": true,
        "ethereumjs-util>ethereum-cryptography>bs58check": true,
        "ganache>abstract-level>buffer": true
      }
    },
    "@keystonehq/metamask-airgapped-keyring": {
      "packages": {
        "@ethereumjs/tx": true,
        "@keystonehq/bc-ur-registry-eth": true,
        "@keystonehq/metamask-airgapped-keyring>@keystonehq/base-eth-keyring": true,
        "@keystonehq/metamask-airgapped-keyring>@metamask/obs-store": true,
        "@keystonehq/metamask-airgapped-keyring>rlp": true,
        "browserify>buffer": true,
        "uuid": true,
        "webpack>events": true
      }
    },
    "@keystonehq/metamask-airgapped-keyring>@keystonehq/base-eth-keyring": {
      "packages": {
        "@ethereumjs/tx": true,
        "@ethereumjs/tx>@ethereumjs/util": true,
        "@keystonehq/bc-ur-registry-eth": true,
        "@metamask/eth-trezor-keyring>hdkey": true,
        "browserify>buffer": true,
        "eth-lattice-keyring>rlp": true,
        "uuid": true
      }
    },
    "@keystonehq/metamask-airgapped-keyring>@metamask/obs-store": {
      "packages": {
        "@keystonehq/metamask-airgapped-keyring>@metamask/obs-store>through2": true,
        "@metamask/safe-event-emitter": true,
        "stream-browserify": true
      }
    },
    "@keystonehq/metamask-airgapped-keyring>@metamask/obs-store>through2": {
      "packages": {
        "browserify>process": true,
        "browserify>util": true,
        "readable-stream": true,
        "watchify>xtend": true
      }
    },
    "@keystonehq/metamask-airgapped-keyring>rlp": {
      "packages": {
        "bn.js": true,
        "browserify>buffer": true
      }
    },
    "@lavamoat/lavadome-react": {
      "globals": {
        "Document.prototype": true,
        "DocumentFragment.prototype": true,
        "Element.prototype": true,
        "Node.prototype": true,
        "console.warn": true,
        "document": true
      },
      "packages": {
        "react": true
      }
    },
    "@material-ui/core": {
      "globals": {
        "Image": true,
        "_formatMuiErrorMessage": true,
        "addEventListener": true,
        "clearInterval": true,
        "clearTimeout": true,
        "console.error": true,
        "console.warn": true,
        "document": true,
        "getComputedStyle": true,
        "getSelection": true,
        "innerHeight": true,
        "innerWidth": true,
        "matchMedia": true,
        "navigator": true,
        "performance.now": true,
        "removeEventListener": true,
        "requestAnimationFrame": true,
        "setInterval": true,
        "setTimeout": true
      },
      "packages": {
        "@babel/runtime": true,
        "@material-ui/core>@material-ui/styles": true,
        "@material-ui/core>@material-ui/system": true,
        "@material-ui/core>@material-ui/utils": true,
        "@material-ui/core>clsx": true,
        "@material-ui/core>popper.js": true,
        "@material-ui/core>react-transition-group": true,
        "prop-types": true,
        "prop-types>react-is": true,
        "react": true,
        "react-dom": true,
        "react-redux>hoist-non-react-statics": true
      }
    },
    "@material-ui/core>@material-ui/styles": {
      "globals": {
        "console.error": true,
        "console.warn": true,
        "document.createComment": true,
        "document.head": true
      },
      "packages": {
        "@babel/runtime": true,
        "@material-ui/core>@material-ui/styles>jss": true,
        "@material-ui/core>@material-ui/styles>jss-plugin-camel-case": true,
        "@material-ui/core>@material-ui/styles>jss-plugin-default-unit": true,
        "@material-ui/core>@material-ui/styles>jss-plugin-global": true,
        "@material-ui/core>@material-ui/styles>jss-plugin-nested": true,
        "@material-ui/core>@material-ui/styles>jss-plugin-props-sort": true,
        "@material-ui/core>@material-ui/styles>jss-plugin-rule-value-function": true,
        "@material-ui/core>@material-ui/styles>jss-plugin-vendor-prefixer": true,
        "@material-ui/core>@material-ui/utils": true,
        "@material-ui/core>clsx": true,
        "prop-types": true,
        "react": true,
        "react-redux>hoist-non-react-statics": true
      }
    },
    "@material-ui/core>@material-ui/styles>jss": {
      "globals": {
        "CSS": true,
        "document.createElement": true,
        "document.querySelector": true
      },
      "packages": {
        "@babel/runtime": true,
        "@material-ui/core>@material-ui/styles>jss>is-in-browser": true,
        "react-router-dom>tiny-warning": true
      }
    },
    "@material-ui/core>@material-ui/styles>jss-plugin-camel-case": {
      "packages": {
        "@material-ui/core>@material-ui/styles>jss-plugin-camel-case>hyphenate-style-name": true
      }
    },
    "@material-ui/core>@material-ui/styles>jss-plugin-default-unit": {
      "globals": {
        "CSS": true
      },
      "packages": {
        "@material-ui/core>@material-ui/styles>jss": true
      }
    },
    "@material-ui/core>@material-ui/styles>jss-plugin-global": {
      "packages": {
        "@babel/runtime": true,
        "@material-ui/core>@material-ui/styles>jss": true
      }
    },
    "@material-ui/core>@material-ui/styles>jss-plugin-nested": {
      "packages": {
        "@babel/runtime": true,
        "react-router-dom>tiny-warning": true
      }
    },
    "@material-ui/core>@material-ui/styles>jss-plugin-rule-value-function": {
      "packages": {
        "@material-ui/core>@material-ui/styles>jss": true,
        "react-router-dom>tiny-warning": true
      }
    },
    "@material-ui/core>@material-ui/styles>jss-plugin-vendor-prefixer": {
      "packages": {
        "@material-ui/core>@material-ui/styles>jss": true,
        "@material-ui/core>@material-ui/styles>jss-plugin-vendor-prefixer>css-vendor": true
      }
    },
    "@material-ui/core>@material-ui/styles>jss-plugin-vendor-prefixer>css-vendor": {
      "globals": {
        "document.createElement": true,
        "document.documentElement": true,
        "getComputedStyle": true
      },
      "packages": {
        "@babel/runtime": true,
        "@material-ui/core>@material-ui/styles>jss>is-in-browser": true
      }
    },
    "@material-ui/core>@material-ui/styles>jss>is-in-browser": {
      "globals": {
        "document": true
      }
    },
    "@material-ui/core>@material-ui/system": {
      "globals": {
        "console.error": true
      },
      "packages": {
        "@babel/runtime": true,
        "@material-ui/core>@material-ui/utils": true,
        "prop-types": true
      }
    },
    "@material-ui/core>@material-ui/utils": {
      "packages": {
        "@babel/runtime": true,
        "prop-types": true,
        "prop-types>react-is": true
      }
    },
    "@material-ui/core>popper.js": {
      "globals": {
        "MSInputMethodContext": true,
        "Node.DOCUMENT_POSITION_FOLLOWING": true,
        "cancelAnimationFrame": true,
        "console.warn": true,
        "define": true,
        "devicePixelRatio": true,
        "document": true,
        "getComputedStyle": true,
        "innerHeight": true,
        "innerWidth": true,
        "navigator": true,
        "requestAnimationFrame": true,
        "setTimeout": true
      }
    },
    "@material-ui/core>react-transition-group": {
      "globals": {
        "Element": true,
        "setTimeout": true
      },
      "packages": {
        "@material-ui/core>react-transition-group>dom-helpers": true,
        "prop-types": true,
        "react": true,
        "react-dom": true
      }
    },
    "@material-ui/core>react-transition-group>dom-helpers": {
      "packages": {
        "@babel/runtime": true
      }
    },
    "@metamask/abi-utils": {
      "packages": {
        "@metamask/utils": true,
        "superstruct": true
      }
    },
    "@metamask/accounts-controller": {
      "packages": {
        "@ethereumjs/tx>@ethereumjs/util": true,
        "@ethereumjs/tx>ethereum-cryptography": true,
        "@metamask/base-controller": true,
        "@metamask/eth-snap-keyring": true,
        "@metamask/keyring-api": true,
        "@metamask/keyring-controller": true,
        "uuid": true
      }
    },
    "@metamask/address-book-controller": {
      "packages": {
        "@metamask/address-book-controller>@metamask/controller-utils": true,
        "@metamask/base-controller": true
      }
    },
    "@metamask/address-book-controller>@metamask/controller-utils": {
      "globals": {
        "URL": true,
        "console.error": true,
        "fetch": true,
        "setTimeout": true
      },
      "packages": {
<<<<<<< HEAD
        "@metamask/address-book-controller>@metamask/controller-utils>@metamask/utils": true,
        "@metamask/address-book-controller>@metamask/controller-utils>ethjs-unit": true,
        "@metamask/controller-utils>@spruceid/siwe-parser": true,
=======
        "@ethereumjs/tx>@ethereumjs/util": true,
        "@metamask/controller-utils>@spruceid/siwe-parser": true,
        "@metamask/ethjs>@metamask/ethjs-unit": true,
        "@metamask/utils": true,
        "bn.js": true,
>>>>>>> 08f3f3ae
        "browserify>buffer": true,
        "eslint>fast-deep-equal": true,
        "eth-ens-namehash": true
      }
    },
    "@metamask/address-book-controller>@metamask/controller-utils>ethjs-unit": {
      "packages": {
        "@metamask/ethjs>ethjs-abi>number-to-bn": true,
        "bn.js": true
      }
    },
    "@metamask/announcement-controller": {
      "packages": {
        "@metamask/base-controller": true
      }
    },
    "@metamask/announcement-controller>@metamask/base-controller": {
      "packages": {
        "immer": true
      }
    },
    "@metamask/approval-controller": {
      "globals": {
        "console.info": true
      },
      "packages": {
        "@metamask/approval-controller>@metamask/base-controller": true,
        "@metamask/approval-controller>nanoid": true,
        "@metamask/providers>@metamask/rpc-errors": true
      }
    },
    "@metamask/approval-controller>@metamask/base-controller": {
      "globals": {
        "setTimeout": true
      },
      "packages": {
        "immer": true
      }
    },
    "@metamask/approval-controller>nanoid": {
      "globals": {
        "crypto.getRandomValues": true
      }
    },
    "@metamask/assets-controllers": {
      "globals": {
        "AbortController": true,
        "Headers": true,
        "URL": true,
        "clearInterval": true,
        "clearTimeout": true,
        "console.error": true,
        "console.log": true,
        "setInterval": true,
        "setTimeout": true
      },
      "packages": {
        "@ethereumjs/tx>@ethereumjs/util": true,
        "@ethersproject/abi>@ethersproject/address": true,
        "@ethersproject/contracts": true,
        "@ethersproject/providers": true,
        "@metamask/abi-utils": true,
        "@metamask/assets-controllers>@metamask/controller-utils": true,
        "@metamask/assets-controllers>@metamask/polling-controller": true,
        "@metamask/assets-controllers>cockatiel": true,
        "@metamask/assets-controllers>multiformats": true,
        "@metamask/base-controller": true,
        "@metamask/contract-metadata": true,
        "@metamask/eth-query": true,
        "@metamask/metamask-eth-abis": true,
        "@metamask/name-controller>async-mutex": true,
        "@metamask/providers>@metamask/rpc-errors": true,
        "@metamask/utils": true,
        "bn.js": true,
        "lodash": true,
        "single-call-balance-checker-abi": true,
        "uuid": true,
        "webpack>events": true
      }
    },
    "@metamask/assets-controllers>@metamask/controller-utils": {
      "globals": {
        "URL": true,
        "console.error": true,
        "fetch": true,
        "setTimeout": true
      },
      "packages": {
        "@ethereumjs/tx>@ethereumjs/util": true,
        "@metamask/controller-utils>@spruceid/siwe-parser": true,
        "@metamask/ethjs>@metamask/ethjs-unit": true,
        "@metamask/utils": true,
        "bn.js": true,
        "browserify>buffer": true,
        "eslint>fast-deep-equal": true,
        "eth-ens-namehash": true
      }
    },
    "@metamask/assets-controllers>@metamask/polling-controller": {
      "globals": {
        "clearTimeout": true,
        "console.error": true,
        "setTimeout": true
      },
      "packages": {
        "@metamask/base-controller": true,
        "@metamask/snaps-utils>fast-json-stable-stringify": true,
        "uuid": true
      }
    },
    "@metamask/assets-controllers>cockatiel": {
      "globals": {
        "AbortController": true,
        "AbortSignal": true,
        "WeakRef": true,
        "clearTimeout": true,
        "performance": true,
        "setTimeout": true
      },
      "packages": {
        "browserify>process": true
      }
    },
    "@metamask/assets-controllers>multiformats": {
      "globals": {
        "TextDecoder": true,
        "TextEncoder": true,
        "console.warn": true,
        "crypto.subtle.digest": true
      }
    },
    "@metamask/base-controller": {
      "globals": {
        "setTimeout": true
      },
      "packages": {
        "immer": true
      }
    },
    "@metamask/browser-passworder": {
      "globals": {
        "CryptoKey": true,
        "btoa": true,
        "crypto.getRandomValues": true,
        "crypto.subtle.decrypt": true,
        "crypto.subtle.deriveKey": true,
        "crypto.subtle.encrypt": true,
        "crypto.subtle.exportKey": true,
        "crypto.subtle.importKey": true
      },
      "packages": {
        "@metamask/utils": true,
        "browserify>buffer": true
      }
    },
    "@metamask/controller-utils": {
      "globals": {
        "URL": true,
        "console.error": true,
        "fetch": true,
        "setTimeout": true
      },
      "packages": {
        "@ethereumjs/tx>@ethereumjs/util": true,
        "@metamask/controller-utils>@spruceid/siwe-parser": true,
        "@metamask/ethjs>@metamask/ethjs-unit": true,
        "@metamask/utils": true,
        "bn.js": true,
        "browserify>buffer": true,
        "eslint>fast-deep-equal": true,
        "eth-ens-namehash": true
      }
    },
    "@metamask/controller-utils>@spruceid/siwe-parser": {
      "globals": {
        "console.error": true,
        "console.log": true
      },
      "packages": {
        "@metamask/controller-utils>@spruceid/siwe-parser>apg-js": true
      }
    },
    "@metamask/controller-utils>@spruceid/siwe-parser>apg-js": {
      "globals": {
        "mode": true
      },
      "packages": {
        "browserify>buffer": true,
        "browserify>insert-module-globals>is-buffer": true
      }
    },
    "@metamask/controllers>web3": {
      "globals": {
        "XMLHttpRequest": true
      }
    },
    "@metamask/controllers>web3-provider-engine>cross-fetch>node-fetch": {
      "globals": {
        "fetch": true
      }
    },
    "@metamask/controllers>web3-provider-engine>eth-json-rpc-middleware>node-fetch": {
      "globals": {
        "fetch": true
      }
    },
    "@metamask/ens-controller": {
      "packages": {
        "@ethersproject/providers": true,
        "@metamask/base-controller": true,
        "@metamask/ens-controller>@metamask/controller-utils": true,
        "@metamask/utils": true,
        "ethereum-ens-network-map": true,
        "punycode": true
      }
    },
    "@metamask/ens-controller>@metamask/controller-utils": {
      "globals": {
        "URL": true,
        "console.error": true,
        "fetch": true,
        "setTimeout": true
      },
      "packages": {
        "@ethereumjs/tx>@ethereumjs/util": true,
        "@metamask/controller-utils>@spruceid/siwe-parser": true,
        "@metamask/ethjs>@metamask/ethjs-unit": true,
        "@metamask/utils": true,
        "bn.js": true,
        "browserify>buffer": true,
        "eslint>fast-deep-equal": true,
        "eth-ens-namehash": true
      }
    },
    "@metamask/eth-json-rpc-filters": {
      "globals": {
        "console.error": true
      },
      "packages": {
        "@metamask/eth-json-rpc-filters>@metamask/eth-query": true,
        "@metamask/eth-json-rpc-filters>@metamask/safe-event-emitter": true,
        "@metamask/name-controller>async-mutex": true,
        "@metamask/providers>@metamask/json-rpc-engine": true,
        "pify": true
      }
    },
    "@metamask/eth-json-rpc-filters>@metamask/eth-query": {
      "packages": {
        "@metamask/eth-query>json-rpc-random-id": true,
        "watchify>xtend": true
      }
    },
    "@metamask/eth-json-rpc-filters>@metamask/safe-event-emitter": {
      "globals": {
        "setTimeout": true
      },
      "packages": {
        "webpack>events": true
      }
    },
    "@metamask/eth-json-rpc-middleware": {
      "globals": {
        "URL": true,
        "console.error": true,
        "setTimeout": true
      },
      "packages": {
        "@metamask/eth-json-rpc-middleware>safe-stable-stringify": true,
        "@metamask/eth-sig-util": true,
        "@metamask/providers>@metamask/json-rpc-engine": true,
        "@metamask/providers>@metamask/rpc-errors": true,
        "@metamask/utils": true,
        "pify": true,
        "sass-loader>klona": true
      }
    },
    "@metamask/eth-json-rpc-middleware>@metamask/eth-json-rpc-provider": {
      "packages": {
        "@metamask/eth-json-rpc-middleware>@metamask/eth-json-rpc-provider>@metamask/safe-event-emitter": true,
        "@metamask/providers>@metamask/json-rpc-engine": true
      }
    },
    "@metamask/eth-json-rpc-middleware>@metamask/eth-json-rpc-provider>@metamask/safe-event-emitter": {
      "globals": {
        "setTimeout": true
      },
      "packages": {
        "webpack>events": true
      }
    },
    "@metamask/eth-keyring-controller": {
      "globals": {
        "console.error": true
      },
      "packages": {
        "@metamask/browser-passworder": true,
        "@metamask/eth-keyring-controller>@metamask/obs-store": true,
        "@metamask/eth-sig-util": true,
        "@metamask/keyring-controller>@metamask/eth-hd-keyring": true,
        "@metamask/keyring-controller>@metamask/eth-simple-keyring": true,
        "@metamask/utils": true,
        "webpack>events": true
      }
    },
    "@metamask/eth-keyring-controller>@metamask/obs-store": {
      "packages": {
        "@metamask/eth-keyring-controller>@metamask/obs-store>@metamask/safe-event-emitter": true,
        "@metamask/eth-keyring-controller>@metamask/obs-store>readable-stream": true
      }
    },
    "@metamask/eth-keyring-controller>@metamask/obs-store>@metamask/safe-event-emitter": {
      "globals": {
        "setTimeout": true
      },
      "packages": {
        "webpack>events": true
      }
    },
    "@metamask/eth-keyring-controller>@metamask/obs-store>readable-stream": {
      "packages": {
        "browserify>browser-resolve": true,
        "browserify>buffer": true,
        "browserify>process": true,
        "browserify>string_decoder": true,
        "pumpify>inherits": true,
        "readable-stream>util-deprecate": true,
        "webpack>events": true
      }
    },
    "@metamask/eth-ledger-bridge-keyring": {
      "globals": {
        "addEventListener": true,
        "console.log": true,
        "document.createElement": true,
        "document.head.appendChild": true,
        "fetch": true,
        "removeEventListener": true
      },
      "packages": {
        "@ethereumjs/tx": true,
        "@ethereumjs/tx>@ethereumjs/rlp": true,
        "@ethereumjs/tx>@ethereumjs/util": true,
        "@metamask/eth-sig-util": true,
        "@metamask/eth-trezor-keyring>hdkey": true,
        "browserify>buffer": true,
        "webpack>events": true
      }
    },
    "@metamask/eth-query": {
      "packages": {
        "@metamask/eth-query>json-rpc-random-id": true,
        "watchify>xtend": true
      }
    },
    "@metamask/eth-sig-util": {
      "packages": {
        "@ethereumjs/tx>@ethereumjs/util": true,
        "@ethereumjs/tx>ethereum-cryptography": true,
        "@metamask/abi-utils": true,
        "@metamask/eth-sig-util>tweetnacl": true,
        "@metamask/eth-sig-util>tweetnacl-util": true,
        "@metamask/utils": true,
        "browserify>buffer": true
      }
    },
    "@metamask/eth-sig-util>tweetnacl": {
      "globals": {
        "crypto": true,
        "msCrypto": true,
        "nacl": "write"
      },
      "packages": {
        "browserify>browser-resolve": true
      }
    },
    "@metamask/eth-sig-util>tweetnacl-util": {
      "globals": {
        "atob": true,
        "btoa": true
      },
      "packages": {
        "browserify>browser-resolve": true
      }
    },
    "@metamask/eth-snap-keyring": {
      "globals": {
        "console.error": true
      },
      "packages": {
        "@ethereumjs/tx": true,
        "@metamask/eth-sig-util": true,
        "@metamask/eth-snap-keyring>@metamask/keyring-api": true,
        "@metamask/eth-snap-keyring>uuid": true,
        "@metamask/utils": true,
        "superstruct": true,
        "webpack>events": true
      }
    },
    "@metamask/eth-snap-keyring>@metamask/keyring-api": {
      "packages": {
        "@metamask/eth-snap-keyring>uuid": true,
        "@metamask/utils": true,
        "superstruct": true
      }
    },
    "@metamask/eth-snap-keyring>uuid": {
      "globals": {
        "crypto": true
      }
    },
    "@metamask/eth-token-tracker": {
      "globals": {
        "console.warn": true
      },
      "packages": {
        "@babel/runtime": true,
        "@metamask/eth-token-tracker>@metamask/safe-event-emitter": true,
        "@metamask/eth-token-tracker>deep-equal": true,
        "@metamask/eth-token-tracker>eth-block-tracker": true,
        "@metamask/ethjs-contract": true,
        "@metamask/ethjs-query": true,
        "bn.js": true,
        "human-standard-token-abi": true
      }
    },
    "@metamask/eth-token-tracker>@metamask/safe-event-emitter": {
      "globals": {
        "setTimeout": true
      },
      "packages": {
        "webpack>events": true
      }
    },
    "@metamask/eth-token-tracker>deep-equal": {
      "packages": {
        "@lavamoat/lavapack>json-stable-stringify>isarray": true,
        "@lavamoat/lavapack>json-stable-stringify>object-keys": true,
        "@metamask/eth-token-tracker>deep-equal>es-get-iterator": true,
        "@metamask/eth-token-tracker>deep-equal>is-date-object": true,
        "@metamask/eth-token-tracker>deep-equal>which-boxed-primitive": true,
        "@metamask/eth-token-tracker>deep-equal>which-collection": true,
        "@ngraveio/bc-ur>assert>object-is": true,
        "browserify>util>is-arguments": true,
        "browserify>util>which-typed-array": true,
        "gulp>vinyl-fs>object.assign": true,
        "string.prototype.matchall>call-bind": true,
        "string.prototype.matchall>es-abstract>array-buffer-byte-length": true,
        "string.prototype.matchall>es-abstract>is-array-buffer": true,
        "string.prototype.matchall>es-abstract>is-regex": true,
        "string.prototype.matchall>es-abstract>is-shared-array-buffer": true,
        "string.prototype.matchall>get-intrinsic": true,
        "string.prototype.matchall>regexp.prototype.flags": true,
        "string.prototype.matchall>side-channel": true
      }
    },
    "@metamask/eth-token-tracker>deep-equal>es-get-iterator": {
      "packages": {
        "@lavamoat/lavapack>json-stable-stringify>isarray": true,
        "@metamask/eth-token-tracker>deep-equal>es-get-iterator>is-map": true,
        "@metamask/eth-token-tracker>deep-equal>es-get-iterator>is-set": true,
        "@metamask/eth-token-tracker>deep-equal>es-get-iterator>stop-iteration-iterator": true,
        "browserify>process": true,
        "browserify>util>is-arguments": true,
        "eslint-plugin-react>array-includes>is-string": true,
        "string.prototype.matchall>call-bind": true,
        "string.prototype.matchall>get-intrinsic": true,
        "string.prototype.matchall>has-symbols": true
      }
    },
    "@metamask/eth-token-tracker>deep-equal>es-get-iterator>stop-iteration-iterator": {
      "globals": {
        "StopIteration": true
      },
      "packages": {
        "string.prototype.matchall>internal-slot": true
      }
    },
    "@metamask/eth-token-tracker>deep-equal>is-date-object": {
      "packages": {
        "koa>is-generator-function>has-tostringtag": true
      }
    },
    "@metamask/eth-token-tracker>deep-equal>which-boxed-primitive": {
      "packages": {
        "@metamask/eth-token-tracker>deep-equal>which-boxed-primitive>is-bigint": true,
        "@metamask/eth-token-tracker>deep-equal>which-boxed-primitive>is-boolean-object": true,
        "@metamask/eth-token-tracker>deep-equal>which-boxed-primitive>is-number-object": true,
        "eslint-plugin-react>array-includes>is-string": true,
        "string.prototype.matchall>es-abstract>es-to-primitive>is-symbol": true
      }
    },
    "@metamask/eth-token-tracker>deep-equal>which-boxed-primitive>is-bigint": {
      "packages": {
        "string.prototype.matchall>es-abstract>unbox-primitive>has-bigints": true
      }
    },
    "@metamask/eth-token-tracker>deep-equal>which-boxed-primitive>is-boolean-object": {
      "packages": {
        "koa>is-generator-function>has-tostringtag": true,
        "string.prototype.matchall>call-bind": true
      }
    },
    "@metamask/eth-token-tracker>deep-equal>which-boxed-primitive>is-number-object": {
      "packages": {
        "koa>is-generator-function>has-tostringtag": true
      }
    },
    "@metamask/eth-token-tracker>deep-equal>which-collection": {
      "packages": {
        "@metamask/eth-token-tracker>deep-equal>es-get-iterator>is-map": true,
        "@metamask/eth-token-tracker>deep-equal>es-get-iterator>is-set": true,
        "@metamask/eth-token-tracker>deep-equal>which-collection>is-weakmap": true,
        "@metamask/eth-token-tracker>deep-equal>which-collection>is-weakset": true
      }
    },
    "@metamask/eth-token-tracker>deep-equal>which-collection>is-weakset": {
      "packages": {
        "string.prototype.matchall>call-bind": true,
        "string.prototype.matchall>get-intrinsic": true
      }
    },
    "@metamask/eth-token-tracker>eth-block-tracker": {
      "globals": {
        "clearTimeout": true,
        "console.error": true,
        "setTimeout": true
      },
      "packages": {
        "@metamask/eth-query>json-rpc-random-id": true,
        "@metamask/eth-token-tracker>eth-block-tracker>@metamask/safe-event-emitter": true,
        "@metamask/utils": true,
        "pify": true
      }
    },
    "@metamask/eth-token-tracker>eth-block-tracker>@metamask/safe-event-emitter": {
      "globals": {
        "setTimeout": true
      },
      "packages": {
        "webpack>events": true
      }
    },
    "@metamask/eth-trezor-keyring": {
      "globals": {
        "setTimeout": true
      },
      "packages": {
        "@ethereumjs/tx": true,
        "@ethereumjs/tx>@ethereumjs/util": true,
        "@metamask/eth-trezor-keyring>@trezor/connect-plugin-ethereum": true,
        "@metamask/eth-trezor-keyring>hdkey": true,
        "@trezor/connect-web": true,
        "browserify>buffer": true,
        "webpack>events": true
      }
    },
    "@metamask/eth-trezor-keyring>@trezor/connect-plugin-ethereum": {
      "packages": {
        "@metamask/eth-sig-util": true,
        "@trezor/connect-web>tslib": true
      }
    },
    "@metamask/eth-trezor-keyring>hdkey": {
      "packages": {
        "browserify>assert": true,
        "browserify>crypto-browserify": true,
        "ethereumjs-util>create-hash>ripemd160": true,
        "ethereumjs-util>ethereum-cryptography>bs58check": true,
        "ganache>secp256k1": true,
        "koa>content-disposition>safe-buffer": true
      }
    },
    "@metamask/etherscan-link": {
      "globals": {
        "URL": true
      }
    },
    "@metamask/ethjs": {
      "globals": {
        "clearInterval": true,
        "setInterval": true
      },
      "packages": {
        "@metamask/ethjs-contract": true,
        "@metamask/ethjs-query": true,
        "@metamask/ethjs>@metamask/ethjs-filter": true,
        "@metamask/ethjs>@metamask/ethjs-provider-http": true,
        "@metamask/ethjs>@metamask/ethjs-unit": true,
        "@metamask/ethjs>@metamask/ethjs-util": true,
        "@metamask/ethjs>@metamask/number-to-bn": true,
        "@metamask/ethjs>ethjs-abi": true,
        "@metamask/ethjs>js-sha3": true,
        "bn.js": true,
        "browserify>buffer": true
      }
    },
    "@metamask/ethjs-contract": {
      "packages": {
        "@babel/runtime": true,
        "@metamask/ethjs>@metamask/ethjs-filter": true,
        "@metamask/ethjs>@metamask/ethjs-util": true,
        "@metamask/ethjs>ethjs-abi": true,
        "@metamask/ethjs>js-sha3": true,
        "promise-to-callback": true
      }
    },
    "@metamask/ethjs-query": {
      "globals": {
        "console": true
      },
      "packages": {
        "@metamask/ethjs-query>@metamask/ethjs-format": true,
        "@metamask/ethjs-query>@metamask/ethjs-rpc": true,
        "promise-to-callback": true
      }
    },
    "@metamask/ethjs-query>@metamask/ethjs-format": {
      "packages": {
        "@metamask/ethjs-query>@metamask/ethjs-format>ethjs-schema": true,
        "@metamask/ethjs>@metamask/ethjs-util": true,
        "@metamask/ethjs>@metamask/ethjs-util>strip-hex-prefix": true,
        "@metamask/ethjs>@metamask/number-to-bn": true
      }
    },
    "@metamask/ethjs-query>@metamask/ethjs-rpc": {
      "packages": {
        "promise-to-callback": true
      }
    },
    "@metamask/ethjs>@metamask/ethjs-filter": {
      "globals": {
        "clearInterval": true,
        "setInterval": true
      }
    },
    "@metamask/ethjs>@metamask/ethjs-provider-http": {
      "packages": {
        "@metamask/ethjs>@metamask/ethjs-provider-http>xhr2": true
      }
    },
    "@metamask/ethjs>@metamask/ethjs-provider-http>xhr2": {
      "globals": {
        "XMLHttpRequest": true
      }
    },
    "@metamask/ethjs>@metamask/ethjs-unit": {
      "packages": {
        "@metamask/ethjs>@metamask/number-to-bn": true,
        "bn.js": true
      }
    },
    "@metamask/ethjs>@metamask/ethjs-util": {
      "packages": {
        "@metamask/ethjs>@metamask/ethjs-util>is-hex-prefixed": true,
        "@metamask/ethjs>@metamask/ethjs-util>strip-hex-prefix": true,
        "browserify>buffer": true
      }
    },
    "@metamask/ethjs>@metamask/ethjs-util>strip-hex-prefix": {
      "packages": {
        "@metamask/ethjs>@metamask/ethjs-util>is-hex-prefixed": true
      }
    },
    "@metamask/ethjs>@metamask/number-to-bn": {
      "packages": {
        "@metamask/ethjs>@metamask/ethjs-util>strip-hex-prefix": true,
        "bn.js": true
      }
    },
    "@metamask/ethjs>ethjs-abi": {
      "packages": {
        "@metamask/ethjs>ethjs-abi>number-to-bn": true,
        "@metamask/ethjs>js-sha3": true,
        "bn.js": true,
        "browserify>buffer": true
      }
    },
    "@metamask/ethjs>ethjs-abi>number-to-bn": {
      "packages": {
        "@metamask/ethjs>@metamask/ethjs-util>strip-hex-prefix": true,
        "bn.js": true
      }
    },
    "@metamask/ethjs>js-sha3": {
      "globals": {
        "define": true
      },
      "packages": {
        "browserify>process": true
      }
    },
    "@metamask/gas-fee-controller": {
<<<<<<< HEAD
=======
      "globals": {
        "clearInterval": true,
        "console.error": true,
        "setInterval": true
      },
      "packages": {
        "@metamask/eth-query": true,
        "@metamask/ethjs>@metamask/ethjs-unit": true,
        "@metamask/gas-fee-controller>@metamask/controller-utils": true,
        "@metamask/gas-fee-controller>@metamask/polling-controller": true,
        "bn.js": true,
        "uuid": true
      }
    },
    "@metamask/gas-fee-controller>@metamask/controller-utils": {
      "globals": {
        "URL": true,
        "console.error": true,
        "fetch": true,
        "setTimeout": true
      },
      "packages": {
        "@ethereumjs/tx>@ethereumjs/util": true,
        "@metamask/controller-utils>@spruceid/siwe-parser": true,
        "@metamask/ethjs>@metamask/ethjs-unit": true,
        "@metamask/utils": true,
        "bn.js": true,
        "browserify>buffer": true,
        "eslint>fast-deep-equal": true,
        "eth-ens-namehash": true
      }
    },
    "@metamask/gas-fee-controller>@metamask/polling-controller": {
>>>>>>> 08f3f3ae
      "globals": {
        "clearTimeout": true,
        "console.error": true,
        "setTimeout": true
      },
      "packages": {
<<<<<<< HEAD
        "@metamask/controller-utils": true,
        "@metamask/eth-query": true,
        "@metamask/ethjs>@metamask/ethjs-unit": true,
        "@metamask/gas-fee-controller>@metamask/polling-controller": true,
        "ethereumjs-util": true,
        "uuid": true
      }
    },
    "@metamask/gas-fee-controller>@metamask/polling-controller": {
      "globals": {
        "clearTimeout": true,
        "console.error": true,
        "setTimeout": true
      },
      "packages": {
        "@metamask/base-controller": true,
        "@metamask/snaps-utils>fast-json-stable-stringify": true,
        "uuid": true
=======
        "@metamask/gas-fee-controller>@metamask/polling-controller>@metamask/base-controller": true,
        "@metamask/snaps-utils>fast-json-stable-stringify": true,
        "uuid": true
      }
    },
    "@metamask/gas-fee-controller>@metamask/polling-controller>@metamask/base-controller": {
      "globals": {
        "setTimeout": true
      },
      "packages": {
        "immer": true
>>>>>>> 08f3f3ae
      }
    },
    "@metamask/jazzicon": {
      "globals": {
        "document.createElement": true,
        "document.createElementNS": true
      },
      "packages": {
        "@metamask/jazzicon>color": true,
        "@metamask/jazzicon>mersenne-twister": true
      }
    },
    "@metamask/jazzicon>color": {
      "packages": {
        "@metamask/jazzicon>color>clone": true,
        "@metamask/jazzicon>color>color-convert": true,
        "@metamask/jazzicon>color>color-string": true
      }
    },
    "@metamask/jazzicon>color>clone": {
      "packages": {
        "browserify>buffer": true
      }
    },
    "@metamask/jazzicon>color>color-convert": {
      "packages": {
        "@metamask/jazzicon>color>color-convert>color-name": true
      }
    },
    "@metamask/jazzicon>color>color-string": {
      "packages": {
        "jest-canvas-mock>moo-color>color-name": true
      }
    },
    "@metamask/keyring-api": {
      "packages": {
        "@metamask/keyring-api>uuid": true,
        "@metamask/utils": true,
        "superstruct": true
      }
    },
    "@metamask/keyring-api>uuid": {
      "globals": {
        "crypto": true
      }
    },
    "@metamask/keyring-controller": {
      "packages": {
        "@ethereumjs/tx>@ethereumjs/util": true,
        "@metamask/base-controller": true,
        "@metamask/browser-passworder": true,
        "@metamask/eth-sig-util": true,
        "@metamask/keyring-controller>@metamask/eth-hd-keyring": true,
        "@metamask/keyring-controller>@metamask/eth-simple-keyring": true,
        "@metamask/keyring-controller>ethereumjs-wallet": true,
        "@metamask/name-controller>async-mutex": true,
        "@metamask/utils": true
      }
    },
    "@metamask/keyring-controller>@metamask/eth-hd-keyring": {
      "globals": {
        "TextEncoder": true
      },
      "packages": {
        "@ethereumjs/tx>@ethereumjs/util": true,
        "@ethereumjs/tx>ethereum-cryptography": true,
        "@metamask/eth-sig-util": true,
        "@metamask/scure-bip39": true,
        "@metamask/utils": true,
        "browserify>buffer": true
      }
    },
    "@metamask/keyring-controller>@metamask/eth-simple-keyring": {
      "packages": {
        "@ethereumjs/tx>@ethereumjs/util": true,
        "@ethereumjs/tx>ethereum-cryptography": true,
        "@metamask/eth-sig-util": true,
        "@metamask/utils": true,
        "browserify>buffer": true,
        "mocha>serialize-javascript>randombytes": true
      }
    },
    "@metamask/keyring-controller>ethereumjs-wallet": {
      "packages": {
        "@metamask/keyring-controller>ethereumjs-wallet>ethereum-cryptography": true,
        "@metamask/keyring-controller>ethereumjs-wallet>ethereumjs-util": true,
        "@metamask/keyring-controller>ethereumjs-wallet>utf8": true,
        "browserify>buffer": true,
        "browserify>crypto-browserify": true,
        "eth-lattice-keyring>gridplus-sdk>aes-js": true,
        "ethereumjs-util>ethereum-cryptography>bs58check": true,
        "ethereumjs-util>ethereum-cryptography>scrypt-js": true,
        "mocha>serialize-javascript>randombytes": true,
        "uuid": true
      }
    },
    "@metamask/keyring-controller>ethereumjs-wallet>ethereum-cryptography": {
      "packages": {
        "browserify>assert": true,
        "browserify>buffer": true,
        "browserify>crypto-browserify>create-hmac": true,
        "ethereumjs-util>ethereum-cryptography>bs58check": true,
        "ethereumjs-util>ethereum-cryptography>hash.js": true,
        "ganache>keccak": true,
        "ganache>secp256k1": true,
        "koa>content-disposition>safe-buffer": true,
        "mocha>serialize-javascript>randombytes": true
      }
    },
    "@metamask/keyring-controller>ethereumjs-wallet>ethereumjs-util": {
      "packages": {
        "@metamask/keyring-controller>ethereumjs-wallet>ethereum-cryptography": true,
        "@metamask/keyring-controller>ethereumjs-wallet>ethereumjs-util>rlp": true,
        "bn.js": true,
        "browserify>assert": true,
        "browserify>buffer": true,
        "browserify>insert-module-globals>is-buffer": true,
<<<<<<< HEAD
        "ethereumjs-util>create-hash": true,
        "ethereumjs-util>rlp": true
      }
    },
    "@metamask/logging-controller": {
      "packages": {
        "@metamask/base-controller": true,
        "uuid": true
      }
    },
=======
        "ethereumjs-util>create-hash": true
      }
    },
    "@metamask/keyring-controller>ethereumjs-wallet>ethereumjs-util>rlp": {
      "packages": {
        "bn.js": true,
        "browserify>buffer": true
      }
    },
    "@metamask/logging-controller": {
      "packages": {
        "@metamask/base-controller": true,
        "uuid": true
      }
    },
>>>>>>> 08f3f3ae
    "@metamask/logo": {
      "globals": {
        "addEventListener": true,
        "document.body.appendChild": true,
        "document.createElementNS": true,
        "innerHeight": true,
        "innerWidth": true,
        "requestAnimationFrame": true
      },
      "packages": {
        "@metamask/logo>gl-mat4": true,
        "@metamask/logo>gl-vec3": true
      }
    },
    "@metamask/message-manager": {
      "packages": {
        "@metamask/base-controller": true,
        "@metamask/eth-sig-util": true,
        "@metamask/message-manager>@metamask/controller-utils": true,
        "@metamask/message-manager>jsonschema": true,
        "@metamask/utils": true,
        "browserify>buffer": true,
        "uuid": true,
        "webpack>events": true
      }
    },
    "@metamask/message-manager>@metamask/controller-utils": {
      "globals": {
        "URL": true,
        "console.error": true,
        "fetch": true,
        "setTimeout": true
      },
      "packages": {
        "@ethereumjs/tx>@ethereumjs/util": true,
        "@metamask/controller-utils>@spruceid/siwe-parser": true,
        "@metamask/ethjs>@metamask/ethjs-unit": true,
        "@metamask/utils": true,
        "bn.js": true,
        "browserify>buffer": true,
        "eslint>fast-deep-equal": true,
        "eth-ens-namehash": true
      }
    },
    "@metamask/message-manager>jsonschema": {
      "packages": {
        "browserify>url": true
      }
    },
    "@metamask/name-controller": {
      "globals": {
        "fetch": true
      },
      "packages": {
        "@metamask/base-controller": true,
        "@metamask/name-controller>async-mutex": true,
        "@metamask/utils": true
      }
    },
    "@metamask/name-controller>async-mutex": {
      "globals": {
        "setTimeout": true
      },
      "packages": {
        "@trezor/connect-web>tslib": true
      }
    },
    "@metamask/network-controller": {
      "globals": {
        "URL": true,
        "btoa": true,
        "fetch": true,
        "setTimeout": true
      },
      "packages": {
        "@metamask/eth-json-rpc-middleware": true,
        "@metamask/eth-query": true,
        "@metamask/eth-token-tracker>eth-block-tracker": true,
        "@metamask/network-controller>@metamask/base-controller": true,
        "@metamask/network-controller>@metamask/controller-utils": true,
        "@metamask/network-controller>@metamask/eth-json-rpc-infura": true,
        "@metamask/network-controller>@metamask/eth-json-rpc-provider": true,
        "@metamask/network-controller>@metamask/json-rpc-engine": true,
        "@metamask/network-controller>@metamask/swappable-obj-proxy": true,
        "@metamask/providers>@metamask/rpc-errors": true,
        "@metamask/utils": true,
        "browserify>assert": true,
        "uuid": true
      }
    },
    "@metamask/network-controller>@metamask/base-controller": {
      "globals": {
        "setTimeout": true
      },
      "packages": {
        "immer": true
      }
    },
    "@metamask/network-controller>@metamask/controller-utils": {
      "globals": {
        "URL": true,
        "console.error": true,
        "fetch": true,
        "setTimeout": true
      },
      "packages": {
        "@ethereumjs/tx>@ethereumjs/util": true,
        "@metamask/controller-utils>@spruceid/siwe-parser": true,
        "@metamask/ethjs>@metamask/ethjs-unit": true,
        "@metamask/utils": true,
        "bn.js": true,
        "browserify>buffer": true,
        "eslint>fast-deep-equal": true,
        "eth-ens-namehash": true
      }
    },
    "@metamask/network-controller>@metamask/eth-json-rpc-infura": {
      "globals": {
        "setTimeout": true
      },
      "packages": {
        "@metamask/eth-json-rpc-middleware>@metamask/eth-json-rpc-provider": true,
        "@metamask/providers>@metamask/json-rpc-engine": true,
        "@metamask/providers>@metamask/rpc-errors": true,
        "@metamask/utils": true,
        "node-fetch": true
      }
    },
    "@metamask/network-controller>@metamask/eth-json-rpc-provider": {
      "packages": {
        "@metamask/network-controller>@metamask/json-rpc-engine": true,
        "@metamask/network-controller>@metamask/json-rpc-engine>@metamask/safe-event-emitter": true
      }
    },
    "@metamask/network-controller>@metamask/json-rpc-engine": {
      "packages": {
        "@metamask/network-controller>@metamask/json-rpc-engine>@metamask/safe-event-emitter": true,
        "@metamask/providers>@metamask/rpc-errors": true,
        "@metamask/utils": true
      }
    },
    "@metamask/network-controller>@metamask/json-rpc-engine>@metamask/safe-event-emitter": {
      "globals": {
        "setTimeout": true
      },
      "packages": {
        "webpack>events": true
      }
    },
    "@metamask/notification-controller>nanoid": {
      "globals": {
        "crypto.getRandomValues": true
      }
    },
    "@metamask/obs-store": {
      "packages": {
        "@metamask/obs-store>through2": true,
        "@metamask/safe-event-emitter": true,
        "stream-browserify": true
      }
    },
    "@metamask/obs-store>through2": {
      "packages": {
        "browserify>process": true,
        "browserify>util": true,
        "readable-stream": true,
        "watchify>xtend": true
      }
    },
    "@metamask/permission-controller": {
      "globals": {
        "console.error": true
      },
      "packages": {
        "@metamask/base-controller": true,
        "@metamask/permission-controller>@metamask/controller-utils": true,
        "@metamask/permission-controller>nanoid": true,
        "@metamask/providers>@metamask/json-rpc-engine": true,
        "@metamask/providers>@metamask/rpc-errors": true,
        "@metamask/utils": true,
        "deep-freeze-strict": true,
        "immer": true
      }
    },
    "@metamask/permission-controller>@metamask/controller-utils": {
      "globals": {
        "URL": true,
        "console.error": true,
        "fetch": true,
        "setTimeout": true
      },
      "packages": {
        "@ethereumjs/tx>@ethereumjs/util": true,
        "@metamask/controller-utils>@spruceid/siwe-parser": true,
        "@metamask/ethjs>@metamask/ethjs-unit": true,
        "@metamask/utils": true,
        "bn.js": true,
        "browserify>buffer": true,
        "eslint>fast-deep-equal": true,
        "eth-ens-namehash": true
      }
    },
    "@metamask/permission-controller>nanoid": {
      "globals": {
        "crypto.getRandomValues": true
      }
    },
    "@metamask/permission-log-controller": {
      "packages": {
        "@metamask/base-controller": true,
        "@metamask/utils": true
      }
    },
    "@metamask/phishing-controller": {
      "globals": {
        "fetch": true
      },
      "packages": {
        "@metamask/base-controller": true,
        "@metamask/phishing-controller>@metamask/controller-utils": true,
        "@metamask/phishing-warning>eth-phishing-detect": true,
        "punycode": true
      }
    },
    "@metamask/phishing-controller>@metamask/controller-utils": {
      "globals": {
        "URL": true,
        "console.error": true,
        "fetch": true,
        "setTimeout": true
      },
      "packages": {
<<<<<<< HEAD
        "@metamask/base-controller": true,
        "@metamask/snaps-utils>fast-json-stable-stringify": true,
        "uuid": true
      }
    },
    "@metamask/post-message-stream": {
      "globals": {
        "MessageEvent.prototype": true,
        "WorkerGlobalScope": true,
        "addEventListener": true,
        "browser": true,
        "chrome": true,
        "location.origin": true,
        "postMessage": true,
        "removeEventListener": true
      },
      "packages": {
        "@metamask/post-message-stream>readable-stream": true,
        "@metamask/utils": true
=======
        "@ethereumjs/tx>@ethereumjs/util": true,
        "@metamask/controller-utils>@spruceid/siwe-parser": true,
        "@metamask/ethjs>@metamask/ethjs-unit": true,
        "@metamask/utils": true,
        "bn.js": true,
        "browserify>buffer": true,
        "eslint>fast-deep-equal": true,
        "eth-ens-namehash": true
>>>>>>> 08f3f3ae
      }
    },
    "@metamask/phishing-warning>eth-phishing-detect": {
      "packages": {
        "eslint>optionator>fast-levenshtein": true
      }
    },
    "@metamask/ppom-validator>elliptic": {
      "packages": {
        "@metamask/ppom-validator>elliptic>brorand": true,
        "@metamask/ppom-validator>elliptic>hmac-drbg": true,
        "@metamask/ppom-validator>elliptic>minimalistic-assert": true,
        "@metamask/ppom-validator>elliptic>minimalistic-crypto-utils": true,
        "bn.js": true,
        "ethereumjs-util>ethereum-cryptography>hash.js": true,
        "pumpify>inherits": true
      }
    },
    "@metamask/ppom-validator>elliptic>brorand": {
      "globals": {
        "crypto": true,
        "msCrypto": true
      },
      "packages": {
        "browserify>browser-resolve": true
      }
    },
    "@metamask/ppom-validator>elliptic>hmac-drbg": {
      "packages": {
        "@metamask/ppom-validator>elliptic>minimalistic-assert": true,
        "@metamask/ppom-validator>elliptic>minimalistic-crypto-utils": true,
        "ethereumjs-util>ethereum-cryptography>hash.js": true
      }
    },
    "@metamask/providers>@metamask/json-rpc-engine": {
      "packages": {
        "@metamask/providers>@metamask/json-rpc-engine>@metamask/safe-event-emitter": true,
        "@metamask/providers>@metamask/rpc-errors": true,
        "@metamask/utils": true
      }
    },
    "@metamask/providers>@metamask/json-rpc-engine>@metamask/safe-event-emitter": {
      "globals": {
        "setTimeout": true
      },
      "packages": {
        "webpack>events": true
      }
    },
    "@metamask/providers>@metamask/rpc-errors": {
      "packages": {
        "@metamask/utils": true,
        "eth-rpc-errors>fast-safe-stringify": true
      }
    },
    "@metamask/queued-request-controller": {
      "packages": {
        "@metamask/base-controller": true,
        "@metamask/providers>@metamask/json-rpc-engine": true,
        "@metamask/providers>@metamask/rpc-errors": true,
        "@metamask/queued-request-controller>@metamask/controller-utils": true,
        "@metamask/selected-network-controller": true
      }
    },
    "@metamask/queued-request-controller>@metamask/controller-utils": {
      "globals": {
        "URL": true,
        "console.error": true,
        "fetch": true,
        "setTimeout": true
      },
      "packages": {
        "@ethereumjs/tx>@ethereumjs/util": true,
        "@metamask/controller-utils>@spruceid/siwe-parser": true,
        "@metamask/ethjs>@metamask/ethjs-unit": true,
        "@metamask/utils": true,
        "bn.js": true,
        "browserify>buffer": true,
        "eslint>fast-deep-equal": true,
        "eth-ens-namehash": true
      }
    },
    "@metamask/rpc-methods-flask>nanoid": {
      "globals": {
        "crypto.getRandomValues": true
      }
    },
    "@metamask/rpc-methods>nanoid": {
      "globals": {
        "crypto.getRandomValues": true
      }
    },
    "@metamask/safe-event-emitter": {
      "globals": {
        "setTimeout": true
      },
      "packages": {
        "webpack>events": true
      }
    },
    "@metamask/scure-bip39": {
      "globals": {
        "TextEncoder": true
      },
      "packages": {
        "@metamask/scure-bip39>@noble/hashes": true,
        "@metamask/utils>@scure/base": true
      }
    },
    "@metamask/scure-bip39>@noble/hashes": {
      "globals": {
        "TextEncoder": true,
        "crypto": true
      }
    },
    "@metamask/selected-network-controller": {
      "packages": {
        "@metamask/base-controller": true,
        "@metamask/network-controller>@metamask/swappable-obj-proxy": true
      }
    },
    "@metamask/signature-controller": {
      "globals": {
        "console.info": true
      },
      "packages": {
        "@metamask/base-controller": true,
<<<<<<< HEAD
        "@metamask/controller-utils": true,
        "@metamask/logging-controller": true,
        "@metamask/message-manager": true,
        "@metamask/providers>@metamask/rpc-errors": true,
=======
        "@metamask/logging-controller": true,
        "@metamask/message-manager": true,
        "@metamask/providers>@metamask/rpc-errors": true,
        "@metamask/signature-controller>@metamask/controller-utils": true,
>>>>>>> 08f3f3ae
        "browserify>buffer": true,
        "ethereumjs-util": true,
        "lodash": true,
        "webpack>events": true
      }
    },
<<<<<<< HEAD
=======
    "@metamask/signature-controller>@metamask/controller-utils": {
      "globals": {
        "URL": true,
        "console.error": true,
        "fetch": true,
        "setTimeout": true
      },
      "packages": {
        "@ethereumjs/tx>@ethereumjs/util": true,
        "@metamask/controller-utils>@spruceid/siwe-parser": true,
        "@metamask/ethjs>@metamask/ethjs-unit": true,
        "@metamask/utils": true,
        "bn.js": true,
        "browserify>buffer": true,
        "eslint>fast-deep-equal": true,
        "eth-ens-namehash": true
      }
    },
>>>>>>> 08f3f3ae
    "@metamask/smart-transactions-controller": {
      "globals": {
        "URLSearchParams": true,
        "clearInterval": true,
        "console.error": true,
        "console.log": true,
        "fetch": true,
        "setInterval": true
      },
      "packages": {
        "@ethersproject/abi>@ethersproject/bytes": true,
        "@ethersproject/bignumber": true,
        "@ethersproject/providers": true,
        "@metamask/smart-transactions-controller>@metamask/base-controller": true,
        "@metamask/smart-transactions-controller>@metamask/controller-utils": true,
        "@metamask/smart-transactions-controller>bignumber.js": true,
        "fast-json-patch": true,
        "lodash": true
      }
    },
    "@metamask/smart-transactions-controller>@metamask/base-controller": {
      "globals": {
        "setTimeout": true
      },
      "packages": {
        "immer": true
      }
    },
    "@metamask/smart-transactions-controller>@metamask/controller-utils": {
      "globals": {
        "URL": true,
        "console.error": true,
        "fetch": true,
        "setTimeout": true
      },
      "packages": {
        "@metamask/address-book-controller>@metamask/controller-utils>ethjs-unit": true,
        "@metamask/controller-utils>@spruceid/siwe-parser": true,
<<<<<<< HEAD
=======
        "@metamask/smart-transactions-controller>@metamask/controller-utils>ethjs-unit": true,
>>>>>>> 08f3f3ae
        "@metamask/utils": true,
        "browserify>buffer": true,
        "eslint>fast-deep-equal": true,
        "eth-ens-namehash": true,
        "ethereumjs-util": true
      }
    },
    "@metamask/smart-transactions-controller>@metamask/controller-utils>ethjs-unit": {
      "packages": {
        "@metamask/ethjs>ethjs-abi>number-to-bn": true,
        "bn.js": true
      }
    },
    "@metamask/smart-transactions-controller>@metamask/controllers>nanoid": {
      "globals": {
        "crypto.getRandomValues": true
      }
    },
    "@metamask/smart-transactions-controller>bignumber.js": {
      "globals": {
        "crypto": true,
        "define": true
      }
    },
    "@metamask/snaps-controllers-flask>nanoid": {
      "globals": {
        "crypto.getRandomValues": true
      }
    },
    "@metamask/snaps-controllers>nanoid": {
      "globals": {
        "crypto.getRandomValues": true
      }
    },
    "@metamask/snaps-rpc-methods": {
      "packages": {
        "@metamask/permission-controller": true,
        "@metamask/providers>@metamask/rpc-errors": true,
        "@metamask/snaps-sdk": true,
        "@metamask/snaps-sdk>@metamask/key-tree": true,
        "@metamask/snaps-utils": true,
        "@metamask/utils": true,
        "@noble/hashes": true,
        "superstruct": true
      }
    },
    "@metamask/snaps-sdk": {
      "globals": {
        "fetch": true
      },
      "packages": {
        "@metamask/providers>@metamask/rpc-errors": true,
        "@metamask/snaps-sdk>fast-xml-parser": true,
        "@metamask/utils": true,
        "superstruct": true
      }
    },
    "@metamask/snaps-sdk>@metamask/key-tree": {
      "packages": {
        "@metamask/scure-bip39": true,
        "@metamask/snaps-sdk>@metamask/key-tree>@metamask/utils": true,
        "@metamask/snaps-sdk>@metamask/key-tree>@noble/ed25519": true,
        "@metamask/utils>@scure/base": true,
        "@noble/hashes": true,
        "eth-lattice-keyring>@noble/secp256k1": true
      }
    },
    "@metamask/snaps-sdk>@metamask/key-tree>@metamask/utils": {
      "globals": {
        "TextDecoder": true,
        "TextEncoder": true
      },
      "packages": {
        "@noble/hashes": true,
        "browserify>buffer": true,
        "nock>debug": true,
        "semver": true,
        "superstruct": true
      }
    },
    "@metamask/snaps-sdk>@metamask/key-tree>@noble/ed25519": {
      "globals": {
        "crypto": true
      },
      "packages": {
        "browserify>browser-resolve": true
      }
    },
    "@metamask/snaps-sdk>fast-xml-parser": {
      "globals": {
        "entityName": true,
        "val": true
      },
      "packages": {
        "@metamask/snaps-sdk>fast-xml-parser>strnum": true
      }
    },
    "@metamask/snaps-utils": {
      "globals": {
        "File": true,
        "FileReader": true,
        "TextDecoder": true,
        "URL": true,
        "console.error": true,
        "console.log": true,
        "console.warn": true,
        "crypto": true,
        "document.body.appendChild": true,
        "document.createElement": true,
        "fetch": true
      },
      "packages": {
        "@metamask/permission-controller": true,
        "@metamask/providers>@metamask/rpc-errors": true,
        "@metamask/snaps-sdk": true,
        "@metamask/snaps-sdk>@metamask/key-tree": true,
        "@metamask/snaps-utils>@metamask/slip44": true,
        "@metamask/snaps-utils>cron-parser": true,
        "@metamask/snaps-utils>fast-json-stable-stringify": true,
        "@metamask/snaps-utils>marked": true,
        "@metamask/snaps-utils>rfdc": true,
        "@metamask/snaps-utils>validate-npm-package-name": true,
        "@metamask/utils": true,
        "@metamask/utils>@scure/base": true,
        "@noble/hashes": true,
        "chalk": true,
        "semver": true,
        "superstruct": true
      }
    },
    "@metamask/snaps-utils>cron-parser": {
      "packages": {
        "browserify>browser-resolve": true,
        "luxon": true
      }
    },
    "@metamask/snaps-utils>marked": {
      "globals": {
        "Hooks": true,
        "Lexer": true,
        "Parser": true,
        "Renderer": true,
        "TextRenderer": true,
        "Tokenizer": true,
        "console.error": true,
        "console.warn": true,
        "defaults": true,
        "define": true,
        "inlineQueue": true,
        "passThroughHooks": true,
        "renderer": true,
        "rules": true,
        "state": true,
        "textRenderer": true,
        "tokenizer": true,
        "tokens": true
      }
    },
    "@metamask/snaps-utils>rfdc": {
      "packages": {
        "browserify>buffer": true
      }
    },
    "@metamask/snaps-utils>validate-npm-package-name": {
      "packages": {
        "@metamask/snaps-utils>validate-npm-package-name>builtins": true
      }
    },
    "@metamask/snaps-utils>validate-npm-package-name>builtins": {
      "packages": {
        "browserify>process": true,
        "semver": true
      }
    },
    "@metamask/test-bundler>@ethersproject/abstract-provider": {
      "packages": {
        "@ethersproject/abi>@ethersproject/bytes": true,
        "@ethersproject/abi>@ethersproject/logger": true,
        "@ethersproject/abi>@ethersproject/properties": true,
        "@ethersproject/bignumber": true
      }
    },
    "@metamask/test-bundler>@ethersproject/networks": {
      "packages": {
        "@ethersproject/abi>@ethersproject/logger": true
      }
    },
    "@metamask/transaction-controller": {
      "globals": {
        "clearTimeout": true,
        "console.error": true,
        "setTimeout": true
      },
      "packages": {
        "@ethereumjs/common": true,
        "@ethereumjs/tx": true,
        "@ethereumjs/tx>@ethereumjs/util": true,
        "@ethersproject/abi": true,
        "@ethersproject/providers": true,
        "@metamask/eth-query": true,
        "@metamask/gas-fee-controller": true,
        "@metamask/metamask-eth-abis": true,
<<<<<<< HEAD
=======
        "@metamask/name-controller>async-mutex": true,
>>>>>>> 08f3f3ae
        "@metamask/network-controller": true,
        "@metamask/providers>@metamask/rpc-errors": true,
        "@metamask/transaction-controller>@metamask/base-controller": true,
        "@metamask/transaction-controller>@metamask/controller-utils": true,
        "@metamask/transaction-controller>nonce-tracker": true,
        "@metamask/utils": true,
        "bn.js": true,
        "eth-method-registry": true,
        "fast-json-patch": true,
        "lodash": true,
        "uuid": true,
        "webpack>events": true
      }
    },
    "@metamask/transaction-controller>@metamask/base-controller": {
      "globals": {
        "setTimeout": true
      },
      "packages": {
        "immer": true
      }
    },
    "@metamask/transaction-controller>@metamask/controller-utils": {
      "globals": {
        "URL": true,
        "console.error": true,
        "fetch": true,
        "setTimeout": true
      },
      "packages": {
        "@ethereumjs/tx>@ethereumjs/util": true,
        "@metamask/controller-utils>@spruceid/siwe-parser": true,
        "@metamask/ethjs>@metamask/ethjs-unit": true,
        "@metamask/utils": true,
        "bn.js": true,
        "browserify>buffer": true,
        "eslint>fast-deep-equal": true,
        "eth-ens-namehash": true
      }
    },
    "@metamask/transaction-controller>nonce-tracker": {
      "packages": {
        "@ethersproject/providers": true,
        "@metamask/eth-token-tracker>eth-block-tracker": true,
        "@metamask/transaction-controller>nonce-tracker>async-mutex": true,
        "browserify>assert": true
      }
    },
    "@metamask/transaction-controller>nonce-tracker>async-mutex": {
      "globals": {
        "clearTimeout": true,
        "setTimeout": true
      },
      "packages": {
        "@trezor/connect-web>tslib": true
      }
    },
    "@metamask/user-operation-controller": {
      "globals": {
        "fetch": true
      },
      "packages": {
        "@metamask/eth-query": true,
        "@metamask/gas-fee-controller": true,
        "@metamask/gas-fee-controller>@metamask/polling-controller": true,
        "@metamask/providers>@metamask/rpc-errors": true,
        "@metamask/transaction-controller": true,
        "@metamask/user-operation-controller>@metamask/base-controller": true,
        "@metamask/user-operation-controller>@metamask/controller-utils": true,
        "@metamask/utils": true,
        "bn.js": true,
        "lodash": true,
        "superstruct": true,
        "uuid": true,
        "webpack>events": true
      }
    },
    "@metamask/user-operation-controller>@metamask/base-controller": {
      "globals": {
        "setTimeout": true
      },
      "packages": {
        "immer": true
      }
    },
    "@metamask/user-operation-controller>@metamask/controller-utils": {
      "globals": {
        "URL": true,
        "console.error": true,
        "fetch": true,
        "setTimeout": true
      },
      "packages": {
        "@ethereumjs/tx>@ethereumjs/util": true,
        "@metamask/controller-utils>@spruceid/siwe-parser": true,
        "@metamask/ethjs>@metamask/ethjs-unit": true,
        "@metamask/utils": true,
        "bn.js": true,
        "browserify>buffer": true,
        "eslint>fast-deep-equal": true,
        "eth-ens-namehash": true
      }
    },
    "@metamask/utils": {
      "globals": {
        "TextDecoder": true,
        "TextEncoder": true
      },
      "packages": {
        "@metamask/utils>@scure/base": true,
        "@metamask/utils>pony-cause": true,
        "@noble/hashes": true,
        "browserify>buffer": true,
        "nock>debug": true,
        "semver": true,
        "superstruct": true
      }
    },
    "@metamask/utils>@scure/base": {
      "globals": {
        "TextDecoder": true,
        "TextEncoder": true
      }
    },
    "@ngraveio/bc-ur": {
      "packages": {
        "@ngraveio/bc-ur>@keystonehq/alias-sampling": true,
        "@ngraveio/bc-ur>bignumber.js": true,
        "@ngraveio/bc-ur>cbor-sync": true,
        "@ngraveio/bc-ur>crc": true,
        "@ngraveio/bc-ur>jsbi": true,
        "addons-linter>sha.js": true,
        "browserify>assert": true,
        "browserify>buffer": true
      }
    },
    "@ngraveio/bc-ur>assert>object-is": {
      "packages": {
        "string.prototype.matchall>call-bind": true,
        "string.prototype.matchall>define-properties": true
      }
    },
    "@ngraveio/bc-ur>bignumber.js": {
      "globals": {
        "crypto": true,
        "define": true
      }
    },
    "@ngraveio/bc-ur>cbor-sync": {
      "globals": {
        "define": true
      },
      "packages": {
        "browserify>buffer": true
      }
    },
    "@ngraveio/bc-ur>crc": {
      "packages": {
        "browserify>buffer": true
      }
    },
    "@ngraveio/bc-ur>jsbi": {
      "globals": {
        "define": true
      }
    },
    "@noble/hashes": {
      "globals": {
        "TextEncoder": true,
        "crypto": true
      }
    },
    "@popperjs/core": {
      "globals": {
        "Element": true,
        "HTMLElement": true,
        "ShadowRoot": true,
        "console.error": true,
        "console.warn": true,
        "document": true,
        "navigator.userAgent": true
      }
    },
    "@reduxjs/toolkit": {
      "globals": {
        "AbortController": true,
        "__REDUX_DEVTOOLS_EXTENSION_COMPOSE__": true,
        "__REDUX_DEVTOOLS_EXTENSION__": true,
        "console.error": true,
        "console.info": true,
        "console.warn": true
      },
      "packages": {
        "@reduxjs/toolkit>reselect": true,
        "immer": true,
        "redux": true,
        "redux-thunk": true
      }
    },
    "@segment/loosely-validate-event": {
      "packages": {
        "@segment/loosely-validate-event>component-type": true,
        "@segment/loosely-validate-event>join-component": true,
        "browserify>assert": true,
        "browserify>buffer": true
      }
    },
    "@sentry/browser": {
      "globals": {
        "TextDecoder": true,
        "TextEncoder": true,
        "XMLHttpRequest": true,
        "__SENTRY_DEBUG__": true,
        "__SENTRY_RELEASE__": true,
        "indexedDB.open": true,
        "setTimeout": true
      },
      "packages": {
        "@sentry/browser>@sentry-internal/tracing": true,
        "@sentry/browser>@sentry/core": true,
        "@sentry/browser>@sentry/replay": true,
        "@sentry/utils": true
      }
    },
    "@sentry/browser>@sentry-internal/tracing": {
      "globals": {
        "Headers": true,
        "PerformanceObserver": true,
        "Request": true,
        "__SENTRY_DEBUG__": true,
        "addEventListener": true,
        "performance.getEntriesByType": true,
        "removeEventListener": true
      },
      "packages": {
        "@sentry/browser>@sentry/core": true,
        "@sentry/utils": true
      }
    },
    "@sentry/browser>@sentry/core": {
      "globals": {
        "__SENTRY_DEBUG__": true,
        "__SENTRY_TRACING__": true,
        "clearInterval": true,
        "clearTimeout": true,
        "console.warn": true,
        "setInterval": true,
        "setTimeout": true
      },
      "packages": {
        "@sentry/utils": true
      }
    },
    "@sentry/browser>@sentry/replay": {
      "globals": {
        "Blob": true,
        "CSSConditionRule": true,
        "CSSGroupingRule": true,
        "CSSMediaRule": true,
        "CSSSupportsRule": true,
        "DragEvent": true,
        "Element": true,
        "FormData": true,
        "HTMLCanvasElement": true,
        "HTMLElement.prototype": true,
        "HTMLFormElement": true,
        "HTMLImageElement": true,
        "HTMLInputElement.prototype": true,
        "HTMLOptionElement.prototype": true,
        "HTMLSelectElement.prototype": true,
        "HTMLTextAreaElement.prototype": true,
        "Headers": true,
        "ImageData": true,
        "MouseEvent": true,
        "MutationObserver": true,
        "Node.prototype.contains": true,
        "PerformanceObserver": true,
        "TextEncoder": true,
        "URL": true,
        "URLSearchParams": true,
        "Worker": true,
        "Zone": true,
        "__SENTRY_DEBUG__": true,
        "__rrMutationObserver": true,
        "clearTimeout": true,
        "console.error": true,
        "console.warn": true,
        "document": true,
        "innerHeight": true,
        "innerWidth": true,
        "location.href": true,
        "pageXOffset": true,
        "pageYOffset": true,
        "requestAnimationFrame": true,
        "setTimeout": true
      },
      "packages": {
        "@sentry/browser>@sentry/core": true,
        "@sentry/utils": true,
        "browserify>process": true
      }
    },
    "@sentry/integrations": {
      "globals": {
        "Request": true,
        "__SENTRY_DEBUG__": true,
        "console.log": true
      },
      "packages": {
        "@sentry/utils": true,
        "localforage": true
      }
    },
    "@sentry/utils": {
      "globals": {
        "CustomEvent": true,
        "DOMError": true,
        "DOMException": true,
        "Element": true,
        "ErrorEvent": true,
        "Event": true,
        "Headers": true,
        "Request": true,
        "Response": true,
        "TextEncoder": true,
        "URL": true,
        "XMLHttpRequest.prototype": true,
        "__SENTRY_BROWSER_BUNDLE__": true,
        "__SENTRY_DEBUG__": true,
        "clearTimeout": true,
        "console.error": true,
        "document": true,
        "setTimeout": true
      },
      "packages": {
        "browserify>process": true
      }
    },
    "@storybook/addon-knobs>qs": {
      "packages": {
        "string.prototype.matchall>side-channel": true
      }
    },
    "@trezor/connect-web": {
      "globals": {
        "URLSearchParams": true,
        "__TREZOR_CONNECT_SRC": true,
        "addEventListener": true,
        "btoa": true,
        "chrome": true,
        "clearInterval": true,
        "clearTimeout": true,
        "console.warn": true,
        "document.body": true,
        "document.createElement": true,
        "document.createTextNode": true,
        "document.getElementById": true,
        "document.querySelectorAll": true,
        "location": true,
        "navigator": true,
        "open": true,
        "removeEventListener": true,
        "setInterval": true,
        "setTimeout": true
      },
      "packages": {
        "@trezor/connect-web>@trezor/connect": true,
        "@trezor/connect-web>@trezor/utils": true,
        "@trezor/connect-web>tslib": true,
        "webpack>events": true
      }
    },
    "@trezor/connect-web>@trezor/connect": {
      "globals": {
        "console.error": true,
        "console.log": true,
        "console.warn": true
      },
      "packages": {
        "@trezor/connect-web>@trezor/connect>@trezor/protobuf": true,
        "@trezor/connect-web>@trezor/connect>@trezor/schema-utils": true,
        "@trezor/connect-web>@trezor/connect>@trezor/transport": true,
        "@trezor/connect-web>@trezor/utils": true,
        "@trezor/connect-web>tslib": true
      }
    },
    "@trezor/connect-web>@trezor/connect>@trezor/protobuf": {
      "packages": {
        "@trezor/connect-web>@trezor/connect>@trezor/schema-utils": true
      }
    },
    "@trezor/connect-web>@trezor/connect>@trezor/schema-utils": {
      "globals": {
        "console.warn": true
      },
      "packages": {
        "@trezor/connect-web>@trezor/connect>@trezor/schema-utils>@sinclair/typebox": true,
        "@trezor/connect-web>@trezor/connect>@trezor/schema-utils>ts-mixer": true,
        "browserify>buffer": true
      }
    },
    "@trezor/connect-web>@trezor/utils": {
      "globals": {
        "clearTimeout": true,
        "setTimeout": true
      }
    },
    "@trezor/connect-web>tslib": {
      "globals": {
        "SuppressedError": true,
        "define": true
      }
    },
    "@zxing/browser": {
      "globals": {
        "HTMLElement": true,
        "HTMLImageElement": true,
        "HTMLVideoElement": true,
        "clearTimeout": true,
        "console.error": true,
        "console.warn": true,
        "document": true,
        "navigator": true,
        "setTimeout": true
      },
      "packages": {
        "@zxing/library": true
      }
    },
    "@zxing/library": {
      "globals": {
        "HTMLImageElement": true,
        "HTMLVideoElement": true,
        "TextDecoder": true,
        "TextEncoder": true,
        "URL.createObjectURL": true,
        "btoa": true,
        "console.log": true,
        "console.warn": true,
        "document": true,
        "navigator": true,
        "setTimeout": true
      },
      "packages": {
        "@zxing/library>ts-custom-error": true
      }
    },
    "addons-linter>sha.js": {
      "packages": {
        "koa>content-disposition>safe-buffer": true,
        "pumpify>inherits": true
      }
    },
    "await-semaphore": {
      "packages": {
        "browserify>process": true,
        "browserify>timers-browserify": true
      }
    },
    "base32-encode": {
      "packages": {
        "base32-encode>to-data-view": true
      }
    },
    "bignumber.js": {
      "globals": {
        "crypto": true,
        "define": true
      }
    },
    "blo": {
      "globals": {
        "btoa": true
      }
    },
    "bn.js": {
      "globals": {
        "Buffer": true
      },
      "packages": {
        "browserify>browser-resolve": true
      }
    },
    "bowser": {
      "globals": {
        "define": true
      }
    },
    "brfs>static-module>object-inspect": {
      "globals": {
        "HTMLElement": true,
        "WeakRef": true
      },
      "packages": {
        "browserify>browser-resolve": true
      }
    },
    "browserify>assert": {
      "globals": {
        "Buffer": true
      },
      "packages": {
        "browserify>assert>util": true,
        "react>object-assign": true
      }
    },
    "browserify>assert>util": {
      "globals": {
        "console.error": true,
        "console.log": true,
        "console.trace": true,
        "process": true
      },
      "packages": {
        "browserify>assert>util>inherits": true,
        "browserify>process": true
      }
    },
    "browserify>browserify-zlib": {
      "packages": {
        "browserify>assert": true,
        "browserify>browserify-zlib>pako": true,
        "browserify>buffer": true,
        "browserify>process": true,
        "browserify>util": true,
        "stream-browserify": true
      }
    },
    "browserify>buffer": {
      "globals": {
        "console": true
      },
      "packages": {
        "base64-js": true,
        "browserify>buffer>ieee754": true
      }
    },
    "browserify>crypto-browserify": {
      "packages": {
        "browserify>crypto-browserify>browserify-cipher": true,
        "browserify>crypto-browserify>browserify-sign": true,
        "browserify>crypto-browserify>create-ecdh": true,
        "browserify>crypto-browserify>create-hmac": true,
        "browserify>crypto-browserify>diffie-hellman": true,
        "browserify>crypto-browserify>pbkdf2": true,
        "browserify>crypto-browserify>public-encrypt": true,
        "browserify>crypto-browserify>randomfill": true,
        "ethereumjs-util>create-hash": true,
        "mocha>serialize-javascript>randombytes": true
      }
    },
    "browserify>crypto-browserify>browserify-cipher": {
      "packages": {
        "browserify>crypto-browserify>browserify-cipher>browserify-des": true,
        "browserify>crypto-browserify>browserify-cipher>evp_bytestokey": true,
        "ethereumjs-util>ethereum-cryptography>browserify-aes": true
      }
    },
    "browserify>crypto-browserify>browserify-cipher>browserify-des": {
      "packages": {
        "browserify>buffer": true,
        "browserify>crypto-browserify>browserify-cipher>browserify-des>des.js": true,
        "ethereumjs-util>create-hash>cipher-base": true,
        "pumpify>inherits": true
      }
    },
    "browserify>crypto-browserify>browserify-cipher>browserify-des>des.js": {
      "packages": {
        "@metamask/ppom-validator>elliptic>minimalistic-assert": true,
        "pumpify>inherits": true
      }
    },
    "browserify>crypto-browserify>browserify-cipher>evp_bytestokey": {
      "packages": {
        "ethereumjs-util>create-hash>md5.js": true,
        "koa>content-disposition>safe-buffer": true
      }
    },
    "browserify>crypto-browserify>browserify-sign": {
      "packages": {
        "@metamask/ppom-validator>elliptic": true,
        "bn.js": true,
        "browserify>buffer": true,
        "browserify>crypto-browserify>create-hmac": true,
        "browserify>crypto-browserify>public-encrypt>browserify-rsa": true,
        "browserify>crypto-browserify>public-encrypt>parse-asn1": true,
        "ethereumjs-util>create-hash": true,
        "pumpify>inherits": true,
        "stream-browserify": true
      }
    },
    "browserify>crypto-browserify>create-ecdh": {
      "packages": {
        "@metamask/ppom-validator>elliptic": true,
        "bn.js": true,
        "browserify>buffer": true
      }
    },
    "browserify>crypto-browserify>create-hmac": {
      "packages": {
        "addons-linter>sha.js": true,
        "ethereumjs-util>create-hash": true,
        "ethereumjs-util>create-hash>cipher-base": true,
        "ethereumjs-util>create-hash>ripemd160": true,
        "koa>content-disposition>safe-buffer": true,
        "pumpify>inherits": true
      }
    },
    "browserify>crypto-browserify>diffie-hellman": {
      "packages": {
        "bn.js": true,
        "browserify>buffer": true,
        "browserify>crypto-browserify>diffie-hellman>miller-rabin": true,
        "mocha>serialize-javascript>randombytes": true
      }
    },
    "browserify>crypto-browserify>diffie-hellman>miller-rabin": {
      "packages": {
        "@metamask/ppom-validator>elliptic>brorand": true,
        "bn.js": true
      }
    },
    "browserify>crypto-browserify>pbkdf2": {
      "globals": {
        "crypto": true,
        "process": true,
        "queueMicrotask": true,
        "setImmediate": true,
        "setTimeout": true
      },
      "packages": {
        "addons-linter>sha.js": true,
        "browserify>process": true,
        "ethereumjs-util>create-hash": true,
        "ethereumjs-util>create-hash>ripemd160": true,
        "koa>content-disposition>safe-buffer": true
      }
    },
    "browserify>crypto-browserify>public-encrypt": {
      "packages": {
        "bn.js": true,
        "browserify>buffer": true,
        "browserify>crypto-browserify>public-encrypt>browserify-rsa": true,
        "browserify>crypto-browserify>public-encrypt>parse-asn1": true,
        "ethereumjs-util>create-hash": true,
        "mocha>serialize-javascript>randombytes": true
      }
    },
    "browserify>crypto-browserify>public-encrypt>browserify-rsa": {
      "packages": {
        "bn.js": true,
        "browserify>buffer": true,
        "mocha>serialize-javascript>randombytes": true
      }
    },
    "browserify>crypto-browserify>public-encrypt>parse-asn1": {
      "packages": {
        "browserify>buffer": true,
        "browserify>crypto-browserify>browserify-cipher>evp_bytestokey": true,
        "browserify>crypto-browserify>pbkdf2": true,
        "browserify>crypto-browserify>public-encrypt>parse-asn1>asn1.js": true,
        "ethereumjs-util>ethereum-cryptography>browserify-aes": true
      }
    },
    "browserify>crypto-browserify>public-encrypt>parse-asn1>asn1.js": {
      "packages": {
        "@metamask/ppom-validator>elliptic>minimalistic-assert": true,
        "bn.js": true,
        "browserify>buffer": true,
        "browserify>vm-browserify": true,
        "pumpify>inherits": true
      }
    },
    "browserify>crypto-browserify>randomfill": {
      "globals": {
        "crypto": true,
        "msCrypto": true
      },
      "packages": {
        "browserify>process": true,
        "koa>content-disposition>safe-buffer": true,
        "mocha>serialize-javascript>randombytes": true
      }
    },
    "browserify>https-browserify": {
      "packages": {
        "browserify>stream-http": true,
        "browserify>url": true
      }
    },
    "browserify>process": {
      "globals": {
        "clearTimeout": true,
        "setTimeout": true
      }
    },
    "browserify>punycode": {
      "globals": {
        "define": true
      }
    },
    "browserify>stream-http": {
      "globals": {
        "AbortController": true,
        "Blob": true,
        "MSStreamReader": true,
        "ReadableStream": true,
        "WritableStream": true,
        "XDomainRequest": true,
        "XMLHttpRequest": true,
        "clearTimeout": true,
        "fetch": true,
        "location.protocol.search": true,
        "setTimeout": true
      },
      "packages": {
        "browserify>buffer": true,
        "browserify>process": true,
        "browserify>stream-http>builtin-status-codes": true,
        "browserify>stream-http>readable-stream": true,
        "browserify>url": true,
        "pumpify>inherits": true,
        "watchify>xtend": true
      }
    },
    "browserify>stream-http>readable-stream": {
      "packages": {
        "browserify>browser-resolve": true,
        "browserify>buffer": true,
        "browserify>process": true,
        "browserify>string_decoder": true,
        "pumpify>inherits": true,
        "readable-stream>util-deprecate": true,
        "webpack>events": true
      }
    },
    "browserify>string_decoder": {
      "packages": {
        "koa>content-disposition>safe-buffer": true
      }
    },
    "browserify>timers-browserify": {
      "globals": {
        "clearInterval": true,
        "clearTimeout": true,
        "setInterval": true,
        "setTimeout": true
      },
      "packages": {
        "browserify>process": true
      }
    },
    "browserify>url": {
      "packages": {
        "@storybook/addon-knobs>qs": true,
        "browserify>punycode": true
      }
    },
    "browserify>util": {
      "globals": {
        "console.error": true,
        "console.log": true,
        "console.trace": true
      },
      "packages": {
        "browserify>process": true,
        "browserify>util>is-arguments": true,
        "browserify>util>is-typed-array": true,
        "browserify>util>which-typed-array": true,
        "koa>is-generator-function": true,
        "pumpify>inherits": true
      }
    },
    "browserify>util>is-arguments": {
      "packages": {
        "koa>is-generator-function>has-tostringtag": true,
        "string.prototype.matchall>call-bind": true
      }
    },
    "browserify>util>is-typed-array": {
      "packages": {
        "browserify>util>is-typed-array>for-each": true,
        "koa>is-generator-function>has-tostringtag": true,
        "string.prototype.matchall>call-bind": true,
        "string.prototype.matchall>es-abstract>available-typed-arrays": true,
        "string.prototype.matchall>es-abstract>gopd": true
      }
    },
    "browserify>util>is-typed-array>for-each": {
      "packages": {
        "string.prototype.matchall>es-abstract>is-callable": true
      }
    },
    "browserify>util>which-typed-array": {
      "packages": {
        "browserify>util>is-typed-array": true,
        "browserify>util>is-typed-array>for-each": true,
        "koa>is-generator-function>has-tostringtag": true,
        "string.prototype.matchall>call-bind": true,
        "string.prototype.matchall>es-abstract>available-typed-arrays": true,
        "string.prototype.matchall>es-abstract>gopd": true
      }
    },
    "browserify>vm-browserify": {
      "globals": {
        "document.body.appendChild": true,
        "document.body.removeChild": true,
        "document.createElement": true
      }
    },
    "chalk": {
      "packages": {
        "chalk>ansi-styles": true,
        "chalk>supports-color": true
      }
    },
    "chalk>ansi-styles": {
      "packages": {
        "chalk>ansi-styles>color-convert": true
      }
    },
    "chalk>ansi-styles>color-convert": {
      "packages": {
        "jest-canvas-mock>moo-color>color-name": true
      }
    },
    "chart.js": {
      "globals": {
        "$animations": true,
        "Intl.NumberFormat": true,
        "MutationObserver": true,
        "OffscreenCanvas": true,
        "Path2D": true,
        "ResizeObserver": true,
        "active": true,
        "addEventListener": true,
        "circumference": true,
        "clearTimeout": true,
        "console.error": true,
        "console.warn": true,
        "dataElementType": true,
        "datasetElementType": true,
        "defaultRoutes": true,
        "defaults": true,
        "descriptors": true,
        "devicePixelRatio": true,
        "document": true,
        "endAngle": true,
        "fullCircles": true,
        "id": true,
        "innerRadius": true,
        "options": true,
        "outerRadius": true,
        "overrides": true,
        "parsed": true,
        "pixelMargin": true,
        "removeEventListener": true,
        "requestAnimationFrame": true,
        "setTimeout": true,
        "startAngle": true,
        "stop": true,
        "x": true,
        "y": true
      },
      "packages": {
        "chart.js>@kurkle/color": true
      }
    },
    "chart.js>@kurkle/color": {
      "globals": {
        "define": true
      }
    },
    "classnames": {
      "globals": {
        "classNames": "write",
        "define": true
      }
    },
    "copy-to-clipboard": {
      "globals": {
        "clipboardData": true,
        "console.error": true,
        "console.warn": true,
        "document.body.appendChild": true,
        "document.body.removeChild": true,
        "document.createElement": true,
        "document.createRange": true,
        "document.execCommand": true,
        "document.getSelection": true,
        "navigator.userAgent": true,
        "prompt": true
      },
      "packages": {
        "copy-to-clipboard>toggle-selection": true
      }
    },
    "copy-to-clipboard>toggle-selection": {
      "globals": {
        "document.activeElement": true,
        "document.getSelection": true
      }
    },
    "currency-formatter": {
      "packages": {
        "currency-formatter>accounting": true,
        "currency-formatter>locale-currency": true,
        "react>object-assign": true
      }
    },
    "currency-formatter>accounting": {
      "globals": {
        "define": true
      }
    },
    "currency-formatter>locale-currency": {
      "globals": {
        "countryCode": true
      }
    },
    "debounce-stream": {
      "packages": {
        "debounce-stream>debounce": true,
        "debounce-stream>duplexer": true,
        "debounce-stream>through": true
      }
    },
    "debounce-stream>debounce": {
      "globals": {
        "clearTimeout": true,
        "setTimeout": true
      }
    },
    "debounce-stream>duplexer": {
      "packages": {
        "stream-browserify": true
      }
    },
    "debounce-stream>through": {
      "packages": {
        "browserify>process": true,
        "stream-browserify": true
      }
    },
    "depcheck>@vue/compiler-sfc>postcss>nanoid": {
      "globals": {
        "crypto.getRandomValues": true
      }
    },
    "depcheck>is-core-module>hasown": {
      "packages": {
        "browserify>has>function-bind": true
      }
    },
    "dependency-tree>precinct>detective-postcss>postcss>nanoid": {
      "globals": {
        "crypto.getRandomValues": true
      }
    },
    "end-of-stream": {
      "packages": {
        "browserify>process": true,
        "pump>once": true
      }
    },
    "eslint-plugin-react>array-includes>is-string": {
      "packages": {
        "koa>is-generator-function>has-tostringtag": true
      }
    },
    "eslint>optionator>fast-levenshtein": {
      "globals": {
        "Intl": true,
        "Levenshtein": "write",
        "console.log": true,
        "define": true,
        "importScripts": true,
        "postMessage": true
      }
    },
    "eth-ens-namehash": {
      "globals": {
        "name": "write"
      },
      "packages": {
        "@metamask/ethjs>js-sha3": true,
        "browserify>buffer": true,
        "eth-ens-namehash>idna-uts46-hx": true
      }
    },
    "eth-ens-namehash>idna-uts46-hx": {
      "globals": {
        "define": true
      },
      "packages": {
        "browserify>punycode": true
      }
    },
    "eth-keyring-controller>@metamask/browser-passworder": {
      "globals": {
        "crypto": true
      }
    },
    "eth-lattice-keyring": {
      "globals": {
        "addEventListener": true,
        "browser": true,
        "clearInterval": true,
        "fetch": true,
        "open": true,
        "setInterval": true
      },
      "packages": {
        "@ethereumjs/tx>@ethereumjs/util": true,
        "bn.js": true,
        "browserify>buffer": true,
        "browserify>crypto-browserify": true,
        "eth-lattice-keyring>@ethereumjs/tx": true,
        "eth-lattice-keyring>gridplus-sdk": true,
        "eth-lattice-keyring>rlp": true,
        "webpack>events": true
      }
    },
    "eth-lattice-keyring>@ethereumjs/tx": {
      "packages": {
        "@ethereumjs/common": true,
        "@ethereumjs/tx>@ethereumjs/rlp": true,
        "@ethereumjs/tx>@ethereumjs/util": true,
        "@ethersproject/providers": true,
        "browserify>buffer": true,
        "browserify>insert-module-globals>is-buffer": true,
        "eth-lattice-keyring>@ethereumjs/tx>@chainsafe/ssz": true,
        "eth-lattice-keyring>@ethereumjs/tx>ethereum-cryptography": true
      }
    },
    "eth-lattice-keyring>@ethereumjs/tx>@chainsafe/ssz": {
      "packages": {
        "browserify": true,
        "browserify>buffer": true,
        "eth-lattice-keyring>@ethereumjs/tx>@chainsafe/ssz>@chainsafe/persistent-merkle-tree": true,
        "eth-lattice-keyring>@ethereumjs/tx>@chainsafe/ssz>case": true
      }
    },
    "eth-lattice-keyring>@ethereumjs/tx>@chainsafe/ssz>@chainsafe/persistent-merkle-tree": {
      "globals": {
        "WeakRef": true
      },
      "packages": {
        "browserify": true
      }
    },
    "eth-lattice-keyring>@ethereumjs/tx>ethereum-cryptography": {
      "globals": {
        "TextDecoder": true,
        "crypto": true
      },
      "packages": {
        "eth-lattice-keyring>@ethereumjs/tx>ethereum-cryptography>@noble/hashes": true
      }
    },
    "eth-lattice-keyring>@ethereumjs/tx>ethereum-cryptography>@noble/hashes": {
      "globals": {
        "TextEncoder": true,
        "crypto": true
      }
    },
    "eth-lattice-keyring>@noble/secp256k1": {
      "globals": {
        "crypto": true
      },
      "packages": {
        "browserify>browser-resolve": true
      }
    },
    "eth-lattice-keyring>gridplus-sdk": {
      "globals": {
        "AbortController": true,
        "Request": true,
        "URL": true,
        "__values": true,
        "caches": true,
        "clearTimeout": true,
        "console.error": true,
        "console.log": true,
        "console.warn": true,
        "fetch": true,
        "setTimeout": true
      },
      "packages": {
        "@ethereumjs/common>crc-32": true,
        "@ethersproject/abi": true,
        "@metamask/ethjs>js-sha3": true,
        "@metamask/ppom-validator>elliptic": true,
        "bn.js": true,
        "browserify>buffer": true,
        "eth-lattice-keyring>gridplus-sdk>@ethereumjs/common": true,
        "eth-lattice-keyring>gridplus-sdk>@ethereumjs/tx": true,
        "eth-lattice-keyring>gridplus-sdk>aes-js": true,
        "eth-lattice-keyring>gridplus-sdk>bech32": true,
        "eth-lattice-keyring>gridplus-sdk>bignumber.js": true,
        "eth-lattice-keyring>gridplus-sdk>bitwise": true,
        "eth-lattice-keyring>gridplus-sdk>borc": true,
        "eth-lattice-keyring>gridplus-sdk>eth-eip712-util-browser": true,
        "eth-lattice-keyring>gridplus-sdk>secp256k1": true,
        "eth-lattice-keyring>gridplus-sdk>uuid": true,
        "eth-lattice-keyring>rlp": true,
        "ethereumjs-util>ethereum-cryptography>bs58check": true,
        "ethereumjs-util>ethereum-cryptography>hash.js": true,
        "lodash": true
      }
    },
    "eth-lattice-keyring>gridplus-sdk>@ethereumjs/common": {
      "packages": {
        "@ethereumjs/common>crc-32": true,
        "@ethereumjs/tx>@ethereumjs/util": true,
        "browserify>buffer": true,
        "webpack>events": true
      }
    },
    "eth-lattice-keyring>gridplus-sdk>@ethereumjs/tx": {
      "packages": {
        "@ethereumjs/tx>@ethereumjs/rlp": true,
        "@ethereumjs/tx>@ethereumjs/util": true,
        "@ethersproject/providers": true,
        "browserify>buffer": true,
        "browserify>insert-module-globals>is-buffer": true,
        "eth-lattice-keyring>@ethereumjs/tx>@chainsafe/ssz": true,
        "eth-lattice-keyring>gridplus-sdk>@ethereumjs/tx>@ethereumjs/common": true,
        "eth-lattice-keyring>gridplus-sdk>@ethereumjs/tx>ethereum-cryptography": true
      }
    },
    "eth-lattice-keyring>gridplus-sdk>@ethereumjs/tx>@ethereumjs/common": {
      "packages": {
        "@ethereumjs/common>crc-32": true,
        "@ethereumjs/tx>@ethereumjs/util": true,
        "browserify>buffer": true,
        "webpack>events": true
      }
    },
    "eth-lattice-keyring>gridplus-sdk>@ethereumjs/tx>ethereum-cryptography": {
      "globals": {
        "TextDecoder": true,
        "crypto": true
      },
      "packages": {
        "eth-lattice-keyring>gridplus-sdk>@ethereumjs/tx>ethereum-cryptography>@noble/hashes": true
      }
    },
    "eth-lattice-keyring>gridplus-sdk>@ethereumjs/tx>ethereum-cryptography>@noble/hashes": {
      "globals": {
        "TextEncoder": true,
        "crypto": true
      }
    },
    "eth-lattice-keyring>gridplus-sdk>aes-js": {
      "globals": {
        "define": true
      }
    },
    "eth-lattice-keyring>gridplus-sdk>bignumber.js": {
      "globals": {
        "crypto": true,
        "define": true
      }
    },
    "eth-lattice-keyring>gridplus-sdk>bitwise": {
      "packages": {
        "browserify>buffer": true
      }
    },
    "eth-lattice-keyring>gridplus-sdk>borc": {
      "globals": {
        "console": true
      },
      "packages": {
        "browserify>buffer": true,
        "browserify>buffer>ieee754": true,
        "eth-lattice-keyring>gridplus-sdk>borc>bignumber.js": true,
        "eth-lattice-keyring>gridplus-sdk>borc>iso-url": true
      }
    },
    "eth-lattice-keyring>gridplus-sdk>borc>bignumber.js": {
      "globals": {
        "crypto": true,
        "define": true
      }
    },
    "eth-lattice-keyring>gridplus-sdk>borc>iso-url": {
      "globals": {
        "URL": true,
        "URLSearchParams": true,
        "location": true
      }
    },
    "eth-lattice-keyring>gridplus-sdk>eth-eip712-util-browser": {
      "globals": {
        "intToBuffer": true
      },
      "packages": {
        "@metamask/ethjs>js-sha3": true,
        "bn.js": true,
        "ganache>abstract-level>buffer": true
      }
    },
    "eth-lattice-keyring>gridplus-sdk>secp256k1": {
      "packages": {
        "@metamask/ppom-validator>elliptic": true
      }
    },
    "eth-lattice-keyring>gridplus-sdk>uuid": {
      "globals": {
        "crypto": true
      }
    },
    "eth-lattice-keyring>rlp": {
      "globals": {
        "TextEncoder": true
      }
    },
    "eth-method-registry": {
      "packages": {
        "@metamask/ethjs-contract": true,
        "@metamask/ethjs-query": true
      }
    },
    "eth-rpc-errors": {
      "packages": {
        "eth-rpc-errors>fast-safe-stringify": true
      }
    },
<<<<<<< HEAD
    "eth-sig-util": {
      "packages": {
        "browserify>buffer": true,
        "eth-sig-util>ethereumjs-util": true,
        "eth-sig-util>tweetnacl": true,
        "eth-sig-util>tweetnacl-util": true,
        "ethereumjs-abi": true
      }
    },
    "eth-sig-util>ethereumjs-util": {
      "packages": {
        "@metamask/ppom-validator>elliptic": true,
        "bn.js": true,
        "browserify>assert": true,
        "browserify>buffer": true,
        "eth-sig-util>ethereumjs-util>ethereum-cryptography": true,
        "eth-sig-util>ethereumjs-util>ethjs-util": true,
        "ethereumjs-util>create-hash": true,
        "ethereumjs-util>rlp": true,
        "koa>content-disposition>safe-buffer": true
      }
    },
    "eth-sig-util>ethereumjs-util>ethereum-cryptography": {
      "packages": {
        "browserify>buffer": true,
        "ganache>keccak": true,
        "ganache>secp256k1": true,
        "mocha>serialize-javascript>randombytes": true
      }
    },
    "eth-sig-util>ethereumjs-util>ethjs-util": {
      "packages": {
        "@metamask/ethjs>@metamask/ethjs-util>is-hex-prefixed": true,
        "@metamask/ethjs>@metamask/ethjs-util>strip-hex-prefix": true,
        "browserify>buffer": true
      }
    },
    "eth-sig-util>tweetnacl": {
      "globals": {
        "crypto": true,
        "msCrypto": true,
        "nacl": "write"
      },
      "packages": {
        "browserify>browser-resolve": true
      }
    },
    "eth-sig-util>tweetnacl-util": {
      "globals": {
        "atob": true,
        "btoa": true
      },
      "packages": {
        "browserify>browser-resolve": true
      }
    },
    "ethereumjs-abi": {
      "packages": {
        "bn.js": true,
        "browserify>buffer": true,
        "ethereumjs-abi>ethereumjs-util": true
      }
    },
    "ethereumjs-abi>ethereumjs-util": {
      "packages": {
        "@metamask/ppom-validator>elliptic": true,
        "bn.js": true,
        "browserify>assert": true,
        "browserify>buffer": true,
        "eth-sig-util>ethereumjs-util>ethjs-util": true,
        "ethereumjs-abi>ethereumjs-util>ethereum-cryptography": true,
        "ethereumjs-util>create-hash": true,
        "ethereumjs-util>rlp": true
      }
    },
    "ethereumjs-abi>ethereumjs-util>ethereum-cryptography": {
      "packages": {
        "browserify>buffer": true,
        "ganache>keccak": true,
        "ganache>secp256k1": true,
        "mocha>serialize-javascript>randombytes": true
      }
    },
=======
>>>>>>> 08f3f3ae
    "ethereumjs-util": {
      "packages": {
        "bn.js": true,
        "browserify>assert": true,
        "browserify>buffer": true,
        "browserify>insert-module-globals>is-buffer": true,
        "ethereumjs-util>create-hash": true,
        "ethereumjs-util>ethereum-cryptography": true,
        "ethereumjs-util>rlp": true
      }
    },
    "ethereumjs-util>create-hash": {
      "packages": {
        "addons-linter>sha.js": true,
        "ethereumjs-util>create-hash>cipher-base": true,
        "ethereumjs-util>create-hash>md5.js": true,
        "ethereumjs-util>create-hash>ripemd160": true,
        "pumpify>inherits": true
      }
    },
    "ethereumjs-util>create-hash>cipher-base": {
      "packages": {
        "browserify>string_decoder": true,
        "koa>content-disposition>safe-buffer": true,
        "pumpify>inherits": true,
        "stream-browserify": true
      }
    },
    "ethereumjs-util>create-hash>md5.js": {
      "packages": {
        "ethereumjs-util>create-hash>md5.js>hash-base": true,
        "koa>content-disposition>safe-buffer": true,
        "pumpify>inherits": true
      }
    },
    "ethereumjs-util>create-hash>md5.js>hash-base": {
      "packages": {
        "ethereumjs-util>create-hash>md5.js>hash-base>readable-stream": true,
        "koa>content-disposition>safe-buffer": true,
        "pumpify>inherits": true
      }
    },
    "ethereumjs-util>create-hash>md5.js>hash-base>readable-stream": {
      "packages": {
        "browserify>browser-resolve": true,
        "browserify>buffer": true,
        "browserify>process": true,
        "browserify>string_decoder": true,
        "pumpify>inherits": true,
        "readable-stream>util-deprecate": true,
        "webpack>events": true
      }
    },
    "ethereumjs-util>create-hash>ripemd160": {
      "packages": {
        "browserify>buffer": true,
        "ethereumjs-util>create-hash>md5.js>hash-base": true,
        "pumpify>inherits": true
      }
    },
    "ethereumjs-util>ethereum-cryptography": {
      "packages": {
        "browserify>buffer": true,
        "ganache>keccak": true,
        "ganache>secp256k1": true,
        "mocha>serialize-javascript>randombytes": true
      }
    },
    "ethereumjs-util>ethereum-cryptography>browserify-aes": {
      "packages": {
        "browserify>buffer": true,
        "browserify>crypto-browserify>browserify-cipher>evp_bytestokey": true,
        "ethereumjs-util>create-hash>cipher-base": true,
        "ethereumjs-util>ethereum-cryptography>browserify-aes>buffer-xor": true,
        "koa>content-disposition>safe-buffer": true,
        "pumpify>inherits": true
      }
    },
    "ethereumjs-util>ethereum-cryptography>browserify-aes>buffer-xor": {
      "packages": {
        "browserify>buffer": true
      }
    },
    "ethereumjs-util>ethereum-cryptography>bs58check": {
      "packages": {
        "ethereumjs-util>create-hash": true,
        "ethereumjs-util>ethereum-cryptography>bs58check>bs58": true,
        "koa>content-disposition>safe-buffer": true
      }
    },
    "ethereumjs-util>ethereum-cryptography>bs58check>bs58": {
      "packages": {
        "@ensdomains/content-hash>multihashes>multibase>base-x": true
      }
    },
    "ethereumjs-util>ethereum-cryptography>hash.js": {
      "packages": {
        "@metamask/ppom-validator>elliptic>minimalistic-assert": true,
        "pumpify>inherits": true
      }
    },
    "ethereumjs-util>ethereum-cryptography>scrypt-js": {
      "globals": {
        "define": true,
        "setTimeout": true
      },
      "packages": {
        "browserify>timers-browserify": true
      }
    },
    "ethereumjs-util>rlp": {
      "packages": {
        "bn.js": true,
        "browserify>buffer": true
      }
    },
    "ethereumjs-wallet>randombytes": {
      "globals": {
        "crypto.getRandomValues": true
      }
    },
    "extension-port-stream": {
      "packages": {
        "browserify>buffer": true,
        "extension-port-stream>readable-stream": true
      }
    },
    "extension-port-stream>readable-stream": {
      "globals": {
        "AbortController": true,
        "AggregateError": true,
        "Blob": true
      },
      "packages": {
        "browserify>buffer": true,
        "browserify>process": true,
        "browserify>string_decoder": true,
        "extension-port-stream>readable-stream>abort-controller": true,
        "webpack>events": true
      }
    },
    "extension-port-stream>readable-stream>abort-controller": {
      "globals": {
        "AbortController": true
      }
    },
    "fast-json-patch": {
      "globals": {
        "addEventListener": true,
        "clearTimeout": true,
        "removeEventListener": true,
        "setTimeout": true
      }
    },
    "fuse.js": {
      "globals": {
        "console": true,
        "define": true
      }
    },
    "ganache>abstract-level>buffer": {
      "globals": {
        "console": true
      },
      "packages": {
        "base64-js": true,
        "browserify>buffer>ieee754": true
      }
    },
    "ganache>keccak": {
      "packages": {
        "browserify>buffer": true,
        "ganache>keccak>readable-stream": true
      }
    },
    "ganache>keccak>readable-stream": {
      "packages": {
        "browserify>browser-resolve": true,
        "browserify>buffer": true,
        "browserify>process": true,
        "browserify>string_decoder": true,
        "pumpify>inherits": true,
        "readable-stream>util-deprecate": true,
        "webpack>events": true
      }
    },
    "ganache>secp256k1": {
      "packages": {
        "@metamask/ppom-validator>elliptic": true
      }
    },
    "gulp>vinyl-fs>object.assign": {
      "packages": {
        "@lavamoat/lavapack>json-stable-stringify>object-keys": true,
        "string.prototype.matchall>call-bind": true,
        "string.prototype.matchall>define-properties": true,
        "string.prototype.matchall>has-symbols": true
      }
    },
    "json-rpc-engine": {
      "packages": {
        "@metamask/safe-event-emitter": true,
        "eth-rpc-errors": true
      }
    },
    "json-rpc-middleware-stream": {
      "globals": {
        "console.warn": true,
        "setTimeout": true
      },
      "packages": {
        "json-rpc-middleware-stream>@metamask/safe-event-emitter": true,
        "json-rpc-middleware-stream>readable-stream": true
      }
    },
    "json-rpc-middleware-stream>@metamask/safe-event-emitter": {
      "globals": {
        "setTimeout": true
      },
      "packages": {
        "webpack>events": true
      }
    },
    "json-rpc-middleware-stream>readable-stream": {
      "packages": {
        "browserify>browser-resolve": true,
        "browserify>buffer": true,
        "browserify>process": true,
        "browserify>string_decoder": true,
        "pumpify>inherits": true,
        "readable-stream>util-deprecate": true,
        "webpack>events": true
      }
    },
    "koa>content-disposition>safe-buffer": {
      "packages": {
        "browserify>buffer": true
      }
    },
    "koa>is-generator-function": {
      "packages": {
        "koa>is-generator-function>has-tostringtag": true
      }
    },
    "koa>is-generator-function>has-tostringtag": {
      "packages": {
        "string.prototype.matchall>has-symbols": true
      }
    },
    "localforage": {
      "globals": {
        "Blob": true,
        "BlobBuilder": true,
        "FileReader": true,
        "IDBKeyRange": true,
        "MSBlobBuilder": true,
        "MozBlobBuilder": true,
        "OIndexedDB": true,
        "WebKitBlobBuilder": true,
        "atob": true,
        "btoa": true,
        "console.error": true,
        "console.info": true,
        "console.warn": true,
        "define": true,
        "fetch": true,
        "indexedDB": true,
        "localStorage": true,
        "mozIndexedDB": true,
        "msIndexedDB": true,
        "navigator.platform": true,
        "navigator.userAgent": true,
        "openDatabase": true,
        "setTimeout": true,
        "webkitIndexedDB": true
      }
    },
    "lodash": {
      "globals": {
        "clearTimeout": true,
        "define": true,
        "setTimeout": true
      }
    },
    "loglevel": {
      "globals": {
        "console": true,
        "define": true,
        "document.cookie": true,
        "localStorage": true,
        "log": "write",
        "navigator": true
      }
    },
    "luxon": {
      "globals": {
        "Intl": true
      }
    },
    "mocha>serialize-javascript>randombytes": {
      "globals": {
        "crypto": true,
        "msCrypto": true
      },
      "packages": {
        "browserify>process": true,
        "koa>content-disposition>safe-buffer": true
      }
    },
    "nanoid": {
      "globals": {
        "crypto": true,
        "msCrypto": true,
        "navigator": true
      }
    },
    "nock>debug": {
      "globals": {
        "console": true,
        "document": true,
        "localStorage": true,
        "navigator": true,
        "process": true
      },
      "packages": {
        "browserify>process": true,
        "nock>debug>ms": true
      }
    },
    "node-fetch": {
      "globals": {
        "Headers": true,
        "Request": true,
        "Response": true,
        "fetch": true
      }
    },
    "obj-multiplex": {
      "globals": {
        "console.warn": true
      },
      "packages": {
        "end-of-stream": true,
        "pump>once": true,
        "readable-stream": true
      }
    },
    "promise-to-callback": {
      "packages": {
        "promise-to-callback>is-fn": true,
        "promise-to-callback>set-immediate-shim": true
      }
    },
    "promise-to-callback>set-immediate-shim": {
      "globals": {
        "setTimeout.apply": true
      },
      "packages": {
        "browserify>timers-browserify": true
      }
    },
    "prop-types": {
      "globals": {
        "console": true
      },
      "packages": {
        "prop-types>react-is": true,
        "react>object-assign": true
      }
    },
    "prop-types>react-is": {
      "globals": {
        "console": true
      }
    },
    "pump": {
      "packages": {
        "browserify>browser-resolve": true,
        "browserify>process": true,
        "end-of-stream": true,
        "pump>once": true
      }
    },
    "pump>once": {
      "packages": {
        "pump>once>wrappy": true
      }
    },
    "qrcode-generator": {
      "globals": {
        "define": true
      }
    },
    "qrcode.react": {
      "globals": {
        "Path2D": true,
        "devicePixelRatio": true
      },
      "packages": {
        "prop-types": true,
        "qrcode.react>qr.js": true,
        "react": true
      }
    },
    "react": {
      "globals": {
        "console": true
      },
      "packages": {
        "prop-types": true,
        "react>object-assign": true
      }
    },
    "react-beautiful-dnd": {
      "globals": {
        "Element.prototype": true,
        "__REDUX_DEVTOOLS_EXTENSION_COMPOSE__": true,
        "addEventListener": true,
        "cancelAnimationFrame": true,
        "clearTimeout": true,
        "console": true,
        "document": true,
        "getComputedStyle": true,
        "pageXOffset": true,
        "pageYOffset": true,
        "removeEventListener": true,
        "requestAnimationFrame": true,
        "scrollBy": true,
        "setTimeout": true
      },
      "packages": {
        "@babel/runtime": true,
        "react": true,
        "react-beautiful-dnd>css-box-model": true,
        "react-beautiful-dnd>memoize-one": true,
        "react-beautiful-dnd>raf-schd": true,
        "react-beautiful-dnd>use-memo-one": true,
        "react-dom": true,
        "react-redux": true,
        "redux": true
      }
    },
    "react-beautiful-dnd>css-box-model": {
      "globals": {
        "getComputedStyle": true,
        "pageXOffset": true,
        "pageYOffset": true
      },
      "packages": {
        "react-router-dom>tiny-invariant": true
      }
    },
    "react-beautiful-dnd>raf-schd": {
      "globals": {
        "cancelAnimationFrame": true,
        "requestAnimationFrame": true
      }
    },
    "react-beautiful-dnd>use-memo-one": {
      "packages": {
        "react": true
      }
    },
    "react-chartjs-2": {
      "globals": {
        "setTimeout": true
      },
      "packages": {
        "chart.js": true,
        "react": true
      }
    },
    "react-devtools": {
      "packages": {
        "react-devtools>react-devtools-core": true
      }
    },
    "react-devtools>react-devtools-core": {
      "globals": {
        "WebSocket": true,
        "setTimeout": true
      }
    },
    "react-dnd-html5-backend": {
      "globals": {
        "addEventListener": true,
        "clearTimeout": true,
        "removeEventListener": true
      }
    },
    "react-dom": {
      "globals": {
        "HTMLIFrameElement": true,
        "MSApp": true,
        "__REACT_DEVTOOLS_GLOBAL_HOOK__": true,
        "addEventListener": true,
        "clearTimeout": true,
        "clipboardData": true,
        "console": true,
        "dispatchEvent": true,
        "document": true,
        "event": "write",
        "jest": true,
        "location.protocol": true,
        "navigator.userAgent.indexOf": true,
        "performance": true,
        "removeEventListener": true,
        "self": true,
        "setTimeout": true,
        "top": true,
        "trustedTypes": true
      },
      "packages": {
        "prop-types": true,
        "react": true,
        "react-dom>scheduler": true,
        "react>object-assign": true
      }
    },
    "react-dom>scheduler": {
      "globals": {
        "MessageChannel": true,
        "cancelAnimationFrame": true,
        "clearTimeout": true,
        "console": true,
        "navigator": true,
        "performance": true,
        "requestAnimationFrame": true,
        "setTimeout": true
      }
    },
    "react-focus-lock": {
      "globals": {
        "addEventListener": true,
        "console.error": true,
        "console.warn": true,
        "document": true,
        "removeEventListener": true,
        "setTimeout": true
      },
      "packages": {
        "@babel/runtime": true,
        "prop-types": true,
        "react": true,
        "react-focus-lock>focus-lock": true,
        "react-focus-lock>react-clientside-effect": true,
        "react-focus-lock>use-callback-ref": true,
        "react-focus-lock>use-sidecar": true
      }
    },
    "react-focus-lock>focus-lock": {
      "globals": {
        "HTMLIFrameElement": true,
        "Node.DOCUMENT_FRAGMENT_NODE": true,
        "Node.DOCUMENT_NODE": true,
        "Node.DOCUMENT_POSITION_CONTAINED_BY": true,
        "Node.DOCUMENT_POSITION_CONTAINS": true,
        "Node.ELEMENT_NODE": true,
        "console.error": true,
        "console.warn": true,
        "document": true,
        "getComputedStyle": true,
        "setTimeout": true
      },
      "packages": {
        "@trezor/connect-web>tslib": true
      }
    },
    "react-focus-lock>react-clientside-effect": {
      "packages": {
        "@babel/runtime": true,
        "react": true
      }
    },
    "react-focus-lock>use-callback-ref": {
      "packages": {
        "react": true
      }
    },
    "react-focus-lock>use-sidecar": {
      "globals": {
        "console.error": true
      },
      "packages": {
        "@trezor/connect-web>tslib": true,
        "react": true,
        "react-focus-lock>use-sidecar>detect-node-es": true
      }
    },
    "react-idle-timer": {
      "globals": {
        "clearTimeout": true,
        "document": true,
        "setTimeout": true
      },
      "packages": {
        "prop-types": true,
        "react": true
      }
    },
    "react-inspector": {
      "globals": {
        "Node": true,
        "chromeDark": true,
        "chromeLight": true
      },
      "packages": {
        "react": true
      }
    },
    "react-popper": {
      "globals": {
        "document": true
      },
      "packages": {
        "@popperjs/core": true,
        "react": true,
        "react-popper>react-fast-compare": true,
        "react-popper>warning": true
      }
    },
    "react-popper>react-fast-compare": {
      "globals": {
        "Element": true,
        "console.warn": true
      }
    },
    "react-popper>warning": {
      "globals": {
        "console": true
      }
    },
    "react-redux": {
      "globals": {
        "console": true,
        "document": true
      },
      "packages": {
        "@babel/runtime": true,
        "prop-types": true,
        "prop-types>react-is": true,
        "react": true,
        "react-dom": true,
        "react-redux>hoist-non-react-statics": true,
        "redux": true
      }
    },
    "react-redux>hoist-non-react-statics": {
      "packages": {
        "prop-types>react-is": true
      }
    },
    "react-responsive-carousel": {
      "globals": {
        "HTMLElement": true,
        "addEventListener": true,
        "clearTimeout": true,
        "console.warn": true,
        "document": true,
        "getComputedStyle": true,
        "removeEventListener": true,
        "setTimeout": true
      },
      "packages": {
        "classnames": true,
        "react": true,
        "react-dom": true,
        "react-responsive-carousel>react-easy-swipe": true
      }
    },
    "react-responsive-carousel>react-easy-swipe": {
      "globals": {
        "addEventListener": true,
        "define": true,
        "document.addEventListener": true,
        "document.removeEventListener": true
      },
      "packages": {
        "prop-types": true,
        "react": true
      }
    },
    "react-router-dom": {
      "packages": {
        "prop-types": true,
        "react": true,
        "react-router-dom>history": true,
        "react-router-dom>react-router": true,
        "react-router-dom>tiny-invariant": true,
        "react-router-dom>tiny-warning": true
      }
    },
    "react-router-dom>history": {
      "globals": {
        "addEventListener": true,
        "confirm": true,
        "document": true,
        "history": true,
        "location": true,
        "navigator.userAgent": true,
        "removeEventListener": true
      },
      "packages": {
        "react-router-dom>history>resolve-pathname": true,
        "react-router-dom>history>value-equal": true,
        "react-router-dom>tiny-invariant": true,
        "react-router-dom>tiny-warning": true
      }
    },
    "react-router-dom>react-router": {
      "packages": {
        "prop-types": true,
        "prop-types>react-is": true,
        "react": true,
        "react-redux>hoist-non-react-statics": true,
        "react-router-dom>react-router>history": true,
        "react-router-dom>react-router>mini-create-react-context": true,
        "react-router-dom>tiny-invariant": true,
        "react-router-dom>tiny-warning": true,
        "sinon>nise>path-to-regexp": true
      }
    },
    "react-router-dom>react-router>history": {
      "globals": {
        "addEventListener": true,
        "confirm": true,
        "document": true,
        "history": true,
        "location": true,
        "navigator.userAgent": true,
        "removeEventListener": true
      },
      "packages": {
        "react-router-dom>history>resolve-pathname": true,
        "react-router-dom>history>value-equal": true,
        "react-router-dom>tiny-invariant": true,
        "react-router-dom>tiny-warning": true
      }
    },
    "react-router-dom>react-router>mini-create-react-context": {
      "packages": {
        "@babel/runtime": true,
        "prop-types": true,
        "react": true,
        "react-router-dom>react-router>mini-create-react-context>gud": true,
        "react-router-dom>tiny-warning": true
      }
    },
    "react-router-dom>tiny-warning": {
      "globals": {
        "console": true
      }
    },
    "react-simple-file-input": {
      "globals": {
        "File": true,
        "FileReader": true,
        "console.warn": true
      },
      "packages": {
        "prop-types": true,
        "react": true
      }
    },
    "react-tippy": {
      "globals": {
        "Element": true,
        "MSStream": true,
        "MutationObserver": true,
        "addEventListener": true,
        "clearTimeout": true,
        "console.error": true,
        "console.warn": true,
        "define": true,
        "document": true,
        "getComputedStyle": true,
        "innerHeight": true,
        "innerWidth": true,
        "navigator.maxTouchPoints": true,
        "navigator.msMaxTouchPoints": true,
        "navigator.userAgent": true,
        "performance": true,
        "requestAnimationFrame": true,
        "setTimeout": true
      },
      "packages": {
        "react": true,
        "react-dom": true,
        "react-tippy>popper.js": true
      }
    },
    "react-tippy>popper.js": {
      "globals": {
        "MSInputMethodContext": true,
        "Node.DOCUMENT_POSITION_FOLLOWING": true,
        "cancelAnimationFrame": true,
        "console.warn": true,
        "define": true,
        "devicePixelRatio": true,
        "document": true,
        "getComputedStyle": true,
        "innerHeight": true,
        "innerWidth": true,
        "navigator.userAgent": true,
        "requestAnimationFrame": true,
        "setTimeout": true
      }
    },
    "react-toggle-button": {
      "globals": {
        "clearTimeout": true,
        "console.warn": true,
        "define": true,
        "performance": true,
        "setTimeout": true
      },
      "packages": {
        "react": true
      }
    },
    "readable-stream": {
      "packages": {
        "browserify>browser-resolve": true,
        "browserify>process": true,
        "browserify>timers-browserify": true,
        "pumpify>inherits": true,
        "readable-stream>core-util-is": true,
        "readable-stream>isarray": true,
        "readable-stream>process-nextick-args": true,
        "readable-stream>safe-buffer": true,
        "readable-stream>string_decoder": true,
        "readable-stream>util-deprecate": true,
        "webpack>events": true
      }
    },
    "readable-stream>core-util-is": {
      "packages": {
        "browserify>insert-module-globals>is-buffer": true
      }
    },
    "readable-stream>process-nextick-args": {
      "packages": {
        "browserify>process": true
      }
    },
    "readable-stream>safe-buffer": {
      "packages": {
        "browserify>buffer": true
      }
    },
    "readable-stream>string_decoder": {
      "packages": {
        "readable-stream>safe-buffer": true
      }
    },
    "readable-stream>util-deprecate": {
      "globals": {
        "console.trace": true,
        "console.warn": true,
        "localStorage": true
      }
    },
    "redux": {
      "globals": {
        "console": true
      },
      "packages": {
        "@babel/runtime": true
      }
    },
    "semver": {
      "globals": {
        "console.error": true
      },
      "packages": {
        "browserify>process": true,
        "semver>lru-cache": true
      }
    },
    "semver>lru-cache": {
      "packages": {
        "semver>lru-cache>yallist": true
      }
    },
    "sinon>nise>path-to-regexp": {
      "packages": {
        "sinon>nise>path-to-regexp>isarray": true
      }
    },
    "stream-browserify": {
      "packages": {
        "pumpify>inherits": true,
        "stream-browserify>readable-stream": true,
        "webpack>events": true
      }
    },
    "stream-browserify>readable-stream": {
      "packages": {
        "browserify>browser-resolve": true,
        "browserify>buffer": true,
        "browserify>process": true,
        "browserify>string_decoder": true,
        "pumpify>inherits": true,
        "readable-stream>util-deprecate": true,
        "webpack>events": true
      }
    },
    "string.prototype.matchall>call-bind": {
      "packages": {
        "browserify>has>function-bind": true,
        "string.prototype.matchall>call-bind>es-errors": true,
        "string.prototype.matchall>call-bind>set-function-length": true,
        "string.prototype.matchall>get-intrinsic": true
      }
    },
    "string.prototype.matchall>call-bind>set-function-length": {
      "packages": {
        "string.prototype.matchall>call-bind>es-errors": true,
        "string.prototype.matchall>define-properties>define-data-property": true,
        "string.prototype.matchall>es-abstract>gopd": true,
        "string.prototype.matchall>es-abstract>has-property-descriptors": true,
        "string.prototype.matchall>get-intrinsic": true
      }
    },
    "string.prototype.matchall>define-properties": {
      "packages": {
        "@lavamoat/lavapack>json-stable-stringify>object-keys": true,
        "string.prototype.matchall>define-properties>define-data-property": true,
        "string.prototype.matchall>es-abstract>has-property-descriptors": true
      }
    },
    "string.prototype.matchall>define-properties>define-data-property": {
      "packages": {
        "string.prototype.matchall>call-bind>es-errors": true,
        "string.prototype.matchall>es-abstract>gopd": true,
        "string.prototype.matchall>es-abstract>has-property-descriptors": true,
        "string.prototype.matchall>get-intrinsic": true
      }
    },
    "string.prototype.matchall>es-abstract>array-buffer-byte-length": {
      "packages": {
        "string.prototype.matchall>call-bind": true,
        "string.prototype.matchall>es-abstract>is-array-buffer": true
      }
    },
    "string.prototype.matchall>es-abstract>es-to-primitive>is-symbol": {
      "packages": {
        "string.prototype.matchall>has-symbols": true
      }
    },
    "string.prototype.matchall>es-abstract>gopd": {
      "packages": {
        "string.prototype.matchall>get-intrinsic": true
      }
    },
    "string.prototype.matchall>es-abstract>has-property-descriptors": {
      "packages": {
        "string.prototype.matchall>get-intrinsic": true
      }
    },
    "string.prototype.matchall>es-abstract>is-array-buffer": {
      "packages": {
        "browserify>util>is-typed-array": true,
        "string.prototype.matchall>call-bind": true,
        "string.prototype.matchall>get-intrinsic": true
      }
    },
    "string.prototype.matchall>es-abstract>is-callable": {
      "globals": {
        "document": true
      }
    },
    "string.prototype.matchall>es-abstract>is-regex": {
      "packages": {
        "koa>is-generator-function>has-tostringtag": true,
        "string.prototype.matchall>call-bind": true
      }
    },
    "string.prototype.matchall>es-abstract>is-shared-array-buffer": {
      "packages": {
        "string.prototype.matchall>call-bind": true
      }
    },
    "string.prototype.matchall>get-intrinsic": {
      "globals": {
        "AggregateError": true,
        "FinalizationRegistry": true,
        "WeakRef": true
      },
      "packages": {
        "browserify>has>function-bind": true,
        "depcheck>is-core-module>hasown": true,
        "string.prototype.matchall>call-bind>es-errors": true,
        "string.prototype.matchall>es-abstract>has-proto": true,
        "string.prototype.matchall>has-symbols": true
      }
    },
    "string.prototype.matchall>internal-slot": {
      "packages": {
        "depcheck>is-core-module>hasown": true,
        "string.prototype.matchall>get-intrinsic": true,
        "string.prototype.matchall>side-channel": true
      }
    },
    "string.prototype.matchall>regexp.prototype.flags": {
      "packages": {
        "string.prototype.matchall>call-bind": true,
        "string.prototype.matchall>define-properties": true,
        "string.prototype.matchall>regexp.prototype.flags>set-function-name": true
      }
    },
    "string.prototype.matchall>regexp.prototype.flags>set-function-name": {
      "packages": {
        "string.prototype.matchall>define-properties>define-data-property": true,
        "string.prototype.matchall>es-abstract>function.prototype.name>functions-have-names": true,
        "string.prototype.matchall>es-abstract>has-property-descriptors": true
      }
    },
    "string.prototype.matchall>side-channel": {
      "packages": {
        "brfs>static-module>object-inspect": true,
        "string.prototype.matchall>call-bind": true,
        "string.prototype.matchall>get-intrinsic": true
      }
    },
    "superstruct": {
      "globals": {
        "console.warn": true,
        "define": true
      }
    },
    "uuid": {
      "globals": {
        "crypto": true,
        "msCrypto": true
      }
    },
    "web3": {
      "globals": {
        "XMLHttpRequest": true
      }
    },
    "web3-stream-provider": {
      "globals": {
        "setTimeout": true
      },
      "packages": {
        "browserify>util": true,
        "readable-stream": true,
        "web3-stream-provider>uuid": true
      }
    },
    "web3-stream-provider>uuid": {
      "globals": {
        "crypto": true,
        "msCrypto": true
      }
    },
    "webextension-polyfill": {
      "globals": {
        "browser": true,
        "chrome": true,
        "console.error": true,
        "console.warn": true,
        "define": true
      }
    },
    "webpack>events": {
      "globals": {
        "console": true
      }
    }
  }
}<|MERGE_RESOLUTION|>--- conflicted
+++ resolved
@@ -712,26 +712,14 @@
         "setTimeout": true
       },
       "packages": {
-<<<<<<< HEAD
-        "@metamask/address-book-controller>@metamask/controller-utils>@metamask/utils": true,
-        "@metamask/address-book-controller>@metamask/controller-utils>ethjs-unit": true,
-        "@metamask/controller-utils>@spruceid/siwe-parser": true,
-=======
         "@ethereumjs/tx>@ethereumjs/util": true,
         "@metamask/controller-utils>@spruceid/siwe-parser": true,
         "@metamask/ethjs>@metamask/ethjs-unit": true,
         "@metamask/utils": true,
         "bn.js": true,
->>>>>>> 08f3f3ae
         "browserify>buffer": true,
         "eslint>fast-deep-equal": true,
         "eth-ens-namehash": true
-      }
-    },
-    "@metamask/address-book-controller>@metamask/controller-utils>ethjs-unit": {
-      "packages": {
-        "@metamask/ethjs>ethjs-abi>number-to-bn": true,
-        "bn.js": true
       }
     },
     "@metamask/announcement-controller": {
@@ -1415,8 +1403,6 @@
       }
     },
     "@metamask/gas-fee-controller": {
-<<<<<<< HEAD
-=======
       "globals": {
         "clearInterval": true,
         "console.error": true,
@@ -1450,33 +1436,12 @@
       }
     },
     "@metamask/gas-fee-controller>@metamask/polling-controller": {
->>>>>>> 08f3f3ae
       "globals": {
         "clearTimeout": true,
         "console.error": true,
         "setTimeout": true
       },
       "packages": {
-<<<<<<< HEAD
-        "@metamask/controller-utils": true,
-        "@metamask/eth-query": true,
-        "@metamask/ethjs>@metamask/ethjs-unit": true,
-        "@metamask/gas-fee-controller>@metamask/polling-controller": true,
-        "ethereumjs-util": true,
-        "uuid": true
-      }
-    },
-    "@metamask/gas-fee-controller>@metamask/polling-controller": {
-      "globals": {
-        "clearTimeout": true,
-        "console.error": true,
-        "setTimeout": true
-      },
-      "packages": {
-        "@metamask/base-controller": true,
-        "@metamask/snaps-utils>fast-json-stable-stringify": true,
-        "uuid": true
-=======
         "@metamask/gas-fee-controller>@metamask/polling-controller>@metamask/base-controller": true,
         "@metamask/snaps-utils>fast-json-stable-stringify": true,
         "uuid": true
@@ -1488,7 +1453,6 @@
       },
       "packages": {
         "immer": true
->>>>>>> 08f3f3ae
       }
     },
     "@metamask/jazzicon": {
@@ -1606,9 +1570,13 @@
         "browserify>assert": true,
         "browserify>buffer": true,
         "browserify>insert-module-globals>is-buffer": true,
-<<<<<<< HEAD
-        "ethereumjs-util>create-hash": true,
-        "ethereumjs-util>rlp": true
+        "ethereumjs-util>create-hash": true
+      }
+    },
+    "@metamask/keyring-controller>ethereumjs-wallet>ethereumjs-util>rlp": {
+      "packages": {
+        "bn.js": true,
+        "browserify>buffer": true
       }
     },
     "@metamask/logging-controller": {
@@ -1617,23 +1585,6 @@
         "uuid": true
       }
     },
-=======
-        "ethereumjs-util>create-hash": true
-      }
-    },
-    "@metamask/keyring-controller>ethereumjs-wallet>ethereumjs-util>rlp": {
-      "packages": {
-        "bn.js": true,
-        "browserify>buffer": true
-      }
-    },
-    "@metamask/logging-controller": {
-      "packages": {
-        "@metamask/base-controller": true,
-        "uuid": true
-      }
-    },
->>>>>>> 08f3f3ae
     "@metamask/logo": {
       "globals": {
         "addEventListener": true,
@@ -1866,27 +1817,6 @@
         "setTimeout": true
       },
       "packages": {
-<<<<<<< HEAD
-        "@metamask/base-controller": true,
-        "@metamask/snaps-utils>fast-json-stable-stringify": true,
-        "uuid": true
-      }
-    },
-    "@metamask/post-message-stream": {
-      "globals": {
-        "MessageEvent.prototype": true,
-        "WorkerGlobalScope": true,
-        "addEventListener": true,
-        "browser": true,
-        "chrome": true,
-        "location.origin": true,
-        "postMessage": true,
-        "removeEventListener": true
-      },
-      "packages": {
-        "@metamask/post-message-stream>readable-stream": true,
-        "@metamask/utils": true
-=======
         "@ethereumjs/tx>@ethereumjs/util": true,
         "@metamask/controller-utils>@spruceid/siwe-parser": true,
         "@metamask/ethjs>@metamask/ethjs-unit": true,
@@ -1895,7 +1825,6 @@
         "browserify>buffer": true,
         "eslint>fast-deep-equal": true,
         "eth-ens-namehash": true
->>>>>>> 08f3f3ae
       }
     },
     "@metamask/phishing-warning>eth-phishing-detect": {
@@ -2023,25 +1952,16 @@
       },
       "packages": {
         "@metamask/base-controller": true,
-<<<<<<< HEAD
-        "@metamask/controller-utils": true,
-        "@metamask/logging-controller": true,
-        "@metamask/message-manager": true,
-        "@metamask/providers>@metamask/rpc-errors": true,
-=======
         "@metamask/logging-controller": true,
         "@metamask/message-manager": true,
         "@metamask/providers>@metamask/rpc-errors": true,
         "@metamask/signature-controller>@metamask/controller-utils": true,
->>>>>>> 08f3f3ae
         "browserify>buffer": true,
         "ethereumjs-util": true,
         "lodash": true,
         "webpack>events": true
       }
     },
-<<<<<<< HEAD
-=======
     "@metamask/signature-controller>@metamask/controller-utils": {
       "globals": {
         "URL": true,
@@ -2060,7 +1980,6 @@
         "eth-ens-namehash": true
       }
     },
->>>>>>> 08f3f3ae
     "@metamask/smart-transactions-controller": {
       "globals": {
         "URLSearchParams": true,
@@ -2097,12 +2016,8 @@
         "setTimeout": true
       },
       "packages": {
-        "@metamask/address-book-controller>@metamask/controller-utils>ethjs-unit": true,
         "@metamask/controller-utils>@spruceid/siwe-parser": true,
-<<<<<<< HEAD
-=======
         "@metamask/smart-transactions-controller>@metamask/controller-utils>ethjs-unit": true,
->>>>>>> 08f3f3ae
         "@metamask/utils": true,
         "browserify>buffer": true,
         "eslint>fast-deep-equal": true,
@@ -2305,10 +2220,7 @@
         "@metamask/eth-query": true,
         "@metamask/gas-fee-controller": true,
         "@metamask/metamask-eth-abis": true,
-<<<<<<< HEAD
-=======
         "@metamask/name-controller>async-mutex": true,
->>>>>>> 08f3f3ae
         "@metamask/network-controller": true,
         "@metamask/providers>@metamask/rpc-errors": true,
         "@metamask/transaction-controller>@metamask/base-controller": true,
@@ -3539,92 +3451,6 @@
         "eth-rpc-errors>fast-safe-stringify": true
       }
     },
-<<<<<<< HEAD
-    "eth-sig-util": {
-      "packages": {
-        "browserify>buffer": true,
-        "eth-sig-util>ethereumjs-util": true,
-        "eth-sig-util>tweetnacl": true,
-        "eth-sig-util>tweetnacl-util": true,
-        "ethereumjs-abi": true
-      }
-    },
-    "eth-sig-util>ethereumjs-util": {
-      "packages": {
-        "@metamask/ppom-validator>elliptic": true,
-        "bn.js": true,
-        "browserify>assert": true,
-        "browserify>buffer": true,
-        "eth-sig-util>ethereumjs-util>ethereum-cryptography": true,
-        "eth-sig-util>ethereumjs-util>ethjs-util": true,
-        "ethereumjs-util>create-hash": true,
-        "ethereumjs-util>rlp": true,
-        "koa>content-disposition>safe-buffer": true
-      }
-    },
-    "eth-sig-util>ethereumjs-util>ethereum-cryptography": {
-      "packages": {
-        "browserify>buffer": true,
-        "ganache>keccak": true,
-        "ganache>secp256k1": true,
-        "mocha>serialize-javascript>randombytes": true
-      }
-    },
-    "eth-sig-util>ethereumjs-util>ethjs-util": {
-      "packages": {
-        "@metamask/ethjs>@metamask/ethjs-util>is-hex-prefixed": true,
-        "@metamask/ethjs>@metamask/ethjs-util>strip-hex-prefix": true,
-        "browserify>buffer": true
-      }
-    },
-    "eth-sig-util>tweetnacl": {
-      "globals": {
-        "crypto": true,
-        "msCrypto": true,
-        "nacl": "write"
-      },
-      "packages": {
-        "browserify>browser-resolve": true
-      }
-    },
-    "eth-sig-util>tweetnacl-util": {
-      "globals": {
-        "atob": true,
-        "btoa": true
-      },
-      "packages": {
-        "browserify>browser-resolve": true
-      }
-    },
-    "ethereumjs-abi": {
-      "packages": {
-        "bn.js": true,
-        "browserify>buffer": true,
-        "ethereumjs-abi>ethereumjs-util": true
-      }
-    },
-    "ethereumjs-abi>ethereumjs-util": {
-      "packages": {
-        "@metamask/ppom-validator>elliptic": true,
-        "bn.js": true,
-        "browserify>assert": true,
-        "browserify>buffer": true,
-        "eth-sig-util>ethereumjs-util>ethjs-util": true,
-        "ethereumjs-abi>ethereumjs-util>ethereum-cryptography": true,
-        "ethereumjs-util>create-hash": true,
-        "ethereumjs-util>rlp": true
-      }
-    },
-    "ethereumjs-abi>ethereumjs-util>ethereum-cryptography": {
-      "packages": {
-        "browserify>buffer": true,
-        "ganache>keccak": true,
-        "ganache>secp256k1": true,
-        "mocha>serialize-javascript>randombytes": true
-      }
-    },
-=======
->>>>>>> 08f3f3ae
     "ethereumjs-util": {
       "packages": {
         "bn.js": true,
