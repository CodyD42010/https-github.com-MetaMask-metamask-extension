{
  "resources": {
    "@babel/runtime": {
      "globals": {
        "regeneratorRuntime": "write"
      }
    },
    "@babel/runtime>regenerator-runtime": {
      "globals": {
        "regeneratorRuntime": "write"
      }
    },
    "@download/blockies": {
      "globals": {
        "document.createElement": true
      }
    },
    "@ensdomains/content-hash": {
      "globals": {
        "console.warn": true
      },
      "packages": {
        "@ensdomains/content-hash>cids": true,
        "@ensdomains/content-hash>js-base64": true,
        "@ensdomains/content-hash>multicodec": true,
        "@ensdomains/content-hash>multihashes": true,
        "browserify>buffer": true
      }
    },
    "@ensdomains/content-hash>cids": {
      "packages": {
        "@ensdomains/content-hash>cids>multibase": true,
        "@ensdomains/content-hash>cids>multicodec": true,
        "@ensdomains/content-hash>cids>multihashes": true,
        "@ensdomains/content-hash>cids>uint8arrays": true
      }
    },
    "@ensdomains/content-hash>cids>multibase": {
      "globals": {
        "TextDecoder": true,
        "TextEncoder": true
      },
      "packages": {
        "@ensdomains/content-hash>cids>multibase>@multiformats/base-x": true
      }
    },
    "@ensdomains/content-hash>cids>multicodec": {
      "packages": {
        "@ensdomains/content-hash>cids>multicodec>varint": true,
        "@ensdomains/content-hash>cids>uint8arrays": true
      }
    },
    "@ensdomains/content-hash>cids>multihashes": {
      "packages": {
        "@ensdomains/content-hash>cids>multibase": true,
        "@ensdomains/content-hash>cids>uint8arrays": true,
        "@ensdomains/content-hash>multihashes>varint": true
      }
    },
    "@ensdomains/content-hash>cids>uint8arrays": {
      "globals": {
        "TextDecoder": true,
        "TextEncoder": true
      },
      "packages": {
        "@ensdomains/content-hash>cids>multibase": true
      }
    },
    "@ensdomains/content-hash>js-base64": {
      "globals": {
        "Base64": "write",
        "TextDecoder": true,
        "TextEncoder": true,
        "atob": true,
        "btoa": true,
        "define": true
      },
      "packages": {
        "browserify>buffer": true
      }
    },
    "@ensdomains/content-hash>multicodec": {
      "packages": {
        "@ensdomains/content-hash>multicodec>uint8arrays": true,
        "@ensdomains/content-hash>multicodec>varint": true
      }
    },
    "@ensdomains/content-hash>multicodec>uint8arrays": {
      "packages": {
        "@ensdomains/content-hash>multicodec>uint8arrays>multibase": true,
        "@ensdomains/content-hash>multihashes>web-encoding": true
      }
    },
    "@ensdomains/content-hash>multicodec>uint8arrays>multibase": {
      "packages": {
        "@ensdomains/content-hash>cids>multibase>@multiformats/base-x": true,
        "@ensdomains/content-hash>multihashes>web-encoding": true
      }
    },
    "@ensdomains/content-hash>multihashes": {
      "packages": {
        "@ensdomains/content-hash>multihashes>multibase": true,
        "@ensdomains/content-hash>multihashes>varint": true,
        "@ensdomains/content-hash>multihashes>web-encoding": true,
        "browserify>buffer": true
      }
    },
    "@ensdomains/content-hash>multihashes>multibase": {
      "packages": {
        "@ensdomains/content-hash>multihashes>multibase>base-x": true,
        "@ensdomains/content-hash>multihashes>web-encoding": true,
        "browserify>buffer": true
      }
    },
    "@ensdomains/content-hash>multihashes>multibase>base-x": {
      "packages": {
        "koa>content-disposition>safe-buffer": true
      }
    },
    "@ensdomains/content-hash>multihashes>web-encoding": {
      "globals": {
        "TextDecoder": true,
        "TextEncoder": true
      },
      "packages": {
        "browserify>util": true
      }
    },
    "@ethereumjs/common": {
      "packages": {
        "@ethereumjs/common>crc-32": true,
        "@ethereumjs/tx>@ethereumjs/util": true,
        "browserify>buffer": true,
        "webpack>events": true
      }
    },
    "@ethereumjs/common>crc-32": {
      "globals": {
        "DO_NOT_EXPORT_CRC": true,
        "define": true
      }
    },
    "@ethereumjs/tx": {
      "packages": {
        "@ethereumjs/common": true,
        "@ethereumjs/tx>@ethereumjs/rlp": true,
        "@ethereumjs/tx>@ethereumjs/util": true,
        "@ethereumjs/tx>ethereum-cryptography": true,
        "browserify>buffer": true,
        "browserify>insert-module-globals>is-buffer": true
      }
    },
    "@ethereumjs/tx>@ethereumjs/rlp": {
      "globals": {
        "TextEncoder": true
      }
    },
    "@ethereumjs/tx>@ethereumjs/util": {
      "globals": {
        "console.warn": true
      },
      "packages": {
        "@ethereumjs/tx>@ethereumjs/rlp": true,
        "@ethereumjs/tx>@ethereumjs/util>micro-ftch": true,
        "@ethereumjs/tx>ethereum-cryptography": true,
        "browserify>buffer": true,
        "browserify>insert-module-globals>is-buffer": true,
        "webpack>events": true
      }
    },
    "@ethereumjs/tx>@ethereumjs/util>micro-ftch": {
      "globals": {
        "Headers": true,
        "TextDecoder": true,
        "URL": true,
        "btoa": true,
        "fetch": true
      },
      "packages": {
        "browserify>browserify-zlib": true,
        "browserify>buffer": true,
        "browserify>https-browserify": true,
        "browserify>process": true,
        "browserify>stream-http": true,
        "browserify>url": true,
        "browserify>util": true
      }
    },
    "@ethereumjs/tx>ethereum-cryptography": {
      "globals": {
        "TextDecoder": true,
        "crypto": true
      },
      "packages": {
        "@ethereumjs/tx>ethereum-cryptography>@noble/curves": true,
        "@ethereumjs/tx>ethereum-cryptography>@noble/hashes": true
      }
    },
    "@ethereumjs/tx>ethereum-cryptography>@noble/curves": {
      "globals": {
        "TextEncoder": true
      },
      "packages": {
        "@ethereumjs/tx>ethereum-cryptography>@noble/curves>@noble/hashes": true
      }
    },
    "@ethereumjs/tx>ethereum-cryptography>@noble/curves>@noble/hashes": {
      "globals": {
        "TextEncoder": true,
        "crypto": true
      }
    },
    "@ethereumjs/tx>ethereum-cryptography>@noble/hashes": {
      "globals": {
        "TextEncoder": true,
        "crypto": true
      }
    },
    "@ethersproject/abi": {
      "globals": {
        "console.log": true
      },
      "packages": {
        "@ethersproject/abi>@ethersproject/address": true,
        "@ethersproject/abi>@ethersproject/bytes": true,
        "@ethersproject/abi>@ethersproject/constants": true,
        "@ethersproject/abi>@ethersproject/hash": true,
        "@ethersproject/abi>@ethersproject/keccak256": true,
        "@ethersproject/abi>@ethersproject/logger": true,
        "@ethersproject/abi>@ethersproject/properties": true,
        "@ethersproject/abi>@ethersproject/strings": true,
        "@ethersproject/bignumber": true
      }
    },
    "@ethersproject/abi>@ethersproject/address": {
      "packages": {
        "@ethersproject/abi>@ethersproject/bytes": true,
        "@ethersproject/abi>@ethersproject/keccak256": true,
        "@ethersproject/abi>@ethersproject/logger": true,
        "@ethersproject/bignumber": true,
        "@ethersproject/providers>@ethersproject/rlp": true
      }
    },
    "@ethersproject/abi>@ethersproject/bytes": {
      "packages": {
        "@ethersproject/abi>@ethersproject/logger": true
      }
    },
    "@ethersproject/abi>@ethersproject/constants": {
      "packages": {
        "@ethersproject/bignumber": true
      }
    },
    "@ethersproject/abi>@ethersproject/hash": {
      "packages": {
        "@ethersproject/abi>@ethersproject/address": true,
        "@ethersproject/abi>@ethersproject/bytes": true,
        "@ethersproject/abi>@ethersproject/keccak256": true,
        "@ethersproject/abi>@ethersproject/logger": true,
        "@ethersproject/abi>@ethersproject/properties": true,
        "@ethersproject/abi>@ethersproject/strings": true,
        "@ethersproject/bignumber": true,
        "@ethersproject/providers>@ethersproject/base64": true
      }
    },
    "@ethersproject/abi>@ethersproject/keccak256": {
      "packages": {
        "@ethersproject/abi>@ethersproject/bytes": true,
        "@ethersproject/abi>@ethersproject/keccak256>js-sha3": true
      }
    },
    "@ethersproject/abi>@ethersproject/keccak256>js-sha3": {
      "globals": {
        "define": true
      },
      "packages": {
        "browserify>process": true
      }
    },
    "@ethersproject/abi>@ethersproject/logger": {
      "globals": {
        "console": true
      }
    },
    "@ethersproject/abi>@ethersproject/properties": {
      "packages": {
        "@ethersproject/abi>@ethersproject/logger": true
      }
    },
    "@ethersproject/abi>@ethersproject/strings": {
      "packages": {
        "@ethersproject/abi>@ethersproject/bytes": true,
        "@ethersproject/abi>@ethersproject/constants": true,
        "@ethersproject/abi>@ethersproject/logger": true
      }
    },
    "@ethersproject/bignumber": {
      "packages": {
        "@ethersproject/abi>@ethersproject/bytes": true,
        "@ethersproject/abi>@ethersproject/logger": true,
        "bn.js": true
      }
    },
    "@ethersproject/contracts": {
      "globals": {
        "setTimeout": true
      },
      "packages": {
        "@ethersproject/abi": true,
        "@ethersproject/abi>@ethersproject/address": true,
        "@ethersproject/abi>@ethersproject/bytes": true,
        "@ethersproject/abi>@ethersproject/logger": true,
        "@ethersproject/abi>@ethersproject/properties": true,
        "@ethersproject/bignumber": true,
        "@ethersproject/contracts>@ethersproject/abstract-provider": true,
        "@ethersproject/hdnode>@ethersproject/abstract-signer": true,
        "@ethersproject/hdnode>@ethersproject/transactions": true
      }
    },
    "@ethersproject/contracts>@ethersproject/abstract-provider": {
      "packages": {
        "@ethersproject/abi>@ethersproject/bytes": true,
        "@ethersproject/abi>@ethersproject/logger": true,
        "@ethersproject/abi>@ethersproject/properties": true,
        "@ethersproject/bignumber": true
      }
    },
    "@ethersproject/hdnode": {
      "packages": {
        "@ethersproject/abi>@ethersproject/bytes": true,
        "@ethersproject/abi>@ethersproject/logger": true,
        "@ethersproject/abi>@ethersproject/properties": true,
        "@ethersproject/abi>@ethersproject/strings": true,
        "@ethersproject/bignumber": true,
        "@ethersproject/hdnode>@ethersproject/basex": true,
        "@ethersproject/hdnode>@ethersproject/pbkdf2": true,
        "@ethersproject/hdnode>@ethersproject/sha2": true,
        "@ethersproject/hdnode>@ethersproject/signing-key": true,
        "@ethersproject/hdnode>@ethersproject/transactions": true,
        "@ethersproject/hdnode>@ethersproject/wordlists": true
      }
    },
    "@ethersproject/hdnode>@ethersproject/abstract-signer": {
      "packages": {
        "@ethersproject/abi>@ethersproject/logger": true,
        "@ethersproject/abi>@ethersproject/properties": true
      }
    },
    "@ethersproject/hdnode>@ethersproject/basex": {
      "packages": {
        "@ethersproject/abi>@ethersproject/bytes": true,
        "@ethersproject/abi>@ethersproject/properties": true
      }
    },
    "@ethersproject/hdnode>@ethersproject/pbkdf2": {
      "packages": {
        "@ethersproject/abi>@ethersproject/bytes": true,
        "@ethersproject/hdnode>@ethersproject/sha2": true
      }
    },
    "@ethersproject/hdnode>@ethersproject/sha2": {
      "packages": {
        "@ethersproject/abi>@ethersproject/bytes": true,
        "@ethersproject/abi>@ethersproject/logger": true,
        "ethereumjs-util>ethereum-cryptography>hash.js": true
      }
    },
    "@ethersproject/hdnode>@ethersproject/signing-key": {
      "packages": {
        "@ethersproject/abi>@ethersproject/bytes": true,
        "@ethersproject/abi>@ethersproject/logger": true,
        "@ethersproject/abi>@ethersproject/properties": true,
        "@metamask/ppom-validator>elliptic": true
      }
    },
    "@ethersproject/hdnode>@ethersproject/transactions": {
      "packages": {
        "@ethersproject/abi>@ethersproject/address": true,
        "@ethersproject/abi>@ethersproject/bytes": true,
        "@ethersproject/abi>@ethersproject/constants": true,
        "@ethersproject/abi>@ethersproject/keccak256": true,
        "@ethersproject/abi>@ethersproject/logger": true,
        "@ethersproject/abi>@ethersproject/properties": true,
        "@ethersproject/bignumber": true,
        "@ethersproject/hdnode>@ethersproject/signing-key": true,
        "@ethersproject/providers>@ethersproject/rlp": true
      }
    },
    "@ethersproject/hdnode>@ethersproject/wordlists": {
      "packages": {
        "@ethersproject/abi>@ethersproject/bytes": true,
        "@ethersproject/abi>@ethersproject/hash": true,
        "@ethersproject/abi>@ethersproject/logger": true,
        "@ethersproject/abi>@ethersproject/properties": true,
        "@ethersproject/abi>@ethersproject/strings": true
      }
    },
    "@ethersproject/providers": {
      "globals": {
        "WebSocket": true,
        "clearInterval": true,
        "clearTimeout": true,
        "console.log": true,
        "console.warn": true,
        "setInterval": true,
        "setTimeout": true
      },
      "packages": {
        "@ethersproject/abi>@ethersproject/address": true,
        "@ethersproject/abi>@ethersproject/bytes": true,
        "@ethersproject/abi>@ethersproject/constants": true,
        "@ethersproject/abi>@ethersproject/hash": true,
        "@ethersproject/abi>@ethersproject/logger": true,
        "@ethersproject/abi>@ethersproject/properties": true,
        "@ethersproject/abi>@ethersproject/strings": true,
        "@ethersproject/bignumber": true,
        "@ethersproject/contracts>@ethersproject/abstract-provider": true,
        "@ethersproject/hdnode>@ethersproject/abstract-signer": true,
        "@ethersproject/hdnode>@ethersproject/basex": true,
        "@ethersproject/hdnode>@ethersproject/sha2": true,
        "@ethersproject/hdnode>@ethersproject/transactions": true,
        "@ethersproject/providers>@ethersproject/base64": true,
        "@ethersproject/providers>@ethersproject/networks": true,
        "@ethersproject/providers>@ethersproject/random": true,
        "@ethersproject/providers>@ethersproject/web": true,
        "@ethersproject/providers>bech32": true
      }
    },
    "@ethersproject/providers>@ethersproject/base64": {
      "globals": {
        "atob": true,
        "btoa": true
      },
      "packages": {
        "@ethersproject/abi>@ethersproject/bytes": true
      }
    },
    "@ethersproject/providers>@ethersproject/networks": {
      "packages": {
        "@ethersproject/abi>@ethersproject/logger": true
      }
    },
    "@ethersproject/providers>@ethersproject/random": {
      "packages": {
        "@ethersproject/abi>@ethersproject/bytes": true,
        "@ethersproject/abi>@ethersproject/logger": true
      }
    },
    "@ethersproject/providers>@ethersproject/rlp": {
      "packages": {
        "@ethersproject/abi>@ethersproject/bytes": true,
        "@ethersproject/abi>@ethersproject/logger": true
      }
    },
    "@ethersproject/providers>@ethersproject/web": {
      "globals": {
        "clearTimeout": true,
        "fetch": true,
        "setTimeout": true
      },
      "packages": {
        "@ethersproject/abi>@ethersproject/bytes": true,
        "@ethersproject/abi>@ethersproject/logger": true,
        "@ethersproject/abi>@ethersproject/properties": true,
        "@ethersproject/abi>@ethersproject/strings": true,
        "@ethersproject/providers>@ethersproject/base64": true
      }
    },
    "@keystonehq/bc-ur-registry-eth": {
      "packages": {
        "@ethereumjs/tx>@ethereumjs/util": true,
        "@keystonehq/bc-ur-registry-eth>@keystonehq/bc-ur-registry": true,
        "@keystonehq/bc-ur-registry-eth>hdkey": true,
        "browserify>buffer": true,
        "uuid": true
      }
    },
    "@keystonehq/bc-ur-registry-eth>@keystonehq/bc-ur-registry": {
      "globals": {
        "define": true
      },
      "packages": {
        "@ngraveio/bc-ur": true,
        "browserify>buffer": true,
        "ethereumjs-util>ethereum-cryptography>bs58check": true,
        "mockttp>graphql-tag>tslib": true
      }
    },
    "@keystonehq/bc-ur-registry-eth>hdkey": {
      "packages": {
        "browserify>assert": true,
        "browserify>crypto-browserify": true,
        "ethereumjs-util>ethereum-cryptography>bs58check": true,
        "ethereumjs-util>ethereum-cryptography>secp256k1": true,
        "koa>content-disposition>safe-buffer": true
      }
    },
    "@keystonehq/metamask-airgapped-keyring": {
      "packages": {
        "@ethereumjs/tx": true,
        "@keystonehq/bc-ur-registry-eth": true,
        "@keystonehq/metamask-airgapped-keyring>@keystonehq/base-eth-keyring": true,
        "@keystonehq/metamask-airgapped-keyring>@metamask/obs-store": true,
        "browserify>buffer": true,
        "ethereumjs-util>rlp": true,
        "uuid": true,
        "webpack>events": true
      }
    },
    "@keystonehq/metamask-airgapped-keyring>@keystonehq/base-eth-keyring": {
      "packages": {
        "@ethereumjs/tx": true,
        "@ethereumjs/tx>@ethereumjs/util": true,
        "@keystonehq/bc-ur-registry-eth": true,
        "@keystonehq/bc-ur-registry-eth>hdkey": true,
        "@keystonehq/metamask-airgapped-keyring>@keystonehq/base-eth-keyring>rlp": true,
        "browserify>buffer": true,
        "uuid": true
      }
    },
    "@keystonehq/metamask-airgapped-keyring>@keystonehq/base-eth-keyring>rlp": {
      "globals": {
        "TextEncoder": true
      }
    },
    "@keystonehq/metamask-airgapped-keyring>@metamask/obs-store": {
      "packages": {
        "@keystonehq/metamask-airgapped-keyring>@metamask/obs-store>through2": true,
        "@metamask/safe-event-emitter": true,
        "stream-browserify": true
      }
    },
    "@keystonehq/metamask-airgapped-keyring>@metamask/obs-store>through2": {
      "packages": {
        "browserify>process": true,
        "browserify>util": true,
        "readable-stream": true,
        "watchify>xtend": true
      }
    },
    "@material-ui/core": {
      "globals": {
        "Image": true,
        "_formatMuiErrorMessage": true,
        "addEventListener": true,
        "clearInterval": true,
        "clearTimeout": true,
        "console.error": true,
        "console.warn": true,
        "document": true,
        "getComputedStyle": true,
        "getSelection": true,
        "innerHeight": true,
        "innerWidth": true,
        "matchMedia": true,
        "navigator": true,
        "performance.now": true,
        "removeEventListener": true,
        "requestAnimationFrame": true,
        "setInterval": true,
        "setTimeout": true
      },
      "packages": {
        "@babel/runtime": true,
        "@material-ui/core>@material-ui/styles": true,
        "@material-ui/core>@material-ui/system": true,
        "@material-ui/core>@material-ui/utils": true,
        "@material-ui/core>clsx": true,
        "@material-ui/core>popper.js": true,
        "@material-ui/core>react-transition-group": true,
        "prop-types": true,
        "prop-types>react-is": true,
        "react": true,
        "react-dom": true,
        "react-redux>hoist-non-react-statics": true
      }
    },
    "@material-ui/core>@material-ui/styles": {
      "globals": {
        "console.error": true,
        "console.warn": true,
        "document.createComment": true,
        "document.head": true
      },
      "packages": {
        "@babel/runtime": true,
        "@material-ui/core>@material-ui/styles>jss": true,
        "@material-ui/core>@material-ui/styles>jss-plugin-camel-case": true,
        "@material-ui/core>@material-ui/styles>jss-plugin-default-unit": true,
        "@material-ui/core>@material-ui/styles>jss-plugin-global": true,
        "@material-ui/core>@material-ui/styles>jss-plugin-nested": true,
        "@material-ui/core>@material-ui/styles>jss-plugin-props-sort": true,
        "@material-ui/core>@material-ui/styles>jss-plugin-rule-value-function": true,
        "@material-ui/core>@material-ui/styles>jss-plugin-vendor-prefixer": true,
        "@material-ui/core>@material-ui/utils": true,
        "@material-ui/core>clsx": true,
        "prop-types": true,
        "react": true,
        "react-redux>hoist-non-react-statics": true
      }
    },
    "@material-ui/core>@material-ui/styles>jss": {
      "globals": {
        "CSS": true,
        "document.createElement": true,
        "document.querySelector": true
      },
      "packages": {
        "@babel/runtime": true,
        "@material-ui/core>@material-ui/styles>jss>is-in-browser": true,
        "react-router-dom>tiny-warning": true
      }
    },
    "@material-ui/core>@material-ui/styles>jss-plugin-camel-case": {
      "packages": {
        "@material-ui/core>@material-ui/styles>jss-plugin-camel-case>hyphenate-style-name": true
      }
    },
    "@material-ui/core>@material-ui/styles>jss-plugin-default-unit": {
      "globals": {
        "CSS": true
      },
      "packages": {
        "@material-ui/core>@material-ui/styles>jss": true
      }
    },
    "@material-ui/core>@material-ui/styles>jss-plugin-global": {
      "packages": {
        "@babel/runtime": true,
        "@material-ui/core>@material-ui/styles>jss": true
      }
    },
    "@material-ui/core>@material-ui/styles>jss-plugin-nested": {
      "packages": {
        "@babel/runtime": true,
        "react-router-dom>tiny-warning": true
      }
    },
    "@material-ui/core>@material-ui/styles>jss-plugin-rule-value-function": {
      "packages": {
        "@material-ui/core>@material-ui/styles>jss": true,
        "react-router-dom>tiny-warning": true
      }
    },
    "@material-ui/core>@material-ui/styles>jss-plugin-vendor-prefixer": {
      "packages": {
        "@material-ui/core>@material-ui/styles>jss": true,
        "@material-ui/core>@material-ui/styles>jss-plugin-vendor-prefixer>css-vendor": true
      }
    },
    "@material-ui/core>@material-ui/styles>jss-plugin-vendor-prefixer>css-vendor": {
      "globals": {
        "document.createElement": true,
        "document.documentElement": true,
        "getComputedStyle": true
      },
      "packages": {
        "@babel/runtime": true,
        "@material-ui/core>@material-ui/styles>jss>is-in-browser": true
      }
    },
    "@material-ui/core>@material-ui/styles>jss>is-in-browser": {
      "globals": {
        "document": true
      }
    },
    "@material-ui/core>@material-ui/system": {
      "globals": {
        "console.error": true
      },
      "packages": {
        "@babel/runtime": true,
        "@material-ui/core>@material-ui/utils": true,
        "prop-types": true
      }
    },
    "@material-ui/core>@material-ui/utils": {
      "packages": {
        "@babel/runtime": true,
        "prop-types": true,
        "prop-types>react-is": true
      }
    },
    "@material-ui/core>popper.js": {
      "globals": {
        "MSInputMethodContext": true,
        "Node.DOCUMENT_POSITION_FOLLOWING": true,
        "cancelAnimationFrame": true,
        "console.warn": true,
        "define": true,
        "devicePixelRatio": true,
        "document": true,
        "getComputedStyle": true,
        "innerHeight": true,
        "innerWidth": true,
        "navigator": true,
        "requestAnimationFrame": true,
        "setTimeout": true
      }
    },
    "@material-ui/core>react-transition-group": {
      "globals": {
        "Element": true,
        "setTimeout": true
      },
      "packages": {
        "@material-ui/core>react-transition-group>dom-helpers": true,
        "prop-types": true,
        "react": true,
        "react-dom": true
      }
    },
    "@material-ui/core>react-transition-group>dom-helpers": {
      "packages": {
        "@babel/runtime": true
      }
    },
    "@metamask-institutional/custody-controller": {
      "packages": {
        "@ethereumjs/tx>@ethereumjs/util": true,
        "@metamask-institutional/custody-keyring": true,
        "@metamask/obs-store": true
      }
    },
    "@metamask-institutional/custody-keyring": {
      "globals": {
        "console.log": true,
        "console.warn": true
      },
      "packages": {
        "@ethereumjs/tx>@ethereumjs/util": true,
        "@metamask-institutional/custody-keyring>@metamask-institutional/configuration-client": true,
        "@metamask-institutional/sdk": true,
        "@metamask-institutional/sdk>@metamask-institutional/types": true,
        "@metamask/obs-store": true,
        "browserify>crypto-browserify": true,
        "gulp-sass>lodash.clonedeep": true,
        "webpack>events": true
      }
    },
    "@metamask-institutional/custody-keyring>@metamask-institutional/configuration-client": {
      "globals": {
        "console.log": true,
        "fetch": true
      }
    },
    "@metamask-institutional/extension": {
      "globals": {
        "console.log": true
      },
      "packages": {
        "@ethereumjs/tx>@ethereumjs/util": true,
        "@metamask-institutional/custody-controller": true,
        "@metamask-institutional/sdk": true,
        "@metamask-institutional/sdk>@metamask-institutional/types": true
      }
    },
    "@metamask-institutional/institutional-features": {
      "packages": {
        "@metamask-institutional/custody-keyring": true,
        "@metamask/obs-store": true
      }
    },
    "@metamask-institutional/portfolio-dashboard": {
      "globals": {
        "console.log": true,
        "fetch": true
      }
    },
    "@metamask-institutional/sdk": {
      "globals": {
        "URLSearchParams": true,
        "console.debug": true,
        "console.log": true,
        "console.warn": true,
        "fetch": true
      },
      "packages": {
        "@metamask-institutional/sdk>@metamask-institutional/simplecache": true,
        "@metamask-institutional/sdk>bignumber.js": true,
        "@metamask-institutional/sdk>jsonwebtoken": true,
        "browserify>crypto-browserify": true,
        "webpack>events": true
      }
    },
    "@metamask-institutional/sdk>bignumber.js": {
      "globals": {
        "crypto": true,
        "define": true
      }
    },
    "@metamask-institutional/sdk>jsonwebtoken": {
      "packages": {
        "@metamask-institutional/sdk>jsonwebtoken>jws": true,
        "browserify>buffer": true,
        "browserify>crypto-browserify": true,
        "browserify>process": true,
        "lodash": true,
        "mocha>ms": true,
        "semver": true
      }
    },
    "@metamask-institutional/sdk>jsonwebtoken>jws": {
      "packages": {
        "@metamask-institutional/sdk>jsonwebtoken>jws>jwa": true,
        "browserify>buffer": true,
        "browserify>process": true,
        "browserify>util": true,
        "koa>content-disposition>safe-buffer": true,
        "stream-browserify": true
      }
    },
    "@metamask-institutional/sdk>jsonwebtoken>jws>jwa": {
      "packages": {
        "@metamask-institutional/sdk>jsonwebtoken>jws>jwa>buffer-equal-constant-time": true,
        "@metamask-institutional/sdk>jsonwebtoken>jws>jwa>ecdsa-sig-formatter": true,
        "browserify>crypto-browserify": true,
        "browserify>util": true,
        "koa>content-disposition>safe-buffer": true
      }
    },
    "@metamask-institutional/sdk>jsonwebtoken>jws>jwa>buffer-equal-constant-time": {
      "packages": {
        "browserify>buffer": true
      }
    },
    "@metamask-institutional/sdk>jsonwebtoken>jws>jwa>ecdsa-sig-formatter": {
      "packages": {
        "koa>content-disposition>safe-buffer": true
      }
    },
    "@metamask-institutional/transaction-update": {
      "globals": {
        "clearInterval": true,
        "console.info": true,
        "console.log": true,
        "setInterval": true
      },
      "packages": {
        "@metamask-institutional/sdk": true,
        "@metamask-institutional/transaction-update>@metamask-institutional/websocket-client": true,
        "@metamask/obs-store": true,
        "ethereumjs-util": true,
        "webpack>events": true
      }
    },
    "@metamask-institutional/transaction-update>@metamask-institutional/websocket-client": {
      "globals": {
        "WebSocket": true,
        "clearTimeout": true,
        "console.log": true,
        "setTimeout": true
      },
      "packages": {
        "webpack>events": true
      }
    },
    "@metamask/address-book-controller": {
      "packages": {
        "@metamask/base-controller": true,
        "@metamask/controller-utils": true
      }
    },
    "@metamask/announcement-controller": {
      "packages": {
        "@metamask/base-controller": true
      }
    },
    "@metamask/approval-controller": {
      "globals": {
        "console.info": true
      },
      "packages": {
        "@metamask/approval-controller>nanoid": true,
        "@metamask/base-controller": true,
        "eth-rpc-errors": true
      }
    },
    "@metamask/approval-controller>nanoid": {
      "globals": {
        "crypto.getRandomValues": true
      }
    },
    "@metamask/assets-controllers": {
      "globals": {
        "Headers": true,
        "URL": true,
        "clearInterval": true,
        "clearTimeout": true,
        "console.info": true,
        "console.log": true,
        "setInterval": true,
        "setTimeout": true
      },
      "packages": {
        "@ethersproject/abi>@ethersproject/address": true,
        "@ethersproject/contracts": true,
        "@ethersproject/providers": true,
        "@metamask/assets-controllers>@metamask/abi-utils": true,
        "@metamask/assets-controllers>@metamask/controller-utils": true,
        "@metamask/assets-controllers>@metamask/rpc-errors": true,
        "@metamask/assets-controllers>@metamask/utils": true,
        "@metamask/assets-controllers>abort-controller": true,
        "@metamask/assets-controllers>multiformats": true,
        "@metamask/base-controller": true,
        "@metamask/contract-metadata": true,
        "@metamask/controller-utils>@metamask/eth-query": true,
        "@metamask/metamask-eth-abis": true,
        "eth-json-rpc-filters>async-mutex": true,
        "ethereumjs-util": true,
        "single-call-balance-checker-abi": true,
        "uuid": true,
        "webpack>events": true
      }
    },
    "@metamask/assets-controllers>@metamask/abi-utils": {
      "packages": {
        "@metamask/assets-controllers>@metamask/abi-utils>@metamask/utils": true,
        "superstruct": true
      }
    },
    "@metamask/assets-controllers>@metamask/abi-utils>@metamask/utils": {
      "globals": {
        "TextDecoder": true,
        "TextEncoder": true
      },
      "packages": {
        "@metamask/key-tree>@noble/hashes": true,
        "browserify>buffer": true,
        "nock>debug": true,
        "semver": true,
        "superstruct": true
      }
    },
    "@metamask/assets-controllers>@metamask/controller-utils": {
      "globals": {
        "URL": true,
        "console.error": true,
        "fetch": true,
        "setTimeout": true
      },
      "packages": {
        "@metamask/assets-controllers>@metamask/utils": true,
        "@metamask/controller-utils>@spruceid/siwe-parser": true,
        "browserify>buffer": true,
        "eslint>fast-deep-equal": true,
        "eth-ens-namehash": true,
        "ethereumjs-util": true,
        "ethjs>ethjs-unit": true
      }
    },
    "@metamask/assets-controllers>@metamask/rpc-errors": {
      "packages": {
        "@metamask/assets-controllers>@metamask/rpc-errors>@metamask/utils": true,
        "eth-rpc-errors>fast-safe-stringify": true
      }
    },
    "@metamask/assets-controllers>@metamask/rpc-errors>@metamask/utils": {
      "globals": {
        "TextDecoder": true,
        "TextEncoder": true
      },
      "packages": {
        "browserify>buffer": true,
        "nock>debug": true,
        "semver": true,
        "superstruct": true
      }
    },
    "@metamask/assets-controllers>@metamask/utils": {
      "globals": {
        "TextDecoder": true,
        "TextEncoder": true
      },
      "packages": {
        "@metamask/key-tree>@noble/hashes": true,
        "browserify>buffer": true,
        "nock>debug": true,
        "semver": true,
        "superstruct": true
      }
    },
    "@metamask/assets-controllers>abort-controller": {
      "globals": {
        "AbortController": true
      }
    },
    "@metamask/assets-controllers>multiformats": {
      "globals": {
        "TextDecoder": true,
        "TextEncoder": true,
        "console.warn": true
      }
    },
    "@metamask/base-controller": {
      "globals": {
        "setTimeout": true
      },
      "packages": {
        "immer": true
      }
    },
    "@metamask/browser-passworder": {
      "globals": {
        "btoa": true,
        "crypto.getRandomValues": true,
        "crypto.subtle.decrypt": true,
        "crypto.subtle.deriveKey": true,
        "crypto.subtle.encrypt": true,
        "crypto.subtle.exportKey": true,
        "crypto.subtle.importKey": true
      },
      "packages": {
        "browserify>buffer": true
      }
    },
    "@metamask/controller-utils": {
      "globals": {
        "URL": true,
        "console.error": true,
        "fetch": true,
        "setTimeout": true
      },
      "packages": {
        "@metamask/controller-utils>@metamask/utils": true,
        "@metamask/controller-utils>@spruceid/siwe-parser": true,
        "browserify>buffer": true,
        "eslint>fast-deep-equal": true,
        "eth-ens-namehash": true,
        "ethereumjs-util": true,
        "ethjs>ethjs-unit": true
      }
    },
    "@metamask/controller-utils>@metamask/eth-query": {
      "packages": {
        "eth-query>json-rpc-random-id": true,
        "watchify>xtend": true
      }
    },
    "@metamask/controller-utils>@metamask/utils": {
      "globals": {
        "TextDecoder": true,
        "TextEncoder": true
      },
      "packages": {
        "@metamask/key-tree>@noble/hashes": true,
        "browserify>buffer": true,
        "nock>debug": true,
        "semver": true,
        "superstruct": true
      }
    },
    "@metamask/controller-utils>@spruceid/siwe-parser": {
      "globals": {
        "console.error": true,
        "console.log": true
      },
      "packages": {
        "@metamask/controller-utils>@spruceid/siwe-parser>apg-js": true
      }
    },
    "@metamask/controller-utils>@spruceid/siwe-parser>apg-js": {
      "globals": {
        "mode": true
      },
      "packages": {
        "browserify>buffer": true,
        "browserify>insert-module-globals>is-buffer": true
      }
    },
    "@metamask/controllers>web3": {
      "globals": {
        "XMLHttpRequest": true
      }
    },
    "@metamask/controllers>web3-provider-engine>cross-fetch>node-fetch": {
      "globals": {
        "fetch": true
      }
    },
    "@metamask/controllers>web3-provider-engine>eth-json-rpc-middleware>node-fetch": {
      "globals": {
        "fetch": true
      }
    },
    "@metamask/eth-json-rpc-middleware": {
      "globals": {
        "URL": true,
        "console.error": true,
        "setTimeout": true
      },
      "packages": {
        "@metamask/eth-json-rpc-middleware>@metamask/eth-sig-util": true,
        "@metamask/eth-json-rpc-middleware>clone": true,
        "@metamask/eth-json-rpc-middleware>pify": true,
        "@metamask/eth-json-rpc-middleware>safe-stable-stringify": true,
        "@metamask/utils": true,
        "eth-rpc-errors": true,
        "json-rpc-engine": true
      }
    },
    "@metamask/eth-json-rpc-middleware>@metamask/eth-sig-util": {
      "packages": {
        "@ethereumjs/tx>@ethereumjs/util": true,
        "@ethereumjs/tx>ethereum-cryptography": true,
        "bn.js": true,
        "browserify>buffer": true,
        "eth-sig-util>ethereumjs-util>ethjs-util": true,
        "eth-sig-util>tweetnacl": true,
        "eth-sig-util>tweetnacl-util": true
      }
    },
    "@metamask/eth-json-rpc-middleware>clone": {
      "packages": {
        "browserify>buffer": true
      }
    },
    "@metamask/eth-keyring-controller": {
      "globals": {
        "console.error": true
      },
      "packages": {
        "@metamask/browser-passworder": true,
        "@metamask/eth-keyring-controller>@metamask/eth-hd-keyring": true,
        "@metamask/eth-keyring-controller>@metamask/eth-sig-util": true,
        "@metamask/eth-keyring-controller>@metamask/eth-simple-keyring": true,
        "@metamask/eth-keyring-controller>@metamask/utils": true,
        "@metamask/obs-store": true,
        "webpack>events": true
      }
    },
    "@metamask/eth-keyring-controller>@metamask/eth-hd-keyring": {
      "globals": {
        "TextEncoder": true
      },
      "packages": {
        "@ethereumjs/tx>@ethereumjs/util": true,
        "@metamask/eth-keyring-controller>@metamask/eth-hd-keyring>ethereum-cryptography": true,
        "@metamask/eth-trezor-keyring>@metamask/eth-sig-util": true,
        "@metamask/scure-bip39": true,
        "browserify>buffer": true
      }
    },
    "@metamask/eth-keyring-controller>@metamask/eth-hd-keyring>ethereum-cryptography": {
      "globals": {
        "TextDecoder": true,
        "crypto": true
      },
      "packages": {
        "@metamask/eth-keyring-controller>@metamask/eth-hd-keyring>ethereum-cryptography>@noble/hashes": true,
        "@metamask/eth-keyring-controller>@metamask/eth-hd-keyring>ethereum-cryptography>@scure/bip32": true
      }
    },
    "@metamask/eth-keyring-controller>@metamask/eth-hd-keyring>ethereum-cryptography>@noble/hashes": {
      "globals": {
        "TextEncoder": true,
        "crypto": true
      }
    },
    "@metamask/eth-keyring-controller>@metamask/eth-hd-keyring>ethereum-cryptography>@noble/secp256k1": {
      "globals": {
        "crypto": true
      },
      "packages": {
        "browserify>browser-resolve": true
      }
    },
    "@metamask/eth-keyring-controller>@metamask/eth-hd-keyring>ethereum-cryptography>@scure/bip32": {
      "packages": {
        "@metamask/eth-keyring-controller>@metamask/eth-hd-keyring>ethereum-cryptography>@noble/secp256k1": true,
        "@metamask/eth-keyring-controller>@metamask/eth-hd-keyring>ethereum-cryptography>@scure/bip32>@noble/hashes": true,
        "@metamask/key-tree>@scure/base": true
      }
    },
    "@metamask/eth-keyring-controller>@metamask/eth-hd-keyring>ethereum-cryptography>@scure/bip32>@noble/hashes": {
      "globals": {
        "TextEncoder": true,
        "crypto": true
      }
    },
    "@metamask/eth-keyring-controller>@metamask/eth-sig-util": {
      "packages": {
        "@ethereumjs/tx>@ethereumjs/util": true,
        "@ethereumjs/tx>ethereum-cryptography": true,
        "bn.js": true,
        "browserify>buffer": true,
        "eth-sig-util>ethereumjs-util>ethjs-util": true,
        "eth-sig-util>tweetnacl": true,
        "eth-sig-util>tweetnacl-util": true
      }
    },
    "@metamask/eth-keyring-controller>@metamask/eth-simple-keyring": {
      "packages": {
        "@ethereumjs/tx>@ethereumjs/util": true,
        "@metamask/eth-keyring-controller>@metamask/eth-simple-keyring>ethereum-cryptography": true,
        "@metamask/eth-trezor-keyring>@metamask/eth-sig-util": true,
        "browserify>buffer": true,
        "mocha>serialize-javascript>randombytes": true,
        "webpack>events": true
      }
    },
    "@metamask/eth-keyring-controller>@metamask/eth-simple-keyring>ethereum-cryptography": {
      "globals": {
        "TextDecoder": true,
        "crypto": true
      },
      "packages": {
        "@metamask/eth-keyring-controller>@metamask/eth-simple-keyring>ethereum-cryptography>@noble/hashes": true
      }
    },
    "@metamask/eth-keyring-controller>@metamask/eth-simple-keyring>ethereum-cryptography>@noble/hashes": {
      "globals": {
        "TextEncoder": true,
        "crypto": true
      }
    },
    "@metamask/eth-keyring-controller>@metamask/utils": {
      "globals": {
        "TextDecoder": true,
        "TextEncoder": true
      },
      "packages": {
        "@metamask/key-tree>@noble/hashes": true,
        "browserify>buffer": true,
        "nock>debug": true,
        "semver": true,
        "superstruct": true
      }
    },
    "@metamask/eth-ledger-bridge-keyring": {
      "globals": {
        "addEventListener": true,
        "console.log": true,
        "document.createElement": true,
        "document.head.appendChild": true,
        "fetch": true,
        "removeEventListener": true
      },
      "packages": {
        "@ethereumjs/tx": true,
        "@metamask/eth-ledger-bridge-keyring>eth-sig-util": true,
        "@metamask/eth-ledger-bridge-keyring>hdkey": true,
        "browserify>buffer": true,
        "ethereumjs-util": true,
        "webpack>events": true
      }
    },
    "@metamask/eth-ledger-bridge-keyring>eth-sig-util": {
      "packages": {
        "@metamask/eth-ledger-bridge-keyring>eth-sig-util>ethereumjs-util": true,
        "browserify>buffer": true,
        "eth-sig-util>tweetnacl": true,
        "eth-sig-util>tweetnacl-util": true,
        "ethereumjs-abi": true
      }
    },
    "@metamask/eth-ledger-bridge-keyring>eth-sig-util>ethereumjs-util": {
      "packages": {
        "@metamask/eth-ledger-bridge-keyring>eth-sig-util>ethereumjs-util>ethereum-cryptography": true,
        "@metamask/ppom-validator>elliptic": true,
        "bn.js": true,
        "browserify>assert": true,
        "browserify>buffer": true,
        "eth-sig-util>ethereumjs-util>ethjs-util": true,
        "ethereumjs-util>create-hash": true,
        "ethereumjs-util>rlp": true,
        "koa>content-disposition>safe-buffer": true
      }
    },
    "@metamask/eth-ledger-bridge-keyring>eth-sig-util>ethereumjs-util>ethereum-cryptography": {
      "packages": {
        "browserify>buffer": true,
        "ethereumjs-util>ethereum-cryptography>keccak": true,
        "ethereumjs-util>ethereum-cryptography>secp256k1": true,
        "mocha>serialize-javascript>randombytes": true
      }
    },
    "@metamask/eth-ledger-bridge-keyring>hdkey": {
      "packages": {
        "@metamask/eth-ledger-bridge-keyring>hdkey>secp256k1": true,
        "@metamask/eth-trezor-keyring>hdkey>coinstring": true,
        "browserify>assert": true,
        "browserify>crypto-browserify": true,
        "koa>content-disposition>safe-buffer": true
      }
    },
    "@metamask/eth-ledger-bridge-keyring>hdkey>secp256k1": {
      "packages": {
        "@metamask/eth-trezor-keyring>hdkey>secp256k1>bip66": true,
        "@metamask/ppom-validator>elliptic": true,
        "bn.js": true,
        "browserify>insert-module-globals>is-buffer": true,
        "ethereumjs-util>create-hash": true,
        "koa>content-disposition>safe-buffer": true
      }
    },
    "@metamask/eth-token-tracker": {
      "globals": {
        "console.warn": true
      },
      "packages": {
        "@babel/runtime": true,
        "@metamask/eth-token-tracker>deep-equal": true,
        "@metamask/eth-token-tracker>eth-block-tracker": true,
        "@metamask/eth-token-tracker>ethjs": true,
        "@metamask/eth-token-tracker>human-standard-token-abi": true,
        "@metamask/eth-token-tracker>safe-event-emitter": true,
        "ethjs-contract": true,
        "ethjs>ethjs-query": true
      }
    },
    "@metamask/eth-token-tracker>deep-equal": {
      "packages": {
        "@metamask/eth-token-tracker>deep-equal>is-date-object": true,
        "@ngraveio/bc-ur>assert>object-is": true,
        "browserify>util>is-arguments": true,
        "globalthis>define-properties>object-keys": true,
        "string.prototype.matchall>es-abstract>is-regex": true,
        "string.prototype.matchall>regexp.prototype.flags": true
      }
    },
    "@metamask/eth-token-tracker>deep-equal>is-date-object": {
      "packages": {
        "koa>is-generator-function>has-tostringtag": true
      }
    },
    "@metamask/eth-token-tracker>eth-block-tracker": {
      "globals": {
        "clearTimeout": true,
        "console.error": true,
        "setTimeout": true
      },
      "packages": {
        "@metamask/eth-token-tracker>eth-block-tracker>pify": true,
        "@metamask/eth-token-tracker>safe-event-emitter": true,
        "eth-query": true
      }
    },
    "@metamask/eth-token-tracker>ethjs": {
      "globals": {
        "clearInterval": true,
        "setInterval": true
      },
      "packages": {
        "@metamask/eth-token-tracker>ethjs>ethjs-abi": true,
        "@metamask/eth-token-tracker>ethjs>ethjs-contract": true,
        "@metamask/eth-token-tracker>ethjs>ethjs-query": true,
        "@metamask/eth-token-tracker>ethjs>ethjs-util": true,
        "bn.js": true,
        "browserify>buffer": true,
        "ethjs>ethjs-filter": true,
        "ethjs>ethjs-provider-http": true,
        "ethjs>ethjs-unit": true,
        "ethjs>js-sha3": true,
        "ethjs>number-to-bn": true
      }
    },
    "@metamask/eth-token-tracker>ethjs>ethjs-abi": {
      "packages": {
        "bn.js": true,
        "browserify>buffer": true,
        "ethjs>js-sha3": true,
        "ethjs>number-to-bn": true
      }
    },
    "@metamask/eth-token-tracker>ethjs>ethjs-contract": {
      "packages": {
        "@metamask/eth-token-tracker>ethjs>ethjs-contract>ethjs-abi": true,
        "@metamask/eth-token-tracker>ethjs>ethjs-util": true,
        "ethjs-contract>babel-runtime": true,
        "ethjs>ethjs-filter": true,
        "ethjs>js-sha3": true,
        "promise-to-callback": true
      }
    },
    "@metamask/eth-token-tracker>ethjs>ethjs-contract>ethjs-abi": {
      "packages": {
        "bn.js": true,
        "browserify>buffer": true,
        "ethjs>js-sha3": true,
        "ethjs>number-to-bn": true
      }
    },
    "@metamask/eth-token-tracker>ethjs>ethjs-query": {
      "globals": {
        "console": true
      },
      "packages": {
        "@metamask/ethjs-query>ethjs-format": true,
        "@metamask/ethjs-query>ethjs-rpc": true,
        "ethjs-contract>babel-runtime": true,
        "promise-to-callback": true
      }
    },
    "@metamask/eth-token-tracker>ethjs>ethjs-util": {
      "packages": {
        "browserify>buffer": true,
        "ethjs>ethjs-util>is-hex-prefixed": true,
        "ethjs>ethjs-util>strip-hex-prefix": true
      }
    },
    "@metamask/eth-token-tracker>safe-event-emitter": {
      "globals": {
        "setTimeout": true
      },
      "packages": {
        "browserify>util": true,
        "webpack>events": true
      }
    },
    "@metamask/eth-trezor-keyring": {
      "globals": {
        "setTimeout": true
      },
      "packages": {
        "@ethereumjs/tx": true,
        "@ethereumjs/tx>@ethereumjs/util": true,
        "@metamask/eth-trezor-keyring>@metamask/utils": true,
        "@metamask/eth-trezor-keyring>@trezor/connect-plugin-ethereum": true,
        "@metamask/eth-trezor-keyring>@trezor/connect-web": true,
        "@metamask/eth-trezor-keyring>hdkey": true,
        "browserify>buffer": true,
        "webpack>events": true
      }
    },
    "@metamask/eth-trezor-keyring>@metamask/eth-sig-util": {
      "packages": {
        "@ethereumjs/tx>@ethereumjs/util": true,
        "@ethereumjs/tx>ethereum-cryptography": true,
        "bn.js": true,
        "browserify>buffer": true,
        "eth-sig-util>ethereumjs-util>ethjs-util": true,
        "eth-sig-util>tweetnacl": true,
        "eth-sig-util>tweetnacl-util": true
      }
    },
    "@metamask/eth-trezor-keyring>@metamask/utils": {
      "globals": {
        "TextDecoder": true,
        "TextEncoder": true
      },
      "packages": {
        "browserify>buffer": true,
        "nock>debug": true,
        "semver": true,
        "superstruct": true
      }
    },
    "@metamask/eth-trezor-keyring>@trezor/connect-plugin-ethereum": {
      "packages": {
        "@metamask/eth-trezor-keyring>@metamask/eth-sig-util": true
      }
    },
    "@metamask/eth-trezor-keyring>@trezor/connect-web": {
      "globals": {
        "addEventListener": true,
        "btoa": true,
        "chrome": true,
        "clearInterval": true,
        "clearTimeout": true,
        "console.warn": true,
        "document.body": true,
        "document.createElement": true,
        "document.createTextNode": true,
        "document.getElementById": true,
        "document.querySelectorAll": true,
        "navigator.usb.requestDevice": true,
        "open": true,
        "removeEventListener": true,
        "setInterval": true,
        "setTimeout": true
      },
      "packages": {
        "@metamask/eth-trezor-keyring>@trezor/connect-web>@trezor/connect": true,
        "@metamask/eth-trezor-keyring>@trezor/connect-web>@trezor/utils": true,
        "mockttp>graphql-tag>tslib": true,
        "webpack>events": true
      }
    },
    "@metamask/eth-trezor-keyring>@trezor/connect-web>@trezor/connect": {
      "globals": {
        "__TREZOR_CONNECT_SRC": true,
        "chrome": true,
        "console.error": true,
        "console.log": true,
        "console.warn": true,
        "location": true,
        "navigator": true
      },
      "packages": {
        "@metamask/eth-trezor-keyring>@trezor/connect-web>@trezor/connect>@trezor/transport": true,
        "mockttp>graphql-tag>tslib": true
      }
    },
    "@metamask/eth-trezor-keyring>@trezor/connect-web>@trezor/connect>@trezor/transport": {
      "globals": {
        "fetch": true,
        "navigator.usb": true,
        "onconnect": "write",
        "setTimeout": true
      },
      "packages": {
        "@metamask/eth-trezor-keyring>@trezor/connect-web>@trezor/connect>@trezor/transport>bytebuffer": true,
        "@metamask/eth-trezor-keyring>@trezor/connect-web>@trezor/connect>@trezor/transport>long": true,
        "@metamask/eth-trezor-keyring>@trezor/connect-web>@trezor/connect>@trezor/transport>protobufjs": true,
        "@metamask/eth-trezor-keyring>@trezor/connect-web>@trezor/utils": true,
        "browserify>buffer": true,
        "lavamoat>json-stable-stringify": true,
        "webpack>events": true
      }
    },
    "@metamask/eth-trezor-keyring>@trezor/connect-web>@trezor/connect>@trezor/transport>bytebuffer": {
      "globals": {
        "console": true,
        "define": true
      },
      "packages": {
        "@metamask/eth-trezor-keyring>@trezor/connect-web>@trezor/connect>@trezor/transport>bytebuffer>long": true
      }
    },
    "@metamask/eth-trezor-keyring>@trezor/connect-web>@trezor/connect>@trezor/transport>bytebuffer>long": {
      "globals": {
        "define": true
      }
    },
    "@metamask/eth-trezor-keyring>@trezor/connect-web>@trezor/connect>@trezor/transport>long": {
      "globals": {
        "WebAssembly.Instance": true,
        "WebAssembly.Module": true
      }
    },
    "@metamask/eth-trezor-keyring>@trezor/connect-web>@trezor/connect>@trezor/transport>protobufjs": {
      "globals": {
        "process": true,
        "setTimeout": true
      },
      "packages": {
        "@metamask/eth-trezor-keyring>@trezor/connect-web>@trezor/connect>@trezor/transport>protobufjs>@protobufjs/aspromise": true,
        "@metamask/eth-trezor-keyring>@trezor/connect-web>@trezor/connect>@trezor/transport>protobufjs>@protobufjs/base64": true,
        "@metamask/eth-trezor-keyring>@trezor/connect-web>@trezor/connect>@trezor/transport>protobufjs>@protobufjs/codegen": true,
        "@metamask/eth-trezor-keyring>@trezor/connect-web>@trezor/connect>@trezor/transport>protobufjs>@protobufjs/eventemitter": true,
        "@metamask/eth-trezor-keyring>@trezor/connect-web>@trezor/connect>@trezor/transport>protobufjs>@protobufjs/fetch": true,
        "@metamask/eth-trezor-keyring>@trezor/connect-web>@trezor/connect>@trezor/transport>protobufjs>@protobufjs/float": true,
        "@metamask/eth-trezor-keyring>@trezor/connect-web>@trezor/connect>@trezor/transport>protobufjs>@protobufjs/inquire": true,
        "@metamask/eth-trezor-keyring>@trezor/connect-web>@trezor/connect>@trezor/transport>protobufjs>@protobufjs/path": true,
        "@metamask/eth-trezor-keyring>@trezor/connect-web>@trezor/connect>@trezor/transport>protobufjs>@protobufjs/pool": true,
        "@metamask/eth-trezor-keyring>@trezor/connect-web>@trezor/connect>@trezor/transport>protobufjs>@protobufjs/utf8": true
      }
    },
    "@metamask/eth-trezor-keyring>@trezor/connect-web>@trezor/connect>@trezor/transport>protobufjs>@protobufjs/codegen": {
      "globals": {
        "console.log": true
      }
    },
    "@metamask/eth-trezor-keyring>@trezor/connect-web>@trezor/connect>@trezor/transport>protobufjs>@protobufjs/fetch": {
      "globals": {
        "XMLHttpRequest": true
      },
      "packages": {
        "@metamask/eth-trezor-keyring>@trezor/connect-web>@trezor/connect>@trezor/transport>protobufjs>@protobufjs/aspromise": true,
        "@metamask/eth-trezor-keyring>@trezor/connect-web>@trezor/connect>@trezor/transport>protobufjs>@protobufjs/inquire": true
      }
    },
    "@metamask/eth-trezor-keyring>@trezor/connect-web>@trezor/utils": {
      "globals": {
        "AbortController": true,
        "clearTimeout": true,
        "setTimeout": true
      },
      "packages": {
        "browserify>buffer": true
      }
    },
    "@metamask/eth-trezor-keyring>hdkey": {
      "packages": {
        "@metamask/eth-trezor-keyring>hdkey>coinstring": true,
        "@metamask/eth-trezor-keyring>hdkey>secp256k1": true,
        "browserify>assert": true,
        "browserify>crypto-browserify": true,
        "koa>content-disposition>safe-buffer": true
      }
    },
    "@metamask/eth-trezor-keyring>hdkey>coinstring": {
      "packages": {
        "@metamask/eth-trezor-keyring>hdkey>coinstring>bs58": true,
        "browserify>buffer": true,
        "ethereumjs-util>create-hash": true
      }
    },
    "@metamask/eth-trezor-keyring>hdkey>secp256k1": {
      "packages": {
        "@metamask/eth-trezor-keyring>hdkey>secp256k1>bip66": true,
        "@metamask/ppom-validator>elliptic": true,
        "bn.js": true,
        "browserify>insert-module-globals>is-buffer": true,
        "ethereumjs-util>create-hash": true,
        "koa>content-disposition>safe-buffer": true
      }
    },
    "@metamask/eth-trezor-keyring>hdkey>secp256k1>bip66": {
      "packages": {
        "koa>content-disposition>safe-buffer": true
      }
    },
    "@metamask/etherscan-link": {
      "globals": {
        "URL": true
      }
    },
    "@metamask/ethjs-query": {
      "globals": {
        "console": true
      },
      "packages": {
        "@metamask/ethjs-query>ethjs-format": true,
        "@metamask/ethjs-query>ethjs-rpc": true,
        "promise-to-callback": true
      }
    },
    "@metamask/ethjs-query>ethjs-format": {
      "packages": {
        "@metamask/ethjs-query>ethjs-format>ethjs-schema": true,
        "@metamask/ethjs-query>ethjs-format>ethjs-util": true,
        "ethjs>ethjs-util>strip-hex-prefix": true,
        "ethjs>number-to-bn": true
      }
    },
    "@metamask/ethjs-query>ethjs-format>ethjs-util": {
      "packages": {
        "browserify>buffer": true,
        "ethjs>ethjs-util>is-hex-prefixed": true,
        "ethjs>ethjs-util>strip-hex-prefix": true
      }
    },
    "@metamask/ethjs-query>ethjs-rpc": {
      "packages": {
        "promise-to-callback": true
      }
    },
    "@metamask/gas-fee-controller": {
      "globals": {
        "clearInterval": true,
        "console.error": true,
        "setInterval": true
      },
      "packages": {
        "@metamask/base-controller": true,
        "@metamask/controller-utils": true,
        "eth-query": true,
        "ethereumjs-util": true,
        "ethjs>ethjs-unit": true,
        "uuid": true
      }
    },
    "@metamask/jazzicon": {
      "globals": {
        "document.createElement": true,
        "document.createElementNS": true
      },
      "packages": {
        "@metamask/jazzicon>color": true,
        "@metamask/jazzicon>mersenne-twister": true
      }
    },
    "@metamask/jazzicon>color": {
      "packages": {
        "@metamask/jazzicon>color>clone": true,
        "@metamask/jazzicon>color>color-convert": true,
        "@metamask/jazzicon>color>color-string": true
      }
    },
    "@metamask/jazzicon>color>clone": {
      "packages": {
        "browserify>buffer": true
      }
    },
    "@metamask/jazzicon>color>color-convert": {
      "packages": {
        "@metamask/jazzicon>color>color-convert>color-name": true
      }
    },
    "@metamask/jazzicon>color>color-string": {
      "packages": {
        "jest-canvas-mock>moo-color>color-name": true
      }
    },
    "@metamask/key-tree": {
      "packages": {
        "@metamask/key-tree>@metamask/utils": true,
        "@metamask/key-tree>@noble/ed25519": true,
        "@metamask/key-tree>@noble/hashes": true,
        "@metamask/key-tree>@noble/secp256k1": true,
        "@metamask/key-tree>@scure/base": true,
        "@metamask/scure-bip39": true
      }
    },
    "@metamask/key-tree>@metamask/utils": {
      "globals": {
        "TextDecoder": true,
        "TextEncoder": true
      },
      "packages": {
        "@metamask/key-tree>@noble/hashes": true,
        "browserify>buffer": true,
        "nock>debug": true,
        "semver": true,
        "superstruct": true
      }
    },
    "@metamask/key-tree>@noble/ed25519": {
      "globals": {
        "crypto": true
      },
      "packages": {
        "browserify>browser-resolve": true
      }
    },
    "@metamask/key-tree>@noble/hashes": {
      "globals": {
        "TextEncoder": true,
        "crypto": true
      }
    },
    "@metamask/key-tree>@noble/secp256k1": {
      "globals": {
        "crypto": true
      },
      "packages": {
        "browserify>browser-resolve": true
      }
    },
    "@metamask/key-tree>@scure/base": {
      "globals": {
        "TextDecoder": true,
        "TextEncoder": true
      }
    },
    "@metamask/keyring-controller": {
      "packages": {
        "@metamask/base-controller": true,
        "@metamask/eth-keyring-controller": true,
        "@metamask/keyring-controller>@metamask/utils": true,
        "@metamask/keyring-controller>ethereumjs-wallet": true,
        "eth-json-rpc-filters>async-mutex": true,
        "ethereumjs-util": true
      }
    },
    "@metamask/keyring-controller>@metamask/utils": {
      "globals": {
        "TextDecoder": true,
        "TextEncoder": true
      },
      "packages": {
        "@metamask/key-tree>@noble/hashes": true,
        "browserify>buffer": true,
        "nock>debug": true,
        "semver": true,
        "superstruct": true
      }
    },
    "@metamask/keyring-controller>ethereumjs-wallet": {
      "packages": {
        "@metamask/keyring-controller>ethereumjs-wallet>ethereum-cryptography": true,
        "@metamask/keyring-controller>ethereumjs-wallet>ethereumjs-util": true,
        "@truffle/codec>utf8": true,
        "browserify>buffer": true,
        "browserify>crypto-browserify": true,
        "eth-lattice-keyring>gridplus-sdk>aes-js": true,
        "ethereumjs-util>ethereum-cryptography>bs58check": true,
        "ethereumjs-util>ethereum-cryptography>scrypt-js": true,
        "mocha>serialize-javascript>randombytes": true,
        "uuid": true
      }
    },
    "@metamask/keyring-controller>ethereumjs-wallet>ethereum-cryptography": {
      "packages": {
        "browserify>assert": true,
        "browserify>buffer": true,
        "browserify>crypto-browserify>create-hmac": true,
        "ethereumjs-util>ethereum-cryptography>bs58check": true,
        "ethereumjs-util>ethereum-cryptography>hash.js": true,
        "ethereumjs-util>ethereum-cryptography>keccak": true,
        "ethereumjs-util>ethereum-cryptography>secp256k1": true,
        "koa>content-disposition>safe-buffer": true,
        "mocha>serialize-javascript>randombytes": true
      }
    },
    "@metamask/keyring-controller>ethereumjs-wallet>ethereumjs-util": {
      "packages": {
        "@metamask/keyring-controller>ethereumjs-wallet>ethereum-cryptography": true,
        "bn.js": true,
        "browserify>assert": true,
        "browserify>buffer": true,
        "browserify>insert-module-globals>is-buffer": true,
        "ethereumjs-util>create-hash": true,
        "ethereumjs-util>rlp": true
      }
    },
    "@metamask/logging-controller": {
      "packages": {
        "@metamask/base-controller": true,
        "uuid": true
      }
    },
    "@metamask/logo": {
      "globals": {
        "addEventListener": true,
        "document.body.appendChild": true,
        "document.createElementNS": true,
        "innerHeight": true,
        "innerWidth": true,
        "requestAnimationFrame": true
      },
      "packages": {
        "@metamask/logo>gl-mat4": true,
        "@metamask/logo>gl-vec3": true
      }
    },
    "@metamask/message-manager": {
      "packages": {
        "@metamask/base-controller": true,
        "@metamask/message-manager>@metamask/controller-utils": true,
        "@metamask/message-manager>@metamask/eth-sig-util": true,
        "@metamask/message-manager>jsonschema": true,
        "browserify>buffer": true,
        "ethereumjs-util": true,
        "uuid": true,
        "webpack>events": true
      }
    },
    "@metamask/message-manager>@metamask/controller-utils": {
      "globals": {
        "URL": true,
        "console.error": true,
        "fetch": true,
        "setTimeout": true
      },
      "packages": {
        "@metamask/controller-utils>@spruceid/siwe-parser": true,
        "@metamask/message-manager>@metamask/utils": true,
        "browserify>buffer": true,
        "eslint>fast-deep-equal": true,
        "eth-ens-namehash": true,
        "ethereumjs-util": true,
        "ethjs>ethjs-unit": true
      }
    },
    "@metamask/message-manager>@metamask/eth-sig-util": {
      "packages": {
        "@ethereumjs/tx>@ethereumjs/util": true,
        "@ethereumjs/tx>ethereum-cryptography": true,
        "@metamask/assets-controllers>@metamask/abi-utils": true,
        "@metamask/message-manager>@metamask/eth-sig-util>@metamask/utils": true,
        "browserify>buffer": true,
        "eth-sig-util>ethereumjs-util>ethjs-util": true,
        "eth-sig-util>tweetnacl": true,
        "eth-sig-util>tweetnacl-util": true
      }
    },
    "@metamask/message-manager>@metamask/eth-sig-util>@metamask/utils": {
      "globals": {
        "TextDecoder": true,
        "TextEncoder": true
      },
      "packages": {
        "@metamask/key-tree>@noble/hashes": true,
        "browserify>buffer": true,
        "nock>debug": true,
        "semver": true,
        "superstruct": true
      }
    },
    "@metamask/message-manager>@metamask/utils": {
      "globals": {
        "TextDecoder": true,
        "TextEncoder": true
      },
      "packages": {
        "@metamask/key-tree>@noble/hashes": true,
        "browserify>buffer": true,
        "nock>debug": true,
        "semver": true,
        "superstruct": true
      }
    },
    "@metamask/message-manager>jsonschema": {
      "packages": {
        "browserify>url": true
      }
    },
    "@metamask/name-controller": {
      "globals": {
        "fetch": true
      },
      "packages": {
        "@metamask/base-controller": true,
        "@metamask/name-controller>@metamask/utils": true,
        "eth-json-rpc-filters>async-mutex": true
      }
    },
    "@metamask/name-controller>@metamask/utils": {
      "globals": {
        "TextDecoder": true,
        "TextEncoder": true
      },
      "packages": {
        "@metamask/key-tree>@noble/hashes": true,
        "browserify>buffer": true,
        "nock>debug": true,
        "semver": true,
        "superstruct": true
      }
    },
    "@metamask/network-controller": {
      "globals": {
        "URL": true,
        "btoa": true,
        "fetch": true,
        "setTimeout": true
      },
      "packages": {
        "@metamask/base-controller": true,
        "@metamask/controller-utils": true,
        "@metamask/controller-utils>@metamask/eth-query": true,
        "@metamask/eth-json-rpc-middleware": true,
        "@metamask/network-controller>@metamask/eth-json-rpc-infura": true,
        "@metamask/network-controller>@metamask/eth-json-rpc-provider": true,
        "@metamask/network-controller>@metamask/swappable-obj-proxy": true,
        "@metamask/network-controller>@metamask/utils": true,
        "@metamask/network-controller>eth-block-tracker": true,
        "browserify>assert": true,
        "eth-rpc-errors": true,
        "json-rpc-engine": true,
        "uuid": true
      }
    },
    "@metamask/network-controller>@metamask/eth-json-rpc-infura": {
      "globals": {
        "setTimeout": true
      },
      "packages": {
        "@metamask/network-controller>@metamask/eth-json-rpc-infura>@metamask/utils": true,
        "@metamask/network-controller>@metamask/eth-json-rpc-provider": true,
        "eth-rpc-errors": true,
        "json-rpc-engine": true,
        "node-fetch": true
      }
    },
    "@metamask/network-controller>@metamask/eth-json-rpc-infura>@metamask/utils": {
      "globals": {
        "TextDecoder": true,
        "TextEncoder": true
      },
      "packages": {
        "browserify>buffer": true,
        "nock>debug": true,
        "semver": true,
        "superstruct": true
      }
    },
    "@metamask/network-controller>@metamask/eth-json-rpc-provider": {
      "packages": {
        "@metamask/safe-event-emitter": true,
        "json-rpc-engine": true
      }
    },
    "@metamask/network-controller>@metamask/utils": {
      "globals": {
        "TextDecoder": true,
        "TextEncoder": true
      },
      "packages": {
        "@metamask/key-tree>@noble/hashes": true,
        "browserify>buffer": true,
        "nock>debug": true,
        "semver": true,
        "superstruct": true
      }
    },
    "@metamask/network-controller>eth-block-tracker": {
      "globals": {
        "clearTimeout": true,
        "console.error": true,
        "setTimeout": true
      },
      "packages": {
        "@metamask/network-controller>eth-block-tracker>@metamask/safe-event-emitter": true,
        "@metamask/network-controller>eth-block-tracker>pify": true,
        "@metamask/utils": true,
        "eth-query>json-rpc-random-id": true
      }
    },
    "@metamask/network-controller>eth-block-tracker>@metamask/safe-event-emitter": {
      "globals": {
        "setTimeout": true
      },
      "packages": {
        "webpack>events": true
      }
    },
    "@metamask/notification-controller": {
      "packages": {
        "@metamask/base-controller": true,
        "@metamask/notification-controller>nanoid": true,
        "@metamask/utils": true
      }
    },
    "@metamask/notification-controller": {
      "packages": {
        "@metamask/base-controller": true,
        "@metamask/notification-controller>nanoid": true,
        "@metamask/utils": true
      }
    },
    "@metamask/notification-controller>nanoid": {
      "globals": {
        "crypto.getRandomValues": true
      }
    },
    "@metamask/obs-store": {
      "packages": {
        "@metamask/obs-store>through2": true,
        "@metamask/safe-event-emitter": true,
        "stream-browserify": true
      }
    },
    "@metamask/obs-store>through2": {
      "packages": {
        "browserify>process": true,
        "browserify>util": true,
        "readable-stream": true,
        "watchify>xtend": true
      }
    },
    "@metamask/permission-controller": {
      "globals": {
        "console.error": true
      },
      "packages": {
        "@metamask/base-controller": true,
<<<<<<< HEAD
        "@metamask/controller-utils": true,
=======
        "@metamask/permission-controller>@metamask/controller-utils": true,
>>>>>>> b9ec72e2
        "@metamask/permission-controller>@metamask/utils": true,
        "@metamask/permission-controller>nanoid": true,
        "deep-freeze-strict": true,
        "eth-rpc-errors": true,
        "immer": true,
        "json-rpc-engine": true
      }
    },
<<<<<<< HEAD
=======
    "@metamask/permission-controller>@metamask/controller-utils": {
      "globals": {
        "URL": true,
        "console.error": true,
        "fetch": true,
        "setTimeout": true
      },
      "packages": {
        "@metamask/controller-utils>@spruceid/siwe-parser": true,
        "@metamask/permission-controller>@metamask/utils": true,
        "browserify>buffer": true,
        "eslint>fast-deep-equal": true,
        "eth-ens-namehash": true,
        "ethereumjs-util": true,
        "ethjs>ethjs-unit": true
      }
    },
>>>>>>> b9ec72e2
    "@metamask/permission-controller>@metamask/utils": {
      "globals": {
        "TextDecoder": true,
        "TextEncoder": true
      },
      "packages": {
        "@metamask/key-tree>@noble/hashes": true,
        "browserify>buffer": true,
        "nock>debug": true,
        "semver": true,
        "superstruct": true
      }
    },
    "@metamask/permission-controller>nanoid": {
      "globals": {
        "crypto.getRandomValues": true
      }
    },
    "@metamask/phishing-controller": {
      "globals": {
        "fetch": true
      },
      "packages": {
        "@metamask/base-controller": true,
        "@metamask/controller-utils": true,
        "@metamask/phishing-warning>eth-phishing-detect": true,
        "punycode": true
      }
    },
    "@metamask/phishing-warning>eth-phishing-detect": {
      "packages": {
        "eslint>optionator>fast-levenshtein": true
      }
    },
    "@metamask/post-message-stream": {
      "globals": {
        "MessageEvent.prototype": true,
        "WorkerGlobalScope": true,
        "addEventListener": true,
        "browser": true,
        "chrome": true,
        "location.origin": true,
        "postMessage": true,
        "removeEventListener": true
      },
      "packages": {
        "@metamask/post-message-stream>readable-stream": true,
        "@metamask/utils": true
      }
    },
    "@metamask/post-message-stream>readable-stream": {
      "packages": {
        "@metamask/post-message-stream>readable-stream>process-nextick-args": true,
        "@metamask/post-message-stream>readable-stream>safe-buffer": true,
        "@metamask/post-message-stream>readable-stream>string_decoder": true,
        "browserify>browser-resolve": true,
        "browserify>events": true,
        "browserify>process": true,
        "browserify>timers-browserify": true,
        "pumpify>inherits": true,
        "readable-stream>core-util-is": true,
        "readable-stream>isarray": true,
        "readable-stream>util-deprecate": true
      }
    },
    "@metamask/post-message-stream>readable-stream>process-nextick-args": {
      "packages": {
        "browserify>process": true
      }
    },
    "@metamask/post-message-stream>readable-stream>safe-buffer": {
      "packages": {
        "browserify>buffer": true
      }
    },
    "@metamask/post-message-stream>readable-stream>string_decoder": {
      "packages": {
        "@metamask/post-message-stream>readable-stream>safe-buffer": true
      }
    },
    "@metamask/ppom-validator>elliptic": {
      "packages": {
        "@metamask/ppom-validator>elliptic>brorand": true,
        "@metamask/ppom-validator>elliptic>hmac-drbg": true,
        "@metamask/ppom-validator>elliptic>minimalistic-assert": true,
        "@metamask/ppom-validator>elliptic>minimalistic-crypto-utils": true,
        "bn.js": true,
        "ethereumjs-util>ethereum-cryptography>hash.js": true,
        "pumpify>inherits": true
      }
    },
    "@metamask/ppom-validator>elliptic>brorand": {
      "globals": {
        "crypto": true,
        "msCrypto": true
      },
      "packages": {
        "browserify>browser-resolve": true
      }
    },
    "@metamask/ppom-validator>elliptic>hmac-drbg": {
      "packages": {
        "@metamask/ppom-validator>elliptic>minimalistic-assert": true,
        "@metamask/ppom-validator>elliptic>minimalistic-crypto-utils": true,
        "ethereumjs-util>ethereum-cryptography>hash.js": true
      }
    },
    "@metamask/providers>@metamask/object-multiplex": {
      "globals": {
        "console.warn": true
      },
      "packages": {
        "end-of-stream": true,
        "pump>once": true,
        "readable-stream": true
      }
    },
    "@metamask/rate-limit-controller": {
      "globals": {
        "setTimeout": true
      },
      "packages": {
        "@metamask/base-controller": true,
        "eth-rpc-errors": true
      }
    },
    "@metamask/rpc-methods": {
      "packages": {
        "@metamask/key-tree": true,
        "@metamask/key-tree>@noble/hashes": true,
        "@metamask/permission-controller": true,
        "@metamask/rpc-methods>@metamask/utils": true,
        "@metamask/snaps-ui": true,
        "@metamask/snaps-utils": true,
        "eth-rpc-errors": true,
        "superstruct": true
      }
    },
    "@metamask/rpc-methods-flask>nanoid": {
      "globals": {
        "crypto.getRandomValues": true
      }
    },
    "@metamask/rpc-methods>@metamask/utils": {
      "globals": {
        "TextDecoder": true,
        "TextEncoder": true
      },
      "packages": {
        "@metamask/key-tree>@noble/hashes": true,
        "browserify>buffer": true,
        "nock>debug": true,
        "semver": true,
        "superstruct": true
      }
    },
    "@metamask/rpc-methods>nanoid": {
      "globals": {
        "crypto.getRandomValues": true
      }
    },
    "@metamask/safe-event-emitter": {
      "globals": {
        "setTimeout": true
      },
      "packages": {
        "webpack>events": true
      }
    },
    "@metamask/scure-bip39": {
      "globals": {
        "TextEncoder": true
      },
      "packages": {
        "@metamask/key-tree>@scure/base": true,
        "@metamask/scure-bip39>@noble/hashes": true
      }
    },
    "@metamask/scure-bip39>@noble/hashes": {
      "globals": {
        "TextEncoder": true,
        "crypto": true
      }
    },
    "@metamask/selected-network-controller": {
      "packages": {
        "@metamask/base-controller": true
      }
    },
    "@metamask/signature-controller": {
      "globals": {
        "console.info": true
      },
      "packages": {
        "@metamask/base-controller": true,
        "@metamask/controller-utils": true,
        "@metamask/message-manager": true,
        "browserify>buffer": true,
        "eth-rpc-errors": true,
        "ethereumjs-util": true,
        "lodash": true,
        "webpack>events": true
      }
    },
    "@metamask/smart-transactions-controller": {
      "globals": {
        "URLSearchParams": true,
        "clearInterval": true,
        "console.error": true,
        "console.log": true,
        "fetch": true,
        "setInterval": true
      },
      "packages": {
        "@ethersproject/abi>@ethersproject/bytes": true,
        "@ethersproject/bignumber": true,
        "@ethersproject/providers": true,
        "@metamask/base-controller": true,
        "@metamask/controller-utils": true,
        "@metamask/smart-transactions-controller>bignumber.js": true,
        "fast-json-patch": true,
        "lodash": true
      }
    },
    "@metamask/smart-transactions-controller>@metamask/controllers>nanoid": {
      "globals": {
        "crypto.getRandomValues": true
      }
    },
    "@metamask/smart-transactions-controller>bignumber.js": {
      "globals": {
        "crypto": true,
        "define": true
      }
    },
    "@metamask/snaps-controllers": {
      "globals": {
        "URL": true,
        "chrome.offscreen.createDocument": true,
        "chrome.offscreen.hasDocument": true,
        "clearTimeout": true,
        "document.getElementById": true,
        "fetch.bind": true,
        "setTimeout": true
      },
      "packages": {
        "@metamask/base-controller": true,
        "@metamask/permission-controller": true,
<<<<<<< HEAD
        "@metamask/post-message-stream": true,
        "@metamask/providers>@metamask/object-multiplex": true,
        "@metamask/rpc-methods": true,
=======
        "@metamask/providers>@metamask/object-multiplex": true,
        "@metamask/rpc-methods": true,
        "@metamask/snaps-controllers>@metamask/post-message-stream": true,
>>>>>>> b9ec72e2
        "@metamask/snaps-controllers>@metamask/utils": true,
        "@metamask/snaps-controllers>@xstate/fsm": true,
        "@metamask/snaps-controllers>concat-stream": true,
        "@metamask/snaps-controllers>gunzip-maybe": true,
        "@metamask/snaps-controllers>nanoid": true,
        "@metamask/snaps-controllers>readable-web-to-node-stream": true,
        "@metamask/snaps-controllers>tar-stream": true,
        "@metamask/snaps-utils": true,
        "@metamask/snaps-utils>@metamask/snaps-registry": true,
        "eth-rpc-errors": true,
        "json-rpc-engine": true,
        "json-rpc-middleware-stream": true,
<<<<<<< HEAD
        "pump": true
=======
        "stream-browserify": true
>>>>>>> b9ec72e2
      }
    },
    "@metamask/snaps-controllers-flask>nanoid": {
      "globals": {
        "crypto.getRandomValues": true
      }
    },
<<<<<<< HEAD
=======
    "@metamask/snaps-controllers>@metamask/post-message-stream": {
      "globals": {
        "MessageEvent.prototype": true,
        "WorkerGlobalScope": true,
        "addEventListener": true,
        "browser": true,
        "chrome": true,
        "location.origin": true,
        "postMessage": true,
        "removeEventListener": true
      },
      "packages": {
        "@metamask/snaps-controllers>@metamask/post-message-stream>@metamask/utils": true,
        "@metamask/snaps-controllers>concat-stream>readable-stream": true
      }
    },
    "@metamask/snaps-controllers>@metamask/post-message-stream>@metamask/utils": {
      "globals": {
        "TextDecoder": true,
        "TextEncoder": true
      },
      "packages": {
        "browserify>buffer": true,
        "nock>debug": true,
        "semver": true,
        "superstruct": true
      }
    },
>>>>>>> b9ec72e2
    "@metamask/snaps-controllers>@metamask/utils": {
      "globals": {
        "TextDecoder": true,
        "TextEncoder": true
      },
      "packages": {
        "@metamask/key-tree>@noble/hashes": true,
        "browserify>buffer": true,
        "nock>debug": true,
        "semver": true,
        "superstruct": true
      }
    },
    "@metamask/snaps-controllers>concat-stream": {
      "packages": {
        "@metamask/snaps-controllers>concat-stream>readable-stream": true,
        "browserify>buffer": true,
        "browserify>concat-stream>typedarray": true,
        "pumpify>inherits": true,
        "terser>source-map-support>buffer-from": true
      }
    },
    "@metamask/snaps-controllers>concat-stream>readable-stream": {
      "packages": {
        "browserify>browser-resolve": true,
        "browserify>buffer": true,
<<<<<<< HEAD
        "browserify>events": true,
        "browserify>process": true,
        "browserify>string_decoder": true,
        "pumpify>inherits": true,
        "readable-stream>util-deprecate": true
=======
        "browserify>process": true,
        "browserify>string_decoder": true,
        "pumpify>inherits": true,
        "readable-stream>util-deprecate": true,
        "webpack>events": true
>>>>>>> b9ec72e2
      }
    },
    "@metamask/snaps-controllers>gunzip-maybe": {
      "packages": {
        "@metamask/snaps-controllers>gunzip-maybe>browserify-zlib": true,
        "@metamask/snaps-controllers>gunzip-maybe>is-deflate": true,
        "@metamask/snaps-controllers>gunzip-maybe>is-gzip": true,
        "@metamask/snaps-controllers>gunzip-maybe>peek-stream": true,
        "@metamask/snaps-controllers>gunzip-maybe>pumpify": true,
        "@metamask/snaps-controllers>gunzip-maybe>through2": true
      }
    },
    "@metamask/snaps-controllers>gunzip-maybe>browserify-zlib": {
      "packages": {
        "@metamask/snaps-controllers>gunzip-maybe>browserify-zlib>pako": true,
        "browserify>assert": true,
        "browserify>buffer": true,
        "browserify>process": true,
        "browserify>util": true,
        "readable-stream": true
      }
    },
    "@metamask/snaps-controllers>gunzip-maybe>peek-stream": {
      "packages": {
        "@metamask/snaps-controllers>gunzip-maybe>peek-stream>duplexify": true,
        "@metamask/snaps-controllers>gunzip-maybe>peek-stream>through2": true,
        "browserify>buffer": true,
        "terser>source-map-support>buffer-from": true
      }
    },
    "@metamask/snaps-controllers>gunzip-maybe>peek-stream>duplexify": {
      "packages": {
        "browserify>buffer": true,
        "browserify>process": true,
        "duplexify>stream-shift": true,
        "end-of-stream": true,
        "pumpify>inherits": true,
        "readable-stream": true
      }
    },
    "@metamask/snaps-controllers>gunzip-maybe>peek-stream>through2": {
      "packages": {
        "browserify>process": true,
        "browserify>util": true,
        "readable-stream": true,
        "watchify>xtend": true
      }
    },
    "@metamask/snaps-controllers>gunzip-maybe>pumpify": {
      "packages": {
        "@metamask/snaps-controllers>gunzip-maybe>pumpify>duplexify": true,
        "@metamask/snaps-controllers>gunzip-maybe>pumpify>pump": true,
        "pumpify>inherits": true
      }
    },
    "@metamask/snaps-controllers>gunzip-maybe>pumpify>duplexify": {
      "packages": {
        "browserify>buffer": true,
        "browserify>process": true,
        "duplexify>stream-shift": true,
        "end-of-stream": true,
        "pumpify>inherits": true,
        "readable-stream": true
      }
    },
    "@metamask/snaps-controllers>gunzip-maybe>pumpify>pump": {
      "packages": {
        "browserify>browser-resolve": true,
        "end-of-stream": true,
        "pump>once": true
      }
    },
    "@metamask/snaps-controllers>gunzip-maybe>through2": {
      "packages": {
        "browserify>process": true,
        "browserify>util": true,
        "readable-stream": true,
        "watchify>xtend": true
      }
    },
    "@metamask/snaps-controllers>nanoid": {
      "globals": {
        "crypto.getRandomValues": true
      }
    },
    "@metamask/snaps-controllers>readable-web-to-node-stream": {
      "packages": {
        "@metamask/snaps-controllers>readable-web-to-node-stream>readable-stream": true
      }
    },
    "@metamask/snaps-controllers>readable-web-to-node-stream>readable-stream": {
      "packages": {
        "browserify>browser-resolve": true,
        "browserify>buffer": true,
<<<<<<< HEAD
        "browserify>events": true,
        "browserify>process": true,
        "browserify>string_decoder": true,
        "pumpify>inherits": true,
        "readable-stream>util-deprecate": true
=======
        "browserify>process": true,
        "browserify>string_decoder": true,
        "pumpify>inherits": true,
        "readable-stream>util-deprecate": true,
        "webpack>events": true
>>>>>>> b9ec72e2
      }
    },
    "@metamask/snaps-controllers>tar-stream": {
      "packages": {
        "@metamask/snaps-controllers>tar-stream>fs-constants": true,
        "@metamask/snaps-controllers>tar-stream>readable-stream": true,
        "browserify>buffer": true,
        "browserify>process": true,
        "browserify>string_decoder": true,
        "browserify>util": true,
        "end-of-stream": true,
        "madge>ora>bl": true,
        "pumpify>inherits": true
      }
    },
    "@metamask/snaps-controllers>tar-stream>fs-constants": {
      "packages": {
        "browserify>constants-browserify": true
      }
    },
    "@metamask/snaps-controllers>tar-stream>readable-stream": {
      "packages": {
        "browserify>browser-resolve": true,
        "browserify>buffer": true,
<<<<<<< HEAD
        "browserify>events": true,
        "browserify>process": true,
        "browserify>string_decoder": true,
        "pumpify>inherits": true,
        "readable-stream>util-deprecate": true
=======
        "browserify>process": true,
        "browserify>string_decoder": true,
        "pumpify>inherits": true,
        "readable-stream>util-deprecate": true,
        "webpack>events": true
>>>>>>> b9ec72e2
      }
    },
    "@metamask/snaps-ui": {
      "packages": {
        "@metamask/snaps-ui>@metamask/utils": true,
        "@metamask/snaps-ui>is-svg": true,
        "superstruct": true
      }
    },
    "@metamask/snaps-ui>@metamask/utils": {
      "globals": {
        "TextDecoder": true,
        "TextEncoder": true
      },
      "packages": {
        "@metamask/key-tree>@noble/hashes": true,
        "browserify>buffer": true,
        "nock>debug": true,
        "semver": true,
        "superstruct": true
      }
    },
    "@metamask/snaps-ui>is-svg": {
      "packages": {
        "@metamask/snaps-ui>is-svg>fast-xml-parser": true
      }
    },
    "@metamask/snaps-ui>is-svg>fast-xml-parser": {
      "globals": {
        "entityName": true,
        "val": true
      },
      "packages": {
        "@metamask/snaps-ui>is-svg>fast-xml-parser>strnum": true
      }
    },
    "@metamask/snaps-utils": {
      "globals": {
        "TextDecoder": true,
        "URL": true,
        "console.error": true,
        "console.log": true,
        "console.warn": true,
        "document.body.appendChild": true,
        "document.createElement": true
      },
      "packages": {
        "@metamask/key-tree": true,
        "@metamask/key-tree>@noble/hashes": true,
        "@metamask/key-tree>@scure/base": true,
        "@metamask/permission-controller": true,
        "@metamask/snaps-ui>is-svg": true,
        "@metamask/snaps-utils>@metamask/utils": true,
        "@metamask/snaps-utils>cron-parser": true,
        "@metamask/snaps-utils>fast-json-stable-stringify": true,
        "@metamask/snaps-utils>rfdc": true,
        "@metamask/snaps-utils>validate-npm-package-name": true,
        "browserify>buffer": true,
        "browserify>path-browserify": true,
        "browserify>process": true,
        "chalk": true,
        "semver": true,
        "superstruct": true
      }
    },
    "@metamask/snaps-utils>@metamask/snaps-registry": {
      "packages": {
        "@metamask/key-tree>@noble/secp256k1": true,
        "@metamask/snaps-utils>@metamask/snaps-registry>@metamask/utils": true,
        "superstruct": true
      }
    },
    "@metamask/snaps-utils>@metamask/snaps-registry>@metamask/utils": {
      "globals": {
        "TextDecoder": true,
        "TextEncoder": true
      },
      "packages": {
        "@metamask/key-tree>@noble/hashes": true,
        "browserify>buffer": true,
        "nock>debug": true,
        "semver": true,
        "superstruct": true
      }
    },
    "@metamask/snaps-utils>@metamask/snaps-registry": {
      "packages": {
        "@metamask/key-tree>@noble/secp256k1": true,
        "@metamask/snaps-utils>@metamask/snaps-registry>@metamask/utils": true,
        "superstruct": true
      }
    },
    "@metamask/snaps-utils>@metamask/snaps-registry>@metamask/utils": {
      "globals": {
        "TextDecoder": true,
        "TextEncoder": true
      },
      "packages": {
        "@metamask/key-tree>@noble/hashes": true,
        "browserify>buffer": true,
        "nock>debug": true,
        "semver": true,
        "superstruct": true
      }
    },
    "@metamask/snaps-utils>@metamask/utils": {
      "globals": {
        "TextDecoder": true,
        "TextEncoder": true
      },
      "packages": {
        "@metamask/key-tree>@noble/hashes": true,
        "browserify>buffer": true,
        "nock>debug": true,
        "semver": true,
        "superstruct": true
      }
    },
    "@metamask/snaps-utils>cron-parser": {
      "packages": {
        "browserify>browser-resolve": true,
        "luxon": true
      }
    },
    "@metamask/snaps-utils>rfdc": {
      "packages": {
        "browserify>buffer": true
      }
    },
    "@metamask/snaps-utils>validate-npm-package-name": {
      "packages": {
        "@metamask/snaps-utils>validate-npm-package-name>builtins": true
      }
    },
    "@metamask/snaps-utils>validate-npm-package-name>builtins": {
      "packages": {
        "browserify>process": true,
        "semver": true
      }
    },
    "@metamask/utils": {
      "globals": {
        "TextDecoder": true,
        "TextEncoder": true
      },
      "packages": {
        "browserify>buffer": true,
        "nock>debug": true,
        "semver": true,
        "superstruct": true
      }
    },
    "@ngraveio/bc-ur": {
      "packages": {
        "@ngraveio/bc-ur>@apocentre/alias-sampling": true,
        "@ngraveio/bc-ur>bignumber.js": true,
        "@ngraveio/bc-ur>cbor-sync": true,
        "@ngraveio/bc-ur>crc": true,
        "@ngraveio/bc-ur>jsbi": true,
        "addons-linter>sha.js": true,
        "browserify>assert": true,
        "browserify>buffer": true
      }
    },
    "@ngraveio/bc-ur>assert>object-is": {
      "packages": {
        "globalthis>define-properties": true,
        "string.prototype.matchall>call-bind": true
      }
    },
    "@ngraveio/bc-ur>bignumber.js": {
      "globals": {
        "crypto": true,
        "define": true
      }
    },
    "@ngraveio/bc-ur>cbor-sync": {
      "globals": {
        "define": true
      },
      "packages": {
        "browserify>buffer": true
      }
    },
    "@ngraveio/bc-ur>crc": {
      "packages": {
        "browserify>buffer": true
      }
    },
    "@ngraveio/bc-ur>jsbi": {
      "globals": {
        "define": true
      }
    },
    "@popperjs/core": {
      "globals": {
        "Element": true,
        "HTMLElement": true,
        "ShadowRoot": true,
        "console.error": true,
        "console.warn": true,
        "document": true,
        "navigator.userAgent": true
      }
    },
    "@reduxjs/toolkit": {
      "globals": {
        "AbortController": true,
        "__REDUX_DEVTOOLS_EXTENSION_COMPOSE__": true,
        "__REDUX_DEVTOOLS_EXTENSION__": true,
        "console.error": true,
        "console.info": true,
        "console.warn": true
      },
      "packages": {
        "@reduxjs/toolkit>reselect": true,
        "immer": true,
        "redux": true,
        "redux-thunk": true
      }
    },
    "@segment/loosely-validate-event": {
      "packages": {
        "@segment/loosely-validate-event>component-type": true,
        "@segment/loosely-validate-event>join-component": true,
        "browserify>assert": true,
        "browserify>buffer": true
      }
    },
    "@sentry/browser": {
      "globals": {
        "TextDecoder": true,
        "TextEncoder": true,
        "XMLHttpRequest": true,
        "__SENTRY_DEBUG__": true,
        "__SENTRY_RELEASE__": true,
        "indexedDB.open": true,
        "setTimeout": true
      },
      "packages": {
        "@sentry/browser>@sentry-internal/tracing": true,
        "@sentry/browser>@sentry/core": true,
        "@sentry/browser>@sentry/replay": true,
        "@sentry/utils": true
      }
    },
    "@sentry/browser>@sentry-internal/tracing": {
      "globals": {
        "Headers": true,
        "PerformanceObserver": true,
        "Request": true,
        "__SENTRY_DEBUG__": true,
        "addEventListener": true,
        "performance.getEntriesByType": true,
        "removeEventListener": true
      },
      "packages": {
        "@sentry/browser>@sentry/core": true,
        "@sentry/utils": true
      }
    },
    "@sentry/browser>@sentry/core": {
      "globals": {
        "__SENTRY_DEBUG__": true,
        "__SENTRY_TRACING__": true,
        "clearInterval": true,
        "clearTimeout": true,
        "console.warn": true,
        "setInterval": true,
        "setTimeout": true
      },
      "packages": {
        "@sentry/utils": true
      }
    },
    "@sentry/browser>@sentry/replay": {
      "globals": {
        "Blob": true,
        "CSSConditionRule": true,
        "CSSGroupingRule": true,
        "CSSMediaRule": true,
        "CSSSupportsRule": true,
        "DragEvent": true,
        "Element": true,
        "FormData": true,
        "HTMLCanvasElement": true,
        "HTMLElement.prototype": true,
        "HTMLFormElement": true,
        "HTMLImageElement": true,
        "HTMLInputElement.prototype": true,
        "HTMLOptionElement.prototype": true,
        "HTMLSelectElement.prototype": true,
        "HTMLTextAreaElement.prototype": true,
        "Headers": true,
        "ImageData": true,
        "MouseEvent": true,
        "MutationObserver": true,
        "Node.prototype.contains": true,
        "PerformanceObserver": true,
        "TextEncoder": true,
        "URL": true,
        "URLSearchParams": true,
        "Worker": true,
        "Zone": true,
        "__SENTRY_DEBUG__": true,
        "__rrMutationObserver": true,
        "clearTimeout": true,
        "console.error": true,
        "console.warn": true,
        "document": true,
        "innerHeight": true,
        "innerWidth": true,
        "location.href": true,
        "pageXOffset": true,
        "pageYOffset": true,
        "requestAnimationFrame": true,
        "setTimeout": true
      },
      "packages": {
        "@sentry/browser>@sentry/core": true,
        "@sentry/utils": true,
        "browserify>process": true
      }
    },
    "@sentry/integrations": {
      "globals": {
        "Request": true,
        "__SENTRY_DEBUG__": true,
        "console.log": true
      },
      "packages": {
        "@sentry/utils": true,
        "localforage": true
      }
    },
    "@sentry/utils": {
      "globals": {
        "CustomEvent": true,
        "DOMError": true,
        "DOMException": true,
        "Element": true,
        "ErrorEvent": true,
        "Event": true,
        "Headers": true,
        "Request": true,
        "Response": true,
        "TextEncoder": true,
        "URL": true,
        "XMLHttpRequest.prototype": true,
        "__SENTRY_BROWSER_BUNDLE__": true,
        "__SENTRY_DEBUG__": true,
        "clearTimeout": true,
        "console.error": true,
        "document": true,
        "new": true,
        "setTimeout": true,
        "target": true
      },
      "packages": {
        "browserify>process": true
      }
    },
    "@truffle/codec": {
      "packages": {
        "@truffle/codec>@truffle/abi-utils": true,
        "@truffle/codec>@truffle/compile-common": true,
        "@truffle/codec>big.js": true,
        "@truffle/codec>cbor": true,
        "@truffle/codec>utf8": true,
        "@truffle/codec>web3-utils": true,
        "bn.js": true,
        "browserify>buffer": true,
        "browserify>os-browserify": true,
        "browserify>util": true,
        "lodash": true,
        "nock>debug": true,
        "semver": true
      }
    },
    "@truffle/codec>@truffle/abi-utils": {
      "packages": {
        "@truffle/codec>@truffle/abi-utils>change-case": true,
        "@truffle/codec>@truffle/abi-utils>fast-check": true,
        "@truffle/codec>web3-utils": true
      }
    },
    "@truffle/codec>@truffle/abi-utils>change-case": {
      "packages": {
        "@truffle/codec>@truffle/abi-utils>change-case>camel-case": true,
        "@truffle/codec>@truffle/abi-utils>change-case>constant-case": true,
        "@truffle/codec>@truffle/abi-utils>change-case>dot-case": true,
        "@truffle/codec>@truffle/abi-utils>change-case>header-case": true,
        "@truffle/codec>@truffle/abi-utils>change-case>is-lower-case": true,
        "@truffle/codec>@truffle/abi-utils>change-case>is-upper-case": true,
        "@truffle/codec>@truffle/abi-utils>change-case>lower-case": true,
        "@truffle/codec>@truffle/abi-utils>change-case>lower-case-first": true,
        "@truffle/codec>@truffle/abi-utils>change-case>no-case": true,
        "@truffle/codec>@truffle/abi-utils>change-case>param-case": true,
        "@truffle/codec>@truffle/abi-utils>change-case>pascal-case": true,
        "@truffle/codec>@truffle/abi-utils>change-case>path-case": true,
        "@truffle/codec>@truffle/abi-utils>change-case>sentence-case": true,
        "@truffle/codec>@truffle/abi-utils>change-case>snake-case": true,
        "@truffle/codec>@truffle/abi-utils>change-case>swap-case": true,
        "@truffle/codec>@truffle/abi-utils>change-case>title-case": true,
        "@truffle/codec>@truffle/abi-utils>change-case>upper-case": true,
        "@truffle/codec>@truffle/abi-utils>change-case>upper-case-first": true
      }
    },
    "@truffle/codec>@truffle/abi-utils>change-case>camel-case": {
      "packages": {
        "@truffle/codec>@truffle/abi-utils>change-case>no-case": true,
        "@truffle/codec>@truffle/abi-utils>change-case>upper-case": true
      }
    },
    "@truffle/codec>@truffle/abi-utils>change-case>constant-case": {
      "packages": {
        "@truffle/codec>@truffle/abi-utils>change-case>snake-case": true,
        "@truffle/codec>@truffle/abi-utils>change-case>upper-case": true
      }
    },
    "@truffle/codec>@truffle/abi-utils>change-case>dot-case": {
      "packages": {
        "@truffle/codec>@truffle/abi-utils>change-case>no-case": true
      }
    },
    "@truffle/codec>@truffle/abi-utils>change-case>header-case": {
      "packages": {
        "@truffle/codec>@truffle/abi-utils>change-case>no-case": true,
        "@truffle/codec>@truffle/abi-utils>change-case>upper-case": true
      }
    },
    "@truffle/codec>@truffle/abi-utils>change-case>is-lower-case": {
      "packages": {
        "@truffle/codec>@truffle/abi-utils>change-case>lower-case": true
      }
    },
    "@truffle/codec>@truffle/abi-utils>change-case>is-upper-case": {
      "packages": {
        "@truffle/codec>@truffle/abi-utils>change-case>upper-case": true
      }
    },
    "@truffle/codec>@truffle/abi-utils>change-case>lower-case-first": {
      "packages": {
        "@truffle/codec>@truffle/abi-utils>change-case>lower-case": true
      }
    },
    "@truffle/codec>@truffle/abi-utils>change-case>no-case": {
      "packages": {
        "@truffle/codec>@truffle/abi-utils>change-case>lower-case": true
      }
    },
    "@truffle/codec>@truffle/abi-utils>change-case>param-case": {
      "packages": {
        "@truffle/codec>@truffle/abi-utils>change-case>no-case": true
      }
    },
    "@truffle/codec>@truffle/abi-utils>change-case>pascal-case": {
      "packages": {
        "@truffle/codec>@truffle/abi-utils>change-case>camel-case": true,
        "@truffle/codec>@truffle/abi-utils>change-case>upper-case-first": true
      }
    },
    "@truffle/codec>@truffle/abi-utils>change-case>path-case": {
      "packages": {
        "@truffle/codec>@truffle/abi-utils>change-case>no-case": true
      }
    },
    "@truffle/codec>@truffle/abi-utils>change-case>sentence-case": {
      "packages": {
        "@truffle/codec>@truffle/abi-utils>change-case>no-case": true,
        "@truffle/codec>@truffle/abi-utils>change-case>upper-case-first": true
      }
    },
    "@truffle/codec>@truffle/abi-utils>change-case>snake-case": {
      "packages": {
        "@truffle/codec>@truffle/abi-utils>change-case>no-case": true
      }
    },
    "@truffle/codec>@truffle/abi-utils>change-case>swap-case": {
      "packages": {
        "@truffle/codec>@truffle/abi-utils>change-case>lower-case": true,
        "@truffle/codec>@truffle/abi-utils>change-case>upper-case": true
      }
    },
    "@truffle/codec>@truffle/abi-utils>change-case>title-case": {
      "packages": {
        "@truffle/codec>@truffle/abi-utils>change-case>no-case": true,
        "@truffle/codec>@truffle/abi-utils>change-case>upper-case": true
      }
    },
    "@truffle/codec>@truffle/abi-utils>change-case>upper-case-first": {
      "packages": {
        "@truffle/codec>@truffle/abi-utils>change-case>upper-case": true
      }
    },
    "@truffle/codec>@truffle/abi-utils>fast-check": {
      "globals": {
        "clearTimeout": true,
        "console.log": true,
        "setTimeout": true
      },
      "packages": {
        "@truffle/codec>@truffle/abi-utils>fast-check>pure-rand": true,
        "browserify>buffer": true
      }
    },
    "@truffle/codec>@truffle/compile-common": {
      "packages": {
        "@truffle/codec>@truffle/compile-common>@truffle/error": true,
        "@truffle/codec>@truffle/compile-common>colors": true,
        "browserify>path-browserify": true
      }
    },
    "@truffle/codec>@truffle/compile-common>colors": {
      "globals": {
        "console.log": true
      },
      "packages": {
        "browserify>os-browserify": true,
        "browserify>process": true,
        "browserify>util": true
      }
    },
    "@truffle/codec>big.js": {
      "globals": {
        "define": true
      }
    },
    "@truffle/codec>cbor": {
      "globals": {
        "TextDecoder": true
      },
      "packages": {
        "@truffle/codec>cbor>bignumber.js": true,
        "@truffle/codec>cbor>nofilter": true,
        "browserify>buffer": true,
        "browserify>insert-module-globals>is-buffer": true,
        "browserify>url": true,
        "browserify>util": true,
        "stream-browserify": true
      }
    },
    "@truffle/codec>cbor>bignumber.js": {
      "globals": {
        "crypto": true,
        "define": true
      }
    },
    "@truffle/codec>cbor>nofilter": {
      "packages": {
        "browserify>buffer": true,
        "browserify>util": true,
        "stream-browserify": true
      }
    },
    "@truffle/codec>web3-utils": {
      "globals": {
        "setTimeout": true
      },
      "packages": {
        "@truffle/codec>utf8": true,
        "@truffle/codec>web3-utils>ethereum-bloom-filters": true,
        "bn.js": true,
        "browserify>buffer": true,
        "ethereumjs-util": true,
        "ethjs>ethjs-unit": true,
        "ethjs>number-to-bn": true,
        "mocha>serialize-javascript>randombytes": true
      }
    },
    "@truffle/codec>web3-utils>ethereum-bloom-filters": {
      "packages": {
        "@truffle/codec>web3-utils>ethereum-bloom-filters>js-sha3": true
      }
    },
    "@truffle/codec>web3-utils>ethereum-bloom-filters>js-sha3": {
      "globals": {
        "define": true
      },
      "packages": {
        "browserify>process": true
      }
    },
    "@truffle/decoder": {
      "packages": {
        "@truffle/codec": true,
        "@truffle/codec>@truffle/abi-utils": true,
        "@truffle/codec>@truffle/compile-common": true,
        "@truffle/codec>web3-utils": true,
        "@truffle/decoder>@truffle/encoder": true,
        "@truffle/decoder>@truffle/source-map-utils": true,
        "bn.js": true,
        "nock>debug": true
      }
    },
    "@truffle/decoder>@truffle/encoder": {
      "packages": {
        "@ethersproject/abi>@ethersproject/address": true,
        "@ethersproject/bignumber": true,
        "@truffle/codec": true,
        "@truffle/codec>@truffle/abi-utils": true,
        "@truffle/codec>@truffle/compile-common": true,
        "@truffle/codec>big.js": true,
        "@truffle/codec>web3-utils": true,
        "@truffle/decoder>@truffle/encoder>@ensdomains/ensjs": true,
        "@truffle/decoder>@truffle/encoder>bignumber.js": true,
        "lodash": true,
        "nock>debug": true
      }
    },
    "@truffle/decoder>@truffle/encoder>@ensdomains/ensjs": {
      "globals": {
        "console.log": true,
        "console.warn": true,
        "registries": true
      },
      "packages": {
        "@babel/runtime": true,
        "@truffle/decoder>@truffle/encoder>@ensdomains/ensjs>@ensdomains/address-encoder": true,
        "@truffle/decoder>@truffle/encoder>@ensdomains/ensjs>@ensdomains/ens": true,
        "@truffle/decoder>@truffle/encoder>@ensdomains/ensjs>@ensdomains/resolver": true,
        "@truffle/decoder>@truffle/encoder>@ensdomains/ensjs>content-hash": true,
        "@truffle/decoder>@truffle/encoder>@ensdomains/ensjs>ethers": true,
        "@truffle/decoder>@truffle/encoder>@ensdomains/ensjs>js-sha3": true,
        "browserify>buffer": true,
        "eth-ens-namehash": true,
        "ethereumjs-util>ethereum-cryptography>bs58check>bs58": true
      }
    },
    "@truffle/decoder>@truffle/encoder>@ensdomains/ensjs>@ensdomains/address-encoder": {
      "globals": {
        "console": true
      },
      "packages": {
        "bn.js": true,
        "browserify>buffer": true,
        "browserify>crypto-browserify": true,
        "ethereumjs-util>create-hash>ripemd160": true
      }
    },
    "@truffle/decoder>@truffle/encoder>@ensdomains/ensjs>content-hash": {
      "packages": {
        "@truffle/decoder>@truffle/encoder>@ensdomains/ensjs>content-hash>cids": true,
        "@truffle/decoder>@truffle/encoder>@ensdomains/ensjs>content-hash>multicodec": true,
        "@truffle/decoder>@truffle/encoder>@ensdomains/ensjs>content-hash>multihashes": true,
        "browserify>buffer": true
      }
    },
    "@truffle/decoder>@truffle/encoder>@ensdomains/ensjs>content-hash>cids": {
      "packages": {
        "@truffle/decoder>@truffle/encoder>@ensdomains/ensjs>content-hash>cids>class-is": true,
        "@truffle/decoder>@truffle/encoder>@ensdomains/ensjs>content-hash>cids>multibase": true,
        "@truffle/decoder>@truffle/encoder>@ensdomains/ensjs>content-hash>cids>multicodec": true,
        "@truffle/decoder>@truffle/encoder>@ensdomains/ensjs>content-hash>multihashes": true,
        "browserify>buffer": true
      }
    },
    "@truffle/decoder>@truffle/encoder>@ensdomains/ensjs>content-hash>cids>multibase": {
      "packages": {
        "@ensdomains/content-hash>multihashes>multibase>base-x": true,
        "browserify>buffer": true
      }
    },
    "@truffle/decoder>@truffle/encoder>@ensdomains/ensjs>content-hash>cids>multicodec": {
      "packages": {
        "@ensdomains/content-hash>multihashes>varint": true,
        "browserify>buffer": true
      }
    },
    "@truffle/decoder>@truffle/encoder>@ensdomains/ensjs>content-hash>multicodec": {
      "packages": {
        "@ensdomains/content-hash>multihashes>varint": true,
        "browserify>buffer": true
      }
    },
    "@truffle/decoder>@truffle/encoder>@ensdomains/ensjs>content-hash>multihashes": {
      "packages": {
        "@ensdomains/content-hash>multihashes>varint": true,
        "@truffle/decoder>@truffle/encoder>@ensdomains/ensjs>content-hash>multihashes>multibase": true,
        "browserify>buffer": true
      }
    },
    "@truffle/decoder>@truffle/encoder>@ensdomains/ensjs>content-hash>multihashes>multibase": {
      "packages": {
        "@ensdomains/content-hash>multihashes>multibase>base-x": true,
        "browserify>buffer": true
      }
    },
    "@truffle/decoder>@truffle/encoder>@ensdomains/ensjs>ethers": {
      "packages": {
        "@ethersproject/abi": true,
        "@ethersproject/abi>@ethersproject/address": true,
        "@ethersproject/abi>@ethersproject/bytes": true,
        "@ethersproject/abi>@ethersproject/constants": true,
        "@ethersproject/abi>@ethersproject/hash": true,
        "@ethersproject/abi>@ethersproject/keccak256": true,
        "@ethersproject/abi>@ethersproject/logger": true,
        "@ethersproject/abi>@ethersproject/properties": true,
        "@ethersproject/abi>@ethersproject/strings": true,
        "@ethersproject/bignumber": true,
        "@ethersproject/contracts": true,
        "@ethersproject/hdnode": true,
        "@ethersproject/hdnode>@ethersproject/abstract-signer": true,
        "@ethersproject/hdnode>@ethersproject/basex": true,
        "@ethersproject/hdnode>@ethersproject/sha2": true,
        "@ethersproject/hdnode>@ethersproject/signing-key": true,
        "@ethersproject/hdnode>@ethersproject/transactions": true,
        "@ethersproject/hdnode>@ethersproject/wordlists": true,
        "@ethersproject/providers": true,
        "@ethersproject/providers>@ethersproject/base64": true,
        "@ethersproject/providers>@ethersproject/random": true,
        "@ethersproject/providers>@ethersproject/rlp": true,
        "@ethersproject/providers>@ethersproject/web": true,
        "@truffle/decoder>@truffle/encoder>@ensdomains/ensjs>ethers>@ethersproject/json-wallets": true,
        "@truffle/decoder>@truffle/encoder>@ensdomains/ensjs>ethers>@ethersproject/solidity": true,
        "@truffle/decoder>@truffle/encoder>@ensdomains/ensjs>ethers>@ethersproject/units": true,
        "@truffle/decoder>@truffle/encoder>@ensdomains/ensjs>ethers>@ethersproject/wallet": true
      }
    },
    "@truffle/decoder>@truffle/encoder>@ensdomains/ensjs>ethers>@ethersproject/json-wallets": {
      "packages": {
        "@ethersproject/abi>@ethersproject/address": true,
        "@ethersproject/abi>@ethersproject/bytes": true,
        "@ethersproject/abi>@ethersproject/keccak256": true,
        "@ethersproject/abi>@ethersproject/logger": true,
        "@ethersproject/abi>@ethersproject/properties": true,
        "@ethersproject/abi>@ethersproject/strings": true,
        "@ethersproject/hdnode": true,
        "@ethersproject/hdnode>@ethersproject/pbkdf2": true,
        "@ethersproject/hdnode>@ethersproject/transactions": true,
        "@ethersproject/providers>@ethersproject/random": true,
        "@truffle/decoder>@truffle/encoder>@ensdomains/ensjs>ethers>@ethersproject/json-wallets>aes-js": true,
        "ethereumjs-util>ethereum-cryptography>scrypt-js": true
      }
    },
    "@truffle/decoder>@truffle/encoder>@ensdomains/ensjs>ethers>@ethersproject/json-wallets>aes-js": {
      "globals": {
        "define": true
      }
    },
    "@truffle/decoder>@truffle/encoder>@ensdomains/ensjs>ethers>@ethersproject/solidity": {
      "packages": {
        "@ethersproject/abi>@ethersproject/bytes": true,
        "@ethersproject/abi>@ethersproject/keccak256": true,
        "@ethersproject/abi>@ethersproject/logger": true,
        "@ethersproject/abi>@ethersproject/strings": true,
        "@ethersproject/bignumber": true,
        "@ethersproject/hdnode>@ethersproject/sha2": true
      }
    },
    "@truffle/decoder>@truffle/encoder>@ensdomains/ensjs>ethers>@ethersproject/units": {
      "packages": {
        "@ethersproject/abi>@ethersproject/logger": true,
        "@ethersproject/bignumber": true
      }
    },
    "@truffle/decoder>@truffle/encoder>@ensdomains/ensjs>ethers>@ethersproject/wallet": {
      "packages": {
        "@ethersproject/abi>@ethersproject/address": true,
        "@ethersproject/abi>@ethersproject/bytes": true,
        "@ethersproject/abi>@ethersproject/hash": true,
        "@ethersproject/abi>@ethersproject/keccak256": true,
        "@ethersproject/abi>@ethersproject/logger": true,
        "@ethersproject/abi>@ethersproject/properties": true,
        "@ethersproject/contracts>@ethersproject/abstract-provider": true,
        "@ethersproject/hdnode": true,
        "@ethersproject/hdnode>@ethersproject/abstract-signer": true,
        "@ethersproject/hdnode>@ethersproject/signing-key": true,
        "@ethersproject/hdnode>@ethersproject/transactions": true,
        "@ethersproject/providers>@ethersproject/random": true,
        "@truffle/decoder>@truffle/encoder>@ensdomains/ensjs>ethers>@ethersproject/json-wallets": true
      }
    },
    "@truffle/decoder>@truffle/encoder>@ensdomains/ensjs>js-sha3": {
      "globals": {
        "define": true
      },
      "packages": {
        "browserify>process": true
      }
    },
    "@truffle/decoder>@truffle/encoder>bignumber.js": {
      "globals": {
        "crypto": true,
        "define": true
      }
    },
    "@truffle/decoder>@truffle/source-map-utils": {
      "packages": {
        "@truffle/codec": true,
        "@truffle/codec>web3-utils": true,
        "@truffle/decoder>@truffle/source-map-utils>@truffle/code-utils": true,
        "@truffle/decoder>@truffle/source-map-utils>json-pointer": true,
        "@truffle/decoder>@truffle/source-map-utils>node-interval-tree": true,
        "nock>debug": true
      }
    },
    "@truffle/decoder>@truffle/source-map-utils>@truffle/code-utils": {
      "packages": {
        "@truffle/codec>cbor": true,
        "browserify>buffer": true
      }
    },
    "@truffle/decoder>@truffle/source-map-utils>json-pointer": {
      "packages": {
        "@truffle/decoder>@truffle/source-map-utils>json-pointer>foreach": true
      }
    },
    "@truffle/decoder>@truffle/source-map-utils>node-interval-tree": {
      "packages": {
        "@truffle/decoder>@truffle/source-map-utils>node-interval-tree>shallowequal": true
      }
    },
    "@zxing/browser": {
      "globals": {
        "HTMLElement": true,
        "HTMLImageElement": true,
        "HTMLVideoElement": true,
        "clearTimeout": true,
        "console.error": true,
        "console.warn": true,
        "document": true,
        "navigator": true,
        "setTimeout": true
      },
      "packages": {
        "@zxing/library": true
      }
    },
    "@zxing/library": {
      "globals": {
        "HTMLImageElement": true,
        "HTMLVideoElement": true,
        "TextDecoder": true,
        "TextEncoder": true,
        "URL.createObjectURL": true,
        "btoa": true,
        "console.log": true,
        "console.warn": true,
        "document": true,
        "navigator": true,
        "setTimeout": true
      },
      "packages": {
        "@zxing/library>ts-custom-error": true
      }
    },
    "addons-linter>sha.js": {
      "packages": {
        "koa>content-disposition>safe-buffer": true,
        "pumpify>inherits": true
      }
    },
    "await-semaphore": {
      "packages": {
        "browserify>process": true,
        "browserify>timers-browserify": true
      }
    },
    "base32-encode": {
      "packages": {
        "base32-encode>to-data-view": true
      }
    },
    "bignumber.js": {
      "globals": {
        "crypto": true,
        "define": true
      }
    },
    "bn.js": {
      "globals": {
        "Buffer": true
      },
      "packages": {
        "browserify>browser-resolve": true
      }
    },
    "bowser": {
      "globals": {
        "define": true
      }
    },
    "browserify>assert": {
      "globals": {
        "Buffer": true
      },
      "packages": {
        "browserify>assert>util": true,
        "react>object-assign": true
      }
    },
    "browserify>assert>util": {
      "globals": {
        "console.error": true,
        "console.log": true,
        "console.trace": true,
        "process": true
      },
      "packages": {
        "browserify>assert>util>inherits": true,
        "browserify>process": true
      }
    },
    "browserify>browser-resolve": {
      "packages": {
        "ethjs-query>babel-runtime>core-js": true
      }
    },
    "browserify>browserify-zlib": {
      "packages": {
        "browserify>assert": true,
        "browserify>browserify-zlib>pako": true,
        "browserify>buffer": true,
        "browserify>process": true,
        "browserify>util": true,
        "stream-browserify": true
      }
    },
    "browserify>buffer": {
      "globals": {
        "console": true
      },
      "packages": {
        "base64-js": true,
        "browserify>buffer>ieee754": true
      }
    },
    "browserify>crypto-browserify": {
      "packages": {
        "browserify>crypto-browserify>browserify-cipher": true,
        "browserify>crypto-browserify>browserify-sign": true,
        "browserify>crypto-browserify>create-ecdh": true,
        "browserify>crypto-browserify>create-hmac": true,
        "browserify>crypto-browserify>diffie-hellman": true,
        "browserify>crypto-browserify>pbkdf2": true,
        "browserify>crypto-browserify>public-encrypt": true,
        "browserify>crypto-browserify>randomfill": true,
        "ethereumjs-util>create-hash": true,
        "mocha>serialize-javascript>randombytes": true
      }
    },
    "browserify>crypto-browserify>browserify-cipher": {
      "packages": {
        "browserify>crypto-browserify>browserify-cipher>browserify-des": true,
        "browserify>crypto-browserify>browserify-cipher>evp_bytestokey": true,
        "ethereumjs-util>ethereum-cryptography>browserify-aes": true
      }
    },
    "browserify>crypto-browserify>browserify-cipher>browserify-des": {
      "packages": {
        "browserify>buffer": true,
        "browserify>crypto-browserify>browserify-cipher>browserify-des>des.js": true,
        "ethereumjs-util>create-hash>cipher-base": true,
        "pumpify>inherits": true
      }
    },
    "browserify>crypto-browserify>browserify-cipher>browserify-des>des.js": {
      "packages": {
        "@metamask/ppom-validator>elliptic>minimalistic-assert": true,
        "pumpify>inherits": true
      }
    },
    "browserify>crypto-browserify>browserify-cipher>evp_bytestokey": {
      "packages": {
        "ethereumjs-util>create-hash>md5.js": true,
        "koa>content-disposition>safe-buffer": true
      }
    },
    "browserify>crypto-browserify>browserify-sign": {
      "packages": {
        "@metamask/ppom-validator>elliptic": true,
        "bn.js": true,
        "browserify>buffer": true,
        "browserify>crypto-browserify>create-hmac": true,
        "browserify>crypto-browserify>public-encrypt>browserify-rsa": true,
        "browserify>crypto-browserify>public-encrypt>parse-asn1": true,
        "ethereumjs-util>create-hash": true,
        "pumpify>inherits": true,
        "stream-browserify": true
      }
    },
    "browserify>crypto-browserify>create-ecdh": {
      "packages": {
        "@metamask/ppom-validator>elliptic": true,
        "bn.js": true,
        "browserify>buffer": true
      }
    },
    "browserify>crypto-browserify>create-hmac": {
      "packages": {
        "addons-linter>sha.js": true,
        "ethereumjs-util>create-hash": true,
        "ethereumjs-util>create-hash>cipher-base": true,
        "ethereumjs-util>create-hash>ripemd160": true,
        "koa>content-disposition>safe-buffer": true,
        "pumpify>inherits": true
      }
    },
    "browserify>crypto-browserify>diffie-hellman": {
      "packages": {
        "bn.js": true,
        "browserify>buffer": true,
        "browserify>crypto-browserify>diffie-hellman>miller-rabin": true,
        "mocha>serialize-javascript>randombytes": true
      }
    },
    "browserify>crypto-browserify>diffie-hellman>miller-rabin": {
      "packages": {
        "@metamask/ppom-validator>elliptic>brorand": true,
        "bn.js": true
      }
    },
    "browserify>crypto-browserify>pbkdf2": {
      "globals": {
        "crypto": true,
        "process": true,
        "queueMicrotask": true,
        "setImmediate": true,
        "setTimeout": true
      },
      "packages": {
        "addons-linter>sha.js": true,
        "browserify>process": true,
        "ethereumjs-util>create-hash": true,
        "ethereumjs-util>create-hash>ripemd160": true,
        "koa>content-disposition>safe-buffer": true
      }
    },
    "browserify>crypto-browserify>public-encrypt": {
      "packages": {
        "bn.js": true,
        "browserify>buffer": true,
        "browserify>crypto-browserify>public-encrypt>browserify-rsa": true,
        "browserify>crypto-browserify>public-encrypt>parse-asn1": true,
        "ethereumjs-util>create-hash": true,
        "mocha>serialize-javascript>randombytes": true
      }
    },
    "browserify>crypto-browserify>public-encrypt>browserify-rsa": {
      "packages": {
        "bn.js": true,
        "browserify>buffer": true,
        "mocha>serialize-javascript>randombytes": true
      }
    },
    "browserify>crypto-browserify>public-encrypt>parse-asn1": {
      "packages": {
        "browserify>buffer": true,
        "browserify>crypto-browserify>browserify-cipher>evp_bytestokey": true,
        "browserify>crypto-browserify>pbkdf2": true,
        "browserify>crypto-browserify>public-encrypt>parse-asn1>asn1.js": true,
        "ethereumjs-util>ethereum-cryptography>browserify-aes": true
      }
    },
    "browserify>crypto-browserify>public-encrypt>parse-asn1>asn1.js": {
      "packages": {
        "@metamask/ppom-validator>elliptic>minimalistic-assert": true,
        "bn.js": true,
        "browserify>buffer": true,
        "browserify>vm-browserify": true,
        "pumpify>inherits": true
      }
    },
    "browserify>crypto-browserify>randomfill": {
      "globals": {
        "crypto": true,
        "msCrypto": true
      },
      "packages": {
        "browserify>process": true,
        "koa>content-disposition>safe-buffer": true,
        "mocha>serialize-javascript>randombytes": true
      }
    },
    "browserify>has": {
      "packages": {
        "browserify>has>function-bind": true
      }
    },
    "browserify>https-browserify": {
      "packages": {
        "browserify>stream-http": true,
        "browserify>url": true
      }
    },
    "browserify>os-browserify": {
      "globals": {
        "location": true,
        "navigator": true
      }
    },
    "browserify>path-browserify": {
      "packages": {
        "browserify>process": true
      }
    },
    "browserify>process": {
      "globals": {
        "clearTimeout": true,
        "setTimeout": true
      }
    },
    "browserify>punycode": {
      "globals": {
        "define": true
      }
    },
    "browserify>stream-http": {
      "globals": {
        "AbortController": true,
        "Blob": true,
        "MSStreamReader": true,
        "ReadableStream": true,
        "WritableStream": true,
        "XDomainRequest": true,
        "XMLHttpRequest": true,
        "clearTimeout": true,
        "fetch": true,
        "location.protocol.search": true,
        "setTimeout": true
      },
      "packages": {
        "browserify>buffer": true,
        "browserify>process": true,
        "browserify>stream-http>builtin-status-codes": true,
        "browserify>stream-http>readable-stream": true,
        "browserify>url": true,
        "pumpify>inherits": true,
        "watchify>xtend": true
      }
    },
    "browserify>stream-http>readable-stream": {
      "packages": {
        "browserify>browser-resolve": true,
        "browserify>buffer": true,
        "browserify>process": true,
        "browserify>string_decoder": true,
        "pumpify>inherits": true,
        "readable-stream>util-deprecate": true,
        "webpack>events": true
      }
    },
    "browserify>string_decoder": {
      "packages": {
        "koa>content-disposition>safe-buffer": true
      }
    },
    "browserify>timers-browserify": {
      "globals": {
        "clearInterval": true,
        "clearTimeout": true,
        "setInterval": true,
        "setTimeout": true
      },
      "packages": {
        "browserify>process": true
      }
    },
    "browserify>url": {
      "packages": {
        "browserify>punycode": true,
        "browserify>querystring-es3": true
      }
    },
    "browserify>util": {
      "globals": {
        "console.error": true,
        "console.log": true,
        "console.trace": true
      },
      "packages": {
        "browserify>process": true,
        "browserify>util>is-arguments": true,
        "browserify>util>is-typed-array": true,
        "browserify>util>which-typed-array": true,
        "koa>is-generator-function": true,
        "pumpify>inherits": true
      }
    },
    "browserify>util>is-arguments": {
      "packages": {
        "koa>is-generator-function>has-tostringtag": true,
        "string.prototype.matchall>call-bind": true
      }
    },
    "browserify>util>is-typed-array": {
      "packages": {
        "browserify>util>is-typed-array>for-each": true,
        "koa>is-generator-function>has-tostringtag": true,
        "string.prototype.matchall>call-bind": true,
        "string.prototype.matchall>es-abstract>available-typed-arrays": true,
        "string.prototype.matchall>es-abstract>gopd": true
      }
    },
    "browserify>util>is-typed-array>for-each": {
      "packages": {
        "string.prototype.matchall>es-abstract>is-callable": true
      }
    },
    "browserify>util>which-typed-array": {
      "packages": {
        "browserify>util>is-typed-array": true,
        "browserify>util>is-typed-array>for-each": true,
        "koa>is-generator-function>has-tostringtag": true,
        "string.prototype.matchall>call-bind": true,
        "string.prototype.matchall>es-abstract>available-typed-arrays": true,
        "string.prototype.matchall>es-abstract>gopd": true
      }
    },
    "browserify>vm-browserify": {
      "globals": {
        "document.body.appendChild": true,
        "document.body.removeChild": true,
        "document.createElement": true
      }
    },
    "chalk": {
      "packages": {
        "chalk>ansi-styles": true,
        "chalk>supports-color": true
      }
    },
    "chalk>ansi-styles": {
      "packages": {
        "chalk>ansi-styles>color-convert": true
      }
    },
    "chalk>ansi-styles>color-convert": {
      "packages": {
        "jest-canvas-mock>moo-color>color-name": true
      }
    },
    "classnames": {
      "globals": {
        "classNames": "write",
        "define": true
      }
    },
    "copy-to-clipboard": {
      "globals": {
        "clipboardData": true,
        "console.error": true,
        "console.warn": true,
        "document.body.appendChild": true,
        "document.body.removeChild": true,
        "document.createElement": true,
        "document.createRange": true,
        "document.execCommand": true,
        "document.getSelection": true,
        "navigator.userAgent": true,
        "prompt": true
      },
      "packages": {
        "copy-to-clipboard>toggle-selection": true
      }
    },
    "copy-to-clipboard>toggle-selection": {
      "globals": {
        "document.activeElement": true,
        "document.getSelection": true
      }
    },
    "currency-formatter": {
      "packages": {
        "currency-formatter>accounting": true,
        "currency-formatter>locale-currency": true,
        "react>object-assign": true
      }
    },
    "currency-formatter>accounting": {
      "globals": {
        "define": true
      }
    },
    "currency-formatter>locale-currency": {
      "globals": {
        "countryCode": true
      }
    },
    "debounce-stream": {
      "packages": {
        "debounce-stream>debounce": true,
        "debounce-stream>duplexer": true,
        "debounce-stream>through": true
      }
    },
    "debounce-stream>debounce": {
      "globals": {
        "clearTimeout": true,
        "setTimeout": true
      }
    },
    "debounce-stream>duplexer": {
      "packages": {
        "stream-browserify": true
      }
    },
    "debounce-stream>through": {
      "packages": {
        "browserify>process": true,
        "stream-browserify": true
      }
    },
    "depcheck>@vue/compiler-sfc>postcss>nanoid": {
      "globals": {
        "crypto.getRandomValues": true
      }
    },
    "dependency-tree>precinct>detective-postcss>postcss>nanoid": {
      "globals": {
        "crypto.getRandomValues": true
      }
    },
    "end-of-stream": {
      "packages": {
        "browserify>process": true,
        "pump>once": true
      }
    },
    "eslint>optionator>fast-levenshtein": {
      "globals": {
        "Intl": true,
        "Levenshtein": "write",
        "console.log": true,
        "define": true,
        "importScripts": true,
        "postMessage": true
      }
    },
    "eth-ens-namehash": {
      "globals": {
        "name": "write"
      },
      "packages": {
        "browserify>buffer": true,
        "eth-ens-namehash>idna-uts46-hx": true,
        "eth-ens-namehash>js-sha3": true
      }
    },
    "eth-ens-namehash>idna-uts46-hx": {
      "globals": {
        "define": true
      },
      "packages": {
        "browserify>punycode": true
      }
    },
    "eth-ens-namehash>js-sha3": {
      "packages": {
        "browserify>process": true
      }
    },
    "eth-json-rpc-filters": {
      "globals": {
        "console.error": true
      },
      "packages": {
        "@metamask/safe-event-emitter": true,
        "eth-json-rpc-filters>async-mutex": true,
        "eth-query": true,
        "json-rpc-engine": true,
        "pify": true
      }
    },
    "eth-json-rpc-filters>async-mutex": {
      "globals": {
        "setTimeout": true
      },
      "packages": {
        "mockttp>graphql-tag>tslib": true
      }
    },
    "eth-keyring-controller>@metamask/browser-passworder": {
      "globals": {
        "crypto": true
      }
    },
    "eth-lattice-keyring": {
      "globals": {
        "addEventListener": true,
        "browser": true,
        "clearInterval": true,
        "fetch": true,
        "open": true,
        "setInterval": true
      },
      "packages": {
        "@ethereumjs/tx>@ethereumjs/util": true,
        "bn.js": true,
        "browserify>buffer": true,
        "browserify>crypto-browserify": true,
        "eth-lattice-keyring>@ethereumjs/tx": true,
        "eth-lattice-keyring>gridplus-sdk": true,
        "eth-lattice-keyring>rlp": true,
        "webpack>events": true
      }
    },
    "eth-lattice-keyring>@ethereumjs/tx": {
      "packages": {
        "@ethereumjs/common": true,
        "@ethereumjs/tx>@ethereumjs/rlp": true,
        "@ethereumjs/tx>@ethereumjs/util": true,
        "@ethersproject/providers": true,
        "browserify>buffer": true,
        "browserify>insert-module-globals>is-buffer": true,
        "eth-lattice-keyring>@ethereumjs/tx>@chainsafe/ssz": true,
        "eth-lattice-keyring>@ethereumjs/tx>ethereum-cryptography": true
      }
    },
    "eth-lattice-keyring>@ethereumjs/tx>@chainsafe/ssz": {
      "packages": {
        "browserify": true,
        "browserify>buffer": true,
        "eth-lattice-keyring>@ethereumjs/tx>@chainsafe/ssz>@chainsafe/persistent-merkle-tree": true,
        "eth-lattice-keyring>@ethereumjs/tx>@chainsafe/ssz>case": true
      }
    },
    "eth-lattice-keyring>@ethereumjs/tx>@chainsafe/ssz>@chainsafe/persistent-merkle-tree": {
      "globals": {
        "WeakRef": true
      },
      "packages": {
        "browserify": true
      }
    },
    "eth-lattice-keyring>@ethereumjs/tx>ethereum-cryptography": {
      "globals": {
        "TextDecoder": true,
        "crypto": true
      },
      "packages": {
        "eth-lattice-keyring>@ethereumjs/tx>ethereum-cryptography>@noble/hashes": true
      }
    },
    "eth-lattice-keyring>@ethereumjs/tx>ethereum-cryptography>@noble/hashes": {
      "globals": {
        "TextEncoder": true,
        "crypto": true
      }
    },
    "eth-lattice-keyring>gridplus-sdk": {
      "globals": {
        "AbortController": true,
        "Request": true,
        "URL": true,
        "__values": true,
        "caches": true,
        "clearTimeout": true,
        "console.error": true,
        "console.log": true,
        "console.warn": true,
        "fetch": true,
        "setTimeout": true
      },
      "packages": {
        "@ethereumjs/common>crc-32": true,
        "@ethersproject/abi": true,
        "@metamask/ppom-validator>elliptic": true,
        "bn.js": true,
        "browserify>buffer": true,
        "eth-lattice-keyring>gridplus-sdk>@ethereumjs/common": true,
        "eth-lattice-keyring>gridplus-sdk>@ethereumjs/tx": true,
        "eth-lattice-keyring>gridplus-sdk>aes-js": true,
        "eth-lattice-keyring>gridplus-sdk>bech32": true,
        "eth-lattice-keyring>gridplus-sdk>bignumber.js": true,
        "eth-lattice-keyring>gridplus-sdk>bitwise": true,
        "eth-lattice-keyring>gridplus-sdk>borc": true,
        "eth-lattice-keyring>gridplus-sdk>eth-eip712-util-browser": true,
        "eth-lattice-keyring>gridplus-sdk>js-sha3": true,
        "eth-lattice-keyring>gridplus-sdk>rlp": true,
        "eth-lattice-keyring>gridplus-sdk>secp256k1": true,
        "eth-lattice-keyring>gridplus-sdk>uuid": true,
        "ethereumjs-util>ethereum-cryptography>bs58check": true,
        "ethereumjs-util>ethereum-cryptography>hash.js": true,
        "lodash": true
      }
    },
    "eth-lattice-keyring>gridplus-sdk>@ethereumjs/common": {
      "packages": {
        "@ethereumjs/common>crc-32": true,
        "@ethereumjs/tx>@ethereumjs/util": true,
        "browserify>buffer": true,
        "webpack>events": true
      }
    },
    "eth-lattice-keyring>gridplus-sdk>@ethereumjs/tx": {
      "packages": {
        "@ethereumjs/tx>@ethereumjs/rlp": true,
        "@ethereumjs/tx>@ethereumjs/util": true,
        "@ethersproject/providers": true,
        "browserify>buffer": true,
        "browserify>insert-module-globals>is-buffer": true,
        "eth-lattice-keyring>@ethereumjs/tx>@chainsafe/ssz": true,
        "eth-lattice-keyring>gridplus-sdk>@ethereumjs/tx>@ethereumjs/common": true,
        "eth-lattice-keyring>gridplus-sdk>@ethereumjs/tx>ethereum-cryptography": true
      }
    },
    "eth-lattice-keyring>gridplus-sdk>@ethereumjs/tx>@ethereumjs/common": {
      "packages": {
        "@ethereumjs/common>crc-32": true,
        "@ethereumjs/tx>@ethereumjs/util": true,
        "browserify>buffer": true,
        "webpack>events": true
      }
    },
    "eth-lattice-keyring>gridplus-sdk>@ethereumjs/tx>ethereum-cryptography": {
      "globals": {
        "TextDecoder": true,
        "crypto": true
      },
      "packages": {
        "eth-lattice-keyring>gridplus-sdk>@ethereumjs/tx>ethereum-cryptography>@noble/hashes": true
      }
    },
    "eth-lattice-keyring>gridplus-sdk>@ethereumjs/tx>ethereum-cryptography>@noble/hashes": {
      "globals": {
        "TextEncoder": true,
        "crypto": true
      }
    },
    "eth-lattice-keyring>gridplus-sdk>aes-js": {
      "globals": {
        "define": true
      }
    },
    "eth-lattice-keyring>gridplus-sdk>bignumber.js": {
      "globals": {
        "crypto": true,
        "define": true
      }
    },
    "eth-lattice-keyring>gridplus-sdk>bitwise": {
      "packages": {
        "browserify>buffer": true
      }
    },
    "eth-lattice-keyring>gridplus-sdk>borc": {
      "globals": {
        "console": true
      },
      "packages": {
        "browserify>buffer": true,
        "browserify>buffer>ieee754": true,
        "eth-lattice-keyring>gridplus-sdk>borc>bignumber.js": true,
        "eth-lattice-keyring>gridplus-sdk>borc>iso-url": true
      }
    },
    "eth-lattice-keyring>gridplus-sdk>borc>bignumber.js": {
      "globals": {
        "crypto": true,
        "define": true
      }
    },
    "eth-lattice-keyring>gridplus-sdk>borc>iso-url": {
      "globals": {
        "URL": true,
        "URLSearchParams": true,
        "location": true
      }
    },
    "eth-lattice-keyring>gridplus-sdk>eth-eip712-util-browser": {
      "globals": {
        "intToBuffer": true
      },
      "packages": {
        "bn.js": true,
        "eth-lattice-keyring>gridplus-sdk>eth-eip712-util-browser>buffer": true,
        "eth-lattice-keyring>gridplus-sdk>eth-eip712-util-browser>js-sha3": true
      }
    },
    "eth-lattice-keyring>gridplus-sdk>eth-eip712-util-browser>buffer": {
      "globals": {
        "console": true
      },
      "packages": {
        "base64-js": true,
        "browserify>buffer>ieee754": true
      }
    },
    "eth-lattice-keyring>gridplus-sdk>eth-eip712-util-browser>js-sha3": {
      "globals": {
        "define": true
      },
      "packages": {
        "browserify>process": true
      }
    },
    "eth-lattice-keyring>gridplus-sdk>js-sha3": {
      "globals": {
        "define": true
      },
      "packages": {
        "browserify>process": true
      }
    },
    "eth-lattice-keyring>gridplus-sdk>rlp": {
      "globals": {
        "TextEncoder": true
      }
    },
    "eth-lattice-keyring>gridplus-sdk>secp256k1": {
      "packages": {
        "@metamask/ppom-validator>elliptic": true
      }
    },
    "eth-lattice-keyring>gridplus-sdk>uuid": {
      "globals": {
        "crypto": true
      }
    },
    "eth-lattice-keyring>rlp": {
      "globals": {
        "TextEncoder": true
      }
    },
    "eth-method-registry": {
      "packages": {
        "ethjs": true
      }
    },
    "eth-query": {
      "packages": {
        "eth-query>json-rpc-random-id": true,
        "nock>debug": true,
        "watchify>xtend": true
      }
    },
    "eth-rpc-errors": {
      "packages": {
        "eth-rpc-errors>fast-safe-stringify": true
      }
    },
    "eth-sig-util": {
      "packages": {
        "browserify>buffer": true,
        "eth-sig-util>ethereumjs-util": true,
        "eth-sig-util>tweetnacl": true,
        "eth-sig-util>tweetnacl-util": true,
        "ethereumjs-abi": true
      }
    },
    "eth-sig-util>ethereumjs-util": {
      "packages": {
        "@metamask/ppom-validator>elliptic": true,
        "bn.js": true,
        "browserify>assert": true,
        "browserify>buffer": true,
        "eth-sig-util>ethereumjs-util>ethereum-cryptography": true,
        "eth-sig-util>ethereumjs-util>ethjs-util": true,
        "ethereumjs-util>create-hash": true,
        "ethereumjs-util>rlp": true,
        "koa>content-disposition>safe-buffer": true
      }
    },
    "eth-sig-util>ethereumjs-util>ethereum-cryptography": {
      "packages": {
        "browserify>buffer": true,
        "ethereumjs-util>ethereum-cryptography>keccak": true,
        "ethereumjs-util>ethereum-cryptography>secp256k1": true,
        "mocha>serialize-javascript>randombytes": true
      }
    },
    "eth-sig-util>ethereumjs-util>ethjs-util": {
      "packages": {
        "browserify>buffer": true,
        "ethjs>ethjs-util>is-hex-prefixed": true,
        "ethjs>ethjs-util>strip-hex-prefix": true
      }
    },
    "eth-sig-util>tweetnacl": {
      "globals": {
        "crypto": true,
        "msCrypto": true,
        "nacl": "write"
      },
      "packages": {
        "browserify>browser-resolve": true
      }
    },
    "eth-sig-util>tweetnacl-util": {
      "globals": {
        "atob": true,
        "btoa": true
      },
      "packages": {
        "browserify>browser-resolve": true
      }
    },
    "ethereumjs-abi": {
      "packages": {
        "bn.js": true,
        "browserify>buffer": true,
        "ethereumjs-abi>ethereumjs-util": true
      }
    },
    "ethereumjs-abi>ethereumjs-util": {
      "packages": {
        "@metamask/ppom-validator>elliptic": true,
        "bn.js": true,
        "browserify>assert": true,
        "browserify>buffer": true,
        "eth-sig-util>ethereumjs-util>ethjs-util": true,
        "ethereumjs-abi>ethereumjs-util>ethereum-cryptography": true,
        "ethereumjs-util>create-hash": true,
        "ethereumjs-util>rlp": true
      }
    },
    "ethereumjs-abi>ethereumjs-util>ethereum-cryptography": {
      "packages": {
        "browserify>buffer": true,
        "ethereumjs-util>ethereum-cryptography>keccak": true,
        "ethereumjs-util>ethereum-cryptography>secp256k1": true,
        "mocha>serialize-javascript>randombytes": true
      }
    },
    "ethereumjs-util": {
      "packages": {
        "bn.js": true,
        "browserify>assert": true,
        "browserify>buffer": true,
        "browserify>insert-module-globals>is-buffer": true,
        "ethereumjs-util>create-hash": true,
        "ethereumjs-util>ethereum-cryptography": true,
        "ethereumjs-util>rlp": true
      }
    },
    "ethereumjs-util>create-hash": {
      "packages": {
        "addons-linter>sha.js": true,
        "ethereumjs-util>create-hash>cipher-base": true,
        "ethereumjs-util>create-hash>md5.js": true,
        "ethereumjs-util>create-hash>ripemd160": true,
        "pumpify>inherits": true
      }
    },
    "ethereumjs-util>create-hash>cipher-base": {
      "packages": {
        "browserify>string_decoder": true,
        "koa>content-disposition>safe-buffer": true,
        "pumpify>inherits": true,
        "stream-browserify": true
      }
    },
    "ethereumjs-util>create-hash>md5.js": {
      "packages": {
        "ethereumjs-util>create-hash>md5.js>hash-base": true,
        "koa>content-disposition>safe-buffer": true,
        "pumpify>inherits": true
      }
    },
    "ethereumjs-util>create-hash>md5.js>hash-base": {
      "packages": {
        "ethereumjs-util>create-hash>md5.js>hash-base>readable-stream": true,
        "koa>content-disposition>safe-buffer": true,
        "pumpify>inherits": true
      }
    },
    "ethereumjs-util>create-hash>md5.js>hash-base>readable-stream": {
      "packages": {
        "browserify>browser-resolve": true,
        "browserify>buffer": true,
        "browserify>process": true,
        "browserify>string_decoder": true,
        "pumpify>inherits": true,
        "readable-stream>util-deprecate": true,
        "webpack>events": true
      }
    },
    "ethereumjs-util>create-hash>ripemd160": {
      "packages": {
        "browserify>buffer": true,
        "ethereumjs-util>create-hash>md5.js>hash-base": true,
        "pumpify>inherits": true
      }
    },
    "ethereumjs-util>ethereum-cryptography": {
      "packages": {
        "browserify>buffer": true,
        "ethereumjs-util>ethereum-cryptography>keccak": true,
        "ethereumjs-util>ethereum-cryptography>secp256k1": true,
        "mocha>serialize-javascript>randombytes": true
      }
    },
    "ethereumjs-util>ethereum-cryptography>browserify-aes": {
      "packages": {
        "browserify>buffer": true,
        "browserify>crypto-browserify>browserify-cipher>evp_bytestokey": true,
        "ethereumjs-util>create-hash>cipher-base": true,
        "ethereumjs-util>ethereum-cryptography>browserify-aes>buffer-xor": true,
        "koa>content-disposition>safe-buffer": true,
        "pumpify>inherits": true
      }
    },
    "ethereumjs-util>ethereum-cryptography>browserify-aes>buffer-xor": {
      "packages": {
        "browserify>buffer": true
      }
    },
    "ethereumjs-util>ethereum-cryptography>bs58check": {
      "packages": {
        "ethereumjs-util>create-hash": true,
        "ethereumjs-util>ethereum-cryptography>bs58check>bs58": true,
        "koa>content-disposition>safe-buffer": true
      }
    },
    "ethereumjs-util>ethereum-cryptography>bs58check>bs58": {
      "packages": {
        "@ensdomains/content-hash>multihashes>multibase>base-x": true
      }
    },
    "ethereumjs-util>ethereum-cryptography>hash.js": {
      "packages": {
        "@metamask/ppom-validator>elliptic>minimalistic-assert": true,
        "pumpify>inherits": true
      }
    },
    "ethereumjs-util>ethereum-cryptography>keccak": {
      "packages": {
        "browserify>buffer": true,
        "ethereumjs-util>ethereum-cryptography>keccak>readable-stream": true
      }
    },
    "ethereumjs-util>ethereum-cryptography>keccak>readable-stream": {
      "packages": {
        "browserify>browser-resolve": true,
        "browserify>buffer": true,
        "browserify>process": true,
        "browserify>string_decoder": true,
        "pumpify>inherits": true,
        "readable-stream>util-deprecate": true,
        "webpack>events": true
      }
    },
    "ethereumjs-util>ethereum-cryptography>scrypt-js": {
      "globals": {
        "define": true,
        "setTimeout": true
      },
      "packages": {
        "browserify>timers-browserify": true
      }
    },
    "ethereumjs-util>ethereum-cryptography>secp256k1": {
      "packages": {
        "@metamask/ppom-validator>elliptic": true
      }
    },
    "ethereumjs-util>rlp": {
      "packages": {
        "bn.js": true,
        "browserify>buffer": true
      }
    },
    "ethereumjs-wallet>randombytes": {
      "globals": {
        "crypto.getRandomValues": true
      }
    },
    "ethers>@ethersproject/random": {
      "globals": {
        "crypto.getRandomValues": true
      }
    },
    "ethjs": {
      "globals": {
        "clearInterval": true,
        "setInterval": true
      },
      "packages": {
        "bn.js": true,
        "browserify>buffer": true,
        "ethjs-contract": true,
        "ethjs>ethjs-abi": true,
        "ethjs>ethjs-filter": true,
        "ethjs>ethjs-provider-http": true,
        "ethjs>ethjs-query": true,
        "ethjs>ethjs-unit": true,
        "ethjs>ethjs-util": true,
        "ethjs>js-sha3": true,
        "ethjs>number-to-bn": true
      }
    },
    "ethjs-contract": {
      "packages": {
        "ethjs-contract>babel-runtime": true,
        "ethjs-contract>ethjs-abi": true,
        "ethjs-contract>ethjs-util": true,
        "ethjs>ethjs-filter": true,
        "ethjs>js-sha3": true,
        "promise-to-callback": true
      }
    },
    "ethjs-contract>babel-runtime": {
      "packages": {
        "@babel/runtime>regenerator-runtime": true,
        "ethjs-contract>babel-runtime>core-js": true
      }
    },
    "ethjs-contract>babel-runtime>core-js": {
      "globals": {
        "PromiseRejectionEvent": true,
        "__e": "write",
        "__g": "write",
        "document.createTextNode": true,
        "postMessage": true,
        "setTimeout": true
      }
    },
    "ethjs-contract>ethjs-abi": {
      "packages": {
        "bn.js": true,
        "browserify>buffer": true,
        "ethjs>js-sha3": true,
        "ethjs>number-to-bn": true
      }
    },
    "ethjs-contract>ethjs-util": {
      "packages": {
        "browserify>buffer": true,
        "ethjs>ethjs-util>is-hex-prefixed": true,
        "ethjs>ethjs-util>strip-hex-prefix": true
      }
    },
    "ethjs-query>babel-runtime": {
      "packages": {
        "@babel/runtime": true
      }
    },
    "ethjs>ethjs-abi": {
      "packages": {
        "bn.js": true,
        "browserify>buffer": true,
        "ethjs>js-sha3": true,
        "ethjs>number-to-bn": true
      }
    },
    "ethjs>ethjs-filter": {
      "globals": {
        "clearInterval": true,
        "setInterval": true
      }
    },
    "ethjs>ethjs-provider-http": {
      "packages": {
        "ethjs>ethjs-provider-http>xhr2": true
      }
    },
    "ethjs>ethjs-provider-http>xhr2": {
      "globals": {
        "XMLHttpRequest": true
      }
    },
    "ethjs>ethjs-query": {
      "globals": {
        "console": true
      },
      "packages": {
        "@metamask/ethjs-query>ethjs-format": true,
        "@metamask/ethjs-query>ethjs-rpc": true,
        "promise-to-callback": true
      }
    },
    "ethjs>ethjs-unit": {
      "packages": {
        "bn.js": true,
        "ethjs>number-to-bn": true
      }
    },
    "ethjs>ethjs-util": {
      "packages": {
        "browserify>buffer": true,
        "ethjs>ethjs-util>is-hex-prefixed": true,
        "ethjs>ethjs-util>strip-hex-prefix": true
      }
    },
    "ethjs>ethjs-util>strip-hex-prefix": {
      "packages": {
        "ethjs>ethjs-util>is-hex-prefixed": true
      }
    },
    "ethjs>js-sha3": {
      "packages": {
        "browserify>process": true
      }
    },
    "ethjs>number-to-bn": {
      "packages": {
        "bn.js": true,
        "ethjs>ethjs-util>strip-hex-prefix": true
      }
    },
    "extension-port-stream": {
      "packages": {
        "browserify>buffer": true,
        "stream-browserify": true
      }
    },
    "fast-json-patch": {
      "globals": {
        "addEventListener": true,
        "clearTimeout": true,
        "removeEventListener": true,
        "setTimeout": true
      }
    },
    "fuse.js": {
      "globals": {
        "console": true,
        "define": true
      }
    },
    "globalthis>define-properties": {
      "packages": {
        "globalthis>define-properties>has-property-descriptors": true,
        "globalthis>define-properties>object-keys": true
      }
    },
    "globalthis>define-properties>has-property-descriptors": {
      "packages": {
        "string.prototype.matchall>get-intrinsic": true
      }
    },
    "json-rpc-engine": {
      "packages": {
        "@metamask/safe-event-emitter": true,
        "eth-rpc-errors": true
      }
    },
    "json-rpc-middleware-stream": {
      "globals": {
        "console.warn": true,
        "setTimeout": true
      },
      "packages": {
        "@metamask/safe-event-emitter": true,
        "readable-stream": true
      }
    },
    "koa>content-disposition>safe-buffer": {
      "packages": {
        "browserify>buffer": true
      }
    },
    "koa>is-generator-function": {
      "packages": {
        "koa>is-generator-function>has-tostringtag": true
      }
    },
    "koa>is-generator-function>has-tostringtag": {
      "packages": {
        "string.prototype.matchall>has-symbols": true
      }
    },
    "lavamoat>json-stable-stringify": {
      "packages": {
        "lavamoat>json-stable-stringify>jsonify": true
      }
    },
    "localforage": {
      "globals": {
        "Blob": true,
        "BlobBuilder": true,
        "FileReader": true,
        "IDBKeyRange": true,
        "MSBlobBuilder": true,
        "MozBlobBuilder": true,
        "OIndexedDB": true,
        "WebKitBlobBuilder": true,
        "atob": true,
        "btoa": true,
        "console.error": true,
        "console.info": true,
        "console.warn": true,
        "define": true,
        "fetch": true,
        "indexedDB": true,
        "localStorage": true,
        "mozIndexedDB": true,
        "msIndexedDB": true,
        "navigator.platform": true,
        "navigator.userAgent": true,
        "openDatabase": true,
        "setTimeout": true,
        "webkitIndexedDB": true
      }
    },
    "lodash": {
      "globals": {
        "clearTimeout": true,
        "define": true,
        "setTimeout": true
      }
    },
    "loglevel": {
      "globals": {
        "console": true,
        "define": true,
        "document.cookie": true,
        "localStorage": true,
        "log": "write",
        "navigator": true
      }
    },
    "luxon": {
      "globals": {
        "Intl": true
      }
    },
    "madge>ora>bl": {
      "packages": {
        "browserify>buffer": true,
        "madge>ora>bl>readable-stream": true,
        "pumpify>inherits": true
      }
    },
    "madge>ora>bl>readable-stream": {
      "packages": {
        "browserify>browser-resolve": true,
        "browserify>buffer": true,
<<<<<<< HEAD
        "browserify>events": true,
        "browserify>process": true,
        "browserify>string_decoder": true,
        "pumpify>inherits": true,
        "readable-stream>util-deprecate": true
=======
        "browserify>process": true,
        "browserify>string_decoder": true,
        "pumpify>inherits": true,
        "readable-stream>util-deprecate": true,
        "webpack>events": true
>>>>>>> b9ec72e2
      }
    },
    "mocha>serialize-javascript>randombytes": {
      "globals": {
        "crypto": true,
        "msCrypto": true
      },
      "packages": {
        "browserify>process": true,
        "koa>content-disposition>safe-buffer": true
      }
    },
    "mockttp>graphql-tag>tslib": {
      "globals": {
        "define": true
      }
    },
    "nanoid": {
      "globals": {
        "crypto": true,
        "msCrypto": true,
        "navigator": true
      }
    },
    "nock>debug": {
      "globals": {
        "console": true,
        "document": true,
        "localStorage": true,
        "navigator": true,
        "process": true
      },
      "packages": {
        "browserify>process": true,
        "nock>debug>ms": true
      }
    },
    "node-fetch": {
      "globals": {
        "Headers": true,
        "Request": true,
        "Response": true,
        "fetch": true
      }
    },
    "nonce-tracker": {
      "packages": {
        "await-semaphore": true,
        "browserify>assert": true,
        "ethjs>ethjs-query": true
      }
    },
    "obj-multiplex": {
      "globals": {
        "console.warn": true
      },
      "packages": {
        "end-of-stream": true,
        "pump>once": true,
        "readable-stream": true
      }
    },
    "promise-to-callback": {
      "packages": {
        "promise-to-callback>is-fn": true,
        "promise-to-callback>set-immediate-shim": true
      }
    },
    "promise-to-callback>set-immediate-shim": {
      "globals": {
        "setTimeout.apply": true
      },
      "packages": {
        "browserify>timers-browserify": true
      }
    },
    "prop-types": {
      "globals": {
        "console": true
      },
      "packages": {
        "prop-types>react-is": true,
        "react>object-assign": true
      }
    },
    "prop-types>react-is": {
      "globals": {
        "console": true
      }
    },
    "pump": {
      "packages": {
        "browserify>browser-resolve": true,
        "browserify>process": true,
        "end-of-stream": true,
        "pump>once": true
      }
    },
    "pump>once": {
      "packages": {
        "pump>once>wrappy": true
      }
    },
    "qrcode-generator": {
      "globals": {
        "define": true
      }
    },
    "qrcode.react": {
      "globals": {
        "Path2D": true,
        "devicePixelRatio": true
      },
      "packages": {
        "prop-types": true,
        "qrcode.react>qr.js": true,
        "react": true
      }
    },
    "react": {
      "globals": {
        "console": true
      },
      "packages": {
        "prop-types": true,
        "react>object-assign": true
      }
    },
    "react-devtools": {
      "packages": {
        "react-devtools>react-devtools-core": true
      }
    },
    "react-devtools>react-devtools-core": {
      "globals": {
        "WebSocket": true,
        "setTimeout": true
      }
    },
    "react-dnd-html5-backend": {
      "globals": {
        "addEventListener": true,
        "clearTimeout": true,
        "removeEventListener": true
      }
    },
    "react-dom": {
      "globals": {
        "HTMLIFrameElement": true,
        "MSApp": true,
        "__REACT_DEVTOOLS_GLOBAL_HOOK__": true,
        "addEventListener": true,
        "clearTimeout": true,
        "clipboardData": true,
        "console": true,
        "dispatchEvent": true,
        "document": true,
        "event": "write",
        "jest": true,
        "location.protocol": true,
        "navigator.userAgent.indexOf": true,
        "performance": true,
        "removeEventListener": true,
        "self": true,
        "setTimeout": true,
        "top": true,
        "trustedTypes": true
      },
      "packages": {
        "prop-types": true,
        "react": true,
        "react-dom>scheduler": true,
        "react>object-assign": true
      }
    },
    "react-dom>scheduler": {
      "globals": {
        "MessageChannel": true,
        "cancelAnimationFrame": true,
        "clearTimeout": true,
        "console": true,
        "navigator": true,
        "performance": true,
        "requestAnimationFrame": true,
        "setTimeout": true
      }
    },
    "react-focus-lock": {
      "globals": {
        "addEventListener": true,
        "console.error": true,
        "console.warn": true,
        "document": true,
        "removeEventListener": true,
        "setTimeout": true
      },
      "packages": {
        "@babel/runtime": true,
        "prop-types": true,
        "react": true,
        "react-focus-lock>focus-lock": true,
        "react-focus-lock>react-clientside-effect": true,
        "react-focus-lock>use-callback-ref": true,
        "react-focus-lock>use-sidecar": true
      }
    },
    "react-focus-lock>focus-lock": {
      "globals": {
        "HTMLIFrameElement": true,
        "Node.DOCUMENT_FRAGMENT_NODE": true,
        "Node.DOCUMENT_NODE": true,
        "Node.DOCUMENT_POSITION_CONTAINED_BY": true,
        "Node.DOCUMENT_POSITION_CONTAINS": true,
        "Node.ELEMENT_NODE": true,
        "console.error": true,
        "console.warn": true,
        "document": true,
        "getComputedStyle": true,
        "setTimeout": true
      },
      "packages": {
        "mockttp>graphql-tag>tslib": true
      }
    },
    "react-focus-lock>react-clientside-effect": {
      "packages": {
        "@babel/runtime": true,
        "react": true
      }
    },
    "react-focus-lock>use-callback-ref": {
      "packages": {
        "react": true
      }
    },
    "react-focus-lock>use-sidecar": {
      "globals": {
        "console.error": true
      },
      "packages": {
        "mockttp>graphql-tag>tslib": true,
        "react": true,
        "react-focus-lock>use-sidecar>detect-node-es": true
      }
    },
    "react-idle-timer": {
      "globals": {
        "clearTimeout": true,
        "document": true,
        "setTimeout": true
      },
      "packages": {
        "prop-types": true,
        "react": true
      }
    },
    "react-inspector": {
      "globals": {
        "Node": true,
        "chromeDark": true,
        "chromeLight": true
      },
      "packages": {
        "react": true
      }
    },
    "react-markdown": {
      "globals": {
        "console.warn": true
      },
      "packages": {
        "prop-types": true,
        "react": true,
        "react-markdown>comma-separated-tokens": true,
        "react-markdown>property-information": true,
        "react-markdown>react-is": true,
        "react-markdown>remark-parse": true,
        "react-markdown>remark-rehype": true,
        "react-markdown>space-separated-tokens": true,
        "react-markdown>style-to-object": true,
        "react-markdown>unified": true,
        "react-markdown>unist-util-visit": true,
        "react-markdown>vfile": true
      }
    },
    "react-markdown>property-information": {
      "packages": {
        "watchify>xtend": true
      }
    },
    "react-markdown>react-is": {
      "globals": {
        "console": true
      }
    },
    "react-markdown>remark-parse": {
      "packages": {
        "react-markdown>remark-parse>mdast-util-from-markdown": true
      }
    },
    "react-markdown>remark-parse>mdast-util-from-markdown": {
      "packages": {
        "react-markdown>remark-parse>mdast-util-from-markdown>mdast-util-to-string": true,
        "react-markdown>remark-parse>mdast-util-from-markdown>micromark": true,
        "react-markdown>remark-parse>mdast-util-from-markdown>unist-util-stringify-position": true,
        "react-syntax-highlighter>refractor>parse-entities": true
      }
    },
    "react-markdown>remark-parse>mdast-util-from-markdown>micromark": {
      "packages": {
        "react-syntax-highlighter>refractor>parse-entities": true
      }
    },
    "react-markdown>remark-rehype": {
      "packages": {
        "react-markdown>remark-rehype>mdast-util-to-hast": true
      }
    },
    "react-markdown>remark-rehype>mdast-util-to-hast": {
      "globals": {
        "console.warn": true
      },
      "packages": {
        "react-markdown>remark-rehype>mdast-util-to-hast>mdast-util-definitions": true,
        "react-markdown>remark-rehype>mdast-util-to-hast>mdurl": true,
        "react-markdown>remark-rehype>mdast-util-to-hast>unist-builder": true,
        "react-markdown>remark-rehype>mdast-util-to-hast>unist-util-generated": true,
        "react-markdown>remark-rehype>mdast-util-to-hast>unist-util-position": true,
        "react-markdown>unist-util-visit": true
      }
    },
    "react-markdown>remark-rehype>mdast-util-to-hast>mdast-util-definitions": {
      "packages": {
        "react-markdown>unist-util-visit": true
      }
    },
    "react-markdown>style-to-object": {
      "packages": {
        "react-markdown>style-to-object>inline-style-parser": true
      }
    },
    "react-markdown>unified": {
      "packages": {
        "mocha>yargs-unparser>is-plain-obj": true,
        "react-markdown>unified>bail": true,
        "react-markdown>unified>extend": true,
        "react-markdown>unified>is-buffer": true,
        "react-markdown>unified>trough": true,
        "react-markdown>vfile": true
      }
    },
    "react-markdown>unist-util-visit": {
      "packages": {
        "react-markdown>unist-util-visit>unist-util-visit-parents": true
      }
    },
    "react-markdown>unist-util-visit>unist-util-visit-parents": {
      "packages": {
        "react-markdown>unist-util-visit>unist-util-is": true
      }
    },
    "react-markdown>vfile": {
      "packages": {
        "browserify>path-browserify": true,
        "browserify>process": true,
        "react-markdown>vfile>is-buffer": true,
        "react-markdown>vfile>vfile-message": true,
        "vinyl>replace-ext": true
      }
    },
    "react-markdown>vfile>vfile-message": {
      "packages": {
        "react-markdown>vfile>unist-util-stringify-position": true
      }
    },
    "react-popper": {
      "globals": {
        "document": true
      },
      "packages": {
        "@popperjs/core": true,
        "react": true,
        "react-popper>react-fast-compare": true,
        "react-popper>warning": true
      }
    },
    "react-popper>react-fast-compare": {
      "globals": {
        "Element": true,
        "console.warn": true
      }
    },
    "react-popper>warning": {
      "globals": {
        "console": true
      }
    },
    "react-redux": {
      "globals": {
        "console": true,
        "document": true
      },
      "packages": {
        "@babel/runtime": true,
        "prop-types": true,
        "prop-types>react-is": true,
        "react": true,
        "react-dom": true,
        "react-redux>hoist-non-react-statics": true,
        "redux": true
      }
    },
    "react-redux>hoist-non-react-statics": {
      "packages": {
        "prop-types>react-is": true
      }
    },
    "react-responsive-carousel": {
      "globals": {
        "addEventListener": true,
        "removeEventListener": true
      }
    },
    "react-router-dom": {
      "packages": {
        "prop-types": true,
        "react": true,
        "react-router-dom>history": true,
        "react-router-dom>react-router": true,
        "react-router-dom>tiny-invariant": true,
        "react-router-dom>tiny-warning": true
      }
    },
    "react-router-dom>history": {
      "globals": {
        "addEventListener": true,
        "confirm": true,
        "document": true,
        "history": true,
        "location": true,
        "navigator.userAgent": true,
        "removeEventListener": true
      },
      "packages": {
        "react-router-dom>history>resolve-pathname": true,
        "react-router-dom>history>value-equal": true,
        "react-router-dom>tiny-invariant": true,
        "react-router-dom>tiny-warning": true
      }
    },
    "react-router-dom>react-router": {
      "packages": {
        "prop-types": true,
        "prop-types>react-is": true,
        "react": true,
        "react-redux>hoist-non-react-statics": true,
        "react-router-dom>react-router>history": true,
        "react-router-dom>react-router>mini-create-react-context": true,
        "react-router-dom>tiny-invariant": true,
        "react-router-dom>tiny-warning": true,
        "sinon>nise>path-to-regexp": true
      }
    },
    "react-router-dom>react-router>history": {
      "globals": {
        "addEventListener": true,
        "confirm": true,
        "document": true,
        "history": true,
        "location": true,
        "navigator.userAgent": true,
        "removeEventListener": true
      },
      "packages": {
        "react-router-dom>history>resolve-pathname": true,
        "react-router-dom>history>value-equal": true,
        "react-router-dom>tiny-invariant": true,
        "react-router-dom>tiny-warning": true
      }
    },
    "react-router-dom>react-router>mini-create-react-context": {
      "packages": {
        "@babel/runtime": true,
        "prop-types": true,
        "react": true,
        "react-router-dom>react-router>mini-create-react-context>gud": true,
        "react-router-dom>tiny-warning": true
      }
    },
    "react-router-dom>tiny-warning": {
      "globals": {
        "console": true
      }
    },
    "react-simple-file-input": {
      "globals": {
        "File": true,
        "FileReader": true,
        "console.warn": true
      },
      "packages": {
        "prop-types": true,
        "react": true
      }
    },
    "react-syntax-highlighter>refractor>parse-entities": {
      "globals": {
        "document.createElement": true
      }
    },
    "react-tippy": {
      "globals": {
        "Element": true,
        "MSStream": true,
        "MutationObserver": true,
        "addEventListener": true,
        "clearTimeout": true,
        "console.error": true,
        "console.warn": true,
        "define": true,
        "document": true,
        "getComputedStyle": true,
        "innerHeight": true,
        "innerWidth": true,
        "navigator.maxTouchPoints": true,
        "navigator.msMaxTouchPoints": true,
        "navigator.userAgent": true,
        "performance": true,
        "requestAnimationFrame": true,
        "setTimeout": true
      },
      "packages": {
        "react": true,
        "react-dom": true,
        "react-tippy>popper.js": true
      }
    },
    "react-tippy>popper.js": {
      "globals": {
        "MSInputMethodContext": true,
        "Node.DOCUMENT_POSITION_FOLLOWING": true,
        "cancelAnimationFrame": true,
        "console.warn": true,
        "define": true,
        "devicePixelRatio": true,
        "document": true,
        "getComputedStyle": true,
        "innerHeight": true,
        "innerWidth": true,
        "navigator.userAgent": true,
        "requestAnimationFrame": true,
        "setTimeout": true
      }
    },
    "react-toggle-button": {
      "globals": {
        "clearTimeout": true,
        "console.warn": true,
        "define": true,
        "performance": true,
        "setTimeout": true
      },
      "packages": {
        "react": true
      }
    },
    "readable-stream": {
      "packages": {
        "browserify>browser-resolve": true,
        "browserify>process": true,
        "browserify>timers-browserify": true,
        "pumpify>inherits": true,
        "readable-stream>core-util-is": true,
        "readable-stream>isarray": true,
        "readable-stream>process-nextick-args": true,
        "readable-stream>safe-buffer": true,
        "readable-stream>string_decoder": true,
        "readable-stream>util-deprecate": true,
        "webpack>events": true
      }
    },
    "readable-stream>core-util-is": {
      "packages": {
        "browserify>insert-module-globals>is-buffer": true
      }
    },
    "readable-stream>process-nextick-args": {
      "packages": {
        "browserify>process": true
      }
    },
    "readable-stream>safe-buffer": {
      "packages": {
        "browserify>buffer": true
      }
    },
    "readable-stream>string_decoder": {
      "packages": {
        "readable-stream>safe-buffer": true
      }
    },
    "readable-stream>util-deprecate": {
      "globals": {
        "console.trace": true,
        "console.warn": true,
        "localStorage": true
      }
    },
    "redux": {
      "globals": {
        "console": true
      },
      "packages": {
        "@babel/runtime": true
      }
    },
    "semver": {
      "globals": {
        "console.error": true
      },
      "packages": {
        "browserify>process": true,
        "semver>lru-cache": true
      }
    },
    "semver>lru-cache": {
      "packages": {
        "semver>lru-cache>yallist": true
      }
    },
    "sinon>nise>path-to-regexp": {
      "packages": {
        "sinon>nise>path-to-regexp>isarray": true
      }
    },
    "stream-browserify": {
      "packages": {
        "pumpify>inherits": true,
        "stream-browserify>readable-stream": true,
        "webpack>events": true
      }
    },
    "stream-browserify>readable-stream": {
      "packages": {
        "browserify>browser-resolve": true,
        "browserify>buffer": true,
        "browserify>process": true,
        "browserify>string_decoder": true,
        "pumpify>inherits": true,
        "readable-stream>util-deprecate": true,
        "webpack>events": true
      }
    },
    "string.prototype.matchall>call-bind": {
      "packages": {
        "browserify>has>function-bind": true,
        "string.prototype.matchall>get-intrinsic": true
      }
    },
    "string.prototype.matchall>es-abstract>gopd": {
      "packages": {
        "string.prototype.matchall>get-intrinsic": true
      }
    },
    "string.prototype.matchall>es-abstract>is-callable": {
      "globals": {
        "document": true
      }
    },
    "string.prototype.matchall>es-abstract>is-regex": {
      "packages": {
        "koa>is-generator-function>has-tostringtag": true,
        "string.prototype.matchall>call-bind": true
      }
    },
    "string.prototype.matchall>get-intrinsic": {
      "globals": {
        "AggregateError": true,
        "FinalizationRegistry": true,
        "WeakRef": true
      },
      "packages": {
        "browserify>has": true,
        "browserify>has>function-bind": true,
        "string.prototype.matchall>es-abstract>has-proto": true,
        "string.prototype.matchall>has-symbols": true
      }
    },
    "string.prototype.matchall>regexp.prototype.flags": {
      "packages": {
        "globalthis>define-properties": true,
        "string.prototype.matchall>call-bind": true,
        "string.prototype.matchall>regexp.prototype.flags>functions-have-names": true
      }
    },
    "superstruct": {
      "globals": {
        "console.warn": true,
        "define": true
      }
    },
    "terser>source-map-support>buffer-from": {
      "packages": {
        "browserify>buffer": true
      }
    },
    "uuid": {
      "globals": {
        "crypto": true,
        "msCrypto": true
      }
    },
    "vinyl>replace-ext": {
      "packages": {
        "browserify>path-browserify": true
      }
    },
    "web3": {
      "globals": {
        "XMLHttpRequest": true
      }
    },
    "web3-stream-provider": {
      "globals": {
        "setTimeout": true
      },
      "packages": {
        "browserify>util": true,
        "readable-stream": true,
        "web3-stream-provider>uuid": true
      }
    },
    "web3-stream-provider>uuid": {
      "globals": {
        "crypto": true,
        "msCrypto": true
      }
    },
    "webextension-polyfill": {
      "globals": {
        "browser": true,
        "chrome": true,
        "console.error": true,
        "console.warn": true,
        "define": true
      }
    },
    "webpack>events": {
      "globals": {
        "console": true
      }
    }
  }
}<|MERGE_RESOLUTION|>--- conflicted
+++ resolved
@@ -2005,13 +2005,6 @@
         "@metamask/utils": true
       }
     },
-    "@metamask/notification-controller": {
-      "packages": {
-        "@metamask/base-controller": true,
-        "@metamask/notification-controller>nanoid": true,
-        "@metamask/utils": true
-      }
-    },
     "@metamask/notification-controller>nanoid": {
       "globals": {
         "crypto.getRandomValues": true
@@ -2038,11 +2031,7 @@
       },
       "packages": {
         "@metamask/base-controller": true,
-<<<<<<< HEAD
-        "@metamask/controller-utils": true,
-=======
         "@metamask/permission-controller>@metamask/controller-utils": true,
->>>>>>> b9ec72e2
         "@metamask/permission-controller>@metamask/utils": true,
         "@metamask/permission-controller>nanoid": true,
         "deep-freeze-strict": true,
@@ -2051,8 +2040,6 @@
         "json-rpc-engine": true
       }
     },
-<<<<<<< HEAD
-=======
     "@metamask/permission-controller>@metamask/controller-utils": {
       "globals": {
         "URL": true,
@@ -2070,7 +2057,6 @@
         "ethjs>ethjs-unit": true
       }
     },
->>>>>>> b9ec72e2
     "@metamask/permission-controller>@metamask/utils": {
       "globals": {
         "TextDecoder": true,
@@ -2103,52 +2089,6 @@
     "@metamask/phishing-warning>eth-phishing-detect": {
       "packages": {
         "eslint>optionator>fast-levenshtein": true
-      }
-    },
-    "@metamask/post-message-stream": {
-      "globals": {
-        "MessageEvent.prototype": true,
-        "WorkerGlobalScope": true,
-        "addEventListener": true,
-        "browser": true,
-        "chrome": true,
-        "location.origin": true,
-        "postMessage": true,
-        "removeEventListener": true
-      },
-      "packages": {
-        "@metamask/post-message-stream>readable-stream": true,
-        "@metamask/utils": true
-      }
-    },
-    "@metamask/post-message-stream>readable-stream": {
-      "packages": {
-        "@metamask/post-message-stream>readable-stream>process-nextick-args": true,
-        "@metamask/post-message-stream>readable-stream>safe-buffer": true,
-        "@metamask/post-message-stream>readable-stream>string_decoder": true,
-        "browserify>browser-resolve": true,
-        "browserify>events": true,
-        "browserify>process": true,
-        "browserify>timers-browserify": true,
-        "pumpify>inherits": true,
-        "readable-stream>core-util-is": true,
-        "readable-stream>isarray": true,
-        "readable-stream>util-deprecate": true
-      }
-    },
-    "@metamask/post-message-stream>readable-stream>process-nextick-args": {
-      "packages": {
-        "browserify>process": true
-      }
-    },
-    "@metamask/post-message-stream>readable-stream>safe-buffer": {
-      "packages": {
-        "browserify>buffer": true
-      }
-    },
-    "@metamask/post-message-stream>readable-stream>string_decoder": {
-      "packages": {
-        "@metamask/post-message-stream>readable-stream>safe-buffer": true
       }
     },
     "@metamask/ppom-validator>elliptic": {
@@ -2319,15 +2259,9 @@
       "packages": {
         "@metamask/base-controller": true,
         "@metamask/permission-controller": true,
-<<<<<<< HEAD
-        "@metamask/post-message-stream": true,
-        "@metamask/providers>@metamask/object-multiplex": true,
-        "@metamask/rpc-methods": true,
-=======
         "@metamask/providers>@metamask/object-multiplex": true,
         "@metamask/rpc-methods": true,
         "@metamask/snaps-controllers>@metamask/post-message-stream": true,
->>>>>>> b9ec72e2
         "@metamask/snaps-controllers>@metamask/utils": true,
         "@metamask/snaps-controllers>@xstate/fsm": true,
         "@metamask/snaps-controllers>concat-stream": true,
@@ -2340,11 +2274,7 @@
         "eth-rpc-errors": true,
         "json-rpc-engine": true,
         "json-rpc-middleware-stream": true,
-<<<<<<< HEAD
-        "pump": true
-=======
         "stream-browserify": true
->>>>>>> b9ec72e2
       }
     },
     "@metamask/snaps-controllers-flask>nanoid": {
@@ -2352,8 +2282,6 @@
         "crypto.getRandomValues": true
       }
     },
-<<<<<<< HEAD
-=======
     "@metamask/snaps-controllers>@metamask/post-message-stream": {
       "globals": {
         "MessageEvent.prototype": true,
@@ -2382,7 +2310,6 @@
         "superstruct": true
       }
     },
->>>>>>> b9ec72e2
     "@metamask/snaps-controllers>@metamask/utils": {
       "globals": {
         "TextDecoder": true,
@@ -2409,19 +2336,11 @@
       "packages": {
         "browserify>browser-resolve": true,
         "browserify>buffer": true,
-<<<<<<< HEAD
-        "browserify>events": true,
-        "browserify>process": true,
-        "browserify>string_decoder": true,
-        "pumpify>inherits": true,
-        "readable-stream>util-deprecate": true
-=======
         "browserify>process": true,
         "browserify>string_decoder": true,
         "pumpify>inherits": true,
         "readable-stream>util-deprecate": true,
         "webpack>events": true
->>>>>>> b9ec72e2
       }
     },
     "@metamask/snaps-controllers>gunzip-maybe": {
@@ -2516,19 +2435,11 @@
       "packages": {
         "browserify>browser-resolve": true,
         "browserify>buffer": true,
-<<<<<<< HEAD
-        "browserify>events": true,
-        "browserify>process": true,
-        "browserify>string_decoder": true,
-        "pumpify>inherits": true,
-        "readable-stream>util-deprecate": true
-=======
         "browserify>process": true,
         "browserify>string_decoder": true,
         "pumpify>inherits": true,
         "readable-stream>util-deprecate": true,
         "webpack>events": true
->>>>>>> b9ec72e2
       }
     },
     "@metamask/snaps-controllers>tar-stream": {
@@ -2553,19 +2464,11 @@
       "packages": {
         "browserify>browser-resolve": true,
         "browserify>buffer": true,
-<<<<<<< HEAD
-        "browserify>events": true,
-        "browserify>process": true,
-        "browserify>string_decoder": true,
-        "pumpify>inherits": true,
-        "readable-stream>util-deprecate": true
-=======
         "browserify>process": true,
         "browserify>string_decoder": true,
         "pumpify>inherits": true,
         "readable-stream>util-deprecate": true,
         "webpack>events": true
->>>>>>> b9ec72e2
       }
     },
     "@metamask/snaps-ui": {
@@ -2627,26 +2530,6 @@
         "browserify>path-browserify": true,
         "browserify>process": true,
         "chalk": true,
-        "semver": true,
-        "superstruct": true
-      }
-    },
-    "@metamask/snaps-utils>@metamask/snaps-registry": {
-      "packages": {
-        "@metamask/key-tree>@noble/secp256k1": true,
-        "@metamask/snaps-utils>@metamask/snaps-registry>@metamask/utils": true,
-        "superstruct": true
-      }
-    },
-    "@metamask/snaps-utils>@metamask/snaps-registry>@metamask/utils": {
-      "globals": {
-        "TextDecoder": true,
-        "TextEncoder": true
-      },
-      "packages": {
-        "@metamask/key-tree>@noble/hashes": true,
-        "browserify>buffer": true,
-        "nock>debug": true,
         "semver": true,
         "superstruct": true
       }
@@ -4686,19 +4569,11 @@
       "packages": {
         "browserify>browser-resolve": true,
         "browserify>buffer": true,
-<<<<<<< HEAD
-        "browserify>events": true,
-        "browserify>process": true,
-        "browserify>string_decoder": true,
-        "pumpify>inherits": true,
-        "readable-stream>util-deprecate": true
-=======
         "browserify>process": true,
         "browserify>string_decoder": true,
         "pumpify>inherits": true,
         "readable-stream>util-deprecate": true,
         "webpack>events": true
->>>>>>> b9ec72e2
       }
     },
     "mocha>serialize-javascript>randombytes": {
