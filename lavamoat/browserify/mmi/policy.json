--- conflicted
+++ resolved
@@ -139,6 +139,7 @@
     },
     "@ethereumjs/tx>@ethereumjs/util": {
       "globals": {
+        "console.log": true,
         "console.warn": true
       },
       "packages": {
@@ -880,12 +881,8 @@
       },
       "packages": {
         "@ethereumjs/tx>@ethereumjs/util": true,
-<<<<<<< HEAD
-=======
         "@metamask/controller-utils>@spruceid/siwe-parser": true,
->>>>>>> f3c4676d
         "@metamask/ethjs>@metamask/ethjs-unit": true,
-        "@metamask/ppom-validator>@metamask/controller-utils>@spruceid/siwe-parser": true,
         "@metamask/utils": true,
         "bn.js": true,
         "browserify>buffer": true,
@@ -974,12 +971,8 @@
       },
       "packages": {
         "@ethereumjs/tx>@ethereumjs/util": true,
-<<<<<<< HEAD
-=======
         "@metamask/controller-utils>@spruceid/siwe-parser": true,
->>>>>>> f3c4676d
         "@metamask/ethjs>@metamask/ethjs-unit": true,
-        "@metamask/ppom-validator>@metamask/controller-utils>@spruceid/siwe-parser": true,
         "@metamask/utils": true,
         "bn.js": true,
         "browserify>buffer": true,
@@ -1110,18 +1103,7 @@
         "setTimeout": true
       },
       "packages": {
-<<<<<<< HEAD
         "immer": true
-=======
-        "@ethereumjs/tx>@ethereumjs/util": true,
-        "@metamask/controller-utils>@spruceid/siwe-parser": true,
-        "@metamask/ethjs>@metamask/ethjs-unit": true,
-        "@metamask/utils": true,
-        "bn.js": true,
-        "browserify>buffer": true,
-        "eslint>fast-deep-equal": true,
-        "eth-ens-namehash": true
->>>>>>> f3c4676d
       }
     },
     "@metamask/eth-json-rpc-filters": {
@@ -1742,12 +1724,8 @@
       },
       "packages": {
         "@ethereumjs/tx>@ethereumjs/util": true,
-<<<<<<< HEAD
-=======
         "@metamask/controller-utils>@spruceid/siwe-parser": true,
->>>>>>> f3c4676d
         "@metamask/ethjs>@metamask/ethjs-unit": true,
-        "@metamask/ppom-validator>@metamask/controller-utils>@spruceid/siwe-parser": true,
         "@metamask/utils": true,
         "bn.js": true,
         "browserify>buffer": true,
@@ -1958,12 +1936,8 @@
       },
       "packages": {
         "@ethereumjs/tx>@ethereumjs/util": true,
-<<<<<<< HEAD
-=======
         "@metamask/controller-utils>@spruceid/siwe-parser": true,
->>>>>>> f3c4676d
         "@metamask/ethjs>@metamask/ethjs-unit": true,
-        "@metamask/ppom-validator>@metamask/controller-utils>@spruceid/siwe-parser": true,
         "@metamask/utils": true,
         "bn.js": true,
         "browserify>buffer": true,
@@ -2036,26 +2010,13 @@
       },
       "packages": {
         "@ethereumjs/tx>@ethereumjs/util": true,
-<<<<<<< HEAD
-=======
         "@metamask/controller-utils>@spruceid/siwe-parser": true,
->>>>>>> f3c4676d
         "@metamask/ethjs>@metamask/ethjs-unit": true,
-        "@metamask/ppom-validator>@metamask/controller-utils>@spruceid/siwe-parser": true,
         "@metamask/utils": true,
         "bn.js": true,
         "browserify>buffer": true,
         "eslint>fast-deep-equal": true,
         "eth-ens-namehash": true
-      }
-    },
-    "@metamask/ppom-validator>@metamask/controller-utils>@spruceid/siwe-parser": {
-      "globals": {
-        "console.error": true,
-        "console.log": true
-      },
-      "packages": {
-        "@metamask/controller-utils>@spruceid/siwe-parser>apg-js": true
       }
     },
     "@metamask/ppom-validator>crypto-js": {
@@ -2241,12 +2202,8 @@
       },
       "packages": {
         "@ethereumjs/tx>@ethereumjs/util": true,
-<<<<<<< HEAD
-=======
         "@metamask/controller-utils>@spruceid/siwe-parser": true,
->>>>>>> f3c4676d
         "@metamask/ethjs>@metamask/ethjs-unit": true,
-        "@metamask/ppom-validator>@metamask/controller-utils>@spruceid/siwe-parser": true,
         "@metamask/utils": true,
         "bn.js": true,
         "browserify>buffer": true,
@@ -2326,12 +2283,8 @@
         "setTimeout": true
       },
       "packages": {
-<<<<<<< HEAD
-=======
         "@metamask/controller-utils>@spruceid/siwe-parser": true,
->>>>>>> f3c4676d
         "@metamask/ethjs>@metamask/ethjs-unit": true,
-        "@metamask/ppom-validator>@metamask/controller-utils>@spruceid/siwe-parser": true,
         "@metamask/smart-transactions-controller>@metamask/controller-utils>@ethereumjs/util": true,
         "@metamask/utils": true,
         "bn.js": true,
@@ -2342,6 +2295,7 @@
     },
     "@metamask/smart-transactions-controller>@metamask/controller-utils>@ethereumjs/util": {
       "globals": {
+        "console.log": true,
         "console.warn": true
       },
       "packages": {
@@ -2412,6 +2366,7 @@
     },
     "@metamask/smart-transactions-controller>@metamask/transaction-controller>@ethereumjs/util": {
       "globals": {
+        "console.log": true,
         "console.warn": true
       },
       "packages": {
@@ -2492,6 +2447,7 @@
     },
     "@metamask/smart-transactions-controller>@metamask/transaction-controller>@metamask/gas-fee-controller>@metamask/controller-utils>@ethereumjs/util": {
       "globals": {
+        "console.log": true,
         "console.warn": true
       },
       "packages": {
