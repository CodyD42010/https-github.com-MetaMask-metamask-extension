{
  "resources": {
    "@babel/runtime": {
      "globals": {
        "regeneratorRuntime": "write"
      }
    },
    "@babel/runtime>regenerator-runtime": {
      "globals": {
        "regeneratorRuntime": "write"
      }
    },
    "@download/blockies": {
      "globals": {
        "document.createElement": true
      }
    },
    "@ensdomains/content-hash": {
      "globals": {
        "console.warn": true
      },
      "packages": {
        "@ensdomains/content-hash>cids": true,
        "@ensdomains/content-hash>js-base64": true,
        "@ensdomains/content-hash>multicodec": true,
        "@ensdomains/content-hash>multihashes": true,
        "browserify>buffer": true
      }
    },
    "@ensdomains/content-hash>cids": {
      "packages": {
        "@ensdomains/content-hash>cids>multibase": true,
        "@ensdomains/content-hash>cids>multicodec": true,
        "@ensdomains/content-hash>cids>multihashes": true,
        "@ensdomains/content-hash>cids>uint8arrays": true
      }
    },
    "@ensdomains/content-hash>cids>multibase": {
      "globals": {
        "TextDecoder": true,
        "TextEncoder": true
      },
      "packages": {
        "@ensdomains/content-hash>cids>multibase>@multiformats/base-x": true
      }
    },
    "@ensdomains/content-hash>cids>multicodec": {
      "packages": {
        "@ensdomains/content-hash>cids>multicodec>varint": true,
        "@ensdomains/content-hash>cids>uint8arrays": true
      }
    },
    "@ensdomains/content-hash>cids>multihashes": {
      "packages": {
        "@ensdomains/content-hash>cids>multibase": true,
        "@ensdomains/content-hash>cids>uint8arrays": true,
        "@ensdomains/content-hash>multihashes>varint": true
      }
    },
    "@ensdomains/content-hash>cids>uint8arrays": {
      "globals": {
        "TextDecoder": true,
        "TextEncoder": true
      },
      "packages": {
        "@ensdomains/content-hash>cids>multibase": true
      }
    },
    "@ensdomains/content-hash>js-base64": {
      "globals": {
        "Base64": "write",
        "TextDecoder": true,
        "TextEncoder": true,
        "atob": true,
        "btoa": true,
        "define": true
      },
      "packages": {
        "browserify>buffer": true
      }
    },
    "@ensdomains/content-hash>multicodec": {
      "packages": {
        "@ensdomains/content-hash>multicodec>uint8arrays": true,
        "@ensdomains/content-hash>multicodec>varint": true
      }
    },
    "@ensdomains/content-hash>multicodec>uint8arrays": {
      "packages": {
        "@ensdomains/content-hash>multicodec>uint8arrays>multibase": true,
        "@ensdomains/content-hash>multihashes>web-encoding": true
      }
    },
    "@ensdomains/content-hash>multicodec>uint8arrays>multibase": {
      "packages": {
        "@ensdomains/content-hash>cids>multibase>@multiformats/base-x": true,
        "@ensdomains/content-hash>multihashes>web-encoding": true
      }
    },
    "@ensdomains/content-hash>multihashes": {
      "packages": {
        "@ensdomains/content-hash>multihashes>multibase": true,
        "@ensdomains/content-hash>multihashes>varint": true,
        "@ensdomains/content-hash>multihashes>web-encoding": true,
        "browserify>buffer": true
      }
    },
    "@ensdomains/content-hash>multihashes>multibase": {
      "packages": {
        "@ensdomains/content-hash>multihashes>multibase>base-x": true,
        "@ensdomains/content-hash>multihashes>web-encoding": true,
        "browserify>buffer": true
      }
    },
    "@ensdomains/content-hash>multihashes>multibase>base-x": {
      "packages": {
        "koa>content-disposition>safe-buffer": true
      }
    },
    "@ensdomains/content-hash>multihashes>web-encoding": {
      "globals": {
        "TextDecoder": true,
        "TextEncoder": true
      },
      "packages": {
        "browserify>util": true
      }
    },
    "@ethereumjs/common": {
      "packages": {
        "@ethereumjs/common>crc-32": true,
        "@ethereumjs/tx>@ethereumjs/util": true,
        "browserify>buffer": true,
        "webpack>events": true
      }
    },
    "@ethereumjs/common>crc-32": {
      "globals": {
        "DO_NOT_EXPORT_CRC": true,
        "define": true
      }
    },
    "@ethereumjs/tx": {
      "packages": {
        "@ethereumjs/common": true,
        "@ethereumjs/tx>@ethereumjs/rlp": true,
        "@ethereumjs/tx>@ethereumjs/util": true,
        "@ethereumjs/tx>ethereum-cryptography": true,
        "browserify>buffer": true,
        "browserify>insert-module-globals>is-buffer": true
      }
    },
    "@ethereumjs/tx>@ethereumjs/rlp": {
      "globals": {
        "TextEncoder": true
      }
    },
    "@ethereumjs/tx>@ethereumjs/util": {
      "globals": {
        "console.warn": true
      },
      "packages": {
        "@ethereumjs/tx>@ethereumjs/rlp": true,
        "@ethereumjs/tx>@ethereumjs/util>micro-ftch": true,
        "@ethereumjs/tx>ethereum-cryptography": true,
        "browserify>buffer": true,
        "browserify>insert-module-globals>is-buffer": true,
        "webpack>events": true
      }
    },
    "@ethereumjs/tx>@ethereumjs/util>micro-ftch": {
      "globals": {
        "Headers": true,
        "TextDecoder": true,
        "URL": true,
        "btoa": true,
        "fetch": true
      },
      "packages": {
        "browserify>browserify-zlib": true,
        "browserify>buffer": true,
        "browserify>https-browserify": true,
        "browserify>process": true,
        "browserify>stream-http": true,
        "browserify>url": true,
        "browserify>util": true
      }
    },
    "@ethereumjs/tx>ethereum-cryptography": {
      "globals": {
        "TextDecoder": true,
        "crypto": true
      },
      "packages": {
        "@ethereumjs/tx>ethereum-cryptography>@noble/curves": true,
        "@ethereumjs/tx>ethereum-cryptography>@noble/hashes": true
      }
    },
    "@ethereumjs/tx>ethereum-cryptography>@noble/curves": {
      "globals": {
        "TextEncoder": true
      },
      "packages": {
        "@ethereumjs/tx>ethereum-cryptography>@noble/curves>@noble/hashes": true
      }
    },
    "@ethereumjs/tx>ethereum-cryptography>@noble/curves>@noble/hashes": {
      "globals": {
        "TextEncoder": true,
        "crypto": true
      }
    },
    "@ethereumjs/tx>ethereum-cryptography>@noble/hashes": {
      "globals": {
        "TextEncoder": true,
        "crypto": true
      }
    },
    "@ethersproject/abi": {
      "globals": {
        "console.log": true
      },
      "packages": {
        "@ethersproject/abi>@ethersproject/address": true,
        "@ethersproject/abi>@ethersproject/bytes": true,
        "@ethersproject/abi>@ethersproject/constants": true,
        "@ethersproject/abi>@ethersproject/hash": true,
        "@ethersproject/abi>@ethersproject/keccak256": true,
        "@ethersproject/abi>@ethersproject/logger": true,
        "@ethersproject/abi>@ethersproject/properties": true,
        "@ethersproject/abi>@ethersproject/strings": true,
        "@ethersproject/bignumber": true
      }
    },
    "@ethersproject/abi>@ethersproject/address": {
      "packages": {
        "@ethersproject/abi>@ethersproject/bytes": true,
        "@ethersproject/abi>@ethersproject/keccak256": true,
        "@ethersproject/abi>@ethersproject/logger": true,
        "@ethersproject/bignumber": true,
        "@ethersproject/providers>@ethersproject/rlp": true
      }
    },
    "@ethersproject/abi>@ethersproject/bytes": {
      "packages": {
        "@ethersproject/abi>@ethersproject/logger": true
      }
    },
    "@ethersproject/abi>@ethersproject/constants": {
      "packages": {
        "@ethersproject/bignumber": true
      }
    },
    "@ethersproject/abi>@ethersproject/hash": {
      "packages": {
        "@ethersproject/abi>@ethersproject/address": true,
        "@ethersproject/abi>@ethersproject/bytes": true,
        "@ethersproject/abi>@ethersproject/keccak256": true,
        "@ethersproject/abi>@ethersproject/logger": true,
        "@ethersproject/abi>@ethersproject/properties": true,
        "@ethersproject/abi>@ethersproject/strings": true,
        "@ethersproject/bignumber": true,
        "@ethersproject/providers>@ethersproject/base64": true
      }
    },
    "@ethersproject/abi>@ethersproject/keccak256": {
      "packages": {
        "@ethersproject/abi>@ethersproject/bytes": true,
        "@ethersproject/abi>@ethersproject/keccak256>js-sha3": true
      }
    },
    "@ethersproject/abi>@ethersproject/keccak256>js-sha3": {
      "globals": {
        "define": true
      },
      "packages": {
        "browserify>process": true
      }
    },
    "@ethersproject/abi>@ethersproject/logger": {
      "globals": {
        "console": true
      }
    },
    "@ethersproject/abi>@ethersproject/properties": {
      "packages": {
        "@ethersproject/abi>@ethersproject/logger": true
      }
    },
    "@ethersproject/abi>@ethersproject/strings": {
      "packages": {
        "@ethersproject/abi>@ethersproject/bytes": true,
        "@ethersproject/abi>@ethersproject/constants": true,
        "@ethersproject/abi>@ethersproject/logger": true
      }
    },
    "@ethersproject/bignumber": {
      "packages": {
        "@ethersproject/abi>@ethersproject/bytes": true,
        "@ethersproject/abi>@ethersproject/logger": true,
        "bn.js": true
      }
    },
    "@ethersproject/contracts": {
      "globals": {
        "setTimeout": true
      },
      "packages": {
        "@ethersproject/abi": true,
        "@ethersproject/abi>@ethersproject/address": true,
        "@ethersproject/abi>@ethersproject/bytes": true,
        "@ethersproject/abi>@ethersproject/logger": true,
        "@ethersproject/abi>@ethersproject/properties": true,
        "@ethersproject/bignumber": true,
        "@ethersproject/contracts>@ethersproject/abstract-provider": true,
        "@ethersproject/hdnode>@ethersproject/abstract-signer": true,
        "@ethersproject/hdnode>@ethersproject/transactions": true
      }
    },
    "@ethersproject/contracts>@ethersproject/abstract-provider": {
      "packages": {
        "@ethersproject/abi>@ethersproject/bytes": true,
        "@ethersproject/abi>@ethersproject/logger": true,
        "@ethersproject/abi>@ethersproject/properties": true,
        "@ethersproject/bignumber": true
      }
    },
    "@ethersproject/hdnode": {
      "packages": {
        "@ethersproject/abi>@ethersproject/bytes": true,
        "@ethersproject/abi>@ethersproject/logger": true,
        "@ethersproject/abi>@ethersproject/properties": true,
        "@ethersproject/abi>@ethersproject/strings": true,
        "@ethersproject/bignumber": true,
        "@ethersproject/hdnode>@ethersproject/basex": true,
        "@ethersproject/hdnode>@ethersproject/pbkdf2": true,
        "@ethersproject/hdnode>@ethersproject/sha2": true,
        "@ethersproject/hdnode>@ethersproject/signing-key": true,
        "@ethersproject/hdnode>@ethersproject/transactions": true,
        "@ethersproject/hdnode>@ethersproject/wordlists": true
      }
    },
    "@ethersproject/hdnode>@ethersproject/abstract-signer": {
      "packages": {
        "@ethersproject/abi>@ethersproject/logger": true,
        "@ethersproject/abi>@ethersproject/properties": true
      }
    },
    "@ethersproject/hdnode>@ethersproject/basex": {
      "packages": {
        "@ethersproject/abi>@ethersproject/bytes": true,
        "@ethersproject/abi>@ethersproject/properties": true
      }
    },
    "@ethersproject/hdnode>@ethersproject/pbkdf2": {
      "packages": {
        "@ethersproject/abi>@ethersproject/bytes": true,
        "@ethersproject/hdnode>@ethersproject/sha2": true
      }
    },
    "@ethersproject/hdnode>@ethersproject/sha2": {
      "packages": {
        "@ethersproject/abi>@ethersproject/bytes": true,
        "@ethersproject/abi>@ethersproject/logger": true,
        "ethereumjs-util>ethereum-cryptography>hash.js": true
      }
    },
    "@ethersproject/hdnode>@ethersproject/signing-key": {
      "packages": {
        "@ethersproject/abi>@ethersproject/bytes": true,
        "@ethersproject/abi>@ethersproject/logger": true,
        "@ethersproject/abi>@ethersproject/properties": true,
        "@metamask/ppom-validator>elliptic": true
      }
    },
    "@ethersproject/hdnode>@ethersproject/transactions": {
      "packages": {
        "@ethersproject/abi>@ethersproject/address": true,
        "@ethersproject/abi>@ethersproject/bytes": true,
        "@ethersproject/abi>@ethersproject/constants": true,
        "@ethersproject/abi>@ethersproject/keccak256": true,
        "@ethersproject/abi>@ethersproject/logger": true,
        "@ethersproject/abi>@ethersproject/properties": true,
        "@ethersproject/bignumber": true,
        "@ethersproject/hdnode>@ethersproject/signing-key": true,
        "@ethersproject/providers>@ethersproject/rlp": true
      }
    },
    "@ethersproject/hdnode>@ethersproject/wordlists": {
      "packages": {
        "@ethersproject/abi>@ethersproject/bytes": true,
        "@ethersproject/abi>@ethersproject/hash": true,
        "@ethersproject/abi>@ethersproject/logger": true,
        "@ethersproject/abi>@ethersproject/properties": true,
        "@ethersproject/abi>@ethersproject/strings": true
      }
    },
    "@ethersproject/providers": {
      "globals": {
        "WebSocket": true,
        "clearInterval": true,
        "clearTimeout": true,
        "console.log": true,
        "console.warn": true,
        "setInterval": true,
        "setTimeout": true
      },
      "packages": {
        "@ethersproject/abi>@ethersproject/address": true,
        "@ethersproject/abi>@ethersproject/bytes": true,
        "@ethersproject/abi>@ethersproject/constants": true,
        "@ethersproject/abi>@ethersproject/hash": true,
        "@ethersproject/abi>@ethersproject/logger": true,
        "@ethersproject/abi>@ethersproject/properties": true,
        "@ethersproject/abi>@ethersproject/strings": true,
        "@ethersproject/bignumber": true,
        "@ethersproject/contracts>@ethersproject/abstract-provider": true,
        "@ethersproject/hdnode>@ethersproject/abstract-signer": true,
        "@ethersproject/hdnode>@ethersproject/basex": true,
        "@ethersproject/hdnode>@ethersproject/sha2": true,
        "@ethersproject/hdnode>@ethersproject/transactions": true,
        "@ethersproject/providers>@ethersproject/base64": true,
        "@ethersproject/providers>@ethersproject/networks": true,
        "@ethersproject/providers>@ethersproject/random": true,
        "@ethersproject/providers>@ethersproject/web": true,
        "@ethersproject/providers>bech32": true
      }
    },
    "@ethersproject/providers>@ethersproject/base64": {
      "globals": {
        "atob": true,
        "btoa": true
      },
      "packages": {
        "@ethersproject/abi>@ethersproject/bytes": true
      }
    },
    "@ethersproject/providers>@ethersproject/networks": {
      "packages": {
        "@ethersproject/abi>@ethersproject/logger": true
      }
    },
    "@ethersproject/providers>@ethersproject/random": {
      "packages": {
        "@ethersproject/abi>@ethersproject/bytes": true,
        "@ethersproject/abi>@ethersproject/logger": true
      }
    },
    "@ethersproject/providers>@ethersproject/rlp": {
      "packages": {
        "@ethersproject/abi>@ethersproject/bytes": true,
        "@ethersproject/abi>@ethersproject/logger": true
      }
    },
    "@ethersproject/providers>@ethersproject/web": {
      "globals": {
        "clearTimeout": true,
        "fetch": true,
        "setTimeout": true
      },
      "packages": {
        "@ethersproject/abi>@ethersproject/bytes": true,
        "@ethersproject/abi>@ethersproject/logger": true,
        "@ethersproject/abi>@ethersproject/properties": true,
        "@ethersproject/abi>@ethersproject/strings": true,
        "@ethersproject/providers>@ethersproject/base64": true
      }
    },
    "@keystonehq/bc-ur-registry-eth": {
      "packages": {
        "@ethereumjs/tx>@ethereumjs/util": true,
        "@keystonehq/bc-ur-registry-eth>@keystonehq/bc-ur-registry": true,
        "@keystonehq/bc-ur-registry-eth>hdkey": true,
        "browserify>buffer": true,
        "uuid": true
      }
    },
    "@keystonehq/bc-ur-registry-eth>@keystonehq/bc-ur-registry": {
      "globals": {
        "define": true
      },
      "packages": {
        "@ngraveio/bc-ur": true,
        "browserify>buffer": true,
        "ethereumjs-util>ethereum-cryptography>bs58check": true,
        "mockttp>graphql-tag>tslib": true
      }
    },
    "@keystonehq/bc-ur-registry-eth>hdkey": {
      "packages": {
        "browserify>assert": true,
        "browserify>crypto-browserify": true,
        "ethereumjs-util>ethereum-cryptography>bs58check": true,
        "ethereumjs-util>ethereum-cryptography>secp256k1": true,
        "koa>content-disposition>safe-buffer": true
      }
    },
    "@keystonehq/metamask-airgapped-keyring": {
      "packages": {
        "@ethereumjs/tx": true,
        "@keystonehq/bc-ur-registry-eth": true,
        "@keystonehq/metamask-airgapped-keyring>@keystonehq/base-eth-keyring": true,
        "@keystonehq/metamask-airgapped-keyring>@metamask/obs-store": true,
        "browserify>buffer": true,
        "ethereumjs-util>rlp": true,
        "uuid": true,
        "webpack>events": true
      }
    },
    "@keystonehq/metamask-airgapped-keyring>@keystonehq/base-eth-keyring": {
      "packages": {
        "@ethereumjs/tx": true,
        "@ethereumjs/tx>@ethereumjs/util": true,
        "@keystonehq/bc-ur-registry-eth": true,
        "@keystonehq/bc-ur-registry-eth>hdkey": true,
        "@keystonehq/metamask-airgapped-keyring>@keystonehq/base-eth-keyring>rlp": true,
        "browserify>buffer": true,
        "uuid": true
      }
    },
    "@keystonehq/metamask-airgapped-keyring>@keystonehq/base-eth-keyring>rlp": {
      "globals": {
        "TextEncoder": true
      }
    },
    "@keystonehq/metamask-airgapped-keyring>@metamask/obs-store": {
      "packages": {
        "@keystonehq/metamask-airgapped-keyring>@metamask/obs-store>through2": true,
        "@metamask/safe-event-emitter": true,
        "stream-browserify": true
      }
    },
    "@keystonehq/metamask-airgapped-keyring>@metamask/obs-store>through2": {
      "packages": {
        "browserify>process": true,
        "browserify>util": true,
        "readable-stream": true,
        "watchify>xtend": true
      }
    },
    "@material-ui/core": {
      "globals": {
        "Image": true,
        "_formatMuiErrorMessage": true,
        "addEventListener": true,
        "clearInterval": true,
        "clearTimeout": true,
        "console.error": true,
        "console.warn": true,
        "document": true,
        "getComputedStyle": true,
        "getSelection": true,
        "innerHeight": true,
        "innerWidth": true,
        "matchMedia": true,
        "navigator": true,
        "performance.now": true,
        "removeEventListener": true,
        "requestAnimationFrame": true,
        "setInterval": true,
        "setTimeout": true
      },
      "packages": {
        "@babel/runtime": true,
        "@material-ui/core>@material-ui/styles": true,
        "@material-ui/core>@material-ui/system": true,
        "@material-ui/core>@material-ui/utils": true,
        "@material-ui/core>clsx": true,
        "@material-ui/core>popper.js": true,
        "@material-ui/core>react-transition-group": true,
        "prop-types": true,
        "prop-types>react-is": true,
        "react": true,
        "react-dom": true,
        "react-redux>hoist-non-react-statics": true
      }
    },
    "@material-ui/core>@material-ui/styles": {
      "globals": {
        "console.error": true,
        "console.warn": true,
        "document.createComment": true,
        "document.head": true
      },
      "packages": {
        "@babel/runtime": true,
        "@material-ui/core>@material-ui/styles>jss": true,
        "@material-ui/core>@material-ui/styles>jss-plugin-camel-case": true,
        "@material-ui/core>@material-ui/styles>jss-plugin-default-unit": true,
        "@material-ui/core>@material-ui/styles>jss-plugin-global": true,
        "@material-ui/core>@material-ui/styles>jss-plugin-nested": true,
        "@material-ui/core>@material-ui/styles>jss-plugin-props-sort": true,
        "@material-ui/core>@material-ui/styles>jss-plugin-rule-value-function": true,
        "@material-ui/core>@material-ui/styles>jss-plugin-vendor-prefixer": true,
        "@material-ui/core>@material-ui/utils": true,
        "@material-ui/core>clsx": true,
        "prop-types": true,
        "react": true,
        "react-redux>hoist-non-react-statics": true
      }
    },
    "@material-ui/core>@material-ui/styles>jss": {
      "globals": {
        "CSS": true,
        "document.createElement": true,
        "document.querySelector": true
      },
      "packages": {
        "@babel/runtime": true,
        "@material-ui/core>@material-ui/styles>jss>is-in-browser": true,
        "react-router-dom>tiny-warning": true
      }
    },
    "@material-ui/core>@material-ui/styles>jss-plugin-camel-case": {
      "packages": {
        "@material-ui/core>@material-ui/styles>jss-plugin-camel-case>hyphenate-style-name": true
      }
    },
    "@material-ui/core>@material-ui/styles>jss-plugin-default-unit": {
      "globals": {
        "CSS": true
      },
      "packages": {
        "@material-ui/core>@material-ui/styles>jss": true
      }
    },
    "@material-ui/core>@material-ui/styles>jss-plugin-global": {
      "packages": {
        "@babel/runtime": true,
        "@material-ui/core>@material-ui/styles>jss": true
      }
    },
    "@material-ui/core>@material-ui/styles>jss-plugin-nested": {
      "packages": {
        "@babel/runtime": true,
        "react-router-dom>tiny-warning": true
      }
    },
    "@material-ui/core>@material-ui/styles>jss-plugin-rule-value-function": {
      "packages": {
        "@material-ui/core>@material-ui/styles>jss": true,
        "react-router-dom>tiny-warning": true
      }
    },
    "@material-ui/core>@material-ui/styles>jss-plugin-vendor-prefixer": {
      "packages": {
        "@material-ui/core>@material-ui/styles>jss": true,
        "@material-ui/core>@material-ui/styles>jss-plugin-vendor-prefixer>css-vendor": true
      }
    },
    "@material-ui/core>@material-ui/styles>jss-plugin-vendor-prefixer>css-vendor": {
      "globals": {
        "document.createElement": true,
        "document.documentElement": true,
        "getComputedStyle": true
      },
      "packages": {
        "@babel/runtime": true,
        "@material-ui/core>@material-ui/styles>jss>is-in-browser": true
      }
    },
    "@material-ui/core>@material-ui/styles>jss>is-in-browser": {
      "globals": {
        "document": true
      }
    },
    "@material-ui/core>@material-ui/system": {
      "globals": {
        "console.error": true
      },
      "packages": {
        "@babel/runtime": true,
        "@material-ui/core>@material-ui/utils": true,
        "prop-types": true
      }
    },
    "@material-ui/core>@material-ui/utils": {
      "packages": {
        "@babel/runtime": true,
        "prop-types": true,
        "prop-types>react-is": true
      }
    },
    "@material-ui/core>popper.js": {
      "globals": {
        "MSInputMethodContext": true,
        "Node.DOCUMENT_POSITION_FOLLOWING": true,
        "cancelAnimationFrame": true,
        "console.warn": true,
        "define": true,
        "devicePixelRatio": true,
        "document": true,
        "getComputedStyle": true,
        "innerHeight": true,
        "innerWidth": true,
        "navigator": true,
        "requestAnimationFrame": true,
        "setTimeout": true
      }
    },
    "@material-ui/core>react-transition-group": {
      "globals": {
        "Element": true,
        "setTimeout": true
      },
      "packages": {
        "@material-ui/core>react-transition-group>dom-helpers": true,
        "prop-types": true,
        "react": true,
        "react-dom": true
      }
    },
    "@material-ui/core>react-transition-group>dom-helpers": {
      "packages": {
        "@babel/runtime": true
      }
    },
    "@metamask-institutional/custody-controller": {
      "packages": {
        "@ethereumjs/tx>@ethereumjs/util": true,
        "@metamask-institutional/custody-keyring": true,
        "@metamask/obs-store": true
      }
    },
    "@metamask-institutional/custody-keyring": {
      "globals": {
        "console.log": true,
        "console.warn": true
      },
      "packages": {
        "@ethereumjs/tx>@ethereumjs/util": true,
        "@metamask-institutional/custody-keyring>@metamask-institutional/configuration-client": true,
        "@metamask-institutional/sdk": true,
        "@metamask-institutional/sdk>@metamask-institutional/types": true,
        "@metamask/obs-store": true,
        "browserify>crypto-browserify": true,
        "gulp-sass>lodash.clonedeep": true,
        "webpack>events": true
      }
    },
    "@metamask-institutional/custody-keyring>@metamask-institutional/configuration-client": {
      "globals": {
        "console.log": true,
        "fetch": true
      }
    },
    "@metamask-institutional/extension": {
      "globals": {
        "console.log": true
      },
      "packages": {
        "@ethereumjs/tx>@ethereumjs/util": true,
        "@metamask-institutional/custody-controller": true,
        "@metamask-institutional/sdk": true,
        "@metamask-institutional/sdk>@metamask-institutional/types": true
      }
    },
    "@metamask-institutional/institutional-features": {
      "packages": {
        "@metamask-institutional/custody-keyring": true,
        "@metamask/obs-store": true
      }
    },
    "@metamask-institutional/portfolio-dashboard": {
      "globals": {
        "console.log": true,
        "fetch": true
      }
    },
    "@metamask-institutional/sdk": {
      "globals": {
        "URLSearchParams": true,
        "console.debug": true,
        "console.log": true,
        "console.warn": true,
        "fetch": true
      },
      "packages": {
        "@metamask-institutional/sdk>@metamask-institutional/simplecache": true,
        "@metamask-institutional/sdk>bignumber.js": true,
        "@metamask-institutional/sdk>jsonwebtoken": true,
        "browserify>crypto-browserify": true,
        "webpack>events": true
      }
    },
    "@metamask-institutional/sdk>bignumber.js": {
      "globals": {
        "crypto": true,
        "define": true
      }
    },
    "@metamask-institutional/sdk>jsonwebtoken": {
      "packages": {
        "@metamask-institutional/sdk>jsonwebtoken>jws": true,
        "browserify>buffer": true,
        "browserify>crypto-browserify": true,
        "browserify>process": true,
        "lodash": true,
        "mocha>ms": true,
        "semver": true
      }
    },
    "@metamask-institutional/sdk>jsonwebtoken>jws": {
      "packages": {
        "@metamask-institutional/sdk>jsonwebtoken>jws>jwa": true,
        "browserify>buffer": true,
        "browserify>process": true,
        "browserify>util": true,
        "koa>content-disposition>safe-buffer": true,
        "stream-browserify": true
      }
    },
    "@metamask-institutional/sdk>jsonwebtoken>jws>jwa": {
      "packages": {
        "@metamask-institutional/sdk>jsonwebtoken>jws>jwa>buffer-equal-constant-time": true,
        "@metamask-institutional/sdk>jsonwebtoken>jws>jwa>ecdsa-sig-formatter": true,
        "browserify>crypto-browserify": true,
        "browserify>util": true,
        "koa>content-disposition>safe-buffer": true
      }
    },
    "@metamask-institutional/sdk>jsonwebtoken>jws>jwa>buffer-equal-constant-time": {
      "packages": {
        "browserify>buffer": true
      }
    },
    "@metamask-institutional/sdk>jsonwebtoken>jws>jwa>ecdsa-sig-formatter": {
      "packages": {
        "koa>content-disposition>safe-buffer": true
      }
    },
    "@metamask-institutional/transaction-update": {
      "globals": {
        "clearInterval": true,
        "console.info": true,
        "console.log": true,
        "setInterval": true
      },
      "packages": {
        "@metamask-institutional/sdk": true,
        "@metamask-institutional/transaction-update>@metamask-institutional/websocket-client": true,
        "@metamask/obs-store": true,
        "ethereumjs-util": true,
        "webpack>events": true
      }
    },
    "@metamask-institutional/transaction-update>@metamask-institutional/websocket-client": {
      "globals": {
        "WebSocket": true,
        "clearTimeout": true,
        "console.log": true,
        "setTimeout": true
      },
      "packages": {
        "webpack>events": true
      }
    },
    "@metamask/address-book-controller": {
      "packages": {
        "@metamask/address-book-controller>@metamask/controller-utils": true,
        "@metamask/base-controller": true
      }
    },
    "@metamask/address-book-controller>@metamask/controller-utils": {
      "globals": {
        "URL": true,
        "console.error": true,
        "fetch": true,
        "setTimeout": true
      },
      "packages": {
        "@metamask/address-book-controller>@metamask/controller-utils>@metamask/utils": true,
        "@metamask/controller-utils>@spruceid/siwe-parser": true,
        "browserify>buffer": true,
        "eslint>fast-deep-equal": true,
        "eth-ens-namehash": true,
        "ethereumjs-util": true,
        "ethjs>ethjs-unit": true
      }
    },
    "@metamask/address-book-controller>@metamask/controller-utils>@metamask/utils": {
      "globals": {
        "TextDecoder": true,
        "TextEncoder": true
      },
      "packages": {
        "@metamask/key-tree>@noble/hashes": true,
        "browserify>buffer": true,
        "nock>debug": true,
        "semver": true,
        "superstruct": true
      }
    },
    "@metamask/announcement-controller": {
      "packages": {
        "@metamask/base-controller": true
      }
    },
    "@metamask/approval-controller": {
      "globals": {
        "console.info": true
      },
      "packages": {
        "@metamask/approval-controller>nanoid": true,
        "@metamask/base-controller": true,
        "eth-rpc-errors": true
      }
    },
    "@metamask/approval-controller>nanoid": {
      "globals": {
        "crypto.getRandomValues": true
      }
    },
    "@metamask/assets-controllers": {
      "globals": {
        "Headers": true,
        "URL": true,
        "clearInterval": true,
        "clearTimeout": true,
        "console.info": true,
        "console.log": true,
        "setInterval": true,
        "setTimeout": true
      },
      "packages": {
        "@ethersproject/abi>@ethersproject/address": true,
        "@ethersproject/contracts": true,
        "@ethersproject/providers": true,
        "@metamask/assets-controllers>@metamask/abi-utils": true,
        "@metamask/assets-controllers>@metamask/controller-utils": true,
        "@metamask/assets-controllers>@metamask/rpc-errors": true,
        "@metamask/assets-controllers>abort-controller": true,
        "@metamask/assets-controllers>multiformats": true,
        "@metamask/base-controller": true,
        "@metamask/contract-metadata": true,
        "@metamask/metamask-eth-abis": true,
        "@metamask/utils": true,
        "eth-json-rpc-filters>async-mutex": true,
        "eth-query": true,
        "ethereumjs-util": true,
        "single-call-balance-checker-abi": true,
        "uuid": true,
        "webpack>events": true
      }
    },
    "@metamask/assets-controllers>@metamask/abi-utils": {
      "packages": {
        "@metamask/assets-controllers>@metamask/abi-utils>@metamask/utils": true,
        "superstruct": true
      }
    },
    "@metamask/assets-controllers>@metamask/abi-utils>@metamask/utils": {
      "globals": {
        "TextDecoder": true,
        "TextEncoder": true
      },
      "packages": {
        "browserify>buffer": true,
        "nock>debug": true,
        "semver": true,
        "superstruct": true
      }
    },
    "@metamask/assets-controllers>@metamask/controller-utils": {
      "globals": {
        "URL": true,
        "console.error": true,
        "fetch": true,
        "setTimeout": true
      },
      "packages": {
        "@metamask/assets-controllers>@metamask/controller-utils>@metamask/utils": true,
        "@metamask/controller-utils>@spruceid/siwe-parser": true,
        "browserify>buffer": true,
        "eslint>fast-deep-equal": true,
        "eth-ens-namehash": true,
        "ethereumjs-util": true,
        "ethjs>ethjs-unit": true
      }
    },
    "@metamask/assets-controllers>@metamask/controller-utils>@metamask/utils": {
      "globals": {
        "TextDecoder": true,
        "TextEncoder": true
      },
      "packages": {
        "@metamask/key-tree>@noble/hashes": true,
        "browserify>buffer": true,
        "nock>debug": true,
        "semver": true,
        "superstruct": true
      }
    },
    "@metamask/assets-controllers>@metamask/rpc-errors": {
      "packages": {
        "@metamask/utils": true,
        "eth-rpc-errors>fast-safe-stringify": true
      }
    },
    "@metamask/assets-controllers>abort-controller": {
      "globals": {
        "AbortController": true
      }
    },
    "@metamask/assets-controllers>multiformats": {
      "globals": {
        "TextDecoder": true,
        "TextEncoder": true,
        "console.warn": true
      }
    },
    "@metamask/base-controller": {
      "globals": {
        "setTimeout": true
      },
      "packages": {
        "immer": true
      }
    },
    "@metamask/browser-passworder": {
      "globals": {
        "btoa": true,
        "crypto.getRandomValues": true,
        "crypto.subtle.decrypt": true,
        "crypto.subtle.deriveKey": true,
        "crypto.subtle.encrypt": true,
        "crypto.subtle.exportKey": true,
        "crypto.subtle.importKey": true
      },
      "packages": {
        "browserify>buffer": true
      }
    },
    "@metamask/controller-utils": {
      "globals": {
        "URL": true,
        "console.error": true,
        "fetch": true,
        "setTimeout": true
      },
      "packages": {
        "@metamask/controller-utils>@metamask/utils": true,
        "@metamask/controller-utils>@spruceid/siwe-parser": true,
        "browserify>buffer": true,
        "eslint>fast-deep-equal": true,
        "eth-ens-namehash": true,
        "ethereumjs-util": true,
        "ethjs>ethjs-unit": true
      }
    },
    "@metamask/controller-utils>@metamask/eth-query": {
      "packages": {
        "eth-query>json-rpc-random-id": true,
        "watchify>xtend": true
      }
    },
    "@metamask/controller-utils>@metamask/utils": {
      "globals": {
        "TextDecoder": true,
        "TextEncoder": true
      },
      "packages": {
        "@metamask/key-tree>@noble/hashes": true,
        "browserify>buffer": true,
        "nock>debug": true,
        "semver": true,
        "superstruct": true
      }
    },
    "@metamask/controller-utils>@spruceid/siwe-parser": {
      "globals": {
        "console.error": true,
        "console.log": true
      },
      "packages": {
        "@metamask/controller-utils>@spruceid/siwe-parser>apg-js": true
      }
    },
    "@metamask/controller-utils>@spruceid/siwe-parser>apg-js": {
      "globals": {
        "mode": true
      },
      "packages": {
        "browserify>buffer": true,
        "browserify>insert-module-globals>is-buffer": true
      }
    },
    "@metamask/controllers>web3": {
      "globals": {
        "XMLHttpRequest": true
      }
    },
    "@metamask/controllers>web3-provider-engine>cross-fetch>node-fetch": {
      "globals": {
        "fetch": true
      }
    },
    "@metamask/controllers>web3-provider-engine>eth-json-rpc-middleware>node-fetch": {
      "globals": {
        "fetch": true
      }
    },
    "@metamask/eth-json-rpc-middleware": {
      "globals": {
        "URL": true,
        "console.error": true,
        "setTimeout": true
      },
      "packages": {
        "@metamask/eth-json-rpc-middleware>@metamask/eth-sig-util": true,
        "@metamask/eth-json-rpc-middleware>clone": true,
        "@metamask/eth-json-rpc-middleware>pify": true,
        "@metamask/eth-json-rpc-middleware>safe-stable-stringify": true,
        "@metamask/utils": true,
        "eth-rpc-errors": true,
        "json-rpc-engine": true
      }
    },
    "@metamask/eth-json-rpc-middleware>@metamask/eth-sig-util": {
      "packages": {
        "@ethereumjs/tx>@ethereumjs/util": true,
        "@ethereumjs/tx>ethereum-cryptography": true,
        "bn.js": true,
        "browserify>buffer": true,
        "eth-sig-util>ethereumjs-util>ethjs-util": true,
        "eth-sig-util>tweetnacl": true,
        "eth-sig-util>tweetnacl-util": true
      }
    },
    "@metamask/eth-json-rpc-middleware>clone": {
      "packages": {
        "browserify>buffer": true
      }
    },
    "@metamask/eth-keyring-controller": {
      "packages": {
        "@metamask/browser-passworder": true,
        "@metamask/eth-keyring-controller>@metamask/eth-hd-keyring": true,
        "@metamask/eth-keyring-controller>@metamask/eth-sig-util": true,
        "@metamask/eth-keyring-controller>@metamask/eth-simple-keyring": true,
        "@metamask/eth-keyring-controller>obs-store": true,
        "webpack>events": true
      }
    },
    "@metamask/eth-keyring-controller>@metamask/eth-hd-keyring": {
      "globals": {
        "TextEncoder": true
      },
      "packages": {
        "@ethereumjs/tx>@ethereumjs/util": true,
        "@metamask/eth-keyring-controller>@metamask/eth-hd-keyring>ethereum-cryptography": true,
        "@metamask/eth-trezor-keyring>@metamask/eth-sig-util": true,
        "@metamask/scure-bip39": true,
        "browserify>buffer": true
      }
    },
    "@metamask/eth-keyring-controller>@metamask/eth-hd-keyring>ethereum-cryptography": {
      "globals": {
        "TextDecoder": true,
        "crypto": true
      },
      "packages": {
        "@metamask/eth-keyring-controller>@metamask/eth-hd-keyring>ethereum-cryptography>@noble/hashes": true,
        "@metamask/eth-keyring-controller>@metamask/eth-hd-keyring>ethereum-cryptography>@scure/bip32": true
      }
    },
    "@metamask/eth-keyring-controller>@metamask/eth-hd-keyring>ethereum-cryptography>@noble/hashes": {
      "globals": {
        "TextEncoder": true,
        "crypto": true
      }
    },
    "@metamask/eth-keyring-controller>@metamask/eth-hd-keyring>ethereum-cryptography>@noble/secp256k1": {
      "globals": {
        "crypto": true
      },
      "packages": {
        "browserify>browser-resolve": true
      }
    },
    "@metamask/eth-keyring-controller>@metamask/eth-hd-keyring>ethereum-cryptography>@scure/bip32": {
      "packages": {
        "@metamask/eth-keyring-controller>@metamask/eth-hd-keyring>ethereum-cryptography>@noble/secp256k1": true,
        "@metamask/eth-keyring-controller>@metamask/eth-hd-keyring>ethereum-cryptography>@scure/bip32>@noble/hashes": true,
        "@metamask/key-tree>@scure/base": true
      }
    },
    "@metamask/eth-keyring-controller>@metamask/eth-hd-keyring>ethereum-cryptography>@scure/bip32>@noble/hashes": {
      "globals": {
        "TextEncoder": true,
        "crypto": true
      }
    },
    "@metamask/eth-keyring-controller>@metamask/eth-sig-util": {
      "packages": {
        "@ethereumjs/tx>@ethereumjs/util": true,
        "@metamask/eth-keyring-controller>@metamask/eth-sig-util>ethereum-cryptography": true,
        "bn.js": true,
        "browserify>buffer": true,
        "eth-sig-util>ethereumjs-util>ethjs-util": true,
        "eth-sig-util>tweetnacl": true,
        "eth-sig-util>tweetnacl-util": true
      }
    },
    "@metamask/eth-keyring-controller>@metamask/eth-sig-util>ethereum-cryptography": {
      "globals": {
        "TextDecoder": true,
        "crypto": true
      },
      "packages": {
        "@metamask/eth-keyring-controller>@metamask/eth-sig-util>ethereum-cryptography>@noble/hashes": true
      }
    },
    "@metamask/eth-keyring-controller>@metamask/eth-sig-util>ethereum-cryptography>@noble/hashes": {
      "globals": {
        "TextEncoder": true,
        "crypto": true
      }
    },
    "@metamask/eth-keyring-controller>@metamask/eth-simple-keyring": {
      "packages": {
        "@ethereumjs/tx>@ethereumjs/util": true,
        "@metamask/eth-keyring-controller>@metamask/eth-simple-keyring>ethereum-cryptography": true,
        "@metamask/eth-trezor-keyring>@metamask/eth-sig-util": true,
        "browserify>buffer": true,
        "mocha>serialize-javascript>randombytes": true,
        "webpack>events": true
      }
    },
    "@metamask/eth-keyring-controller>@metamask/eth-simple-keyring>ethereum-cryptography": {
      "globals": {
        "TextDecoder": true,
        "crypto": true
      },
      "packages": {
        "@metamask/eth-keyring-controller>@metamask/eth-simple-keyring>ethereum-cryptography>@noble/hashes": true
      }
    },
    "@metamask/eth-keyring-controller>@metamask/eth-simple-keyring>ethereum-cryptography>@noble/hashes": {
      "globals": {
        "TextEncoder": true,
        "crypto": true
      }
    },
    "@metamask/eth-keyring-controller>obs-store": {
      "packages": {
        "@metamask/eth-token-tracker>safe-event-emitter": true,
        "watchify>xtend": true
      }
    },
    "@metamask/eth-ledger-bridge-keyring": {
      "globals": {
        "addEventListener": true,
        "console.log": true,
        "document.createElement": true,
        "document.head.appendChild": true,
        "fetch": true,
        "removeEventListener": true
      },
      "packages": {
        "@ethereumjs/tx": true,
        "@metamask/eth-ledger-bridge-keyring>eth-sig-util": true,
        "@metamask/eth-ledger-bridge-keyring>hdkey": true,
        "browserify>buffer": true,
        "ethereumjs-util": true,
        "webpack>events": true
      }
    },
    "@metamask/eth-ledger-bridge-keyring>eth-sig-util": {
      "packages": {
        "@metamask/eth-ledger-bridge-keyring>eth-sig-util>ethereumjs-util": true,
        "browserify>buffer": true,
        "eth-sig-util>tweetnacl": true,
        "eth-sig-util>tweetnacl-util": true,
        "ethereumjs-abi": true
      }
    },
    "@metamask/eth-ledger-bridge-keyring>eth-sig-util>ethereumjs-util": {
      "packages": {
        "@metamask/eth-ledger-bridge-keyring>eth-sig-util>ethereumjs-util>ethereum-cryptography": true,
        "@metamask/ppom-validator>elliptic": true,
        "bn.js": true,
        "browserify>assert": true,
        "browserify>buffer": true,
        "eth-sig-util>ethereumjs-util>ethjs-util": true,
        "ethereumjs-util>create-hash": true,
        "ethereumjs-util>rlp": true,
        "koa>content-disposition>safe-buffer": true
      }
    },
    "@metamask/eth-ledger-bridge-keyring>eth-sig-util>ethereumjs-util>ethereum-cryptography": {
      "packages": {
        "browserify>buffer": true,
        "ethereumjs-util>ethereum-cryptography>keccak": true,
        "ethereumjs-util>ethereum-cryptography>secp256k1": true,
        "mocha>serialize-javascript>randombytes": true
      }
    },
    "@metamask/eth-ledger-bridge-keyring>hdkey": {
      "packages": {
        "@metamask/eth-ledger-bridge-keyring>hdkey>secp256k1": true,
        "@metamask/eth-trezor-keyring>hdkey>coinstring": true,
        "browserify>assert": true,
        "browserify>crypto-browserify": true,
        "koa>content-disposition>safe-buffer": true
      }
    },
    "@metamask/eth-ledger-bridge-keyring>hdkey>secp256k1": {
      "packages": {
        "@metamask/eth-trezor-keyring>hdkey>secp256k1>bip66": true,
        "@metamask/ppom-validator>elliptic": true,
        "bn.js": true,
        "browserify>insert-module-globals>is-buffer": true,
        "ethereumjs-util>create-hash": true,
        "koa>content-disposition>safe-buffer": true
      }
    },
    "@metamask/eth-token-tracker": {
      "globals": {
        "console.warn": true
      },
      "packages": {
        "@babel/runtime": true,
        "@metamask/eth-token-tracker>deep-equal": true,
        "@metamask/eth-token-tracker>eth-block-tracker": true,
        "@metamask/eth-token-tracker>ethjs": true,
        "@metamask/eth-token-tracker>human-standard-token-abi": true,
        "@metamask/eth-token-tracker>safe-event-emitter": true,
        "ethjs-contract": true,
        "ethjs>ethjs-query": true
      }
    },
    "@metamask/eth-token-tracker>deep-equal": {
      "packages": {
        "@metamask/eth-token-tracker>deep-equal>is-date-object": true,
        "@ngraveio/bc-ur>assert>object-is": true,
        "browserify>util>is-arguments": true,
        "globalthis>define-properties>object-keys": true,
        "string.prototype.matchall>es-abstract>is-regex": true,
        "string.prototype.matchall>regexp.prototype.flags": true
      }
    },
    "@metamask/eth-token-tracker>deep-equal>is-date-object": {
      "packages": {
        "koa>is-generator-function>has-tostringtag": true
      }
    },
    "@metamask/eth-token-tracker>eth-block-tracker": {
      "globals": {
        "clearTimeout": true,
        "console.error": true,
        "setTimeout": true
      },
      "packages": {
        "@metamask/eth-token-tracker>eth-block-tracker>pify": true,
        "@metamask/eth-token-tracker>safe-event-emitter": true,
        "eth-query": true
      }
    },
    "@metamask/eth-token-tracker>ethjs": {
      "globals": {
        "clearInterval": true,
        "setInterval": true
      },
      "packages": {
        "@metamask/eth-token-tracker>ethjs>ethjs-abi": true,
        "@metamask/eth-token-tracker>ethjs>ethjs-contract": true,
        "@metamask/eth-token-tracker>ethjs>ethjs-query": true,
        "@metamask/eth-token-tracker>ethjs>ethjs-util": true,
        "bn.js": true,
        "browserify>buffer": true,
        "ethjs>ethjs-filter": true,
        "ethjs>ethjs-provider-http": true,
        "ethjs>ethjs-unit": true,
        "ethjs>js-sha3": true,
        "ethjs>number-to-bn": true
      }
    },
    "@metamask/eth-token-tracker>ethjs>ethjs-abi": {
      "packages": {
        "bn.js": true,
        "browserify>buffer": true,
        "ethjs>js-sha3": true,
        "ethjs>number-to-bn": true
      }
    },
    "@metamask/eth-token-tracker>ethjs>ethjs-contract": {
      "packages": {
        "@metamask/eth-token-tracker>ethjs>ethjs-contract>ethjs-abi": true,
        "@metamask/eth-token-tracker>ethjs>ethjs-util": true,
        "ethjs-contract>babel-runtime": true,
        "ethjs>ethjs-filter": true,
        "ethjs>js-sha3": true,
        "promise-to-callback": true
      }
    },
    "@metamask/eth-token-tracker>ethjs>ethjs-contract>ethjs-abi": {
      "packages": {
        "bn.js": true,
        "browserify>buffer": true,
        "ethjs>js-sha3": true,
        "ethjs>number-to-bn": true
      }
    },
    "@metamask/eth-token-tracker>ethjs>ethjs-query": {
      "globals": {
        "console": true
      },
      "packages": {
        "@metamask/ethjs-query>ethjs-format": true,
        "@metamask/ethjs-query>ethjs-rpc": true,
        "ethjs-contract>babel-runtime": true,
        "promise-to-callback": true
      }
    },
    "@metamask/eth-token-tracker>ethjs>ethjs-util": {
      "packages": {
        "browserify>buffer": true,
        "ethjs>ethjs-util>is-hex-prefixed": true,
        "ethjs>ethjs-util>strip-hex-prefix": true
      }
    },
    "@metamask/eth-token-tracker>safe-event-emitter": {
      "globals": {
        "setTimeout": true
      },
      "packages": {
        "browserify>util": true,
        "webpack>events": true
      }
    },
    "@metamask/eth-trezor-keyring": {
      "globals": {
        "setTimeout": true
      },
      "packages": {
        "@ethereumjs/tx": true,
        "@ethereumjs/tx>@ethereumjs/util": true,
        "@metamask/eth-trezor-keyring>@metamask/utils": true,
        "@metamask/eth-trezor-keyring>@trezor/connect-plugin-ethereum": true,
        "@metamask/eth-trezor-keyring>@trezor/connect-web": true,
        "@metamask/eth-trezor-keyring>hdkey": true,
        "browserify>buffer": true,
        "webpack>events": true
      }
    },
    "@metamask/eth-trezor-keyring>@metamask/eth-sig-util": {
      "packages": {
        "@ethereumjs/tx>@ethereumjs/util": true,
        "@ethereumjs/tx>ethereum-cryptography": true,
        "bn.js": true,
        "browserify>buffer": true,
        "eth-sig-util>ethereumjs-util>ethjs-util": true,
        "eth-sig-util>tweetnacl": true,
        "eth-sig-util>tweetnacl-util": true
      }
    },
    "@metamask/eth-trezor-keyring>@metamask/utils": {
      "globals": {
        "TextDecoder": true,
        "TextEncoder": true
      },
      "packages": {
        "browserify>buffer": true,
        "nock>debug": true,
        "semver": true,
        "superstruct": true
      }
    },
    "@metamask/eth-trezor-keyring>@trezor/connect-plugin-ethereum": {
      "packages": {
        "@metamask/eth-trezor-keyring>@metamask/eth-sig-util": true
      }
    },
    "@metamask/eth-trezor-keyring>@trezor/connect-web": {
      "globals": {
        "addEventListener": true,
        "btoa": true,
        "chrome": true,
        "clearInterval": true,
        "clearTimeout": true,
        "console.warn": true,
        "document.body": true,
        "document.createElement": true,
        "document.createTextNode": true,
        "document.getElementById": true,
        "document.querySelectorAll": true,
        "navigator.usb.requestDevice": true,
        "open": true,
        "removeEventListener": true,
        "setInterval": true,
        "setTimeout": true
      },
      "packages": {
        "@metamask/eth-trezor-keyring>@trezor/connect-web>@trezor/connect": true,
        "@metamask/eth-trezor-keyring>@trezor/connect-web>@trezor/utils": true,
        "mockttp>graphql-tag>tslib": true,
        "webpack>events": true
      }
    },
    "@metamask/eth-trezor-keyring>@trezor/connect-web>@trezor/connect": {
      "globals": {
        "__TREZOR_CONNECT_SRC": true,
        "chrome": true,
        "console.error": true,
        "console.log": true,
        "console.warn": true,
        "location": true,
        "navigator": true
      },
      "packages": {
        "@metamask/eth-trezor-keyring>@trezor/connect-web>@trezor/connect>@trezor/transport": true,
        "mockttp>graphql-tag>tslib": true
      }
    },
    "@metamask/eth-trezor-keyring>@trezor/connect-web>@trezor/connect>@trezor/transport": {
      "globals": {
        "fetch": true,
        "navigator.usb": true,
        "onconnect": "write",
        "setTimeout": true
      },
      "packages": {
        "@metamask/eth-trezor-keyring>@trezor/connect-web>@trezor/connect>@trezor/transport>bytebuffer": true,
        "@metamask/eth-trezor-keyring>@trezor/connect-web>@trezor/connect>@trezor/transport>long": true,
        "@metamask/eth-trezor-keyring>@trezor/connect-web>@trezor/connect>@trezor/transport>protobufjs": true,
        "@metamask/eth-trezor-keyring>@trezor/connect-web>@trezor/utils": true,
        "browserify>buffer": true,
        "lavamoat>json-stable-stringify": true,
        "webpack>events": true
      }
    },
    "@metamask/eth-trezor-keyring>@trezor/connect-web>@trezor/connect>@trezor/transport>bytebuffer": {
      "globals": {
        "console": true,
        "define": true
      },
      "packages": {
        "@metamask/eth-trezor-keyring>@trezor/connect-web>@trezor/connect>@trezor/transport>bytebuffer>long": true
      }
    },
    "@metamask/eth-trezor-keyring>@trezor/connect-web>@trezor/connect>@trezor/transport>bytebuffer>long": {
      "globals": {
        "define": true
      }
    },
    "@metamask/eth-trezor-keyring>@trezor/connect-web>@trezor/connect>@trezor/transport>long": {
      "globals": {
        "WebAssembly.Instance": true,
        "WebAssembly.Module": true
      }
    },
    "@metamask/eth-trezor-keyring>@trezor/connect-web>@trezor/connect>@trezor/transport>protobufjs": {
      "globals": {
        "process": true,
        "setTimeout": true
      },
      "packages": {
        "@metamask/eth-trezor-keyring>@trezor/connect-web>@trezor/connect>@trezor/transport>protobufjs>@protobufjs/aspromise": true,
        "@metamask/eth-trezor-keyring>@trezor/connect-web>@trezor/connect>@trezor/transport>protobufjs>@protobufjs/base64": true,
        "@metamask/eth-trezor-keyring>@trezor/connect-web>@trezor/connect>@trezor/transport>protobufjs>@protobufjs/codegen": true,
        "@metamask/eth-trezor-keyring>@trezor/connect-web>@trezor/connect>@trezor/transport>protobufjs>@protobufjs/eventemitter": true,
        "@metamask/eth-trezor-keyring>@trezor/connect-web>@trezor/connect>@trezor/transport>protobufjs>@protobufjs/fetch": true,
        "@metamask/eth-trezor-keyring>@trezor/connect-web>@trezor/connect>@trezor/transport>protobufjs>@protobufjs/float": true,
        "@metamask/eth-trezor-keyring>@trezor/connect-web>@trezor/connect>@trezor/transport>protobufjs>@protobufjs/inquire": true,
        "@metamask/eth-trezor-keyring>@trezor/connect-web>@trezor/connect>@trezor/transport>protobufjs>@protobufjs/path": true,
        "@metamask/eth-trezor-keyring>@trezor/connect-web>@trezor/connect>@trezor/transport>protobufjs>@protobufjs/pool": true,
        "@metamask/eth-trezor-keyring>@trezor/connect-web>@trezor/connect>@trezor/transport>protobufjs>@protobufjs/utf8": true
      }
    },
    "@metamask/eth-trezor-keyring>@trezor/connect-web>@trezor/connect>@trezor/transport>protobufjs>@protobufjs/codegen": {
      "globals": {
        "console.log": true
      }
    },
    "@metamask/eth-trezor-keyring>@trezor/connect-web>@trezor/connect>@trezor/transport>protobufjs>@protobufjs/fetch": {
      "globals": {
        "XMLHttpRequest": true
      },
      "packages": {
        "@metamask/eth-trezor-keyring>@trezor/connect-web>@trezor/connect>@trezor/transport>protobufjs>@protobufjs/aspromise": true,
        "@metamask/eth-trezor-keyring>@trezor/connect-web>@trezor/connect>@trezor/transport>protobufjs>@protobufjs/inquire": true
      }
    },
    "@metamask/eth-trezor-keyring>@trezor/connect-web>@trezor/utils": {
      "globals": {
        "AbortController": true,
        "clearTimeout": true,
        "setTimeout": true
      },
      "packages": {
        "browserify>buffer": true
      }
    },
    "@metamask/eth-trezor-keyring>hdkey": {
      "packages": {
        "@metamask/eth-trezor-keyring>hdkey>coinstring": true,
        "@metamask/eth-trezor-keyring>hdkey>secp256k1": true,
        "browserify>assert": true,
        "browserify>crypto-browserify": true,
        "koa>content-disposition>safe-buffer": true
      }
    },
    "@metamask/eth-trezor-keyring>hdkey>coinstring": {
      "packages": {
        "@metamask/eth-trezor-keyring>hdkey>coinstring>bs58": true,
        "browserify>buffer": true,
        "ethereumjs-util>create-hash": true
      }
    },
    "@metamask/eth-trezor-keyring>hdkey>secp256k1": {
      "packages": {
        "@metamask/eth-trezor-keyring>hdkey>secp256k1>bip66": true,
        "@metamask/ppom-validator>elliptic": true,
        "bn.js": true,
        "browserify>insert-module-globals>is-buffer": true,
        "ethereumjs-util>create-hash": true,
        "koa>content-disposition>safe-buffer": true
      }
    },
    "@metamask/eth-trezor-keyring>hdkey>secp256k1>bip66": {
      "packages": {
        "koa>content-disposition>safe-buffer": true
      }
    },
    "@metamask/etherscan-link": {
      "globals": {
        "URL": true
      }
    },
    "@metamask/ethjs-query": {
      "globals": {
        "console": true
      },
      "packages": {
        "@metamask/ethjs-query>ethjs-format": true,
        "@metamask/ethjs-query>ethjs-rpc": true,
        "promise-to-callback": true
      }
    },
    "@metamask/ethjs-query>ethjs-format": {
      "packages": {
        "@metamask/ethjs-query>ethjs-format>ethjs-schema": true,
        "@metamask/ethjs-query>ethjs-format>ethjs-util": true,
        "ethjs>ethjs-util>strip-hex-prefix": true,
        "ethjs>number-to-bn": true
      }
    },
    "@metamask/ethjs-query>ethjs-format>ethjs-util": {
      "packages": {
        "browserify>buffer": true,
        "ethjs>ethjs-util>is-hex-prefixed": true,
        "ethjs>ethjs-util>strip-hex-prefix": true
      }
    },
    "@metamask/ethjs-query>ethjs-rpc": {
      "packages": {
        "promise-to-callback": true
      }
    },
    "@metamask/gas-fee-controller": {
      "globals": {
        "clearInterval": true,
        "console.error": true,
        "setInterval": true
      },
      "packages": {
        "@metamask/base-controller": true,
        "@metamask/gas-fee-controller>@metamask/controller-utils": true,
        "eth-query": true,
        "ethereumjs-util": true,
        "ethjs>ethjs-unit": true,
        "uuid": true
      }
    },
    "@metamask/gas-fee-controller>@metamask/controller-utils": {
      "globals": {
        "URL": true,
        "console.error": true,
        "fetch": true,
        "setTimeout": true
      },
      "packages": {
        "@metamask/controller-utils>@spruceid/siwe-parser": true,
        "@metamask/gas-fee-controller>@metamask/controller-utils>@metamask/utils": true,
        "browserify>buffer": true,
        "eslint>fast-deep-equal": true,
        "eth-ens-namehash": true,
        "ethereumjs-util": true,
        "ethjs>ethjs-unit": true
      }
    },
    "@metamask/gas-fee-controller>@metamask/controller-utils>@metamask/utils": {
      "globals": {
        "TextDecoder": true,
        "TextEncoder": true
      },
      "packages": {
        "@metamask/key-tree>@noble/hashes": true,
        "browserify>buffer": true,
        "nock>debug": true,
        "semver": true,
        "superstruct": true
      }
    },
    "@metamask/jazzicon": {
      "globals": {
        "document.createElement": true,
        "document.createElementNS": true
      },
      "packages": {
        "@metamask/jazzicon>color": true,
        "@metamask/jazzicon>mersenne-twister": true
      }
    },
    "@metamask/jazzicon>color": {
      "packages": {
        "@metamask/jazzicon>color>clone": true,
        "@metamask/jazzicon>color>color-convert": true,
        "@metamask/jazzicon>color>color-string": true
      }
    },
    "@metamask/jazzicon>color>clone": {
      "packages": {
        "browserify>buffer": true
      }
    },
    "@metamask/jazzicon>color>color-convert": {
      "packages": {
        "@metamask/jazzicon>color>color-convert>color-name": true
      }
    },
    "@metamask/jazzicon>color>color-string": {
      "packages": {
        "jest-canvas-mock>moo-color>color-name": true
      }
    },
    "@metamask/key-tree": {
      "packages": {
        "@metamask/key-tree>@metamask/utils": true,
        "@metamask/key-tree>@noble/ed25519": true,
        "@metamask/key-tree>@noble/hashes": true,
        "@metamask/key-tree>@noble/secp256k1": true,
        "@metamask/key-tree>@scure/base": true,
        "@metamask/scure-bip39": true
      }
    },
    "@metamask/key-tree>@metamask/utils": {
      "globals": {
        "TextDecoder": true,
        "TextEncoder": true
      },
      "packages": {
        "@metamask/key-tree>@noble/hashes": true,
        "browserify>buffer": true,
        "nock>debug": true,
        "semver": true,
        "superstruct": true
      }
    },
    "@metamask/key-tree>@noble/ed25519": {
      "globals": {
        "crypto": true
      },
      "packages": {
        "browserify>browser-resolve": true
      }
    },
    "@metamask/key-tree>@noble/hashes": {
      "globals": {
        "TextEncoder": true,
        "crypto": true
      }
    },
    "@metamask/key-tree>@noble/secp256k1": {
      "globals": {
        "crypto": true
      },
      "packages": {
        "browserify>browser-resolve": true
      }
    },
    "@metamask/key-tree>@scure/base": {
      "globals": {
        "TextDecoder": true,
        "TextEncoder": true
      }
    },
    "@metamask/keyring-controller": {
      "packages": {
        "@metamask/base-controller": true,
        "@metamask/keyring-controller>@metamask/eth-keyring-controller": true,
        "@metamask/keyring-controller>@metamask/utils": true,
        "@metamask/keyring-controller>ethereumjs-wallet": true,
        "eth-json-rpc-filters>async-mutex": true,
        "ethereumjs-util": true
      }
    },
    "@metamask/keyring-controller>@metamask/eth-keyring-controller": {
      "globals": {
        "console.error": true
      },
      "packages": {
        "@metamask/browser-passworder": true,
        "@metamask/eth-keyring-controller>@metamask/eth-hd-keyring": true,
        "@metamask/eth-keyring-controller>@metamask/eth-simple-keyring": true,
        "@metamask/keyring-controller>@metamask/eth-keyring-controller>@metamask/eth-sig-util": true,
        "@metamask/keyring-controller>@metamask/eth-keyring-controller>@metamask/utils": true,
        "@metamask/obs-store": true,
        "webpack>events": true
      }
    },
    "@metamask/keyring-controller>@metamask/eth-keyring-controller>@metamask/eth-sig-util": {
      "packages": {
        "@ethereumjs/tx>@ethereumjs/util": true,
        "@ethereumjs/tx>ethereum-cryptography": true,
        "bn.js": true,
        "browserify>buffer": true,
        "eth-sig-util>ethereumjs-util>ethjs-util": true,
        "eth-sig-util>tweetnacl": true,
        "eth-sig-util>tweetnacl-util": true
      }
    },
    "@metamask/keyring-controller>@metamask/eth-keyring-controller>@metamask/utils": {
      "globals": {
        "TextDecoder": true,
        "TextEncoder": true
      },
      "packages": {
        "@metamask/key-tree>@noble/hashes": true,
        "browserify>buffer": true,
        "nock>debug": true,
        "semver": true,
        "superstruct": true
      }
    },
    "@metamask/keyring-controller>@metamask/utils": {
      "globals": {
        "TextDecoder": true,
        "TextEncoder": true
      },
      "packages": {
        "@metamask/key-tree>@noble/hashes": true,
        "browserify>buffer": true,
        "nock>debug": true,
        "semver": true,
        "superstruct": true
      }
    },
    "@metamask/keyring-controller>ethereumjs-wallet": {
      "packages": {
        "@metamask/keyring-controller>ethereumjs-wallet>ethereum-cryptography": true,
        "@metamask/keyring-controller>ethereumjs-wallet>ethereumjs-util": true,
        "@truffle/codec>utf8": true,
        "browserify>buffer": true,
        "browserify>crypto-browserify": true,
        "eth-lattice-keyring>gridplus-sdk>aes-js": true,
        "ethereumjs-util>ethereum-cryptography>bs58check": true,
        "ethereumjs-util>ethereum-cryptography>scrypt-js": true,
        "mocha>serialize-javascript>randombytes": true,
        "uuid": true
      }
    },
    "@metamask/keyring-controller>ethereumjs-wallet>ethereum-cryptography": {
      "packages": {
        "browserify>assert": true,
        "browserify>buffer": true,
        "browserify>crypto-browserify>create-hmac": true,
        "ethereumjs-util>ethereum-cryptography>bs58check": true,
        "ethereumjs-util>ethereum-cryptography>hash.js": true,
        "ethereumjs-util>ethereum-cryptography>keccak": true,
        "ethereumjs-util>ethereum-cryptography>secp256k1": true,
        "koa>content-disposition>safe-buffer": true,
        "mocha>serialize-javascript>randombytes": true
      }
    },
    "@metamask/keyring-controller>ethereumjs-wallet>ethereumjs-util": {
      "packages": {
        "@metamask/keyring-controller>ethereumjs-wallet>ethereum-cryptography": true,
        "bn.js": true,
        "browserify>assert": true,
        "browserify>buffer": true,
        "browserify>insert-module-globals>is-buffer": true,
        "ethereumjs-util>create-hash": true,
        "ethereumjs-util>rlp": true
      }
    },
    "@metamask/logging-controller": {
      "packages": {
        "@metamask/base-controller": true,
        "uuid": true
      }
    },
    "@metamask/logo": {
      "globals": {
        "addEventListener": true,
        "document.body.appendChild": true,
        "document.createElementNS": true,
        "innerHeight": true,
        "innerWidth": true,
        "requestAnimationFrame": true
      },
      "packages": {
        "@metamask/logo>gl-mat4": true,
        "@metamask/logo>gl-vec3": true
      }
    },
    "@metamask/message-manager": {
      "packages": {
        "@metamask/base-controller": true,
        "@metamask/message-manager>@metamask/controller-utils": true,
        "@metamask/message-manager>@metamask/eth-sig-util": true,
        "@metamask/message-manager>jsonschema": true,
        "browserify>buffer": true,
        "ethereumjs-util": true,
        "uuid": true,
        "webpack>events": true
      }
    },
    "@metamask/message-manager>@metamask/controller-utils": {
      "globals": {
        "URL": true,
        "console.error": true,
        "fetch": true,
        "setTimeout": true
      },
      "packages": {
        "@metamask/controller-utils>@spruceid/siwe-parser": true,
        "@metamask/message-manager>@metamask/utils": true,
        "browserify>buffer": true,
        "eslint>fast-deep-equal": true,
        "eth-ens-namehash": true,
        "ethereumjs-util": true,
        "ethjs>ethjs-unit": true
      }
    },
    "@metamask/message-manager>@metamask/eth-sig-util": {
      "packages": {
        "@ethereumjs/tx>@ethereumjs/util": true,
        "@ethereumjs/tx>ethereum-cryptography": true,
        "@metamask/message-manager>@metamask/eth-sig-util>@metamask/abi-utils": true,
        "@metamask/message-manager>@metamask/eth-sig-util>@metamask/utils": true,
        "browserify>buffer": true,
        "eth-sig-util>ethereumjs-util>ethjs-util": true,
        "eth-sig-util>tweetnacl": true,
        "eth-sig-util>tweetnacl-util": true
      }
    },
    "@metamask/message-manager>@metamask/eth-sig-util>@metamask/abi-utils": {
      "packages": {
        "@metamask/message-manager>@metamask/eth-sig-util>@metamask/abi-utils>@metamask/utils": true,
        "superstruct": true
      }
    },
    "@metamask/message-manager>@metamask/eth-sig-util>@metamask/abi-utils>@metamask/utils": {
      "globals": {
        "TextDecoder": true,
        "TextEncoder": true
      },
      "packages": {
        "@metamask/key-tree>@noble/hashes": true,
        "browserify>buffer": true,
        "nock>debug": true,
        "semver": true,
        "superstruct": true
      }
    },
    "@metamask/message-manager>@metamask/eth-sig-util>@metamask/utils": {
      "globals": {
        "TextDecoder": true,
        "TextEncoder": true
      },
      "packages": {
        "@metamask/key-tree>@noble/hashes": true,
        "browserify>buffer": true,
        "nock>debug": true,
        "semver": true,
        "superstruct": true
      }
    },
    "@metamask/message-manager>@metamask/utils": {
      "globals": {
        "TextDecoder": true,
        "TextEncoder": true
      },
      "packages": {
        "@metamask/key-tree>@noble/hashes": true,
        "browserify>buffer": true,
        "nock>debug": true,
        "semver": true,
        "superstruct": true
      }
    },
    "@metamask/message-manager>@metamask/utils": {
      "globals": {
        "TextDecoder": true,
        "TextEncoder": true
      },
      "packages": {
        "@metamask/key-tree>@noble/hashes": true,
        "browserify>buffer": true,
        "nock>debug": true,
        "semver": true,
        "superstruct": true
      }
    },
    "@metamask/message-manager>jsonschema": {
      "packages": {
        "browserify>url": true
      }
    },
    "@metamask/name-controller": {
      "globals": {
        "fetch": true
      },
      "packages": {
        "@metamask/base-controller": true
      }
    },
    "@metamask/network-controller": {
      "globals": {
        "URL": true,
        "btoa": true,
        "fetch": true,
        "setTimeout": true
      },
      "packages": {
        "@metamask/base-controller": true,
        "@metamask/controller-utils": true,
        "@metamask/controller-utils>@metamask/eth-query": true,
        "@metamask/eth-json-rpc-middleware": true,
        "@metamask/network-controller>@metamask/eth-json-rpc-infura": true,
        "@metamask/network-controller>@metamask/eth-json-rpc-provider": true,
        "@metamask/network-controller>@metamask/swappable-obj-proxy": true,
        "@metamask/network-controller>@metamask/utils": true,
        "@metamask/network-controller>eth-block-tracker": true,
        "browserify>assert": true,
        "eth-rpc-errors": true,
        "json-rpc-engine": true,
        "uuid": true
      }
    },
    "@metamask/network-controller>@metamask/eth-json-rpc-infura": {
      "globals": {
        "setTimeout": true
      },
      "packages": {
        "@metamask/network-controller>@metamask/eth-json-rpc-infura>@metamask/utils": true,
        "@metamask/network-controller>@metamask/eth-json-rpc-provider": true,
        "eth-rpc-errors": true,
        "json-rpc-engine": true,
        "node-fetch": true
      }
    },
    "@metamask/network-controller>@metamask/eth-json-rpc-infura>@metamask/utils": {
      "globals": {
        "TextDecoder": true,
        "TextEncoder": true
      },
      "packages": {
        "browserify>buffer": true,
        "nock>debug": true,
        "semver": true,
        "superstruct": true
      }
    },
    "@metamask/network-controller>@metamask/eth-json-rpc-provider": {
      "packages": {
        "@metamask/safe-event-emitter": true,
        "json-rpc-engine": true
      }
    },
    "@metamask/network-controller>@metamask/utils": {
      "globals": {
        "TextDecoder": true,
        "TextEncoder": true
      },
      "packages": {
        "@metamask/key-tree>@noble/hashes": true,
        "browserify>buffer": true,
        "nock>debug": true,
        "semver": true,
        "superstruct": true
      }
    },
    "@metamask/network-controller>eth-block-tracker": {
      "globals": {
        "clearTimeout": true,
        "console.error": true,
        "setTimeout": true
      },
      "packages": {
        "@metamask/network-controller>eth-block-tracker>@metamask/safe-event-emitter": true,
        "@metamask/network-controller>eth-block-tracker>pify": true,
        "@metamask/utils": true,
        "eth-query>json-rpc-random-id": true
      }
    },
    "@metamask/network-controller>eth-block-tracker>@metamask/safe-event-emitter": {
      "globals": {
        "setTimeout": true
      },
      "packages": {
        "webpack>events": true
      }
    },
    "@metamask/notification-controller": {
      "packages": {
        "@metamask/base-controller": true,
        "@metamask/notification-controller>nanoid": true,
        "@metamask/utils": true
      }
    },
    "@metamask/notification-controller>nanoid": {
      "globals": {
        "crypto.getRandomValues": true
      }
    },
    "@metamask/obs-store": {
      "packages": {
        "@metamask/obs-store>through2": true,
        "@metamask/safe-event-emitter": true,
        "stream-browserify": true
      }
    },
    "@metamask/obs-store>through2": {
      "packages": {
        "browserify>process": true,
        "browserify>util": true,
        "readable-stream": true,
        "watchify>xtend": true
      }
    },
    "@metamask/permission-controller": {
      "globals": {
        "console.error": true
      },
      "packages": {
        "@metamask/base-controller": true,
        "@metamask/permission-controller>@metamask/controller-utils": true,
        "@metamask/permission-controller>@metamask/utils": true,
        "@metamask/permission-controller>nanoid": true,
        "deep-freeze-strict": true,
        "eth-rpc-errors": true,
        "immer": true,
        "json-rpc-engine": true
      }
    },
    "@metamask/permission-controller>@metamask/controller-utils": {
      "globals": {
        "URL": true,
        "console.error": true,
        "fetch": true,
        "setTimeout": true
      },
      "packages": {
        "@metamask/controller-utils>@spruceid/siwe-parser": true,
        "@metamask/permission-controller>@metamask/utils": true,
        "browserify>buffer": true,
        "eslint>fast-deep-equal": true,
        "eth-ens-namehash": true,
        "ethereumjs-util": true,
        "ethjs>ethjs-unit": true
      }
    },
    "@metamask/permission-controller>@metamask/utils": {
      "globals": {
        "TextDecoder": true,
        "TextEncoder": true
      },
      "packages": {
        "@metamask/key-tree>@noble/hashes": true,
        "browserify>buffer": true,
        "nock>debug": true,
        "semver": true,
        "superstruct": true
      }
    },
    "@metamask/permission-controller>nanoid": {
      "globals": {
        "crypto.getRandomValues": true
      }
    },
    "@metamask/phishing-controller": {
      "globals": {
        "fetch": true
      },
      "packages": {
        "@metamask/base-controller": true,
        "@metamask/phishing-controller>@metamask/controller-utils": true,
        "@metamask/phishing-warning>eth-phishing-detect": true,
        "punycode": true
      }
    },
    "@metamask/phishing-controller>@metamask/controller-utils": {
      "globals": {
        "URL": true,
        "console.error": true,
        "fetch": true,
        "setTimeout": true
      },
      "packages": {
        "@metamask/controller-utils>@spruceid/siwe-parser": true,
        "@metamask/phishing-controller>@metamask/controller-utils>@metamask/utils": true,
        "browserify>buffer": true,
        "eslint>fast-deep-equal": true,
        "eth-ens-namehash": true,
        "ethereumjs-util": true,
        "ethjs>ethjs-unit": true
      }
    },
    "@metamask/phishing-controller>@metamask/controller-utils>@metamask/utils": {
      "globals": {
        "TextDecoder": true,
        "TextEncoder": true
      },
      "packages": {
        "@metamask/key-tree>@noble/hashes": true,
        "browserify>buffer": true,
        "nock>debug": true,
        "semver": true,
        "superstruct": true
      }
    },
    "@metamask/phishing-warning>eth-phishing-detect": {
      "packages": {
        "eslint>optionator>fast-levenshtein": true
      }
    },
    "@metamask/ppom-validator>elliptic": {
      "packages": {
        "@metamask/ppom-validator>elliptic>brorand": true,
        "@metamask/ppom-validator>elliptic>hmac-drbg": true,
        "@metamask/ppom-validator>elliptic>minimalistic-assert": true,
        "@metamask/ppom-validator>elliptic>minimalistic-crypto-utils": true,
        "bn.js": true,
        "ethereumjs-util>ethereum-cryptography>hash.js": true,
        "pumpify>inherits": true
      }
    },
    "@metamask/ppom-validator>elliptic>brorand": {
      "globals": {
        "crypto": true,
        "msCrypto": true
      },
      "packages": {
        "browserify>browser-resolve": true
      }
    },
    "@metamask/ppom-validator>elliptic>hmac-drbg": {
      "packages": {
        "@metamask/ppom-validator>elliptic>minimalistic-assert": true,
        "@metamask/ppom-validator>elliptic>minimalistic-crypto-utils": true,
        "ethereumjs-util>ethereum-cryptography>hash.js": true
      }
    },
    "@metamask/providers>@metamask/object-multiplex": {
      "globals": {
        "console.warn": true
      },
      "packages": {
        "end-of-stream": true,
        "pump>once": true,
        "readable-stream": true
      }
    },
    "@metamask/rate-limit-controller": {
      "globals": {
        "setTimeout": true
      },
      "packages": {
        "@metamask/base-controller": true,
        "eth-rpc-errors": true
      }
    },
    "@metamask/rpc-methods": {
      "packages": {
        "@metamask/key-tree": true,
        "@metamask/key-tree>@noble/hashes": true,
        "@metamask/permission-controller": true,
        "@metamask/rpc-methods>@metamask/utils": true,
        "@metamask/snaps-ui": true,
        "@metamask/snaps-utils": true,
        "eth-rpc-errors": true,
        "superstruct": true
      }
    },
    "@metamask/rpc-methods-flask>nanoid": {
      "globals": {
        "crypto.getRandomValues": true
      }
    },
    "@metamask/rpc-methods>@metamask/utils": {
      "globals": {
        "TextDecoder": true,
        "TextEncoder": true
      },
      "packages": {
        "@metamask/key-tree>@noble/hashes": true,
        "browserify>buffer": true,
        "nock>debug": true,
        "semver": true,
        "superstruct": true
      }
    },
    "@metamask/rpc-methods>nanoid": {
      "globals": {
        "crypto.getRandomValues": true
      }
    },
    "@metamask/safe-event-emitter": {
      "globals": {
        "setTimeout": true
      },
      "packages": {
        "webpack>events": true
      }
    },
    "@metamask/scure-bip39": {
      "globals": {
        "TextEncoder": true
      },
      "packages": {
        "@metamask/key-tree>@scure/base": true,
        "@metamask/scure-bip39>@noble/hashes": true
      }
    },
    "@metamask/scure-bip39>@noble/hashes": {
      "globals": {
        "TextEncoder": true,
        "crypto": true
      }
    },
    "@metamask/selected-network-controller": {
      "packages": {
        "@metamask/base-controller": true
      }
    },
    "@metamask/signature-controller": {
      "globals": {
        "console.info": true
      },
      "packages": {
        "@metamask/base-controller": true,
        "@metamask/controller-utils": true,
        "@metamask/message-manager": true,
        "browserify>buffer": true,
        "eth-rpc-errors": true,
        "ethereumjs-util": true,
        "lodash": true,
        "webpack>events": true
      }
    },
    "@metamask/smart-transactions-controller": {
      "globals": {
        "URLSearchParams": true,
        "clearInterval": true,
        "console.error": true,
        "console.log": true,
        "fetch": true,
        "setInterval": true
      },
      "packages": {
        "@ethersproject/abi>@ethersproject/bytes": true,
        "@ethersproject/bignumber": true,
        "@ethersproject/providers": true,
        "@metamask/base-controller": true,
        "@metamask/controller-utils": true,
        "@metamask/smart-transactions-controller>bignumber.js": true,
        "fast-json-patch": true,
        "lodash": true
      }
    },
    "@metamask/smart-transactions-controller>@metamask/controllers>nanoid": {
      "globals": {
        "crypto.getRandomValues": true
      }
    },
    "@metamask/smart-transactions-controller>bignumber.js": {
      "globals": {
        "crypto": true,
        "define": true
      }
    },
    "@metamask/snaps-controllers": {
      "globals": {
        "URL": true,
        "chrome.offscreen.createDocument": true,
        "chrome.offscreen.hasDocument": true,
        "clearTimeout": true,
        "document.getElementById": true,
        "fetch.bind": true,
        "setTimeout": true
      },
      "packages": {
        "@metamask/base-controller": true,
        "@metamask/permission-controller": true,
        "@metamask/providers>@metamask/object-multiplex": true,
        "@metamask/rpc-methods": true,
        "@metamask/snaps-controllers>@metamask/post-message-stream": true,
        "@metamask/snaps-controllers>@metamask/snaps-registry": true,
        "@metamask/snaps-controllers>@metamask/utils": true,
        "@metamask/snaps-controllers>@xstate/fsm": true,
        "@metamask/snaps-controllers>concat-stream": true,
        "@metamask/snaps-controllers>gunzip-maybe": true,
        "@metamask/snaps-controllers>nanoid": true,
        "@metamask/snaps-controllers>readable-web-to-node-stream": true,
        "@metamask/snaps-controllers>tar-stream": true,
        "@metamask/snaps-utils": true,
        "eth-rpc-errors": true,
        "json-rpc-engine": true,
        "json-rpc-middleware-stream": true,
        "stream-browserify": true
      }
    },
    "@metamask/snaps-controllers-flask>nanoid": {
      "globals": {
        "crypto.getRandomValues": true
      }
    },
    "@metamask/snaps-controllers>@metamask/post-message-stream": {
      "globals": {
        "MessageEvent.prototype": true,
        "WorkerGlobalScope": true,
        "addEventListener": true,
        "browser": true,
        "chrome": true,
        "location.origin": true,
        "postMessage": true,
        "removeEventListener": true
      },
      "packages": {
        "@metamask/snaps-controllers>@metamask/post-message-stream>@metamask/utils": true,
        "@metamask/snaps-controllers>concat-stream>readable-stream": true
      }
    },
    "@metamask/snaps-controllers>@metamask/post-message-stream>@metamask/utils": {
      "globals": {
        "TextDecoder": true,
        "TextEncoder": true
      },
      "packages": {
        "browserify>buffer": true,
        "nock>debug": true,
        "semver": true,
        "superstruct": true
      }
    },
    "@metamask/snaps-controllers>@metamask/snaps-registry": {
      "packages": {
        "@metamask/key-tree>@noble/secp256k1": true,
        "@metamask/snaps-controllers>@metamask/utils": true,
        "superstruct": true
      }
    },
    "@metamask/snaps-controllers>@metamask/utils": {
      "globals": {
        "TextDecoder": true,
        "TextEncoder": true
      },
      "packages": {
        "@metamask/key-tree>@noble/hashes": true,
        "browserify>buffer": true,
        "nock>debug": true,
        "semver": true,
        "superstruct": true
      }
    },
    "@metamask/snaps-controllers>concat-stream": {
      "packages": {
        "@metamask/snaps-controllers>concat-stream>readable-stream": true,
        "browserify>buffer": true,
        "browserify>concat-stream>typedarray": true,
        "pumpify>inherits": true,
        "terser>source-map-support>buffer-from": true
      }
    },
    "@metamask/snaps-controllers>concat-stream>readable-stream": {
      "packages": {
        "browserify>browser-resolve": true,
        "browserify>buffer": true,
        "browserify>process": true,
        "browserify>string_decoder": true,
        "pumpify>inherits": true,
        "readable-stream>util-deprecate": true,
        "webpack>events": true
      }
    },
    "@metamask/snaps-controllers>gunzip-maybe": {
      "packages": {
        "@metamask/snaps-controllers>gunzip-maybe>browserify-zlib": true,
        "@metamask/snaps-controllers>gunzip-maybe>is-deflate": true,
        "@metamask/snaps-controllers>gunzip-maybe>is-gzip": true,
        "@metamask/snaps-controllers>gunzip-maybe>peek-stream": true,
        "@metamask/snaps-controllers>gunzip-maybe>pumpify": true,
        "@metamask/snaps-controllers>gunzip-maybe>through2": true
      }
    },
    "@metamask/snaps-controllers>gunzip-maybe>browserify-zlib": {
      "packages": {
        "@metamask/snaps-controllers>gunzip-maybe>browserify-zlib>pako": true,
        "browserify>assert": true,
        "browserify>buffer": true,
        "browserify>process": true,
        "browserify>util": true,
        "readable-stream": true
      }
    },
    "@metamask/snaps-controllers>gunzip-maybe>peek-stream": {
      "packages": {
        "@metamask/snaps-controllers>gunzip-maybe>peek-stream>duplexify": true,
        "@metamask/snaps-controllers>gunzip-maybe>peek-stream>through2": true,
        "browserify>buffer": true,
        "terser>source-map-support>buffer-from": true
      }
    },
    "@metamask/snaps-controllers>gunzip-maybe>peek-stream>duplexify": {
      "packages": {
        "browserify>buffer": true,
        "browserify>process": true,
        "duplexify>stream-shift": true,
        "end-of-stream": true,
        "pumpify>inherits": true,
        "readable-stream": true
      }
    },
    "@metamask/snaps-controllers>gunzip-maybe>peek-stream>through2": {
      "packages": {
        "browserify>process": true,
        "browserify>util": true,
        "readable-stream": true,
        "watchify>xtend": true
      }
    },
    "@metamask/snaps-controllers>gunzip-maybe>pumpify": {
      "packages": {
        "@metamask/snaps-controllers>gunzip-maybe>pumpify>duplexify": true,
        "@metamask/snaps-controllers>gunzip-maybe>pumpify>pump": true,
        "pumpify>inherits": true
      }
    },
    "@metamask/snaps-controllers>gunzip-maybe>pumpify>duplexify": {
      "packages": {
        "browserify>buffer": true,
        "browserify>process": true,
        "duplexify>stream-shift": true,
        "end-of-stream": true,
        "pumpify>inherits": true,
        "readable-stream": true
      }
    },
    "@metamask/snaps-controllers>gunzip-maybe>pumpify>pump": {
      "packages": {
        "browserify>browser-resolve": true,
        "end-of-stream": true,
        "pump>once": true
      }
    },
    "@metamask/snaps-controllers>gunzip-maybe>through2": {
      "packages": {
        "browserify>process": true,
        "browserify>util": true,
        "readable-stream": true,
        "watchify>xtend": true
      }
    },
    "@metamask/snaps-controllers>nanoid": {
      "globals": {
        "crypto.getRandomValues": true
      }
    },
    "@metamask/snaps-controllers>readable-web-to-node-stream": {
      "packages": {
        "@metamask/snaps-controllers>readable-web-to-node-stream>readable-stream": true
      }
    },
    "@metamask/snaps-controllers>readable-web-to-node-stream>readable-stream": {
      "packages": {
<<<<<<< HEAD
        "@metamask/base-controller": true,
        "@metamask/message-manager": true,
        "@metamask/signature-controller>@metamask/controller-utils": true,
=======
        "browserify>browser-resolve": true,
>>>>>>> e22dab22
        "browserify>buffer": true,
        "browserify>process": true,
        "browserify>string_decoder": true,
        "pumpify>inherits": true,
        "readable-stream>util-deprecate": true,
        "webpack>events": true
      }
    },
<<<<<<< HEAD
    "@metamask/signature-controller>@metamask/controller-utils": {
      "globals": {
        "URL": true,
        "console.error": true,
        "fetch": true,
        "setTimeout": true
      },
      "packages": {
        "@metamask/controller-utils>@spruceid/siwe-parser": true,
        "@metamask/signature-controller>@metamask/utils": true,
        "browserify>buffer": true,
        "eslint>fast-deep-equal": true,
        "eth-ens-namehash": true,
        "ethereumjs-util": true,
        "ethjs>ethjs-unit": true
      }
    },
    "@metamask/signature-controller>@metamask/utils": {
      "globals": {
        "TextDecoder": true,
        "TextEncoder": true
      },
      "packages": {
        "@metamask/key-tree>@noble/hashes": true,
        "browserify>buffer": true,
        "nock>debug": true,
        "semver": true,
        "superstruct": true
      }
    },
    "@metamask/smart-transactions-controller": {
      "globals": {
        "URLSearchParams": true,
        "clearInterval": true,
        "console.error": true,
        "console.log": true,
        "fetch": true,
        "setInterval": true
      },
      "packages": {
        "@ethersproject/abi>@ethersproject/bytes": true,
        "@ethersproject/bignumber": true,
        "@ethersproject/providers": true,
        "@metamask/base-controller": true,
        "@metamask/smart-transactions-controller>@metamask/controller-utils": true,
        "@metamask/smart-transactions-controller>bignumber.js": true,
        "fast-json-patch": true,
        "lodash": true
      }
    },
    "@metamask/smart-transactions-controller>@metamask/controller-utils": {
      "globals": {
        "URL": true,
        "console.error": true,
        "fetch": true,
        "setTimeout": true
      },
      "packages": {
        "@metamask/controller-utils>@spruceid/siwe-parser": true,
        "@metamask/smart-transactions-controller>@metamask/controller-utils>@metamask/utils": true,
        "browserify>buffer": true,
        "eslint>fast-deep-equal": true,
        "eth-ens-namehash": true,
        "ethereumjs-util": true,
        "ethjs>ethjs-unit": true
      }
    },
    "@metamask/smart-transactions-controller>@metamask/controller-utils>@metamask/utils": {
      "globals": {
        "TextDecoder": true,
        "TextEncoder": true
      },
      "packages": {
        "@metamask/key-tree>@noble/hashes": true,
        "browserify>buffer": true,
        "nock>debug": true,
        "semver": true,
        "superstruct": true
      }
    },
    "@metamask/smart-transactions-controller>@metamask/controllers>nanoid": {
      "globals": {
        "crypto.getRandomValues": true
      }
    },
    "@metamask/smart-transactions-controller>bignumber.js": {
      "globals": {
        "crypto": true,
        "define": true
=======
    "@metamask/snaps-controllers>tar-stream": {
      "packages": {
        "@metamask/snaps-controllers>tar-stream>fs-constants": true,
        "@metamask/snaps-controllers>tar-stream>readable-stream": true,
        "browserify>buffer": true,
        "browserify>process": true,
        "browserify>string_decoder": true,
        "browserify>util": true,
        "end-of-stream": true,
        "madge>ora>bl": true,
        "pumpify>inherits": true
>>>>>>> e22dab22
      }
    },
    "@metamask/snaps-controllers>tar-stream>fs-constants": {
      "packages": {
        "browserify>constants-browserify": true
      }
    },
    "@metamask/snaps-controllers>tar-stream>readable-stream": {
      "packages": {
        "browserify>browser-resolve": true,
        "browserify>buffer": true,
        "browserify>process": true,
        "browserify>string_decoder": true,
        "pumpify>inherits": true,
        "readable-stream>util-deprecate": true,
        "webpack>events": true
      }
    },
    "@metamask/snaps-ui": {
      "packages": {
        "@metamask/snaps-ui>@metamask/utils": true,
        "superstruct": true
      }
    },
    "@metamask/snaps-ui>@metamask/utils": {
      "globals": {
        "TextDecoder": true,
        "TextEncoder": true
      },
      "packages": {
        "@metamask/key-tree>@noble/hashes": true,
        "browserify>buffer": true,
        "nock>debug": true,
        "semver": true,
        "superstruct": true
      }
    },
    "@metamask/snaps-utils": {
      "globals": {
        "TextDecoder": true,
        "URL": true,
        "console.error": true,
        "console.log": true,
        "console.warn": true,
        "document.body.appendChild": true,
        "document.createElement": true
      },
      "packages": {
        "@metamask/key-tree": true,
        "@metamask/key-tree>@noble/hashes": true,
        "@metamask/key-tree>@scure/base": true,
        "@metamask/snaps-utils>@metamask/utils": true,
        "@metamask/snaps-utils>cron-parser": true,
        "@metamask/snaps-utils>fast-json-stable-stringify": true,
        "@metamask/snaps-utils>is-svg": true,
        "@metamask/snaps-utils>rfdc": true,
        "@metamask/snaps-utils>validate-npm-package-name": true,
        "browserify>buffer": true,
        "browserify>path-browserify": true,
        "browserify>process": true,
        "chalk": true,
        "semver": true,
        "superstruct": true
      }
    },
    "@metamask/snaps-utils>@metamask/utils": {
      "globals": {
        "TextDecoder": true,
        "TextEncoder": true
      },
      "packages": {
        "@metamask/key-tree>@noble/hashes": true,
        "browserify>buffer": true,
        "nock>debug": true,
        "semver": true,
        "superstruct": true
      }
    },
    "@metamask/snaps-utils>cron-parser": {
      "packages": {
        "browserify>browser-resolve": true,
        "luxon": true
      }
    },
    "@metamask/snaps-utils>is-svg": {
      "packages": {
        "@metamask/snaps-utils>is-svg>fast-xml-parser": true
      }
    },
    "@metamask/snaps-utils>is-svg>fast-xml-parser": {
      "globals": {
        "entityName": true,
        "val": true
      },
      "packages": {
        "@metamask/snaps-utils>is-svg>fast-xml-parser>strnum": true
      }
    },
    "@metamask/snaps-utils>rfdc": {
      "packages": {
        "browserify>buffer": true
      }
    },
    "@metamask/snaps-utils>validate-npm-package-name": {
      "packages": {
        "@metamask/snaps-utils>validate-npm-package-name>builtins": true
      }
    },
    "@metamask/snaps-utils>validate-npm-package-name>builtins": {
      "packages": {
        "browserify>process": true,
        "semver": true
      }
    },
    "@metamask/subject-metadata-controller": {
      "packages": {
        "@metamask/subject-metadata-controller>@metamask/base-controller": true
      }
    },
    "@metamask/subject-metadata-controller>@metamask/base-controller": {
      "packages": {
        "immer": true
      }
    },
    "@metamask/utils": {
      "globals": {
        "TextDecoder": true,
        "TextEncoder": true
      },
      "packages": {
        "browserify>buffer": true,
        "nock>debug": true,
        "semver": true,
        "superstruct": true
      }
    },
    "@ngraveio/bc-ur": {
      "packages": {
        "@ngraveio/bc-ur>@apocentre/alias-sampling": true,
        "@ngraveio/bc-ur>bignumber.js": true,
        "@ngraveio/bc-ur>cbor-sync": true,
        "@ngraveio/bc-ur>crc": true,
        "@ngraveio/bc-ur>jsbi": true,
        "addons-linter>sha.js": true,
        "browserify>assert": true,
        "browserify>buffer": true
      }
    },
    "@ngraveio/bc-ur>assert>object-is": {
      "packages": {
        "globalthis>define-properties": true,
        "string.prototype.matchall>call-bind": true
      }
    },
    "@ngraveio/bc-ur>bignumber.js": {
      "globals": {
        "crypto": true,
        "define": true
      }
    },
    "@ngraveio/bc-ur>cbor-sync": {
      "globals": {
        "define": true
      },
      "packages": {
        "browserify>buffer": true
      }
    },
    "@ngraveio/bc-ur>crc": {
      "packages": {
        "browserify>buffer": true
      }
    },
    "@ngraveio/bc-ur>jsbi": {
      "globals": {
        "define": true
      }
    },
    "@popperjs/core": {
      "globals": {
        "Element": true,
        "HTMLElement": true,
        "ShadowRoot": true,
        "console.error": true,
        "console.warn": true,
        "document": true,
        "navigator.userAgent": true
      }
    },
    "@reduxjs/toolkit": {
      "globals": {
        "AbortController": true,
        "__REDUX_DEVTOOLS_EXTENSION_COMPOSE__": true,
        "__REDUX_DEVTOOLS_EXTENSION__": true,
        "console.error": true,
        "console.info": true,
        "console.warn": true
      },
      "packages": {
        "@reduxjs/toolkit>reselect": true,
        "immer": true,
        "redux": true,
        "redux-thunk": true
      }
    },
    "@segment/loosely-validate-event": {
      "packages": {
        "@segment/loosely-validate-event>component-type": true,
        "@segment/loosely-validate-event>join-component": true,
        "browserify>assert": true,
        "browserify>buffer": true
      }
    },
    "@sentry/browser": {
      "globals": {
        "TextDecoder": true,
        "TextEncoder": true,
        "XMLHttpRequest": true,
        "__SENTRY_DEBUG__": true,
        "__SENTRY_RELEASE__": true,
        "indexedDB.open": true,
        "setTimeout": true
      },
      "packages": {
        "@sentry/browser>@sentry-internal/tracing": true,
        "@sentry/browser>@sentry/core": true,
        "@sentry/browser>@sentry/replay": true,
        "@sentry/utils": true
      }
    },
    "@sentry/browser>@sentry-internal/tracing": {
      "globals": {
        "Headers": true,
        "PerformanceObserver": true,
        "Request": true,
        "__SENTRY_DEBUG__": true,
        "addEventListener": true,
        "performance.getEntriesByType": true,
        "removeEventListener": true
      },
      "packages": {
        "@sentry/browser>@sentry/core": true,
        "@sentry/utils": true
      }
    },
    "@sentry/browser>@sentry/core": {
      "globals": {
        "__SENTRY_DEBUG__": true,
        "__SENTRY_TRACING__": true,
        "clearInterval": true,
        "clearTimeout": true,
        "console.warn": true,
        "setInterval": true,
        "setTimeout": true
      },
      "packages": {
        "@sentry/utils": true
      }
    },
    "@sentry/browser>@sentry/replay": {
      "globals": {
        "Blob": true,
        "CSSConditionRule": true,
        "CSSGroupingRule": true,
        "CSSMediaRule": true,
        "CSSSupportsRule": true,
        "DragEvent": true,
        "Element": true,
        "FormData": true,
        "HTMLCanvasElement": true,
        "HTMLElement.prototype": true,
        "HTMLFormElement": true,
        "HTMLImageElement": true,
        "HTMLInputElement.prototype": true,
        "HTMLOptionElement.prototype": true,
        "HTMLSelectElement.prototype": true,
        "HTMLTextAreaElement.prototype": true,
        "Headers": true,
        "ImageData": true,
        "MouseEvent": true,
        "MutationObserver": true,
        "Node.prototype.contains": true,
        "PerformanceObserver": true,
        "TextEncoder": true,
        "URL": true,
        "URLSearchParams": true,
        "Worker": true,
        "Zone": true,
        "__SENTRY_DEBUG__": true,
        "__rrMutationObserver": true,
        "clearTimeout": true,
        "console.error": true,
        "console.warn": true,
        "document": true,
        "innerHeight": true,
        "innerWidth": true,
        "location.href": true,
        "pageXOffset": true,
        "pageYOffset": true,
        "requestAnimationFrame": true,
        "setTimeout": true
      },
      "packages": {
        "@sentry/browser>@sentry/core": true,
        "@sentry/utils": true,
        "browserify>process": true
      }
    },
    "@sentry/integrations": {
      "globals": {
        "Request": true,
        "__SENTRY_DEBUG__": true,
        "console.log": true
      },
      "packages": {
        "@sentry/utils": true,
        "localforage": true
      }
    },
    "@sentry/utils": {
      "globals": {
        "CustomEvent": true,
        "DOMError": true,
        "DOMException": true,
        "Element": true,
        "ErrorEvent": true,
        "Event": true,
        "Headers": true,
        "Request": true,
        "Response": true,
        "TextEncoder": true,
        "URL": true,
        "XMLHttpRequest.prototype": true,
        "__SENTRY_BROWSER_BUNDLE__": true,
        "__SENTRY_DEBUG__": true,
        "clearTimeout": true,
        "console.error": true,
        "document": true,
        "new": true,
        "setTimeout": true,
        "target": true
      },
      "packages": {
        "browserify>process": true
      }
    },
    "@truffle/codec": {
      "packages": {
        "@truffle/codec>@truffle/abi-utils": true,
        "@truffle/codec>@truffle/compile-common": true,
        "@truffle/codec>big.js": true,
        "@truffle/codec>cbor": true,
        "@truffle/codec>utf8": true,
        "@truffle/codec>web3-utils": true,
        "bn.js": true,
        "browserify>buffer": true,
        "browserify>os-browserify": true,
        "browserify>util": true,
        "lodash": true,
        "nock>debug": true,
        "semver": true
      }
    },
    "@truffle/codec>@truffle/abi-utils": {
      "packages": {
        "@truffle/codec>@truffle/abi-utils>change-case": true,
        "@truffle/codec>@truffle/abi-utils>fast-check": true,
        "@truffle/codec>web3-utils": true
      }
    },
    "@truffle/codec>@truffle/abi-utils>change-case": {
      "packages": {
        "@truffle/codec>@truffle/abi-utils>change-case>camel-case": true,
        "@truffle/codec>@truffle/abi-utils>change-case>constant-case": true,
        "@truffle/codec>@truffle/abi-utils>change-case>dot-case": true,
        "@truffle/codec>@truffle/abi-utils>change-case>header-case": true,
        "@truffle/codec>@truffle/abi-utils>change-case>is-lower-case": true,
        "@truffle/codec>@truffle/abi-utils>change-case>is-upper-case": true,
        "@truffle/codec>@truffle/abi-utils>change-case>lower-case": true,
        "@truffle/codec>@truffle/abi-utils>change-case>lower-case-first": true,
        "@truffle/codec>@truffle/abi-utils>change-case>no-case": true,
        "@truffle/codec>@truffle/abi-utils>change-case>param-case": true,
        "@truffle/codec>@truffle/abi-utils>change-case>pascal-case": true,
        "@truffle/codec>@truffle/abi-utils>change-case>path-case": true,
        "@truffle/codec>@truffle/abi-utils>change-case>sentence-case": true,
        "@truffle/codec>@truffle/abi-utils>change-case>snake-case": true,
        "@truffle/codec>@truffle/abi-utils>change-case>swap-case": true,
        "@truffle/codec>@truffle/abi-utils>change-case>title-case": true,
        "@truffle/codec>@truffle/abi-utils>change-case>upper-case": true,
        "@truffle/codec>@truffle/abi-utils>change-case>upper-case-first": true
      }
    },
    "@truffle/codec>@truffle/abi-utils>change-case>camel-case": {
      "packages": {
        "@truffle/codec>@truffle/abi-utils>change-case>no-case": true,
        "@truffle/codec>@truffle/abi-utils>change-case>upper-case": true
      }
    },
    "@truffle/codec>@truffle/abi-utils>change-case>constant-case": {
      "packages": {
        "@truffle/codec>@truffle/abi-utils>change-case>snake-case": true,
        "@truffle/codec>@truffle/abi-utils>change-case>upper-case": true
      }
    },
    "@truffle/codec>@truffle/abi-utils>change-case>dot-case": {
      "packages": {
        "@truffle/codec>@truffle/abi-utils>change-case>no-case": true
      }
    },
    "@truffle/codec>@truffle/abi-utils>change-case>header-case": {
      "packages": {
        "@truffle/codec>@truffle/abi-utils>change-case>no-case": true,
        "@truffle/codec>@truffle/abi-utils>change-case>upper-case": true
      }
    },
    "@truffle/codec>@truffle/abi-utils>change-case>is-lower-case": {
      "packages": {
        "@truffle/codec>@truffle/abi-utils>change-case>lower-case": true
      }
    },
    "@truffle/codec>@truffle/abi-utils>change-case>is-upper-case": {
      "packages": {
        "@truffle/codec>@truffle/abi-utils>change-case>upper-case": true
      }
    },
    "@truffle/codec>@truffle/abi-utils>change-case>lower-case-first": {
      "packages": {
        "@truffle/codec>@truffle/abi-utils>change-case>lower-case": true
      }
    },
    "@truffle/codec>@truffle/abi-utils>change-case>no-case": {
      "packages": {
        "@truffle/codec>@truffle/abi-utils>change-case>lower-case": true
      }
    },
    "@truffle/codec>@truffle/abi-utils>change-case>param-case": {
      "packages": {
        "@truffle/codec>@truffle/abi-utils>change-case>no-case": true
      }
    },
    "@truffle/codec>@truffle/abi-utils>change-case>pascal-case": {
      "packages": {
        "@truffle/codec>@truffle/abi-utils>change-case>camel-case": true,
        "@truffle/codec>@truffle/abi-utils>change-case>upper-case-first": true
      }
    },
    "@truffle/codec>@truffle/abi-utils>change-case>path-case": {
      "packages": {
        "@truffle/codec>@truffle/abi-utils>change-case>no-case": true
      }
    },
    "@truffle/codec>@truffle/abi-utils>change-case>sentence-case": {
      "packages": {
        "@truffle/codec>@truffle/abi-utils>change-case>no-case": true,
        "@truffle/codec>@truffle/abi-utils>change-case>upper-case-first": true
      }
    },
    "@truffle/codec>@truffle/abi-utils>change-case>snake-case": {
      "packages": {
        "@truffle/codec>@truffle/abi-utils>change-case>no-case": true
      }
    },
    "@truffle/codec>@truffle/abi-utils>change-case>swap-case": {
      "packages": {
        "@truffle/codec>@truffle/abi-utils>change-case>lower-case": true,
        "@truffle/codec>@truffle/abi-utils>change-case>upper-case": true
      }
    },
    "@truffle/codec>@truffle/abi-utils>change-case>title-case": {
      "packages": {
        "@truffle/codec>@truffle/abi-utils>change-case>no-case": true,
        "@truffle/codec>@truffle/abi-utils>change-case>upper-case": true
      }
    },
    "@truffle/codec>@truffle/abi-utils>change-case>upper-case-first": {
      "packages": {
        "@truffle/codec>@truffle/abi-utils>change-case>upper-case": true
      }
    },
    "@truffle/codec>@truffle/abi-utils>fast-check": {
      "globals": {
        "clearTimeout": true,
        "console.log": true,
        "setTimeout": true
      },
      "packages": {
        "@truffle/codec>@truffle/abi-utils>fast-check>pure-rand": true,
        "browserify>buffer": true
      }
    },
    "@truffle/codec>@truffle/compile-common": {
      "packages": {
        "@truffle/codec>@truffle/compile-common>@truffle/error": true,
        "@truffle/codec>@truffle/compile-common>colors": true,
        "browserify>path-browserify": true
      }
    },
    "@truffle/codec>@truffle/compile-common>colors": {
      "globals": {
        "console.log": true
      },
      "packages": {
        "browserify>os-browserify": true,
        "browserify>process": true,
        "browserify>util": true
      }
    },
    "@truffle/codec>big.js": {
      "globals": {
        "define": true
      }
    },
    "@truffle/codec>cbor": {
      "globals": {
        "TextDecoder": true
      },
      "packages": {
        "@truffle/codec>cbor>bignumber.js": true,
        "@truffle/codec>cbor>nofilter": true,
        "browserify>buffer": true,
        "browserify>insert-module-globals>is-buffer": true,
        "browserify>url": true,
        "browserify>util": true,
        "stream-browserify": true
      }
    },
    "@truffle/codec>cbor>bignumber.js": {
      "globals": {
        "crypto": true,
        "define": true
      }
    },
    "@truffle/codec>cbor>nofilter": {
      "packages": {
        "browserify>buffer": true,
        "browserify>util": true,
        "stream-browserify": true
      }
    },
    "@truffle/codec>web3-utils": {
      "globals": {
        "setTimeout": true
      },
      "packages": {
        "@truffle/codec>utf8": true,
        "@truffle/codec>web3-utils>ethereum-bloom-filters": true,
        "bn.js": true,
        "browserify>buffer": true,
        "ethereumjs-util": true,
        "ethjs>ethjs-unit": true,
        "ethjs>number-to-bn": true,
        "mocha>serialize-javascript>randombytes": true
      }
    },
    "@truffle/codec>web3-utils>ethereum-bloom-filters": {
      "packages": {
        "@truffle/codec>web3-utils>ethereum-bloom-filters>js-sha3": true
      }
    },
    "@truffle/codec>web3-utils>ethereum-bloom-filters>js-sha3": {
      "globals": {
        "define": true
      },
      "packages": {
        "browserify>process": true
      }
    },
    "@truffle/decoder": {
      "packages": {
        "@truffle/codec": true,
        "@truffle/codec>@truffle/abi-utils": true,
        "@truffle/codec>@truffle/compile-common": true,
        "@truffle/codec>web3-utils": true,
        "@truffle/decoder>@truffle/encoder": true,
        "@truffle/decoder>@truffle/source-map-utils": true,
        "bn.js": true,
        "nock>debug": true
      }
    },
    "@truffle/decoder>@truffle/encoder": {
      "packages": {
        "@ethersproject/abi>@ethersproject/address": true,
        "@ethersproject/bignumber": true,
        "@truffle/codec": true,
        "@truffle/codec>@truffle/abi-utils": true,
        "@truffle/codec>@truffle/compile-common": true,
        "@truffle/codec>big.js": true,
        "@truffle/codec>web3-utils": true,
        "@truffle/decoder>@truffle/encoder>@ensdomains/ensjs": true,
        "@truffle/decoder>@truffle/encoder>bignumber.js": true,
        "lodash": true,
        "nock>debug": true
      }
    },
    "@truffle/decoder>@truffle/encoder>@ensdomains/ensjs": {
      "globals": {
        "console.log": true,
        "console.warn": true,
        "registries": true
      },
      "packages": {
        "@babel/runtime": true,
        "@truffle/decoder>@truffle/encoder>@ensdomains/ensjs>@ensdomains/address-encoder": true,
        "@truffle/decoder>@truffle/encoder>@ensdomains/ensjs>@ensdomains/ens": true,
        "@truffle/decoder>@truffle/encoder>@ensdomains/ensjs>@ensdomains/resolver": true,
        "@truffle/decoder>@truffle/encoder>@ensdomains/ensjs>content-hash": true,
        "@truffle/decoder>@truffle/encoder>@ensdomains/ensjs>ethers": true,
        "@truffle/decoder>@truffle/encoder>@ensdomains/ensjs>js-sha3": true,
        "browserify>buffer": true,
        "eth-ens-namehash": true,
        "ethereumjs-util>ethereum-cryptography>bs58check>bs58": true
      }
    },
    "@truffle/decoder>@truffle/encoder>@ensdomains/ensjs>@ensdomains/address-encoder": {
      "globals": {
        "console": true
      },
      "packages": {
        "bn.js": true,
        "browserify>buffer": true,
        "browserify>crypto-browserify": true,
        "ethereumjs-util>create-hash>ripemd160": true
      }
    },
    "@truffle/decoder>@truffle/encoder>@ensdomains/ensjs>content-hash": {
      "packages": {
        "@truffle/decoder>@truffle/encoder>@ensdomains/ensjs>content-hash>cids": true,
        "@truffle/decoder>@truffle/encoder>@ensdomains/ensjs>content-hash>multicodec": true,
        "@truffle/decoder>@truffle/encoder>@ensdomains/ensjs>content-hash>multihashes": true,
        "browserify>buffer": true
      }
    },
    "@truffle/decoder>@truffle/encoder>@ensdomains/ensjs>content-hash>cids": {
      "packages": {
        "@truffle/decoder>@truffle/encoder>@ensdomains/ensjs>content-hash>cids>class-is": true,
        "@truffle/decoder>@truffle/encoder>@ensdomains/ensjs>content-hash>cids>multibase": true,
        "@truffle/decoder>@truffle/encoder>@ensdomains/ensjs>content-hash>cids>multicodec": true,
        "@truffle/decoder>@truffle/encoder>@ensdomains/ensjs>content-hash>multihashes": true,
        "browserify>buffer": true
      }
    },
    "@truffle/decoder>@truffle/encoder>@ensdomains/ensjs>content-hash>cids>multibase": {
      "packages": {
        "@ensdomains/content-hash>multihashes>multibase>base-x": true,
        "browserify>buffer": true
      }
    },
    "@truffle/decoder>@truffle/encoder>@ensdomains/ensjs>content-hash>cids>multicodec": {
      "packages": {
        "@ensdomains/content-hash>multihashes>varint": true,
        "browserify>buffer": true
      }
    },
    "@truffle/decoder>@truffle/encoder>@ensdomains/ensjs>content-hash>multicodec": {
      "packages": {
        "@ensdomains/content-hash>multihashes>varint": true,
        "browserify>buffer": true
      }
    },
    "@truffle/decoder>@truffle/encoder>@ensdomains/ensjs>content-hash>multihashes": {
      "packages": {
        "@ensdomains/content-hash>multihashes>varint": true,
        "@truffle/decoder>@truffle/encoder>@ensdomains/ensjs>content-hash>multihashes>multibase": true,
        "browserify>buffer": true
      }
    },
    "@truffle/decoder>@truffle/encoder>@ensdomains/ensjs>content-hash>multihashes>multibase": {
      "packages": {
        "@ensdomains/content-hash>multihashes>multibase>base-x": true,
        "browserify>buffer": true
      }
    },
    "@truffle/decoder>@truffle/encoder>@ensdomains/ensjs>ethers": {
      "packages": {
        "@ethersproject/abi": true,
        "@ethersproject/abi>@ethersproject/address": true,
        "@ethersproject/abi>@ethersproject/bytes": true,
        "@ethersproject/abi>@ethersproject/constants": true,
        "@ethersproject/abi>@ethersproject/hash": true,
        "@ethersproject/abi>@ethersproject/keccak256": true,
        "@ethersproject/abi>@ethersproject/logger": true,
        "@ethersproject/abi>@ethersproject/properties": true,
        "@ethersproject/abi>@ethersproject/strings": true,
        "@ethersproject/bignumber": true,
        "@ethersproject/contracts": true,
        "@ethersproject/hdnode": true,
        "@ethersproject/hdnode>@ethersproject/abstract-signer": true,
        "@ethersproject/hdnode>@ethersproject/basex": true,
        "@ethersproject/hdnode>@ethersproject/sha2": true,
        "@ethersproject/hdnode>@ethersproject/signing-key": true,
        "@ethersproject/hdnode>@ethersproject/transactions": true,
        "@ethersproject/hdnode>@ethersproject/wordlists": true,
        "@ethersproject/providers": true,
        "@ethersproject/providers>@ethersproject/base64": true,
        "@ethersproject/providers>@ethersproject/random": true,
        "@ethersproject/providers>@ethersproject/rlp": true,
        "@ethersproject/providers>@ethersproject/web": true,
        "@truffle/decoder>@truffle/encoder>@ensdomains/ensjs>ethers>@ethersproject/json-wallets": true,
        "@truffle/decoder>@truffle/encoder>@ensdomains/ensjs>ethers>@ethersproject/solidity": true,
        "@truffle/decoder>@truffle/encoder>@ensdomains/ensjs>ethers>@ethersproject/units": true,
        "@truffle/decoder>@truffle/encoder>@ensdomains/ensjs>ethers>@ethersproject/wallet": true
      }
    },
    "@truffle/decoder>@truffle/encoder>@ensdomains/ensjs>ethers>@ethersproject/json-wallets": {
      "packages": {
        "@ethersproject/abi>@ethersproject/address": true,
        "@ethersproject/abi>@ethersproject/bytes": true,
        "@ethersproject/abi>@ethersproject/keccak256": true,
        "@ethersproject/abi>@ethersproject/logger": true,
        "@ethersproject/abi>@ethersproject/properties": true,
        "@ethersproject/abi>@ethersproject/strings": true,
        "@ethersproject/hdnode": true,
        "@ethersproject/hdnode>@ethersproject/pbkdf2": true,
        "@ethersproject/hdnode>@ethersproject/transactions": true,
        "@ethersproject/providers>@ethersproject/random": true,
        "@truffle/decoder>@truffle/encoder>@ensdomains/ensjs>ethers>@ethersproject/json-wallets>aes-js": true,
        "ethereumjs-util>ethereum-cryptography>scrypt-js": true
      }
    },
    "@truffle/decoder>@truffle/encoder>@ensdomains/ensjs>ethers>@ethersproject/json-wallets>aes-js": {
      "globals": {
        "define": true
      }
    },
    "@truffle/decoder>@truffle/encoder>@ensdomains/ensjs>ethers>@ethersproject/solidity": {
      "packages": {
        "@ethersproject/abi>@ethersproject/bytes": true,
        "@ethersproject/abi>@ethersproject/keccak256": true,
        "@ethersproject/abi>@ethersproject/logger": true,
        "@ethersproject/abi>@ethersproject/strings": true,
        "@ethersproject/bignumber": true,
        "@ethersproject/hdnode>@ethersproject/sha2": true
      }
    },
    "@truffle/decoder>@truffle/encoder>@ensdomains/ensjs>ethers>@ethersproject/units": {
      "packages": {
        "@ethersproject/abi>@ethersproject/logger": true,
        "@ethersproject/bignumber": true
      }
    },
    "@truffle/decoder>@truffle/encoder>@ensdomains/ensjs>ethers>@ethersproject/wallet": {
      "packages": {
        "@ethersproject/abi>@ethersproject/address": true,
        "@ethersproject/abi>@ethersproject/bytes": true,
        "@ethersproject/abi>@ethersproject/hash": true,
        "@ethersproject/abi>@ethersproject/keccak256": true,
        "@ethersproject/abi>@ethersproject/logger": true,
        "@ethersproject/abi>@ethersproject/properties": true,
        "@ethersproject/contracts>@ethersproject/abstract-provider": true,
        "@ethersproject/hdnode": true,
        "@ethersproject/hdnode>@ethersproject/abstract-signer": true,
        "@ethersproject/hdnode>@ethersproject/signing-key": true,
        "@ethersproject/hdnode>@ethersproject/transactions": true,
        "@ethersproject/providers>@ethersproject/random": true,
        "@truffle/decoder>@truffle/encoder>@ensdomains/ensjs>ethers>@ethersproject/json-wallets": true
      }
    },
    "@truffle/decoder>@truffle/encoder>@ensdomains/ensjs>js-sha3": {
      "globals": {
        "define": true
      },
      "packages": {
        "browserify>process": true
      }
    },
    "@truffle/decoder>@truffle/encoder>bignumber.js": {
      "globals": {
        "crypto": true,
        "define": true
      }
    },
    "@truffle/decoder>@truffle/source-map-utils": {
      "packages": {
        "@truffle/codec": true,
        "@truffle/codec>web3-utils": true,
        "@truffle/decoder>@truffle/source-map-utils>@truffle/code-utils": true,
        "@truffle/decoder>@truffle/source-map-utils>json-pointer": true,
        "@truffle/decoder>@truffle/source-map-utils>node-interval-tree": true,
        "nock>debug": true
      }
    },
    "@truffle/decoder>@truffle/source-map-utils>@truffle/code-utils": {
      "packages": {
        "@truffle/codec>cbor": true,
        "browserify>buffer": true
      }
    },
    "@truffle/decoder>@truffle/source-map-utils>json-pointer": {
      "packages": {
        "@truffle/decoder>@truffle/source-map-utils>json-pointer>foreach": true
      }
    },
    "@truffle/decoder>@truffle/source-map-utils>node-interval-tree": {
      "packages": {
        "@truffle/decoder>@truffle/source-map-utils>node-interval-tree>shallowequal": true
      }
    },
    "@zxing/browser": {
      "globals": {
        "HTMLElement": true,
        "HTMLImageElement": true,
        "HTMLVideoElement": true,
        "clearTimeout": true,
        "console.error": true,
        "console.warn": true,
        "document": true,
        "navigator": true,
        "setTimeout": true
      },
      "packages": {
        "@zxing/library": true
      }
    },
    "@zxing/library": {
      "globals": {
        "HTMLImageElement": true,
        "HTMLVideoElement": true,
        "TextDecoder": true,
        "TextEncoder": true,
        "URL.createObjectURL": true,
        "btoa": true,
        "console.log": true,
        "console.warn": true,
        "document": true,
        "navigator": true,
        "setTimeout": true
      },
      "packages": {
        "@zxing/library>ts-custom-error": true
      }
    },
    "addons-linter>sha.js": {
      "packages": {
        "koa>content-disposition>safe-buffer": true,
        "pumpify>inherits": true
      }
    },
    "await-semaphore": {
      "packages": {
        "browserify>process": true,
        "browserify>timers-browserify": true
      }
    },
    "base32-encode": {
      "packages": {
        "base32-encode>to-data-view": true
      }
    },
    "bignumber.js": {
      "globals": {
        "crypto": true,
        "define": true
      }
    },
    "bn.js": {
      "globals": {
        "Buffer": true
      },
      "packages": {
        "browserify>browser-resolve": true
      }
    },
    "bowser": {
      "globals": {
        "define": true
      }
    },
    "browserify>assert": {
      "globals": {
        "Buffer": true
      },
      "packages": {
        "browserify>assert>util": true,
        "react>object-assign": true
      }
    },
    "browserify>assert>util": {
      "globals": {
        "console.error": true,
        "console.log": true,
        "console.trace": true,
        "process": true
      },
      "packages": {
        "browserify>assert>util>inherits": true,
        "browserify>process": true
      }
    },
    "browserify>browser-resolve": {
      "packages": {
        "ethjs-query>babel-runtime>core-js": true
      }
    },
    "browserify>browserify-zlib": {
      "packages": {
        "browserify>assert": true,
        "browserify>browserify-zlib>pako": true,
        "browserify>buffer": true,
        "browserify>process": true,
        "browserify>util": true,
        "stream-browserify": true
      }
    },
    "browserify>buffer": {
      "globals": {
        "console": true
      },
      "packages": {
        "base64-js": true,
        "browserify>buffer>ieee754": true
      }
    },
    "browserify>crypto-browserify": {
      "packages": {
        "browserify>crypto-browserify>browserify-cipher": true,
        "browserify>crypto-browserify>browserify-sign": true,
        "browserify>crypto-browserify>create-ecdh": true,
        "browserify>crypto-browserify>create-hmac": true,
        "browserify>crypto-browserify>diffie-hellman": true,
        "browserify>crypto-browserify>pbkdf2": true,
        "browserify>crypto-browserify>public-encrypt": true,
        "browserify>crypto-browserify>randomfill": true,
        "ethereumjs-util>create-hash": true,
        "mocha>serialize-javascript>randombytes": true
      }
    },
    "browserify>crypto-browserify>browserify-cipher": {
      "packages": {
        "browserify>crypto-browserify>browserify-cipher>browserify-des": true,
        "browserify>crypto-browserify>browserify-cipher>evp_bytestokey": true,
        "ethereumjs-util>ethereum-cryptography>browserify-aes": true
      }
    },
    "browserify>crypto-browserify>browserify-cipher>browserify-des": {
      "packages": {
        "browserify>buffer": true,
        "browserify>crypto-browserify>browserify-cipher>browserify-des>des.js": true,
        "ethereumjs-util>create-hash>cipher-base": true,
        "pumpify>inherits": true
      }
    },
    "browserify>crypto-browserify>browserify-cipher>browserify-des>des.js": {
      "packages": {
        "@metamask/ppom-validator>elliptic>minimalistic-assert": true,
        "pumpify>inherits": true
      }
    },
    "browserify>crypto-browserify>browserify-cipher>evp_bytestokey": {
      "packages": {
        "ethereumjs-util>create-hash>md5.js": true,
        "koa>content-disposition>safe-buffer": true
      }
    },
    "browserify>crypto-browserify>browserify-sign": {
      "packages": {
        "@metamask/ppom-validator>elliptic": true,
        "bn.js": true,
        "browserify>buffer": true,
        "browserify>crypto-browserify>create-hmac": true,
        "browserify>crypto-browserify>public-encrypt>browserify-rsa": true,
        "browserify>crypto-browserify>public-encrypt>parse-asn1": true,
        "ethereumjs-util>create-hash": true,
        "pumpify>inherits": true,
        "stream-browserify": true
      }
    },
    "browserify>crypto-browserify>create-ecdh": {
      "packages": {
        "@metamask/ppom-validator>elliptic": true,
        "bn.js": true,
        "browserify>buffer": true
      }
    },
    "browserify>crypto-browserify>create-hmac": {
      "packages": {
        "addons-linter>sha.js": true,
        "ethereumjs-util>create-hash": true,
        "ethereumjs-util>create-hash>cipher-base": true,
        "ethereumjs-util>create-hash>ripemd160": true,
        "koa>content-disposition>safe-buffer": true,
        "pumpify>inherits": true
      }
    },
    "browserify>crypto-browserify>diffie-hellman": {
      "packages": {
        "bn.js": true,
        "browserify>buffer": true,
        "browserify>crypto-browserify>diffie-hellman>miller-rabin": true,
        "mocha>serialize-javascript>randombytes": true
      }
    },
    "browserify>crypto-browserify>diffie-hellman>miller-rabin": {
      "packages": {
        "@metamask/ppom-validator>elliptic>brorand": true,
        "bn.js": true
      }
    },
    "browserify>crypto-browserify>pbkdf2": {
      "globals": {
        "crypto": true,
        "process": true,
        "queueMicrotask": true,
        "setImmediate": true,
        "setTimeout": true
      },
      "packages": {
        "addons-linter>sha.js": true,
        "browserify>process": true,
        "ethereumjs-util>create-hash": true,
        "ethereumjs-util>create-hash>ripemd160": true,
        "koa>content-disposition>safe-buffer": true
      }
    },
    "browserify>crypto-browserify>public-encrypt": {
      "packages": {
        "bn.js": true,
        "browserify>buffer": true,
        "browserify>crypto-browserify>public-encrypt>browserify-rsa": true,
        "browserify>crypto-browserify>public-encrypt>parse-asn1": true,
        "ethereumjs-util>create-hash": true,
        "mocha>serialize-javascript>randombytes": true
      }
    },
    "browserify>crypto-browserify>public-encrypt>browserify-rsa": {
      "packages": {
        "bn.js": true,
        "browserify>buffer": true,
        "mocha>serialize-javascript>randombytes": true
      }
    },
    "browserify>crypto-browserify>public-encrypt>parse-asn1": {
      "packages": {
        "browserify>buffer": true,
        "browserify>crypto-browserify>browserify-cipher>evp_bytestokey": true,
        "browserify>crypto-browserify>pbkdf2": true,
        "browserify>crypto-browserify>public-encrypt>parse-asn1>asn1.js": true,
        "ethereumjs-util>ethereum-cryptography>browserify-aes": true
      }
    },
    "browserify>crypto-browserify>public-encrypt>parse-asn1>asn1.js": {
      "packages": {
        "@metamask/ppom-validator>elliptic>minimalistic-assert": true,
        "bn.js": true,
        "browserify>buffer": true,
        "browserify>vm-browserify": true,
        "pumpify>inherits": true
      }
    },
    "browserify>crypto-browserify>randomfill": {
      "globals": {
        "crypto": true,
        "msCrypto": true
      },
      "packages": {
        "browserify>process": true,
        "koa>content-disposition>safe-buffer": true,
        "mocha>serialize-javascript>randombytes": true
      }
    },
    "browserify>has": {
      "packages": {
        "browserify>has>function-bind": true
      }
    },
    "browserify>https-browserify": {
      "packages": {
        "browserify>stream-http": true,
        "browserify>url": true
      }
    },
    "browserify>os-browserify": {
      "globals": {
        "location": true,
        "navigator": true
      }
    },
    "browserify>path-browserify": {
      "packages": {
        "browserify>process": true
      }
    },
    "browserify>process": {
      "globals": {
        "clearTimeout": true,
        "setTimeout": true
      }
    },
    "browserify>punycode": {
      "globals": {
        "define": true
      }
    },
    "browserify>stream-http": {
      "globals": {
        "AbortController": true,
        "Blob": true,
        "MSStreamReader": true,
        "ReadableStream": true,
        "WritableStream": true,
        "XDomainRequest": true,
        "XMLHttpRequest": true,
        "clearTimeout": true,
        "fetch": true,
        "location.protocol.search": true,
        "setTimeout": true
      },
      "packages": {
        "browserify>buffer": true,
        "browserify>process": true,
        "browserify>stream-http>builtin-status-codes": true,
        "browserify>stream-http>readable-stream": true,
        "browserify>url": true,
        "pumpify>inherits": true,
        "watchify>xtend": true
      }
    },
    "browserify>stream-http>readable-stream": {
      "packages": {
        "browserify>browser-resolve": true,
        "browserify>buffer": true,
        "browserify>process": true,
        "browserify>string_decoder": true,
        "pumpify>inherits": true,
        "readable-stream>util-deprecate": true,
        "webpack>events": true
      }
    },
    "browserify>string_decoder": {
      "packages": {
        "koa>content-disposition>safe-buffer": true
      }
    },
    "browserify>timers-browserify": {
      "globals": {
        "clearInterval": true,
        "clearTimeout": true,
        "setInterval": true,
        "setTimeout": true
      },
      "packages": {
        "browserify>process": true
      }
    },
    "browserify>url": {
      "packages": {
        "browserify>punycode": true,
        "browserify>querystring-es3": true
      }
    },
    "browserify>util": {
      "globals": {
        "console.error": true,
        "console.log": true,
        "console.trace": true
      },
      "packages": {
        "browserify>process": true,
        "browserify>util>is-arguments": true,
        "browserify>util>is-typed-array": true,
        "browserify>util>which-typed-array": true,
        "koa>is-generator-function": true,
        "pumpify>inherits": true
      }
    },
    "browserify>util>is-arguments": {
      "packages": {
        "koa>is-generator-function>has-tostringtag": true,
        "string.prototype.matchall>call-bind": true
      }
    },
    "browserify>util>is-typed-array": {
      "packages": {
        "browserify>util>is-typed-array>for-each": true,
        "koa>is-generator-function>has-tostringtag": true,
        "string.prototype.matchall>call-bind": true,
        "string.prototype.matchall>es-abstract>available-typed-arrays": true,
        "string.prototype.matchall>es-abstract>gopd": true
      }
    },
    "browserify>util>is-typed-array>for-each": {
      "packages": {
        "string.prototype.matchall>es-abstract>is-callable": true
      }
    },
    "browserify>util>which-typed-array": {
      "packages": {
        "browserify>util>is-typed-array": true,
        "browserify>util>is-typed-array>for-each": true,
        "koa>is-generator-function>has-tostringtag": true,
        "string.prototype.matchall>call-bind": true,
        "string.prototype.matchall>es-abstract>available-typed-arrays": true,
        "string.prototype.matchall>es-abstract>gopd": true
      }
    },
    "browserify>vm-browserify": {
      "globals": {
        "document.body.appendChild": true,
        "document.body.removeChild": true,
        "document.createElement": true
      }
    },
    "chalk": {
      "packages": {
        "chalk>ansi-styles": true,
        "chalk>supports-color": true
      }
    },
    "chalk>ansi-styles": {
      "packages": {
        "chalk>ansi-styles>color-convert": true
      }
    },
    "chalk>ansi-styles>color-convert": {
      "packages": {
        "jest-canvas-mock>moo-color>color-name": true
      }
    },
    "classnames": {
      "globals": {
        "classNames": "write",
        "define": true
      }
    },
    "copy-to-clipboard": {
      "globals": {
        "clipboardData": true,
        "console.error": true,
        "console.warn": true,
        "document.body.appendChild": true,
        "document.body.removeChild": true,
        "document.createElement": true,
        "document.createRange": true,
        "document.execCommand": true,
        "document.getSelection": true,
        "navigator.userAgent": true,
        "prompt": true
      },
      "packages": {
        "copy-to-clipboard>toggle-selection": true
      }
    },
    "copy-to-clipboard>toggle-selection": {
      "globals": {
        "document.activeElement": true,
        "document.getSelection": true
      }
    },
    "currency-formatter": {
      "packages": {
        "currency-formatter>accounting": true,
        "currency-formatter>locale-currency": true,
        "react>object-assign": true
      }
    },
    "currency-formatter>accounting": {
      "globals": {
        "define": true
      }
    },
    "currency-formatter>locale-currency": {
      "globals": {
        "countryCode": true
      }
    },
    "debounce-stream": {
      "packages": {
        "debounce-stream>debounce": true,
        "debounce-stream>duplexer": true,
        "debounce-stream>through": true
      }
    },
    "debounce-stream>debounce": {
      "globals": {
        "clearTimeout": true,
        "setTimeout": true
      }
    },
    "debounce-stream>duplexer": {
      "packages": {
        "stream-browserify": true
      }
    },
    "debounce-stream>through": {
      "packages": {
        "browserify>process": true,
        "stream-browserify": true
      }
    },
    "depcheck>@vue/compiler-sfc>postcss>nanoid": {
      "globals": {
        "crypto.getRandomValues": true
      }
    },
    "dependency-tree>precinct>detective-postcss>postcss>nanoid": {
      "globals": {
        "crypto.getRandomValues": true
      }
    },
    "end-of-stream": {
      "packages": {
        "browserify>process": true,
        "pump>once": true
      }
    },
    "eslint>optionator>fast-levenshtein": {
      "globals": {
        "Intl": true,
        "Levenshtein": "write",
        "console.log": true,
        "define": true,
        "importScripts": true,
        "postMessage": true
      }
    },
    "eth-ens-namehash": {
      "globals": {
        "name": "write"
      },
      "packages": {
        "browserify>buffer": true,
        "eth-ens-namehash>idna-uts46-hx": true,
        "eth-ens-namehash>js-sha3": true
      }
    },
    "eth-ens-namehash>idna-uts46-hx": {
      "globals": {
        "define": true
      },
      "packages": {
        "browserify>punycode": true
      }
    },
    "eth-ens-namehash>js-sha3": {
      "packages": {
        "browserify>process": true
      }
    },
    "eth-json-rpc-filters": {
      "globals": {
        "console.error": true
      },
      "packages": {
        "@metamask/safe-event-emitter": true,
        "eth-json-rpc-filters>async-mutex": true,
        "eth-query": true,
        "json-rpc-engine": true,
        "pify": true
      }
    },
    "eth-json-rpc-filters>async-mutex": {
      "globals": {
        "setTimeout": true
      },
      "packages": {
        "mockttp>graphql-tag>tslib": true
      }
    },
    "eth-keyring-controller>@metamask/browser-passworder": {
      "globals": {
        "crypto": true
      }
    },
    "eth-lattice-keyring": {
      "globals": {
        "addEventListener": true,
        "browser": true,
        "clearInterval": true,
        "fetch": true,
        "open": true,
        "setInterval": true
      },
      "packages": {
        "@ethereumjs/tx>@ethereumjs/util": true,
        "bn.js": true,
        "browserify>buffer": true,
        "browserify>crypto-browserify": true,
        "eth-lattice-keyring>@ethereumjs/tx": true,
        "eth-lattice-keyring>gridplus-sdk": true,
        "eth-lattice-keyring>rlp": true,
        "webpack>events": true
      }
    },
    "eth-lattice-keyring>@ethereumjs/tx": {
      "packages": {
        "@ethereumjs/common": true,
        "@ethereumjs/tx>@ethereumjs/rlp": true,
        "@ethereumjs/tx>@ethereumjs/util": true,
        "@ethersproject/providers": true,
        "browserify>buffer": true,
        "browserify>insert-module-globals>is-buffer": true,
        "eth-lattice-keyring>@ethereumjs/tx>@chainsafe/ssz": true,
        "eth-lattice-keyring>@ethereumjs/tx>ethereum-cryptography": true
      }
    },
    "eth-lattice-keyring>@ethereumjs/tx>@chainsafe/ssz": {
      "packages": {
        "browserify": true,
        "browserify>buffer": true,
        "eth-lattice-keyring>@ethereumjs/tx>@chainsafe/ssz>@chainsafe/persistent-merkle-tree": true,
        "eth-lattice-keyring>@ethereumjs/tx>@chainsafe/ssz>case": true
      }
    },
    "eth-lattice-keyring>@ethereumjs/tx>@chainsafe/ssz>@chainsafe/persistent-merkle-tree": {
      "globals": {
        "WeakRef": true
      },
      "packages": {
        "browserify": true
      }
    },
    "eth-lattice-keyring>@ethereumjs/tx>ethereum-cryptography": {
      "globals": {
        "TextDecoder": true,
        "crypto": true
      },
      "packages": {
        "eth-lattice-keyring>@ethereumjs/tx>ethereum-cryptography>@noble/hashes": true
      }
    },
    "eth-lattice-keyring>@ethereumjs/tx>ethereum-cryptography>@noble/hashes": {
      "globals": {
        "TextEncoder": true,
        "crypto": true
      }
    },
    "eth-lattice-keyring>gridplus-sdk": {
      "globals": {
        "AbortController": true,
        "Request": true,
        "URL": true,
        "__values": true,
        "caches": true,
        "clearTimeout": true,
        "console.error": true,
        "console.log": true,
        "console.warn": true,
        "fetch": true,
        "setTimeout": true
      },
      "packages": {
        "@ethereumjs/common>crc-32": true,
        "@ethersproject/abi": true,
        "@metamask/ppom-validator>elliptic": true,
        "bn.js": true,
        "browserify>buffer": true,
        "eth-lattice-keyring>gridplus-sdk>@ethereumjs/common": true,
        "eth-lattice-keyring>gridplus-sdk>@ethereumjs/tx": true,
        "eth-lattice-keyring>gridplus-sdk>aes-js": true,
        "eth-lattice-keyring>gridplus-sdk>bech32": true,
        "eth-lattice-keyring>gridplus-sdk>bignumber.js": true,
        "eth-lattice-keyring>gridplus-sdk>bitwise": true,
        "eth-lattice-keyring>gridplus-sdk>borc": true,
        "eth-lattice-keyring>gridplus-sdk>eth-eip712-util-browser": true,
        "eth-lattice-keyring>gridplus-sdk>js-sha3": true,
        "eth-lattice-keyring>gridplus-sdk>rlp": true,
        "eth-lattice-keyring>gridplus-sdk>secp256k1": true,
        "eth-lattice-keyring>gridplus-sdk>uuid": true,
        "ethereumjs-util>ethereum-cryptography>bs58check": true,
        "ethereumjs-util>ethereum-cryptography>hash.js": true,
        "lodash": true
      }
    },
    "eth-lattice-keyring>gridplus-sdk>@ethereumjs/common": {
      "packages": {
        "@ethereumjs/common>crc-32": true,
        "@ethereumjs/tx>@ethereumjs/util": true,
        "browserify>buffer": true,
        "webpack>events": true
      }
    },
    "eth-lattice-keyring>gridplus-sdk>@ethereumjs/tx": {
      "packages": {
        "@ethereumjs/tx>@ethereumjs/rlp": true,
        "@ethereumjs/tx>@ethereumjs/util": true,
        "@ethersproject/providers": true,
        "browserify>buffer": true,
        "browserify>insert-module-globals>is-buffer": true,
        "eth-lattice-keyring>@ethereumjs/tx>@chainsafe/ssz": true,
        "eth-lattice-keyring>gridplus-sdk>@ethereumjs/tx>@ethereumjs/common": true,
        "eth-lattice-keyring>gridplus-sdk>@ethereumjs/tx>ethereum-cryptography": true
      }
    },
    "eth-lattice-keyring>gridplus-sdk>@ethereumjs/tx>@ethereumjs/common": {
      "packages": {
        "@ethereumjs/common>crc-32": true,
        "@ethereumjs/tx>@ethereumjs/util": true,
        "browserify>buffer": true,
        "webpack>events": true
      }
    },
    "eth-lattice-keyring>gridplus-sdk>@ethereumjs/tx>ethereum-cryptography": {
      "globals": {
        "TextDecoder": true,
        "crypto": true
      },
      "packages": {
        "eth-lattice-keyring>gridplus-sdk>@ethereumjs/tx>ethereum-cryptography>@noble/hashes": true
      }
    },
    "eth-lattice-keyring>gridplus-sdk>@ethereumjs/tx>ethereum-cryptography>@noble/hashes": {
      "globals": {
        "TextEncoder": true,
        "crypto": true
      }
    },
    "eth-lattice-keyring>gridplus-sdk>aes-js": {
      "globals": {
        "define": true
      }
    },
    "eth-lattice-keyring>gridplus-sdk>bignumber.js": {
      "globals": {
        "crypto": true,
        "define": true
      }
    },
    "eth-lattice-keyring>gridplus-sdk>bitwise": {
      "packages": {
        "browserify>buffer": true
      }
    },
    "eth-lattice-keyring>gridplus-sdk>borc": {
      "globals": {
        "console": true
      },
      "packages": {
        "browserify>buffer": true,
        "browserify>buffer>ieee754": true,
        "eth-lattice-keyring>gridplus-sdk>borc>bignumber.js": true,
        "eth-lattice-keyring>gridplus-sdk>borc>iso-url": true
      }
    },
    "eth-lattice-keyring>gridplus-sdk>borc>bignumber.js": {
      "globals": {
        "crypto": true,
        "define": true
      }
    },
    "eth-lattice-keyring>gridplus-sdk>borc>iso-url": {
      "globals": {
        "URL": true,
        "URLSearchParams": true,
        "location": true
      }
    },
    "eth-lattice-keyring>gridplus-sdk>eth-eip712-util-browser": {
      "globals": {
        "intToBuffer": true
      },
      "packages": {
        "bn.js": true,
        "eth-lattice-keyring>gridplus-sdk>eth-eip712-util-browser>buffer": true,
        "eth-lattice-keyring>gridplus-sdk>eth-eip712-util-browser>js-sha3": true
      }
    },
    "eth-lattice-keyring>gridplus-sdk>eth-eip712-util-browser>buffer": {
      "globals": {
        "console": true
      },
      "packages": {
        "base64-js": true,
        "browserify>buffer>ieee754": true
      }
    },
    "eth-lattice-keyring>gridplus-sdk>eth-eip712-util-browser>js-sha3": {
      "globals": {
        "define": true
      },
      "packages": {
        "browserify>process": true
      }
    },
    "eth-lattice-keyring>gridplus-sdk>js-sha3": {
      "globals": {
        "define": true
      },
      "packages": {
        "browserify>process": true
      }
    },
    "eth-lattice-keyring>gridplus-sdk>rlp": {
      "globals": {
        "TextEncoder": true
      }
    },
    "eth-lattice-keyring>gridplus-sdk>secp256k1": {
      "packages": {
        "@metamask/ppom-validator>elliptic": true
      }
    },
    "eth-lattice-keyring>gridplus-sdk>uuid": {
      "globals": {
        "crypto": true
      }
    },
    "eth-lattice-keyring>rlp": {
      "globals": {
        "TextEncoder": true
      }
    },
    "eth-method-registry": {
      "packages": {
        "ethjs": true
      }
    },
    "eth-query": {
      "packages": {
        "eth-query>json-rpc-random-id": true,
        "nock>debug": true,
        "watchify>xtend": true
      }
    },
    "eth-rpc-errors": {
      "packages": {
        "eth-rpc-errors>fast-safe-stringify": true
      }
    },
    "eth-sig-util": {
      "packages": {
        "browserify>buffer": true,
        "eth-sig-util>ethereumjs-util": true,
        "eth-sig-util>tweetnacl": true,
        "eth-sig-util>tweetnacl-util": true,
        "ethereumjs-abi": true
      }
    },
    "eth-sig-util>ethereumjs-util": {
      "packages": {
        "@metamask/ppom-validator>elliptic": true,
        "bn.js": true,
        "browserify>assert": true,
        "browserify>buffer": true,
        "eth-sig-util>ethereumjs-util>ethereum-cryptography": true,
        "eth-sig-util>ethereumjs-util>ethjs-util": true,
        "ethereumjs-util>create-hash": true,
        "ethereumjs-util>rlp": true,
        "koa>content-disposition>safe-buffer": true
      }
    },
    "eth-sig-util>ethereumjs-util>ethereum-cryptography": {
      "packages": {
        "browserify>buffer": true,
        "ethereumjs-util>ethereum-cryptography>keccak": true,
        "ethereumjs-util>ethereum-cryptography>secp256k1": true,
        "mocha>serialize-javascript>randombytes": true
      }
    },
    "eth-sig-util>ethereumjs-util>ethjs-util": {
      "packages": {
        "browserify>buffer": true,
        "ethjs>ethjs-util>is-hex-prefixed": true,
        "ethjs>ethjs-util>strip-hex-prefix": true
      }
    },
    "eth-sig-util>tweetnacl": {
      "globals": {
        "crypto": true,
        "msCrypto": true,
        "nacl": "write"
      },
      "packages": {
        "browserify>browser-resolve": true
      }
    },
    "eth-sig-util>tweetnacl-util": {
      "globals": {
        "atob": true,
        "btoa": true
      },
      "packages": {
        "browserify>browser-resolve": true
      }
    },
    "ethereumjs-abi": {
      "packages": {
        "bn.js": true,
        "browserify>buffer": true,
        "ethereumjs-abi>ethereumjs-util": true
      }
    },
    "ethereumjs-abi>ethereumjs-util": {
      "packages": {
        "@metamask/ppom-validator>elliptic": true,
        "bn.js": true,
        "browserify>assert": true,
        "browserify>buffer": true,
        "eth-sig-util>ethereumjs-util>ethjs-util": true,
        "ethereumjs-abi>ethereumjs-util>ethereum-cryptography": true,
        "ethereumjs-util>create-hash": true,
        "ethereumjs-util>rlp": true
      }
    },
    "ethereumjs-abi>ethereumjs-util>ethereum-cryptography": {
      "packages": {
        "browserify>buffer": true,
        "ethereumjs-util>ethereum-cryptography>keccak": true,
        "ethereumjs-util>ethereum-cryptography>secp256k1": true,
        "mocha>serialize-javascript>randombytes": true
      }
    },
    "ethereumjs-util": {
      "packages": {
        "bn.js": true,
        "browserify>assert": true,
        "browserify>buffer": true,
        "browserify>insert-module-globals>is-buffer": true,
        "ethereumjs-util>create-hash": true,
        "ethereumjs-util>ethereum-cryptography": true,
        "ethereumjs-util>rlp": true
      }
    },
    "ethereumjs-util>create-hash": {
      "packages": {
        "addons-linter>sha.js": true,
        "ethereumjs-util>create-hash>cipher-base": true,
        "ethereumjs-util>create-hash>md5.js": true,
        "ethereumjs-util>create-hash>ripemd160": true,
        "pumpify>inherits": true
      }
    },
    "ethereumjs-util>create-hash>cipher-base": {
      "packages": {
        "browserify>string_decoder": true,
        "koa>content-disposition>safe-buffer": true,
        "pumpify>inherits": true,
        "stream-browserify": true
      }
    },
    "ethereumjs-util>create-hash>md5.js": {
      "packages": {
        "ethereumjs-util>create-hash>md5.js>hash-base": true,
        "koa>content-disposition>safe-buffer": true,
        "pumpify>inherits": true
      }
    },
    "ethereumjs-util>create-hash>md5.js>hash-base": {
      "packages": {
        "ethereumjs-util>create-hash>md5.js>hash-base>readable-stream": true,
        "koa>content-disposition>safe-buffer": true,
        "pumpify>inherits": true
      }
    },
    "ethereumjs-util>create-hash>md5.js>hash-base>readable-stream": {
      "packages": {
        "browserify>browser-resolve": true,
        "browserify>buffer": true,
        "browserify>process": true,
        "browserify>string_decoder": true,
        "pumpify>inherits": true,
        "readable-stream>util-deprecate": true,
        "webpack>events": true
      }
    },
    "ethereumjs-util>create-hash>ripemd160": {
      "packages": {
        "browserify>buffer": true,
        "ethereumjs-util>create-hash>md5.js>hash-base": true,
        "pumpify>inherits": true
      }
    },
    "ethereumjs-util>ethereum-cryptography": {
      "packages": {
        "browserify>buffer": true,
        "ethereumjs-util>ethereum-cryptography>keccak": true,
        "ethereumjs-util>ethereum-cryptography>secp256k1": true,
        "mocha>serialize-javascript>randombytes": true
      }
    },
    "ethereumjs-util>ethereum-cryptography>browserify-aes": {
      "packages": {
        "browserify>buffer": true,
        "browserify>crypto-browserify>browserify-cipher>evp_bytestokey": true,
        "ethereumjs-util>create-hash>cipher-base": true,
        "ethereumjs-util>ethereum-cryptography>browserify-aes>buffer-xor": true,
        "koa>content-disposition>safe-buffer": true,
        "pumpify>inherits": true
      }
    },
    "ethereumjs-util>ethereum-cryptography>browserify-aes>buffer-xor": {
      "packages": {
        "browserify>buffer": true
      }
    },
    "ethereumjs-util>ethereum-cryptography>bs58check": {
      "packages": {
        "ethereumjs-util>create-hash": true,
        "ethereumjs-util>ethereum-cryptography>bs58check>bs58": true,
        "koa>content-disposition>safe-buffer": true
      }
    },
    "ethereumjs-util>ethereum-cryptography>bs58check>bs58": {
      "packages": {
        "@ensdomains/content-hash>multihashes>multibase>base-x": true
      }
    },
    "ethereumjs-util>ethereum-cryptography>hash.js": {
      "packages": {
        "@metamask/ppom-validator>elliptic>minimalistic-assert": true,
        "pumpify>inherits": true
      }
    },
    "ethereumjs-util>ethereum-cryptography>keccak": {
      "packages": {
        "browserify>buffer": true,
        "ethereumjs-util>ethereum-cryptography>keccak>readable-stream": true
      }
    },
    "ethereumjs-util>ethereum-cryptography>keccak>readable-stream": {
      "packages": {
        "browserify>browser-resolve": true,
        "browserify>buffer": true,
        "browserify>process": true,
        "browserify>string_decoder": true,
        "pumpify>inherits": true,
        "readable-stream>util-deprecate": true,
        "webpack>events": true
      }
    },
    "ethereumjs-util>ethereum-cryptography>scrypt-js": {
      "globals": {
        "define": true,
        "setTimeout": true
      },
      "packages": {
        "browserify>timers-browserify": true
      }
    },
    "ethereumjs-util>ethereum-cryptography>secp256k1": {
      "packages": {
        "@metamask/ppom-validator>elliptic": true
      }
    },
    "ethereumjs-util>rlp": {
      "packages": {
        "bn.js": true,
        "browserify>buffer": true
      }
    },
    "ethereumjs-wallet>randombytes": {
      "globals": {
        "crypto.getRandomValues": true
      }
    },
    "ethers>@ethersproject/random": {
      "globals": {
        "crypto.getRandomValues": true
      }
    },
    "ethjs": {
      "globals": {
        "clearInterval": true,
        "setInterval": true
      },
      "packages": {
        "bn.js": true,
        "browserify>buffer": true,
        "ethjs-contract": true,
        "ethjs>ethjs-abi": true,
        "ethjs>ethjs-filter": true,
        "ethjs>ethjs-provider-http": true,
        "ethjs>ethjs-query": true,
        "ethjs>ethjs-unit": true,
        "ethjs>ethjs-util": true,
        "ethjs>js-sha3": true,
        "ethjs>number-to-bn": true
      }
    },
    "ethjs-contract": {
      "packages": {
        "ethjs-contract>babel-runtime": true,
        "ethjs-contract>ethjs-abi": true,
        "ethjs-contract>ethjs-util": true,
        "ethjs>ethjs-filter": true,
        "ethjs>js-sha3": true,
        "promise-to-callback": true
      }
    },
    "ethjs-contract>babel-runtime": {
      "packages": {
        "@babel/runtime>regenerator-runtime": true,
        "ethjs-contract>babel-runtime>core-js": true
      }
    },
    "ethjs-contract>babel-runtime>core-js": {
      "globals": {
        "PromiseRejectionEvent": true,
        "__e": "write",
        "__g": "write",
        "document.createTextNode": true,
        "postMessage": true,
        "setTimeout": true
      }
    },
    "ethjs-contract>ethjs-abi": {
      "packages": {
        "bn.js": true,
        "browserify>buffer": true,
        "ethjs>js-sha3": true,
        "ethjs>number-to-bn": true
      }
    },
    "ethjs-contract>ethjs-util": {
      "packages": {
        "browserify>buffer": true,
        "ethjs>ethjs-util>is-hex-prefixed": true,
        "ethjs>ethjs-util>strip-hex-prefix": true
      }
    },
    "ethjs-query>babel-runtime": {
      "packages": {
        "@babel/runtime": true
      }
    },
    "ethjs>ethjs-abi": {
      "packages": {
        "bn.js": true,
        "browserify>buffer": true,
        "ethjs>js-sha3": true,
        "ethjs>number-to-bn": true
      }
    },
    "ethjs>ethjs-filter": {
      "globals": {
        "clearInterval": true,
        "setInterval": true
      }
    },
    "ethjs>ethjs-provider-http": {
      "packages": {
        "ethjs>ethjs-provider-http>xhr2": true
      }
    },
    "ethjs>ethjs-provider-http>xhr2": {
      "globals": {
        "XMLHttpRequest": true
      }
    },
    "ethjs>ethjs-query": {
      "globals": {
        "console": true
      },
      "packages": {
        "@metamask/ethjs-query>ethjs-format": true,
        "@metamask/ethjs-query>ethjs-rpc": true,
        "promise-to-callback": true
      }
    },
    "ethjs>ethjs-unit": {
      "packages": {
        "bn.js": true,
        "ethjs>number-to-bn": true
      }
    },
    "ethjs>ethjs-util": {
      "packages": {
        "browserify>buffer": true,
        "ethjs>ethjs-util>is-hex-prefixed": true,
        "ethjs>ethjs-util>strip-hex-prefix": true
      }
    },
    "ethjs>ethjs-util>strip-hex-prefix": {
      "packages": {
        "ethjs>ethjs-util>is-hex-prefixed": true
      }
    },
    "ethjs>js-sha3": {
      "packages": {
        "browserify>process": true
      }
    },
    "ethjs>number-to-bn": {
      "packages": {
        "bn.js": true,
        "ethjs>ethjs-util>strip-hex-prefix": true
      }
    },
    "extension-port-stream": {
      "packages": {
        "browserify>buffer": true,
        "stream-browserify": true
      }
    },
    "fast-json-patch": {
      "globals": {
        "addEventListener": true,
        "clearTimeout": true,
        "removeEventListener": true,
        "setTimeout": true
      }
    },
    "fuse.js": {
      "globals": {
        "console": true,
        "define": true
      }
    },
    "globalthis>define-properties": {
      "packages": {
        "globalthis>define-properties>has-property-descriptors": true,
        "globalthis>define-properties>object-keys": true
      }
    },
    "globalthis>define-properties>has-property-descriptors": {
      "packages": {
        "string.prototype.matchall>get-intrinsic": true
      }
    },
    "json-rpc-engine": {
      "packages": {
        "@metamask/safe-event-emitter": true,
        "eth-rpc-errors": true
      }
    },
    "json-rpc-middleware-stream": {
      "globals": {
        "console.warn": true,
        "setTimeout": true
      },
      "packages": {
        "@metamask/safe-event-emitter": true,
        "readable-stream": true
      }
    },
    "koa>content-disposition>safe-buffer": {
      "packages": {
        "browserify>buffer": true
      }
    },
    "koa>is-generator-function": {
      "packages": {
        "koa>is-generator-function>has-tostringtag": true
      }
    },
    "koa>is-generator-function>has-tostringtag": {
      "packages": {
        "string.prototype.matchall>has-symbols": true
      }
    },
    "lavamoat>json-stable-stringify": {
      "packages": {
        "lavamoat>json-stable-stringify>jsonify": true
      }
    },
    "localforage": {
      "globals": {
        "Blob": true,
        "BlobBuilder": true,
        "FileReader": true,
        "IDBKeyRange": true,
        "MSBlobBuilder": true,
        "MozBlobBuilder": true,
        "OIndexedDB": true,
        "WebKitBlobBuilder": true,
        "atob": true,
        "btoa": true,
        "console.error": true,
        "console.info": true,
        "console.warn": true,
        "define": true,
        "fetch": true,
        "indexedDB": true,
        "localStorage": true,
        "mozIndexedDB": true,
        "msIndexedDB": true,
        "navigator.platform": true,
        "navigator.userAgent": true,
        "openDatabase": true,
        "setTimeout": true,
        "webkitIndexedDB": true
      }
    },
    "lodash": {
      "globals": {
        "clearTimeout": true,
        "define": true,
        "setTimeout": true
      }
    },
    "loglevel": {
      "globals": {
        "console": true,
        "define": true,
        "document.cookie": true,
        "localStorage": true,
        "log": "write",
        "navigator": true
      }
    },
    "luxon": {
      "globals": {
        "Intl": true
      }
    },
    "madge>ora>bl": {
      "packages": {
        "browserify>buffer": true,
        "madge>ora>bl>readable-stream": true,
        "pumpify>inherits": true
      }
    },
    "madge>ora>bl>readable-stream": {
      "packages": {
        "browserify>browser-resolve": true,
        "browserify>buffer": true,
        "browserify>process": true,
        "browserify>string_decoder": true,
        "pumpify>inherits": true,
        "readable-stream>util-deprecate": true,
        "webpack>events": true
      }
    },
    "mocha>serialize-javascript>randombytes": {
      "globals": {
        "crypto": true,
        "msCrypto": true
      },
      "packages": {
        "browserify>process": true,
        "koa>content-disposition>safe-buffer": true
      }
    },
    "mockttp>graphql-tag>tslib": {
      "globals": {
        "define": true
      }
    },
    "nanoid": {
      "globals": {
        "crypto": true,
        "msCrypto": true,
        "navigator": true
      }
    },
    "nock>debug": {
      "globals": {
        "console": true,
        "document": true,
        "localStorage": true,
        "navigator": true,
        "process": true
      },
      "packages": {
        "browserify>process": true,
        "nock>debug>ms": true
      }
    },
    "node-fetch": {
      "globals": {
        "Headers": true,
        "Request": true,
        "Response": true,
        "fetch": true
      }
    },
    "nonce-tracker": {
      "packages": {
        "await-semaphore": true,
        "browserify>assert": true,
        "ethjs>ethjs-query": true
      }
    },
    "obj-multiplex": {
      "globals": {
        "console.warn": true
      },
      "packages": {
        "end-of-stream": true,
        "pump>once": true,
        "readable-stream": true
      }
    },
    "promise-to-callback": {
      "packages": {
        "promise-to-callback>is-fn": true,
        "promise-to-callback>set-immediate-shim": true
      }
    },
    "promise-to-callback>set-immediate-shim": {
      "globals": {
        "setTimeout.apply": true
      },
      "packages": {
        "browserify>timers-browserify": true
      }
    },
    "prop-types": {
      "globals": {
        "console": true
      },
      "packages": {
        "prop-types>react-is": true,
        "react>object-assign": true
      }
    },
    "prop-types>react-is": {
      "globals": {
        "console": true
      }
    },
    "pump": {
      "packages": {
        "browserify>browser-resolve": true,
        "browserify>process": true,
        "end-of-stream": true,
        "pump>once": true
      }
    },
    "pump>once": {
      "packages": {
        "pump>once>wrappy": true
      }
    },
    "qrcode-generator": {
      "globals": {
        "define": true
      }
    },
    "qrcode.react": {
      "globals": {
        "Path2D": true,
        "devicePixelRatio": true
      },
      "packages": {
        "prop-types": true,
        "qrcode.react>qr.js": true,
        "react": true
      }
    },
    "react": {
      "globals": {
        "console": true
      },
      "packages": {
        "prop-types": true,
        "react>object-assign": true
      }
    },
    "react-devtools": {
      "packages": {
        "react-devtools>react-devtools-core": true
      }
    },
    "react-devtools>react-devtools-core": {
      "globals": {
        "WebSocket": true,
        "setTimeout": true
      }
    },
    "react-dnd-html5-backend": {
      "globals": {
        "addEventListener": true,
        "clearTimeout": true,
        "removeEventListener": true
      }
    },
    "react-dom": {
      "globals": {
        "HTMLIFrameElement": true,
        "MSApp": true,
        "__REACT_DEVTOOLS_GLOBAL_HOOK__": true,
        "addEventListener": true,
        "clearTimeout": true,
        "clipboardData": true,
        "console": true,
        "dispatchEvent": true,
        "document": true,
        "event": "write",
        "jest": true,
        "location.protocol": true,
        "navigator.userAgent.indexOf": true,
        "performance": true,
        "removeEventListener": true,
        "self": true,
        "setTimeout": true,
        "top": true,
        "trustedTypes": true
      },
      "packages": {
        "prop-types": true,
        "react": true,
        "react-dom>scheduler": true,
        "react>object-assign": true
      }
    },
    "react-dom>scheduler": {
      "globals": {
        "MessageChannel": true,
        "cancelAnimationFrame": true,
        "clearTimeout": true,
        "console": true,
        "navigator": true,
        "performance": true,
        "requestAnimationFrame": true,
        "setTimeout": true
      }
    },
    "react-focus-lock": {
      "globals": {
        "addEventListener": true,
        "console.error": true,
        "console.warn": true,
        "document": true,
        "removeEventListener": true,
        "setTimeout": true
      },
      "packages": {
        "@babel/runtime": true,
        "prop-types": true,
        "react": true,
        "react-focus-lock>focus-lock": true,
        "react-focus-lock>react-clientside-effect": true,
        "react-focus-lock>use-callback-ref": true,
        "react-focus-lock>use-sidecar": true
      }
    },
    "react-focus-lock>focus-lock": {
      "globals": {
        "HTMLIFrameElement": true,
        "Node.DOCUMENT_FRAGMENT_NODE": true,
        "Node.DOCUMENT_NODE": true,
        "Node.DOCUMENT_POSITION_CONTAINED_BY": true,
        "Node.DOCUMENT_POSITION_CONTAINS": true,
        "Node.ELEMENT_NODE": true,
        "console.error": true,
        "console.warn": true,
        "document": true,
        "getComputedStyle": true,
        "setTimeout": true
      },
      "packages": {
        "mockttp>graphql-tag>tslib": true
      }
    },
    "react-focus-lock>react-clientside-effect": {
      "packages": {
        "@babel/runtime": true,
        "react": true
      }
    },
    "react-focus-lock>use-callback-ref": {
      "packages": {
        "react": true
      }
    },
    "react-focus-lock>use-sidecar": {
      "globals": {
        "console.error": true
      },
      "packages": {
        "mockttp>graphql-tag>tslib": true,
        "react": true,
        "react-focus-lock>use-sidecar>detect-node-es": true
      }
    },
    "react-idle-timer": {
      "globals": {
        "clearTimeout": true,
        "document": true,
        "setTimeout": true
      },
      "packages": {
        "prop-types": true,
        "react": true
      }
    },
    "react-inspector": {
      "globals": {
        "Node": true,
        "chromeDark": true,
        "chromeLight": true
      },
      "packages": {
        "react": true
      }
    },
    "react-markdown": {
      "globals": {
        "console.warn": true
      },
      "packages": {
        "prop-types": true,
        "react": true,
        "react-markdown>comma-separated-tokens": true,
        "react-markdown>property-information": true,
        "react-markdown>react-is": true,
        "react-markdown>remark-parse": true,
        "react-markdown>remark-rehype": true,
        "react-markdown>space-separated-tokens": true,
        "react-markdown>style-to-object": true,
        "react-markdown>unified": true,
        "react-markdown>unist-util-visit": true,
        "react-markdown>vfile": true
      }
    },
    "react-markdown>property-information": {
      "packages": {
        "watchify>xtend": true
      }
    },
    "react-markdown>react-is": {
      "globals": {
        "console": true
      }
    },
    "react-markdown>remark-parse": {
      "packages": {
        "react-markdown>remark-parse>mdast-util-from-markdown": true
      }
    },
    "react-markdown>remark-parse>mdast-util-from-markdown": {
      "packages": {
        "react-markdown>remark-parse>mdast-util-from-markdown>mdast-util-to-string": true,
        "react-markdown>remark-parse>mdast-util-from-markdown>micromark": true,
        "react-markdown>remark-parse>mdast-util-from-markdown>unist-util-stringify-position": true,
        "react-syntax-highlighter>refractor>parse-entities": true
      }
    },
    "react-markdown>remark-parse>mdast-util-from-markdown>micromark": {
      "packages": {
        "react-syntax-highlighter>refractor>parse-entities": true
      }
    },
    "react-markdown>remark-rehype": {
      "packages": {
        "react-markdown>remark-rehype>mdast-util-to-hast": true
      }
    },
    "react-markdown>remark-rehype>mdast-util-to-hast": {
      "globals": {
        "console.warn": true
      },
      "packages": {
        "react-markdown>remark-rehype>mdast-util-to-hast>mdast-util-definitions": true,
        "react-markdown>remark-rehype>mdast-util-to-hast>mdurl": true,
        "react-markdown>remark-rehype>mdast-util-to-hast>unist-builder": true,
        "react-markdown>remark-rehype>mdast-util-to-hast>unist-util-generated": true,
        "react-markdown>remark-rehype>mdast-util-to-hast>unist-util-position": true,
        "react-markdown>unist-util-visit": true
      }
    },
    "react-markdown>remark-rehype>mdast-util-to-hast>mdast-util-definitions": {
      "packages": {
        "react-markdown>unist-util-visit": true
      }
    },
    "react-markdown>style-to-object": {
      "packages": {
        "react-markdown>style-to-object>inline-style-parser": true
      }
    },
    "react-markdown>unified": {
      "packages": {
        "mocha>yargs-unparser>is-plain-obj": true,
        "react-markdown>unified>bail": true,
        "react-markdown>unified>extend": true,
        "react-markdown>unified>is-buffer": true,
        "react-markdown>unified>trough": true,
        "react-markdown>vfile": true
      }
    },
    "react-markdown>unist-util-visit": {
      "packages": {
        "react-markdown>unist-util-visit>unist-util-visit-parents": true
      }
    },
    "react-markdown>unist-util-visit>unist-util-visit-parents": {
      "packages": {
        "react-markdown>unist-util-visit>unist-util-is": true
      }
    },
    "react-markdown>vfile": {
      "packages": {
        "browserify>path-browserify": true,
        "browserify>process": true,
        "react-markdown>vfile>is-buffer": true,
        "react-markdown>vfile>vfile-message": true,
        "vinyl>replace-ext": true
      }
    },
    "react-markdown>vfile>vfile-message": {
      "packages": {
        "react-markdown>vfile>unist-util-stringify-position": true
      }
    },
    "react-popper": {
      "globals": {
        "document": true
      },
      "packages": {
        "@popperjs/core": true,
        "react": true,
        "react-popper>react-fast-compare": true,
        "react-popper>warning": true
      }
    },
    "react-popper>react-fast-compare": {
      "globals": {
        "Element": true,
        "console.warn": true
      }
    },
    "react-popper>warning": {
      "globals": {
        "console": true
      }
    },
    "react-redux": {
      "globals": {
        "console": true,
        "document": true
      },
      "packages": {
        "@babel/runtime": true,
        "prop-types": true,
        "prop-types>react-is": true,
        "react": true,
        "react-dom": true,
        "react-redux>hoist-non-react-statics": true,
        "redux": true
      }
    },
    "react-redux>hoist-non-react-statics": {
      "packages": {
        "prop-types>react-is": true
      }
    },
    "react-responsive-carousel": {
      "globals": {
        "HTMLElement": true,
        "addEventListener": true,
        "clearTimeout": true,
        "console.warn": true,
        "document": true,
        "getComputedStyle": true,
        "removeEventListener": true,
        "setTimeout": true
      },
      "packages": {
        "classnames": true,
        "react": true,
        "react-dom": true,
        "react-responsive-carousel>react-easy-swipe": true
      }
    },
    "react-responsive-carousel>react-easy-swipe": {
      "globals": {
        "addEventListener": true,
        "define": true,
        "document.addEventListener": true,
        "document.removeEventListener": true
      },
      "packages": {
        "prop-types": true,
        "react": true
      }
    },
    "react-router-dom": {
      "packages": {
        "prop-types": true,
        "react": true,
        "react-router-dom>history": true,
        "react-router-dom>react-router": true,
        "react-router-dom>tiny-invariant": true,
        "react-router-dom>tiny-warning": true
      }
    },
    "react-router-dom>history": {
      "globals": {
        "addEventListener": true,
        "confirm": true,
        "document": true,
        "history": true,
        "location": true,
        "navigator.userAgent": true,
        "removeEventListener": true
      },
      "packages": {
        "react-router-dom>history>resolve-pathname": true,
        "react-router-dom>history>value-equal": true,
        "react-router-dom>tiny-invariant": true,
        "react-router-dom>tiny-warning": true
      }
    },
    "react-router-dom>react-router": {
      "packages": {
        "prop-types": true,
        "prop-types>react-is": true,
        "react": true,
        "react-redux>hoist-non-react-statics": true,
        "react-router-dom>react-router>history": true,
        "react-router-dom>react-router>mini-create-react-context": true,
        "react-router-dom>tiny-invariant": true,
        "react-router-dom>tiny-warning": true,
        "sinon>nise>path-to-regexp": true
      }
    },
    "react-router-dom>react-router>history": {
      "globals": {
        "addEventListener": true,
        "confirm": true,
        "document": true,
        "history": true,
        "location": true,
        "navigator.userAgent": true,
        "removeEventListener": true
      },
      "packages": {
        "react-router-dom>history>resolve-pathname": true,
        "react-router-dom>history>value-equal": true,
        "react-router-dom>tiny-invariant": true,
        "react-router-dom>tiny-warning": true
      }
    },
    "react-router-dom>react-router>mini-create-react-context": {
      "packages": {
        "@babel/runtime": true,
        "prop-types": true,
        "react": true,
        "react-router-dom>react-router>mini-create-react-context>gud": true,
        "react-router-dom>tiny-warning": true
      }
    },
    "react-router-dom>tiny-warning": {
      "globals": {
        "console": true
      }
    },
    "react-simple-file-input": {
      "globals": {
        "File": true,
        "FileReader": true,
        "console.warn": true
      },
      "packages": {
        "prop-types": true,
        "react": true
      }
    },
    "react-syntax-highlighter>refractor>parse-entities": {
      "globals": {
        "document.createElement": true
      }
    },
    "react-tippy": {
      "globals": {
        "Element": true,
        "MSStream": true,
        "MutationObserver": true,
        "addEventListener": true,
        "clearTimeout": true,
        "console.error": true,
        "console.warn": true,
        "define": true,
        "document": true,
        "getComputedStyle": true,
        "innerHeight": true,
        "innerWidth": true,
        "navigator.maxTouchPoints": true,
        "navigator.msMaxTouchPoints": true,
        "navigator.userAgent": true,
        "performance": true,
        "requestAnimationFrame": true,
        "setTimeout": true
      },
      "packages": {
        "react": true,
        "react-dom": true,
        "react-tippy>popper.js": true
      }
    },
    "react-tippy>popper.js": {
      "globals": {
        "MSInputMethodContext": true,
        "Node.DOCUMENT_POSITION_FOLLOWING": true,
        "cancelAnimationFrame": true,
        "console.warn": true,
        "define": true,
        "devicePixelRatio": true,
        "document": true,
        "getComputedStyle": true,
        "innerHeight": true,
        "innerWidth": true,
        "navigator.userAgent": true,
        "requestAnimationFrame": true,
        "setTimeout": true
      }
    },
    "react-toggle-button": {
      "globals": {
        "clearTimeout": true,
        "console.warn": true,
        "define": true,
        "performance": true,
        "setTimeout": true
      },
      "packages": {
        "react": true
      }
    },
    "readable-stream": {
      "packages": {
        "browserify>browser-resolve": true,
        "browserify>process": true,
        "browserify>timers-browserify": true,
        "pumpify>inherits": true,
        "readable-stream>core-util-is": true,
        "readable-stream>isarray": true,
        "readable-stream>process-nextick-args": true,
        "readable-stream>safe-buffer": true,
        "readable-stream>string_decoder": true,
        "readable-stream>util-deprecate": true,
        "webpack>events": true
      }
    },
    "readable-stream>core-util-is": {
      "packages": {
        "browserify>insert-module-globals>is-buffer": true
      }
    },
    "readable-stream>process-nextick-args": {
      "packages": {
        "browserify>process": true
      }
    },
    "readable-stream>safe-buffer": {
      "packages": {
        "browserify>buffer": true
      }
    },
    "readable-stream>string_decoder": {
      "packages": {
        "readable-stream>safe-buffer": true
      }
    },
    "readable-stream>util-deprecate": {
      "globals": {
        "console.trace": true,
        "console.warn": true,
        "localStorage": true
      }
    },
    "redux": {
      "globals": {
        "console": true
      },
      "packages": {
        "@babel/runtime": true
      }
    },
    "semver": {
      "globals": {
        "console.error": true
      },
      "packages": {
        "browserify>process": true,
        "semver>lru-cache": true
      }
    },
    "semver>lru-cache": {
      "packages": {
        "semver>lru-cache>yallist": true
      }
    },
    "sinon>nise>path-to-regexp": {
      "packages": {
        "sinon>nise>path-to-regexp>isarray": true
      }
    },
    "stream-browserify": {
      "packages": {
        "pumpify>inherits": true,
        "stream-browserify>readable-stream": true,
        "webpack>events": true
      }
    },
    "stream-browserify>readable-stream": {
      "packages": {
        "browserify>browser-resolve": true,
        "browserify>buffer": true,
        "browserify>process": true,
        "browserify>string_decoder": true,
        "pumpify>inherits": true,
        "readable-stream>util-deprecate": true,
        "webpack>events": true
      }
    },
    "string.prototype.matchall>call-bind": {
      "packages": {
        "browserify>has>function-bind": true,
        "string.prototype.matchall>get-intrinsic": true
      }
    },
    "string.prototype.matchall>es-abstract>gopd": {
      "packages": {
        "string.prototype.matchall>get-intrinsic": true
      }
    },
    "string.prototype.matchall>es-abstract>is-callable": {
      "globals": {
        "document": true
      }
    },
    "string.prototype.matchall>es-abstract>is-regex": {
      "packages": {
        "koa>is-generator-function>has-tostringtag": true,
        "string.prototype.matchall>call-bind": true
      }
    },
    "string.prototype.matchall>get-intrinsic": {
      "globals": {
        "AggregateError": true,
        "FinalizationRegistry": true,
        "WeakRef": true
      },
      "packages": {
        "browserify>has": true,
        "browserify>has>function-bind": true,
        "string.prototype.matchall>es-abstract>has-proto": true,
        "string.prototype.matchall>has-symbols": true
      }
    },
    "string.prototype.matchall>regexp.prototype.flags": {
      "packages": {
        "globalthis>define-properties": true,
        "string.prototype.matchall>call-bind": true,
        "string.prototype.matchall>regexp.prototype.flags>functions-have-names": true
      }
    },
    "superstruct": {
      "globals": {
        "console.warn": true,
        "define": true
      }
    },
    "terser>source-map-support>buffer-from": {
      "packages": {
        "browserify>buffer": true
      }
    },
    "uuid": {
      "globals": {
        "crypto": true,
        "msCrypto": true
      }
    },
    "vinyl>replace-ext": {
      "packages": {
        "browserify>path-browserify": true
      }
    },
    "web3": {
      "globals": {
        "XMLHttpRequest": true
      }
    },
    "web3-stream-provider": {
      "globals": {
        "setTimeout": true
      },
      "packages": {
        "browserify>util": true,
        "readable-stream": true,
        "web3-stream-provider>uuid": true
      }
    },
    "web3-stream-provider>uuid": {
      "globals": {
        "crypto": true,
        "msCrypto": true
      }
    },
    "webextension-polyfill": {
      "globals": {
        "browser": true,
        "chrome": true,
        "console.error": true,
        "console.warn": true,
        "define": true
      }
    },
    "webpack>events": {
      "globals": {
        "console": true
      }
    }
  }
}<|MERGE_RESOLUTION|>--- conflicted
+++ resolved
@@ -2342,13 +2342,43 @@
       },
       "packages": {
         "@metamask/base-controller": true,
-        "@metamask/controller-utils": true,
         "@metamask/message-manager": true,
+        "@metamask/signature-controller>@metamask/controller-utils": true,
         "browserify>buffer": true,
         "eth-rpc-errors": true,
         "ethereumjs-util": true,
         "lodash": true,
         "webpack>events": true
+      }
+    },
+    "@metamask/signature-controller>@metamask/controller-utils": {
+      "globals": {
+        "URL": true,
+        "console.error": true,
+        "fetch": true,
+        "setTimeout": true
+      },
+      "packages": {
+        "@metamask/controller-utils>@spruceid/siwe-parser": true,
+        "@metamask/signature-controller>@metamask/utils": true,
+        "browserify>buffer": true,
+        "eslint>fast-deep-equal": true,
+        "eth-ens-namehash": true,
+        "ethereumjs-util": true,
+        "ethjs>ethjs-unit": true
+      }
+    },
+    "@metamask/signature-controller>@metamask/utils": {
+      "globals": {
+        "TextDecoder": true,
+        "TextEncoder": true
+      },
+      "packages": {
+        "@metamask/key-tree>@noble/hashes": true,
+        "browserify>buffer": true,
+        "nock>debug": true,
+        "semver": true,
+        "superstruct": true
       }
     },
     "@metamask/smart-transactions-controller": {
@@ -2365,10 +2395,40 @@
         "@ethersproject/bignumber": true,
         "@ethersproject/providers": true,
         "@metamask/base-controller": true,
-        "@metamask/controller-utils": true,
+        "@metamask/smart-transactions-controller>@metamask/controller-utils": true,
         "@metamask/smart-transactions-controller>bignumber.js": true,
         "fast-json-patch": true,
         "lodash": true
+      }
+    },
+    "@metamask/smart-transactions-controller>@metamask/controller-utils": {
+      "globals": {
+        "URL": true,
+        "console.error": true,
+        "fetch": true,
+        "setTimeout": true
+      },
+      "packages": {
+        "@metamask/controller-utils>@spruceid/siwe-parser": true,
+        "@metamask/smart-transactions-controller>@metamask/controller-utils>@metamask/utils": true,
+        "browserify>buffer": true,
+        "eslint>fast-deep-equal": true,
+        "eth-ens-namehash": true,
+        "ethereumjs-util": true,
+        "ethjs>ethjs-unit": true
+      }
+    },
+    "@metamask/smart-transactions-controller>@metamask/controller-utils>@metamask/utils": {
+      "globals": {
+        "TextDecoder": true,
+        "TextEncoder": true
+      },
+      "packages": {
+        "@metamask/key-tree>@noble/hashes": true,
+        "browserify>buffer": true,
+        "nock>debug": true,
+        "semver": true,
+        "superstruct": true
       }
     },
     "@metamask/smart-transactions-controller>@metamask/controllers>nanoid": {
@@ -2576,13 +2636,7 @@
     },
     "@metamask/snaps-controllers>readable-web-to-node-stream>readable-stream": {
       "packages": {
-<<<<<<< HEAD
-        "@metamask/base-controller": true,
-        "@metamask/message-manager": true,
-        "@metamask/signature-controller>@metamask/controller-utils": true,
-=======
         "browserify>browser-resolve": true,
->>>>>>> e22dab22
         "browserify>buffer": true,
         "browserify>process": true,
         "browserify>string_decoder": true,
@@ -2591,97 +2645,6 @@
         "webpack>events": true
       }
     },
-<<<<<<< HEAD
-    "@metamask/signature-controller>@metamask/controller-utils": {
-      "globals": {
-        "URL": true,
-        "console.error": true,
-        "fetch": true,
-        "setTimeout": true
-      },
-      "packages": {
-        "@metamask/controller-utils>@spruceid/siwe-parser": true,
-        "@metamask/signature-controller>@metamask/utils": true,
-        "browserify>buffer": true,
-        "eslint>fast-deep-equal": true,
-        "eth-ens-namehash": true,
-        "ethereumjs-util": true,
-        "ethjs>ethjs-unit": true
-      }
-    },
-    "@metamask/signature-controller>@metamask/utils": {
-      "globals": {
-        "TextDecoder": true,
-        "TextEncoder": true
-      },
-      "packages": {
-        "@metamask/key-tree>@noble/hashes": true,
-        "browserify>buffer": true,
-        "nock>debug": true,
-        "semver": true,
-        "superstruct": true
-      }
-    },
-    "@metamask/smart-transactions-controller": {
-      "globals": {
-        "URLSearchParams": true,
-        "clearInterval": true,
-        "console.error": true,
-        "console.log": true,
-        "fetch": true,
-        "setInterval": true
-      },
-      "packages": {
-        "@ethersproject/abi>@ethersproject/bytes": true,
-        "@ethersproject/bignumber": true,
-        "@ethersproject/providers": true,
-        "@metamask/base-controller": true,
-        "@metamask/smart-transactions-controller>@metamask/controller-utils": true,
-        "@metamask/smart-transactions-controller>bignumber.js": true,
-        "fast-json-patch": true,
-        "lodash": true
-      }
-    },
-    "@metamask/smart-transactions-controller>@metamask/controller-utils": {
-      "globals": {
-        "URL": true,
-        "console.error": true,
-        "fetch": true,
-        "setTimeout": true
-      },
-      "packages": {
-        "@metamask/controller-utils>@spruceid/siwe-parser": true,
-        "@metamask/smart-transactions-controller>@metamask/controller-utils>@metamask/utils": true,
-        "browserify>buffer": true,
-        "eslint>fast-deep-equal": true,
-        "eth-ens-namehash": true,
-        "ethereumjs-util": true,
-        "ethjs>ethjs-unit": true
-      }
-    },
-    "@metamask/smart-transactions-controller>@metamask/controller-utils>@metamask/utils": {
-      "globals": {
-        "TextDecoder": true,
-        "TextEncoder": true
-      },
-      "packages": {
-        "@metamask/key-tree>@noble/hashes": true,
-        "browserify>buffer": true,
-        "nock>debug": true,
-        "semver": true,
-        "superstruct": true
-      }
-    },
-    "@metamask/smart-transactions-controller>@metamask/controllers>nanoid": {
-      "globals": {
-        "crypto.getRandomValues": true
-      }
-    },
-    "@metamask/smart-transactions-controller>bignumber.js": {
-      "globals": {
-        "crypto": true,
-        "define": true
-=======
     "@metamask/snaps-controllers>tar-stream": {
       "packages": {
         "@metamask/snaps-controllers>tar-stream>fs-constants": true,
@@ -2693,7 +2656,6 @@
         "end-of-stream": true,
         "madge>ora>bl": true,
         "pumpify>inherits": true
->>>>>>> e22dab22
       }
     },
     "@metamask/snaps-controllers>tar-stream>fs-constants": {
