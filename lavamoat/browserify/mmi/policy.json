--- conflicted
+++ resolved
@@ -2412,8 +2412,6 @@
         "eth-ens-namehash": true
       }
     },
-<<<<<<< HEAD
-=======
     "@metamask/smart-transactions-controller>@metamask/transaction-controller>@metamask/controller-utils>@spruceid/siwe-parser": {
       "globals": {
         "console.error": true,
@@ -2500,7 +2498,6 @@
         "uuid": true
       }
     },
->>>>>>> 26384667
     "@metamask/smart-transactions-controller>@metamask/transaction-controller>eth-method-registry": {
       "packages": {
         "@metamask/smart-transactions-controller>@metamask/transaction-controller>eth-method-registry>@metamask/ethjs-contract": true,
