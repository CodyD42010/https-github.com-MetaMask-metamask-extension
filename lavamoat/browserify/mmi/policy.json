{
  "resources": {
    "@babel/runtime": {
      "globals": {
        "regeneratorRuntime": "write"
      }
    },
    "@babel/runtime>regenerator-runtime": {
      "globals": {
        "regeneratorRuntime": "write"
      }
    },
    "@download/blockies": {
      "globals": {
        "document.createElement": true
      }
    },
    "@ensdomains/content-hash": {
      "globals": {
        "console.warn": true
      },
      "packages": {
        "@ensdomains/content-hash>cids": true,
        "@ensdomains/content-hash>js-base64": true,
        "@ensdomains/content-hash>multicodec": true,
        "@ensdomains/content-hash>multihashes": true,
        "browserify>buffer": true
      }
    },
    "@ensdomains/content-hash>cids": {
      "packages": {
        "@ensdomains/content-hash>cids>multibase": true,
        "@ensdomains/content-hash>cids>multicodec": true,
        "@ensdomains/content-hash>cids>multihashes": true,
        "@ensdomains/content-hash>cids>uint8arrays": true
      }
    },
    "@ensdomains/content-hash>cids>multibase": {
      "globals": {
        "TextDecoder": true,
        "TextEncoder": true
      },
      "packages": {
        "@ensdomains/content-hash>cids>multibase>@multiformats/base-x": true
      }
    },
    "@ensdomains/content-hash>cids>multicodec": {
      "packages": {
        "@ensdomains/content-hash>cids>multicodec>varint": true,
        "@ensdomains/content-hash>cids>uint8arrays": true
      }
    },
    "@ensdomains/content-hash>cids>multihashes": {
      "packages": {
        "@ensdomains/content-hash>cids>multibase": true,
        "@ensdomains/content-hash>cids>uint8arrays": true,
        "@ensdomains/content-hash>multihashes>varint": true
      }
    },
    "@ensdomains/content-hash>cids>uint8arrays": {
      "globals": {
        "TextDecoder": true,
        "TextEncoder": true
      },
      "packages": {
        "@ensdomains/content-hash>cids>multibase": true
      }
    },
    "@ensdomains/content-hash>js-base64": {
      "globals": {
        "Base64": "write",
        "TextDecoder": true,
        "TextEncoder": true,
        "atob": true,
        "btoa": true,
        "define": true
      },
      "packages": {
        "browserify>buffer": true
      }
    },
    "@ensdomains/content-hash>multicodec": {
      "packages": {
        "@ensdomains/content-hash>multicodec>uint8arrays": true,
        "@ensdomains/content-hash>multicodec>varint": true
      }
    },
    "@ensdomains/content-hash>multicodec>uint8arrays": {
      "packages": {
        "@ensdomains/content-hash>multicodec>uint8arrays>multibase": true,
        "@ensdomains/content-hash>multihashes>web-encoding": true
      }
    },
    "@ensdomains/content-hash>multicodec>uint8arrays>multibase": {
      "packages": {
        "@ensdomains/content-hash>cids>multibase>@multiformats/base-x": true,
        "@ensdomains/content-hash>multihashes>web-encoding": true
      }
    },
    "@ensdomains/content-hash>multihashes": {
      "packages": {
        "@ensdomains/content-hash>multihashes>multibase": true,
        "@ensdomains/content-hash>multihashes>varint": true,
        "@ensdomains/content-hash>multihashes>web-encoding": true,
        "browserify>buffer": true
      }
    },
    "@ensdomains/content-hash>multihashes>multibase": {
      "packages": {
        "@ensdomains/content-hash>multihashes>web-encoding": true,
        "browserify>buffer": true,
        "ethereumjs-wallet>bs58check>bs58>base-x": true
      }
    },
    "@ensdomains/content-hash>multihashes>web-encoding": {
      "globals": {
        "TextDecoder": true,
        "TextEncoder": true
      },
      "packages": {
        "browserify>util": true
      }
    },
    "@ethereumjs/common": {
      "packages": {
        "@ethereumjs/common>crc-32": true,
        "@ethereumjs/tx>@ethereumjs/util": true,
        "browserify>buffer": true,
        "browserify>events": true
      }
    },
    "@ethereumjs/common>crc-32": {
      "globals": {
        "DO_NOT_EXPORT_CRC": true,
        "define": true
      }
    },
    "@ethereumjs/tx": {
      "packages": {
        "@ethereumjs/common": true,
        "@ethereumjs/tx>@ethereumjs/rlp": true,
        "@ethereumjs/tx>@ethereumjs/util": true,
        "@ethereumjs/tx>ethereum-cryptography": true,
        "browserify>buffer": true,
        "browserify>insert-module-globals>is-buffer": true
      }
    },
    "@ethereumjs/tx>@ethereumjs/rlp": {
      "globals": {
        "TextEncoder": true
      }
    },
    "@ethereumjs/tx>@ethereumjs/util": {
      "globals": {
        "console.warn": true
      },
      "packages": {
        "@ethereumjs/tx>@ethereumjs/rlp": true,
        "@ethereumjs/tx>@ethereumjs/util>ethereum-cryptography": true,
        "@ethereumjs/tx>@ethereumjs/util>micro-ftch": true,
        "browserify>buffer": true,
        "browserify>events": true,
        "browserify>insert-module-globals>is-buffer": true
      }
    },
    "@ethereumjs/tx>@ethereumjs/util>ethereum-cryptography": {
      "globals": {
        "TextDecoder": true,
        "crypto": true
      },
      "packages": {
        "@ethereumjs/tx>@ethereumjs/util>ethereum-cryptography>@noble/hashes": true,
        "@ethereumjs/tx>ethereum-cryptography>@noble/curves": true
      }
    },
    "@ethereumjs/tx>@ethereumjs/util>ethereum-cryptography>@noble/hashes": {
      "globals": {
        "TextEncoder": true,
        "crypto": true
      }
    },
    "@ethereumjs/tx>@ethereumjs/util>micro-ftch": {
      "globals": {
        "Headers": true,
        "TextDecoder": true,
        "URL": true,
        "btoa": true,
        "fetch": true
      },
      "packages": {
        "browserify>browserify-zlib": true,
        "browserify>buffer": true,
        "browserify>https-browserify": true,
        "browserify>process": true,
        "browserify>stream-http": true,
        "browserify>url": true,
        "browserify>util": true
      }
    },
    "@ethereumjs/tx>ethereum-cryptography": {
      "globals": {
        "TextDecoder": true,
        "crypto": true
      },
      "packages": {
        "@ethereumjs/tx>ethereum-cryptography>@noble/hashes": true
      }
    },
    "@ethereumjs/tx>ethereum-cryptography>@noble/curves": {
      "globals": {
        "TextEncoder": true
      },
      "packages": {
        "@ethereumjs/tx>ethereum-cryptography>@noble/curves>@noble/hashes": true
      }
    },
    "@ethereumjs/tx>ethereum-cryptography>@noble/curves>@noble/hashes": {
      "globals": {
        "TextEncoder": true,
        "crypto": true
      }
    },
    "@ethereumjs/tx>ethereum-cryptography>@noble/hashes": {
      "globals": {
        "TextEncoder": true,
        "crypto": true
      }
    },
    "@ethersproject/abi": {
      "globals": {
        "console.log": true
      },
      "packages": {
        "@ethersproject/abi>@ethersproject/address": true,
        "@ethersproject/abi>@ethersproject/bytes": true,
        "@ethersproject/abi>@ethersproject/constants": true,
        "@ethersproject/abi>@ethersproject/hash": true,
        "@ethersproject/abi>@ethersproject/keccak256": true,
        "@ethersproject/abi>@ethersproject/logger": true,
        "@ethersproject/abi>@ethersproject/properties": true,
        "@ethersproject/abi>@ethersproject/strings": true,
        "@ethersproject/bignumber": true
      }
    },
    "@ethersproject/abi>@ethersproject/address": {
      "packages": {
        "@ethersproject/abi>@ethersproject/bytes": true,
        "@ethersproject/abi>@ethersproject/keccak256": true,
        "@ethersproject/abi>@ethersproject/logger": true,
        "@ethersproject/bignumber": true,
        "@ethersproject/providers>@ethersproject/rlp": true
      }
    },
    "@ethersproject/abi>@ethersproject/bytes": {
      "packages": {
        "@ethersproject/abi>@ethersproject/logger": true
      }
    },
    "@ethersproject/abi>@ethersproject/constants": {
      "packages": {
        "@ethersproject/bignumber": true
      }
    },
    "@ethersproject/abi>@ethersproject/hash": {
      "packages": {
        "@ethersproject/abi>@ethersproject/address": true,
        "@ethersproject/abi>@ethersproject/bytes": true,
        "@ethersproject/abi>@ethersproject/keccak256": true,
        "@ethersproject/abi>@ethersproject/logger": true,
        "@ethersproject/abi>@ethersproject/properties": true,
        "@ethersproject/abi>@ethersproject/strings": true,
        "@ethersproject/bignumber": true,
        "@ethersproject/providers>@ethersproject/base64": true
      }
    },
    "@ethersproject/abi>@ethersproject/keccak256": {
      "packages": {
        "@ethersproject/abi>@ethersproject/bytes": true,
        "@ethersproject/abi>@ethersproject/keccak256>js-sha3": true
      }
    },
    "@ethersproject/abi>@ethersproject/keccak256>js-sha3": {
      "globals": {
        "define": true
      },
      "packages": {
        "browserify>process": true
      }
    },
    "@ethersproject/abi>@ethersproject/logger": {
      "globals": {
        "console": true
      }
    },
    "@ethersproject/abi>@ethersproject/properties": {
      "packages": {
        "@ethersproject/abi>@ethersproject/logger": true
      }
    },
    "@ethersproject/abi>@ethersproject/strings": {
      "packages": {
        "@ethersproject/abi>@ethersproject/bytes": true,
        "@ethersproject/abi>@ethersproject/constants": true,
        "@ethersproject/abi>@ethersproject/logger": true
      }
    },
    "@ethersproject/bignumber": {
      "packages": {
        "@ethersproject/abi>@ethersproject/bytes": true,
        "@ethersproject/abi>@ethersproject/logger": true,
        "@ethersproject/bignumber>bn.js": true
      }
    },
    "@ethersproject/bignumber>bn.js": {
      "globals": {
        "Buffer": true
      },
      "packages": {
        "browserify>browser-resolve": true
      }
    },
    "@ethersproject/contracts": {
      "globals": {
        "setTimeout": true
      },
      "packages": {
        "@ethersproject/abi": true,
        "@ethersproject/abi>@ethersproject/address": true,
        "@ethersproject/abi>@ethersproject/bytes": true,
        "@ethersproject/abi>@ethersproject/logger": true,
        "@ethersproject/abi>@ethersproject/properties": true,
        "@ethersproject/bignumber": true,
        "@ethersproject/hdnode>@ethersproject/abstract-signer": true,
        "@ethersproject/hdnode>@ethersproject/transactions": true,
        "@ethersproject/providers>@ethersproject/abstract-provider": true
      }
    },
    "@ethersproject/hdnode": {
      "packages": {
        "@ethersproject/abi>@ethersproject/bytes": true,
        "@ethersproject/abi>@ethersproject/logger": true,
        "@ethersproject/abi>@ethersproject/properties": true,
        "@ethersproject/abi>@ethersproject/strings": true,
        "@ethersproject/bignumber": true,
        "@ethersproject/hdnode>@ethersproject/basex": true,
        "@ethersproject/hdnode>@ethersproject/pbkdf2": true,
        "@ethersproject/hdnode>@ethersproject/sha2": true,
        "@ethersproject/hdnode>@ethersproject/signing-key": true,
        "@ethersproject/hdnode>@ethersproject/transactions": true,
        "@ethersproject/hdnode>@ethersproject/wordlists": true
      }
    },
    "@ethersproject/hdnode>@ethersproject/abstract-signer": {
      "packages": {
        "@ethersproject/abi>@ethersproject/logger": true,
        "@ethersproject/abi>@ethersproject/properties": true
      }
    },
    "@ethersproject/hdnode>@ethersproject/basex": {
      "packages": {
        "@ethersproject/abi>@ethersproject/bytes": true,
        "@ethersproject/abi>@ethersproject/properties": true
      }
    },
    "@ethersproject/hdnode>@ethersproject/pbkdf2": {
      "packages": {
        "@ethersproject/abi>@ethersproject/bytes": true,
        "@ethersproject/hdnode>@ethersproject/sha2": true
      }
    },
    "@ethersproject/hdnode>@ethersproject/sha2": {
      "packages": {
        "@ethersproject/abi>@ethersproject/bytes": true,
        "@ethersproject/abi>@ethersproject/logger": true,
        "ethereumjs-util>ethereum-cryptography>hash.js": true
      }
    },
    "@ethersproject/hdnode>@ethersproject/signing-key": {
      "packages": {
        "@ethersproject/abi>@ethersproject/bytes": true,
        "@ethersproject/abi>@ethersproject/logger": true,
        "@ethersproject/abi>@ethersproject/properties": true,
        "ganache>secp256k1>elliptic": true
      }
    },
    "@ethersproject/hdnode>@ethersproject/transactions": {
      "packages": {
        "@ethersproject/abi>@ethersproject/address": true,
        "@ethersproject/abi>@ethersproject/bytes": true,
        "@ethersproject/abi>@ethersproject/constants": true,
        "@ethersproject/abi>@ethersproject/keccak256": true,
        "@ethersproject/abi>@ethersproject/logger": true,
        "@ethersproject/abi>@ethersproject/properties": true,
        "@ethersproject/bignumber": true,
        "@ethersproject/hdnode>@ethersproject/signing-key": true,
        "@ethersproject/providers>@ethersproject/rlp": true
      }
    },
    "@ethersproject/hdnode>@ethersproject/wordlists": {
      "packages": {
        "@ethersproject/abi>@ethersproject/bytes": true,
        "@ethersproject/abi>@ethersproject/hash": true,
        "@ethersproject/abi>@ethersproject/logger": true,
        "@ethersproject/abi>@ethersproject/properties": true,
        "@ethersproject/abi>@ethersproject/strings": true
      }
    },
    "@ethersproject/providers": {
      "globals": {
        "WebSocket": true,
        "clearInterval": true,
        "clearTimeout": true,
        "console.log": true,
        "console.warn": true,
        "setInterval": true,
        "setTimeout": true
      },
      "packages": {
        "@ethersproject/abi>@ethersproject/address": true,
        "@ethersproject/abi>@ethersproject/bytes": true,
        "@ethersproject/abi>@ethersproject/constants": true,
        "@ethersproject/abi>@ethersproject/hash": true,
        "@ethersproject/abi>@ethersproject/logger": true,
        "@ethersproject/abi>@ethersproject/properties": true,
        "@ethersproject/abi>@ethersproject/strings": true,
        "@ethersproject/bignumber": true,
        "@ethersproject/hdnode>@ethersproject/abstract-signer": true,
        "@ethersproject/hdnode>@ethersproject/basex": true,
        "@ethersproject/hdnode>@ethersproject/sha2": true,
        "@ethersproject/hdnode>@ethersproject/transactions": true,
        "@ethersproject/providers>@ethersproject/abstract-provider": true,
        "@ethersproject/providers>@ethersproject/base64": true,
        "@ethersproject/providers>@ethersproject/networks": true,
        "@ethersproject/providers>@ethersproject/random": true,
        "@ethersproject/providers>@ethersproject/web": true,
        "@ethersproject/providers>bech32": true
      }
    },
    "@ethersproject/providers>@ethersproject/abstract-provider": {
      "packages": {
        "@ethersproject/abi>@ethersproject/bytes": true,
        "@ethersproject/abi>@ethersproject/logger": true,
        "@ethersproject/abi>@ethersproject/properties": true,
        "@ethersproject/bignumber": true
      }
    },
    "@ethersproject/providers>@ethersproject/base64": {
      "globals": {
        "atob": true,
        "btoa": true
      },
      "packages": {
        "@ethersproject/abi>@ethersproject/bytes": true
      }
    },
    "@ethersproject/providers>@ethersproject/networks": {
      "packages": {
        "@ethersproject/abi>@ethersproject/logger": true
      }
    },
    "@ethersproject/providers>@ethersproject/random": {
      "packages": {
        "@ethersproject/abi>@ethersproject/bytes": true,
        "@ethersproject/abi>@ethersproject/logger": true
      }
    },
    "@ethersproject/providers>@ethersproject/rlp": {
      "packages": {
        "@ethersproject/abi>@ethersproject/bytes": true,
        "@ethersproject/abi>@ethersproject/logger": true
      }
    },
    "@ethersproject/providers>@ethersproject/web": {
      "globals": {
        "clearTimeout": true,
        "fetch": true,
        "setTimeout": true
      },
      "packages": {
        "@ethersproject/abi>@ethersproject/bytes": true,
        "@ethersproject/abi>@ethersproject/logger": true,
        "@ethersproject/abi>@ethersproject/properties": true,
        "@ethersproject/abi>@ethersproject/strings": true,
        "@ethersproject/providers>@ethersproject/base64": true
      }
    },
    "@formatjs/intl-relativetimeformat": {
      "globals": {
        "Intl": true
      },
      "packages": {
        "@formatjs/intl-relativetimeformat>@formatjs/intl-utils": true
      }
    },
    "@formatjs/intl-relativetimeformat>@formatjs/intl-utils": {
      "globals": {
        "Intl.getCanonicalLocales": true
      }
    },
    "@keystonehq/bc-ur-registry-eth": {
      "packages": {
        "@ethereumjs/tx>@ethereumjs/util": true,
        "@keystonehq/bc-ur-registry-eth>@keystonehq/bc-ur-registry": true,
        "@keystonehq/bc-ur-registry-eth>hdkey": true,
        "browserify>buffer": true,
        "uuid": true
      }
    },
    "@keystonehq/bc-ur-registry-eth>@keystonehq/bc-ur-registry": {
      "globals": {
        "define": true
      },
      "packages": {
        "@ngraveio/bc-ur": true,
        "browserify>buffer": true,
        "ethereumjs-wallet>bs58check": true,
        "wait-on>rxjs>tslib": true
      }
    },
    "@keystonehq/bc-ur-registry-eth>hdkey": {
      "packages": {
        "browserify>assert": true,
        "browserify>crypto-browserify": true,
        "ethereumjs-util>ethereum-cryptography>secp256k1": true,
        "ethereumjs-wallet>bs58check": true,
        "ethereumjs-wallet>safe-buffer": true
      }
    },
    "@keystonehq/metamask-airgapped-keyring": {
      "packages": {
        "@ethereumjs/tx": true,
        "@keystonehq/bc-ur-registry-eth": true,
        "@keystonehq/metamask-airgapped-keyring>@keystonehq/base-eth-keyring": true,
        "@keystonehq/metamask-airgapped-keyring>@metamask/obs-store": true,
        "browserify>buffer": true,
        "browserify>events": true,
        "ethereumjs-util>rlp": true,
        "uuid": true
      }
    },
    "@keystonehq/metamask-airgapped-keyring>@keystonehq/base-eth-keyring": {
      "packages": {
        "@ethereumjs/tx": true,
        "@ethereumjs/tx>@ethereumjs/util": true,
        "@keystonehq/bc-ur-registry-eth": true,
        "@keystonehq/bc-ur-registry-eth>hdkey": true,
        "@keystonehq/metamask-airgapped-keyring>@keystonehq/base-eth-keyring>rlp": true,
        "browserify>buffer": true,
        "uuid": true
      }
    },
    "@keystonehq/metamask-airgapped-keyring>@keystonehq/base-eth-keyring>rlp": {
      "globals": {
        "TextEncoder": true
      }
    },
    "@keystonehq/metamask-airgapped-keyring>@metamask/obs-store": {
      "packages": {
        "@keystonehq/metamask-airgapped-keyring>@metamask/obs-store>through2": true,
        "@metamask/safe-event-emitter": true,
        "browserify>stream-browserify": true
      }
    },
    "@keystonehq/metamask-airgapped-keyring>@metamask/obs-store>through2": {
      "packages": {
        "browserify>process": true,
        "browserify>util": true,
        "readable-stream": true,
        "watchify>xtend": true
      }
    },
    "@material-ui/core": {
      "globals": {
        "Image": true,
        "_formatMuiErrorMessage": true,
        "addEventListener": true,
        "clearInterval": true,
        "clearTimeout": true,
        "console.error": true,
        "console.warn": true,
        "document": true,
        "getComputedStyle": true,
        "getSelection": true,
        "innerHeight": true,
        "innerWidth": true,
        "matchMedia": true,
        "navigator": true,
        "performance.now": true,
        "removeEventListener": true,
        "requestAnimationFrame": true,
        "setInterval": true,
        "setTimeout": true
      },
      "packages": {
        "@babel/runtime": true,
        "@material-ui/core>@material-ui/styles": true,
        "@material-ui/core>@material-ui/system": true,
        "@material-ui/core>@material-ui/utils": true,
        "@material-ui/core>clsx": true,
        "@material-ui/core>popper.js": true,
        "@material-ui/core>react-transition-group": true,
        "prop-types": true,
        "prop-types>react-is": true,
        "react": true,
        "react-dom": true,
        "react-redux>hoist-non-react-statics": true
      }
    },
    "@material-ui/core>@material-ui/styles": {
      "globals": {
        "console.error": true,
        "console.warn": true,
        "document.createComment": true,
        "document.head": true
      },
      "packages": {
        "@babel/runtime": true,
        "@material-ui/core>@material-ui/styles>jss": true,
        "@material-ui/core>@material-ui/styles>jss-plugin-camel-case": true,
        "@material-ui/core>@material-ui/styles>jss-plugin-default-unit": true,
        "@material-ui/core>@material-ui/styles>jss-plugin-global": true,
        "@material-ui/core>@material-ui/styles>jss-plugin-nested": true,
        "@material-ui/core>@material-ui/styles>jss-plugin-props-sort": true,
        "@material-ui/core>@material-ui/styles>jss-plugin-rule-value-function": true,
        "@material-ui/core>@material-ui/styles>jss-plugin-vendor-prefixer": true,
        "@material-ui/core>@material-ui/utils": true,
        "@material-ui/core>clsx": true,
        "prop-types": true,
        "react": true,
        "react-redux>hoist-non-react-statics": true
      }
    },
    "@material-ui/core>@material-ui/styles>jss": {
      "globals": {
        "CSS": true,
        "document.createElement": true,
        "document.querySelector": true
      },
      "packages": {
        "@babel/runtime": true,
        "@material-ui/core>@material-ui/styles>jss>is-in-browser": true,
        "react-router-dom>tiny-warning": true
      }
    },
    "@material-ui/core>@material-ui/styles>jss-plugin-camel-case": {
      "packages": {
        "@material-ui/core>@material-ui/styles>jss-plugin-camel-case>hyphenate-style-name": true
      }
    },
    "@material-ui/core>@material-ui/styles>jss-plugin-default-unit": {
      "globals": {
        "CSS": true
      },
      "packages": {
        "@material-ui/core>@material-ui/styles>jss": true
      }
    },
    "@material-ui/core>@material-ui/styles>jss-plugin-global": {
      "packages": {
        "@babel/runtime": true,
        "@material-ui/core>@material-ui/styles>jss": true
      }
    },
    "@material-ui/core>@material-ui/styles>jss-plugin-nested": {
      "packages": {
        "@babel/runtime": true,
        "react-router-dom>tiny-warning": true
      }
    },
    "@material-ui/core>@material-ui/styles>jss-plugin-rule-value-function": {
      "packages": {
        "@material-ui/core>@material-ui/styles>jss": true,
        "react-router-dom>tiny-warning": true
      }
    },
    "@material-ui/core>@material-ui/styles>jss-plugin-vendor-prefixer": {
      "packages": {
        "@material-ui/core>@material-ui/styles>jss": true,
        "@material-ui/core>@material-ui/styles>jss-plugin-vendor-prefixer>css-vendor": true
      }
    },
    "@material-ui/core>@material-ui/styles>jss-plugin-vendor-prefixer>css-vendor": {
      "globals": {
        "document.createElement": true,
        "document.documentElement": true,
        "getComputedStyle": true
      },
      "packages": {
        "@babel/runtime": true,
        "@material-ui/core>@material-ui/styles>jss>is-in-browser": true
      }
    },
    "@material-ui/core>@material-ui/styles>jss>is-in-browser": {
      "globals": {
        "document": true
      }
    },
    "@material-ui/core>@material-ui/system": {
      "globals": {
        "console.error": true
      },
      "packages": {
        "@babel/runtime": true,
        "@material-ui/core>@material-ui/utils": true,
        "prop-types": true
      }
    },
    "@material-ui/core>@material-ui/utils": {
      "packages": {
        "@babel/runtime": true,
        "prop-types": true,
        "prop-types>react-is": true
      }
    },
    "@material-ui/core>popper.js": {
      "globals": {
        "MSInputMethodContext": true,
        "Node.DOCUMENT_POSITION_FOLLOWING": true,
        "cancelAnimationFrame": true,
        "console.warn": true,
        "define": true,
        "devicePixelRatio": true,
        "document": true,
        "getComputedStyle": true,
        "innerHeight": true,
        "innerWidth": true,
        "navigator": true,
        "requestAnimationFrame": true,
        "setTimeout": true
      }
    },
    "@material-ui/core>react-transition-group": {
      "globals": {
        "Element": true,
        "setTimeout": true
      },
      "packages": {
        "@material-ui/core>react-transition-group>dom-helpers": true,
        "prop-types": true,
        "react": true,
        "react-dom": true
      }
    },
    "@material-ui/core>react-transition-group>dom-helpers": {
      "packages": {
        "@babel/runtime": true
      }
    },
    "@metamask-institutional/custody-controller": {
      "packages": {
        "@ethereumjs/tx>@ethereumjs/util": true,
        "@metamask-institutional/custody-controller>@metamask-institutional/custody-keyring": true,
        "@metamask/obs-store": true
      }
    },
    "@metamask-institutional/custody-controller>@metamask-institutional/custody-keyring": {
      "globals": {
        "console.log": true,
        "console.warn": true
      },
      "packages": {
        "@ethereumjs/tx>@ethereumjs/util": true,
        "@metamask-institutional/custody-keyring>@metamask-institutional/configuration-client": true,
        "@metamask-institutional/sdk": true,
        "@metamask-institutional/sdk>@metamask-institutional/types": true,
        "@metamask/obs-store": true,
        "browserify>crypto-browserify": true,
        "browserify>events": true,
        "gulp-sass>lodash.clonedeep": true
      }
    },
    "@metamask-institutional/custody-keyring": {
      "globals": {
        "console.log": true,
        "console.warn": true
      },
      "packages": {
        "@ethereumjs/tx>@ethereumjs/util": true,
        "@metamask-institutional/custody-keyring>@metamask-institutional/configuration-client": true,
        "@metamask-institutional/sdk": true,
        "@metamask-institutional/sdk>@metamask-institutional/types": true,
        "@metamask/obs-store": true,
        "browserify>crypto-browserify": true,
        "browserify>events": true,
        "gulp-sass>lodash.clonedeep": true
      }
    },
    "@metamask-institutional/custody-keyring>@metamask-institutional/configuration-client": {
      "globals": {
        "console.log": true,
        "fetch": true
      }
    },
    "@metamask-institutional/extension": {
      "globals": {
        "console.log": true,
        "fetch": true
      },
      "packages": {
        "@ethereumjs/tx>@ethereumjs/util": true,
        "@metamask-institutional/extension>@metamask-institutional/custody-controller": true,
        "@metamask-institutional/sdk": true,
        "@metamask-institutional/sdk>@metamask-institutional/types": true
      }
    },
    "@metamask-institutional/extension>@metamask-institutional/custody-controller": {
      "packages": {
        "@ethereumjs/tx>@ethereumjs/util": true,
        "@metamask-institutional/custody-keyring": true,
        "@metamask/obs-store": true
      }
    },
    "@metamask-institutional/institutional-features": {
      "globals": {
        "chrome.runtime.id": true,
        "console.log": true,
        "fetch": true,
        "setInterval": true
      },
      "packages": {
        "@metamask-institutional/institutional-features>@auth0/auth0-spa-js": true,
        "@metamask-institutional/institutional-features>@metamask-institutional/custody-keyring": true,
        "@metamask-institutional/sdk>@metamask-institutional/simplecache": true,
        "@metamask/obs-store": true,
        "browserify>events": true
      }
    },
    "@metamask-institutional/institutional-features>@auth0/auth0-spa-js": {
      "globals": {
        "AbortController": true,
        "Blob": true,
        "MessageChannel": true,
        "TextEncoder": true,
        "URL.createObjectURL": true,
        "URLSearchParams": true,
        "Worker": true,
        "addEventListener": true,
        "atob": true,
        "btoa": true,
        "clearInterval": true,
        "clearTimeout": true,
        "console.warn": true,
        "crossOriginIsolated": true,
        "crypto": true,
        "document.body.appendChild": true,
        "document.body.contains": true,
        "document.body.removeChild": true,
        "document.cookie": "write",
        "document.createElement": true,
        "fetch": true,
        "innerHeight": true,
        "innerWidth": true,
        "localStorage": true,
        "location.assign": true,
        "location.href": true,
        "location.origin": true,
        "location.protocol": true,
        "open": true,
        "removeEventListener": true,
        "screenX": true,
        "screenY": true,
        "sessionStorage": true,
        "setInterval": true,
        "setTimeout": true
      }
    },
    "@metamask-institutional/institutional-features>@metamask-institutional/custody-keyring": {
      "globals": {
        "console.log": true,
        "console.warn": true
      },
      "packages": {
        "@ethereumjs/tx>@ethereumjs/util": true,
        "@metamask-institutional/custody-keyring>@metamask-institutional/configuration-client": true,
        "@metamask-institutional/sdk": true,
        "@metamask-institutional/sdk>@metamask-institutional/types": true,
        "@metamask/obs-store": true,
        "browserify>crypto-browserify": true,
        "browserify>events": true,
        "gulp-sass>lodash.clonedeep": true
      }
    },
    "@metamask-institutional/portfolio-dashboard": {
      "globals": {
        "console.log": true,
        "fetch": true
      }
    },
    "@metamask-institutional/sdk": {
      "globals": {
        "URLSearchParams": true,
        "console.debug": true,
        "console.log": true,
        "console.warn": true,
        "fetch": true
      },
      "packages": {
        "@metamask-institutional/sdk>@metamask-institutional/simplecache": true,
        "@metamask-institutional/sdk>bignumber.js": true,
        "@metamask-institutional/sdk>jsonwebtoken": true,
        "browserify>crypto-browserify": true,
        "browserify>events": true
      }
    },
    "@metamask-institutional/sdk>bignumber.js": {
      "globals": {
        "crypto": true,
        "define": true
      }
    },
    "@metamask-institutional/sdk>jsonwebtoken": {
      "packages": {
        "@metamask-institutional/sdk>jsonwebtoken>jws": true,
        "browserify>buffer": true,
        "browserify>crypto-browserify": true,
        "browserify>process": true,
        "lodash": true,
        "mocha>ms": true,
        "semver": true
      }
    },
    "@metamask-institutional/sdk>jsonwebtoken>jws": {
      "packages": {
        "@metamask-institutional/sdk>jsonwebtoken>jws>jwa": true,
        "browserify>buffer": true,
        "browserify>process": true,
        "browserify>stream-browserify": true,
        "browserify>util": true,
        "ethereumjs-wallet>safe-buffer": true
      }
    },
    "@metamask-institutional/sdk>jsonwebtoken>jws>jwa": {
      "packages": {
        "@metamask-institutional/sdk>jsonwebtoken>jws>jwa>buffer-equal-constant-time": true,
        "@metamask-institutional/sdk>jsonwebtoken>jws>jwa>ecdsa-sig-formatter": true,
        "browserify>crypto-browserify": true,
        "browserify>util": true,
        "ethereumjs-wallet>safe-buffer": true
      }
    },
    "@metamask-institutional/sdk>jsonwebtoken>jws>jwa>buffer-equal-constant-time": {
      "packages": {
        "browserify>buffer": true
      }
    },
    "@metamask-institutional/sdk>jsonwebtoken>jws>jwa>ecdsa-sig-formatter": {
      "packages": {
        "ethereumjs-wallet>safe-buffer": true
      }
    },
    "@metamask-institutional/transaction-update": {
      "globals": {
        "clearInterval": true,
        "console.info": true,
        "console.log": true,
        "setInterval": true
      },
      "packages": {
        "@metamask-institutional/sdk": true,
        "@metamask-institutional/transaction-update>@metamask-institutional/websocket-client": true,
        "@metamask/obs-store": true,
        "browserify>events": true,
        "ethereumjs-util": true
      }
    },
    "@metamask-institutional/transaction-update>@metamask-institutional/websocket-client": {
      "globals": {
        "WebSocket": true,
        "clearTimeout": true,
        "console.log": true,
        "setTimeout": true
      },
      "packages": {
        "browserify>events": true
      }
    },
    "@metamask/address-book-controller": {
      "packages": {
        "@metamask/base-controller": true,
        "@metamask/controller-utils": true
      }
    },
    "@metamask/announcement-controller": {
      "packages": {
        "@metamask/base-controller": true
      }
    },
    "@metamask/approval-controller": {
      "globals": {
        "console.info": true
      },
      "packages": {
        "@metamask/approval-controller>nanoid": true,
        "@metamask/base-controller": true,
        "eth-rpc-errors": true
      }
    },
    "@metamask/approval-controller>nanoid": {
      "globals": {
        "crypto.getRandomValues": true
      }
    },
    "@metamask/assets-controllers": {
      "globals": {
        "Headers": true,
        "URL": true,
        "clearInterval": true,
        "clearTimeout": true,
        "console.info": true,
        "console.log": true,
        "setInterval": true,
        "setTimeout": true
      },
      "packages": {
        "@ethersproject/abi>@ethersproject/address": true,
        "@ethersproject/contracts": true,
        "@ethersproject/providers": true,
        "@metamask/assets-controllers>@metamask/abi-utils": true,
        "@metamask/assets-controllers>@metamask/rpc-errors": true,
        "@metamask/assets-controllers>abort-controller": true,
        "@metamask/assets-controllers>multiformats": true,
        "@metamask/base-controller": true,
        "@metamask/contract-metadata": true,
        "@metamask/controller-utils": true,
        "@metamask/metamask-eth-abis": true,
        "@metamask/utils": true,
        "browserify>events": true,
        "eth-json-rpc-filters>async-mutex": true,
        "eth-query": true,
        "ethereumjs-util": true,
        "single-call-balance-checker-abi": true,
        "uuid": true
      }
    },
    "@metamask/assets-controllers>@metamask/abi-utils": {
      "packages": {
        "@metamask/assets-controllers>@metamask/abi-utils>@metamask/utils": true,
        "superstruct": true
      }
    },
    "@metamask/assets-controllers>@metamask/abi-utils>@metamask/utils": {
      "globals": {
        "TextDecoder": true,
        "TextEncoder": true
      },
      "packages": {
        "browserify>buffer": true,
        "nock>debug": true,
        "semver": true,
        "superstruct": true
      }
    },
    "@metamask/assets-controllers>@metamask/rpc-errors": {
      "packages": {
        "@metamask/utils": true,
        "eth-rpc-errors>fast-safe-stringify": true
      }
    },
    "@metamask/assets-controllers>abort-controller": {
      "globals": {
        "AbortController": true
      }
    },
    "@metamask/assets-controllers>multiformats": {
      "globals": {
        "TextDecoder": true,
        "TextEncoder": true,
        "console.warn": true
      }
    },
    "@metamask/base-controller": {
      "globals": {
        "setTimeout": true
      },
      "packages": {
        "immer": true
      }
    },
    "@metamask/browser-passworder": {
      "globals": {
        "btoa": true,
        "crypto.getRandomValues": true,
        "crypto.subtle.decrypt": true,
        "crypto.subtle.deriveKey": true,
        "crypto.subtle.encrypt": true,
        "crypto.subtle.exportKey": true,
        "crypto.subtle.importKey": true
      },
      "packages": {
        "browserify>buffer": true
      }
    },
    "@metamask/controller-utils": {
      "globals": {
        "URL": true,
        "console.error": true,
        "fetch": true,
        "setTimeout": true
      },
      "packages": {
        "@metamask/controller-utils>@metamask/utils": true,
        "@metamask/controller-utils>@spruceid/siwe-parser": true,
        "browserify>buffer": true,
        "eslint>fast-deep-equal": true,
        "eth-ens-namehash": true,
        "ethereumjs-util": true,
        "ethjs>ethjs-unit": true
      }
    },
    "@metamask/controller-utils>@metamask/utils": {
      "globals": {
        "TextDecoder": true,
        "TextEncoder": true
      },
      "packages": {
        "@metamask/key-tree>@noble/hashes": true,
        "browserify>buffer": true,
        "nock>debug": true,
        "semver": true,
        "superstruct": true
      }
    },
    "@metamask/controller-utils>@spruceid/siwe-parser": {
      "globals": {
        "console.error": true,
        "console.log": true
      },
      "packages": {
        "@metamask/controller-utils>@spruceid/siwe-parser>apg-js": true
      }
    },
    "@metamask/controller-utils>@spruceid/siwe-parser>apg-js": {
      "globals": {
        "mode": true
      },
      "packages": {
        "browserify>buffer": true,
        "browserify>insert-module-globals>is-buffer": true
      }
    },
    "@metamask/controllers>web3": {
      "globals": {
        "XMLHttpRequest": true
      }
    },
    "@metamask/controllers>web3-provider-engine>cross-fetch>node-fetch": {
      "globals": {
        "fetch": true
      }
    },
    "@metamask/controllers>web3-provider-engine>eth-json-rpc-middleware>node-fetch": {
      "globals": {
        "fetch": true
      }
    },
    "@metamask/eth-json-rpc-middleware": {
      "globals": {
        "URL": true,
        "console.error": true,
        "setTimeout": true
      },
      "packages": {
        "@metamask/eth-json-rpc-middleware>@metamask/utils": true,
        "@metamask/eth-json-rpc-middleware>clone": true,
        "@metamask/eth-json-rpc-middleware>pify": true,
        "@metamask/eth-json-rpc-middleware>safe-stable-stringify": true,
        "@metamask/eth-snap-keyring>@metamask/eth-sig-util": true,
        "eth-rpc-errors": true,
        "json-rpc-engine": true
      }
    },
    "@metamask/eth-json-rpc-middleware>@metamask/utils": {
      "globals": {
        "TextDecoder": true,
        "TextEncoder": true
      },
      "packages": {
        "browserify>buffer": true,
        "nock>debug": true,
        "semver": true,
        "superstruct": true
      }
    },
    "@metamask/eth-json-rpc-middleware>clone": {
      "packages": {
        "browserify>buffer": true
      }
    },
    "@metamask/eth-keyring-controller": {
      "packages": {
        "@metamask/browser-passworder": true,
        "@metamask/eth-keyring-controller>@metamask/eth-hd-keyring": true,
        "@metamask/eth-keyring-controller>@metamask/eth-sig-util": true,
        "@metamask/eth-keyring-controller>@metamask/eth-simple-keyring": true,
        "@metamask/eth-keyring-controller>obs-store": true,
        "browserify>events": true
      }
    },
    "@metamask/eth-keyring-controller>@metamask/eth-hd-keyring": {
      "globals": {
        "TextEncoder": true
      },
      "packages": {
        "@ethereumjs/tx>@ethereumjs/util": true,
        "@metamask/eth-keyring-controller>@metamask/eth-hd-keyring>ethereum-cryptography": true,
        "@metamask/eth-snap-keyring>@metamask/eth-sig-util": true,
        "@metamask/scure-bip39": true,
        "browserify>buffer": true
      }
    },
    "@metamask/eth-keyring-controller>@metamask/eth-hd-keyring>ethereum-cryptography": {
      "globals": {
        "TextDecoder": true,
        "crypto": true
      },
      "packages": {
        "@metamask/eth-keyring-controller>@metamask/eth-hd-keyring>ethereum-cryptography>@noble/hashes": true,
        "@metamask/eth-keyring-controller>@metamask/eth-hd-keyring>ethereum-cryptography>@scure/bip32": true
      }
    },
    "@metamask/eth-keyring-controller>@metamask/eth-hd-keyring>ethereum-cryptography>@noble/hashes": {
      "globals": {
        "TextEncoder": true,
        "crypto": true
      }
    },
    "@metamask/eth-keyring-controller>@metamask/eth-hd-keyring>ethereum-cryptography>@noble/secp256k1": {
      "globals": {
        "crypto": true
      },
      "packages": {
        "browserify>browser-resolve": true
      }
    },
    "@metamask/eth-keyring-controller>@metamask/eth-hd-keyring>ethereum-cryptography>@scure/bip32": {
      "packages": {
        "@metamask/eth-keyring-controller>@metamask/eth-hd-keyring>ethereum-cryptography>@noble/secp256k1": true,
        "@metamask/eth-keyring-controller>@metamask/eth-hd-keyring>ethereum-cryptography>@scure/bip39>@noble/hashes": true,
        "@metamask/key-tree>@scure/base": true
      }
    },
    "@metamask/eth-keyring-controller>@metamask/eth-hd-keyring>ethereum-cryptography>@scure/bip39>@noble/hashes": {
      "globals": {
        "TextEncoder": true,
        "crypto": true
      }
    },
    "@metamask/eth-keyring-controller>@metamask/eth-sig-util": {
      "packages": {
        "@ethereumjs/tx>@ethereumjs/util": true,
        "@metamask/eth-keyring-controller>@metamask/eth-sig-util>ethereum-cryptography": true,
        "bn.js": true,
        "browserify>buffer": true,
        "eth-sig-util>ethereumjs-util>ethjs-util": true,
        "eth-sig-util>tweetnacl": true,
        "eth-sig-util>tweetnacl-util": true
      }
    },
    "@metamask/eth-keyring-controller>@metamask/eth-sig-util>ethereum-cryptography": {
      "globals": {
        "TextDecoder": true,
        "crypto": true
      },
      "packages": {
        "@metamask/eth-keyring-controller>@metamask/eth-sig-util>ethereum-cryptography>@noble/hashes": true
      }
    },
    "@metamask/eth-keyring-controller>@metamask/eth-sig-util>ethereum-cryptography>@noble/hashes": {
      "globals": {
        "TextEncoder": true,
        "crypto": true
      }
    },
    "@metamask/eth-keyring-controller>@metamask/eth-simple-keyring": {
      "packages": {
        "@ethereumjs/tx>@ethereumjs/util": true,
        "@metamask/eth-keyring-controller>@metamask/eth-simple-keyring>ethereum-cryptography": true,
        "@metamask/eth-snap-keyring>@metamask/eth-sig-util": true,
        "browserify>buffer": true,
        "browserify>events": true,
        "ethereumjs-wallet>randombytes": true
      }
    },
    "@metamask/eth-keyring-controller>@metamask/eth-simple-keyring>ethereum-cryptography": {
      "globals": {
        "TextDecoder": true,
        "crypto": true
      },
      "packages": {
        "@metamask/eth-keyring-controller>@metamask/eth-simple-keyring>ethereum-cryptography>@noble/hashes": true
      }
    },
    "@metamask/eth-keyring-controller>@metamask/eth-simple-keyring>ethereum-cryptography>@noble/hashes": {
      "globals": {
        "TextEncoder": true,
        "crypto": true
      }
    },
    "@metamask/eth-keyring-controller>obs-store": {
      "packages": {
        "@metamask/eth-token-tracker>safe-event-emitter": true,
        "watchify>xtend": true
      }
    },
    "@metamask/eth-ledger-bridge-keyring": {
      "globals": {
        "addEventListener": true,
        "console.log": true,
        "document.createElement": true,
        "document.head.appendChild": true,
        "fetch": true,
        "removeEventListener": true
      },
      "packages": {
        "@ethereumjs/tx": true,
        "@metamask/eth-ledger-bridge-keyring>eth-sig-util": true,
        "@metamask/eth-ledger-bridge-keyring>hdkey": true,
        "browserify>buffer": true,
        "browserify>events": true,
        "ethereumjs-util": true
      }
    },
    "@metamask/eth-ledger-bridge-keyring>eth-sig-util": {
      "packages": {
        "@metamask/eth-ledger-bridge-keyring>eth-sig-util>ethereumjs-util": true,
        "browserify>buffer": true,
        "eth-sig-util>tweetnacl": true,
        "eth-sig-util>tweetnacl-util": true,
        "ethereumjs-abi": true
      }
    },
    "@metamask/eth-ledger-bridge-keyring>eth-sig-util>ethereumjs-util": {
      "packages": {
        "bn.js": true,
        "browserify>assert": true,
        "browserify>buffer": true,
        "eth-sig-util>ethereumjs-util>ethjs-util": true,
        "ethereumjs-util>create-hash": true,
        "ethereumjs-util>ethereum-cryptography": true,
        "ethereumjs-util>rlp": true,
        "ethereumjs-wallet>safe-buffer": true,
        "ganache>secp256k1>elliptic": true
      }
    },
    "@metamask/eth-ledger-bridge-keyring>hdkey": {
      "packages": {
        "@metamask/eth-ledger-bridge-keyring>hdkey>secp256k1": true,
        "@metamask/eth-trezor-keyring>hdkey>coinstring": true,
        "browserify>assert": true,
        "browserify>crypto-browserify": true,
        "ethereumjs-wallet>safe-buffer": true
      }
    },
    "@metamask/eth-ledger-bridge-keyring>hdkey>secp256k1": {
      "packages": {
        "@metamask/eth-trezor-keyring>hdkey>secp256k1>bip66": true,
        "bn.js": true,
        "browserify>insert-module-globals>is-buffer": true,
        "ethereumjs-util>create-hash": true,
        "ethereumjs-wallet>safe-buffer": true,
        "ganache>secp256k1>elliptic": true
      }
    },
    "@metamask/eth-snap-keyring>@metamask/eth-sig-util": {
      "packages": {
        "@ethereumjs/tx>@ethereumjs/util": true,
        "@metamask/eth-snap-keyring>@metamask/eth-sig-util>ethereum-cryptography": true,
        "bn.js": true,
        "browserify>buffer": true,
        "eth-sig-util>ethereumjs-util>ethjs-util": true,
        "eth-sig-util>tweetnacl": true,
        "eth-sig-util>tweetnacl-util": true
      }
    },
    "@metamask/eth-snap-keyring>@metamask/eth-sig-util>ethereum-cryptography": {
      "globals": {
        "TextDecoder": true,
        "crypto": true
      },
      "packages": {
        "@metamask/eth-snap-keyring>@metamask/eth-sig-util>ethereum-cryptography>@noble/hashes": true
      }
    },
    "@metamask/eth-snap-keyring>@metamask/eth-sig-util>ethereum-cryptography>@noble/hashes": {
      "globals": {
        "TextEncoder": true,
        "crypto": true
      }
    },
    "@metamask/eth-token-tracker": {
      "globals": {
        "console.warn": true
      },
      "packages": {
        "@babel/runtime": true,
        "@metamask/eth-token-tracker>deep-equal": true,
        "@metamask/eth-token-tracker>eth-block-tracker": true,
        "@metamask/eth-token-tracker>ethjs": true,
        "@metamask/eth-token-tracker>human-standard-token-abi": true,
        "@metamask/eth-token-tracker>safe-event-emitter": true,
        "ethjs-contract": true,
        "ethjs-query": true
      }
    },
    "@metamask/eth-token-tracker>deep-equal": {
      "packages": {
        "@metamask/eth-token-tracker>deep-equal>is-arguments": true,
        "@metamask/eth-token-tracker>deep-equal>is-date-object": true,
        "@ngraveio/bc-ur>assert>object-is": true,
        "globalthis>define-properties>object-keys": true,
        "string.prototype.matchall>es-abstract>is-regex": true,
        "string.prototype.matchall>regexp.prototype.flags": true
      }
    },
    "@metamask/eth-token-tracker>deep-equal>is-arguments": {
      "packages": {
        "koa>is-generator-function>has-tostringtag": true,
        "string.prototype.matchall>call-bind": true
      }
    },
    "@metamask/eth-token-tracker>deep-equal>is-date-object": {
      "packages": {
        "koa>is-generator-function>has-tostringtag": true
      }
    },
    "@metamask/eth-token-tracker>eth-block-tracker": {
      "globals": {
        "clearTimeout": true,
        "console.error": true,
        "setTimeout": true
      },
      "packages": {
        "@metamask/eth-token-tracker>eth-block-tracker>pify": true,
        "@metamask/eth-token-tracker>safe-event-emitter": true,
        "eth-query": true
      }
    },
    "@metamask/eth-token-tracker>ethjs": {
      "globals": {
        "clearInterval": true,
        "setInterval": true
      },
      "packages": {
        "@metamask/eth-token-tracker>ethjs>bn.js": true,
        "@metamask/eth-token-tracker>ethjs>ethjs-abi": true,
        "@metamask/eth-token-tracker>ethjs>ethjs-contract": true,
        "@metamask/eth-token-tracker>ethjs>ethjs-query": true,
        "@metamask/eth-token-tracker>ethjs>ethjs-util": true,
        "browserify>buffer": true,
        "ethjs>ethjs-filter": true,
        "ethjs>ethjs-provider-http": true,
        "ethjs>ethjs-unit": true,
        "ethjs>js-sha3": true,
        "ethjs>number-to-bn": true
      }
    },
    "@metamask/eth-token-tracker>ethjs>ethjs-abi": {
      "packages": {
        "@metamask/eth-token-tracker>ethjs>bn.js": true,
        "browserify>buffer": true,
        "ethjs>js-sha3": true,
        "ethjs>number-to-bn": true
      }
    },
    "@metamask/eth-token-tracker>ethjs>ethjs-contract": {
      "packages": {
        "@metamask/eth-token-tracker>ethjs>ethjs-contract>ethjs-abi": true,
        "@metamask/eth-token-tracker>ethjs>ethjs-util": true,
        "ethjs-query>babel-runtime": true,
        "ethjs>ethjs-filter": true,
        "ethjs>js-sha3": true,
        "promise-to-callback": true
      }
    },
    "@metamask/eth-token-tracker>ethjs>ethjs-contract>ethjs-abi": {
      "packages": {
        "@metamask/eth-token-tracker>ethjs>bn.js": true,
        "browserify>buffer": true,
        "ethjs>js-sha3": true,
        "ethjs>number-to-bn": true
      }
    },
    "@metamask/eth-token-tracker>ethjs>ethjs-query": {
      "globals": {
        "console": true
      },
      "packages": {
        "ethjs-query>babel-runtime": true,
        "ethjs-query>ethjs-format": true,
        "ethjs-query>ethjs-rpc": true,
        "promise-to-callback": true
      }
    },
    "@metamask/eth-token-tracker>ethjs>ethjs-util": {
      "packages": {
        "browserify>buffer": true,
        "ethjs>ethjs-util>is-hex-prefixed": true,
        "ethjs>ethjs-util>strip-hex-prefix": true
      }
    },
    "@metamask/eth-token-tracker>safe-event-emitter": {
      "globals": {
        "setTimeout": true
      },
      "packages": {
        "browserify>util": true,
        "webpack>events": true
      }
    },
    "@metamask/eth-trezor-keyring": {
      "globals": {
        "setTimeout": true
      },
      "packages": {
        "@ethereumjs/tx": true,
        "@ethereumjs/tx>@ethereumjs/util": true,
        "@metamask/eth-trezor-keyring>@trezor/connect-plugin-ethereum": true,
        "@metamask/eth-trezor-keyring>@trezor/connect-web": true,
        "@metamask/eth-trezor-keyring>hdkey": true,
        "browserify>buffer": true,
        "browserify>events": true
      }
    },
    "@metamask/eth-trezor-keyring>@trezor/connect-plugin-ethereum": {
      "packages": {
        "@metamask/eth-snap-keyring>@metamask/eth-sig-util": true
      }
    },
    "@metamask/eth-trezor-keyring>@trezor/connect-web": {
      "globals": {
        "addEventListener": true,
        "btoa": true,
        "chrome": true,
        "clearInterval": true,
        "clearTimeout": true,
        "console.warn": true,
        "document.body": true,
        "document.createElement": true,
        "document.createTextNode": true,
        "document.getElementById": true,
        "document.querySelectorAll": true,
        "navigator.usb.requestDevice": true,
        "open": true,
        "removeEventListener": true,
        "setInterval": true,
        "setTimeout": true
      },
      "packages": {
        "@metamask/eth-trezor-keyring>@trezor/connect-web>@trezor/connect": true,
        "@metamask/eth-trezor-keyring>@trezor/connect-web>@trezor/utils": true,
        "browserify>events": true,
        "wait-on>rxjs>tslib": true
      }
    },
    "@metamask/eth-trezor-keyring>@trezor/connect-web>@trezor/connect": {
      "globals": {
        "__TREZOR_CONNECT_SRC": true,
        "chrome": true,
        "console.error": true,
        "console.log": true,
        "console.warn": true,
        "location": true,
        "navigator": true
      },
      "packages": {
        "@metamask/eth-trezor-keyring>@trezor/connect-web>@trezor/connect>@trezor/transport": true,
        "wait-on>rxjs>tslib": true
      }
    },
    "@metamask/eth-trezor-keyring>@trezor/connect-web>@trezor/connect>@trezor/transport": {
      "globals": {
        "fetch": true,
        "navigator.usb": true,
        "onconnect": "write",
        "setTimeout": true
      },
      "packages": {
        "@metamask/eth-trezor-keyring>@trezor/connect-web>@trezor/connect>@trezor/transport>bytebuffer": true,
        "@metamask/eth-trezor-keyring>@trezor/connect-web>@trezor/connect>@trezor/transport>long": true,
        "@metamask/eth-trezor-keyring>@trezor/connect-web>@trezor/connect>@trezor/transport>protobufjs": true,
        "@metamask/eth-trezor-keyring>@trezor/connect-web>@trezor/utils": true,
        "browserify>buffer": true,
        "browserify>events": true,
        "lavamoat>json-stable-stringify": true
      }
    },
    "@metamask/eth-trezor-keyring>@trezor/connect-web>@trezor/connect>@trezor/transport>bytebuffer": {
      "globals": {
        "console": true,
        "define": true
      },
      "packages": {
        "@metamask/eth-trezor-keyring>@trezor/connect-web>@trezor/connect>@trezor/transport>bytebuffer>long": true
      }
    },
    "@metamask/eth-trezor-keyring>@trezor/connect-web>@trezor/connect>@trezor/transport>bytebuffer>long": {
      "globals": {
        "define": true
      }
    },
    "@metamask/eth-trezor-keyring>@trezor/connect-web>@trezor/connect>@trezor/transport>long": {
      "globals": {
        "WebAssembly.Instance": true,
        "WebAssembly.Module": true
      }
    },
    "@metamask/eth-trezor-keyring>@trezor/connect-web>@trezor/connect>@trezor/transport>protobufjs": {
      "globals": {
        "process": true,
        "setTimeout": true
      },
      "packages": {
        "@metamask/eth-trezor-keyring>@trezor/connect-web>@trezor/connect>@trezor/transport>protobufjs>@protobufjs/aspromise": true,
        "@metamask/eth-trezor-keyring>@trezor/connect-web>@trezor/connect>@trezor/transport>protobufjs>@protobufjs/base64": true,
        "@metamask/eth-trezor-keyring>@trezor/connect-web>@trezor/connect>@trezor/transport>protobufjs>@protobufjs/codegen": true,
        "@metamask/eth-trezor-keyring>@trezor/connect-web>@trezor/connect>@trezor/transport>protobufjs>@protobufjs/eventemitter": true,
        "@metamask/eth-trezor-keyring>@trezor/connect-web>@trezor/connect>@trezor/transport>protobufjs>@protobufjs/fetch": true,
        "@metamask/eth-trezor-keyring>@trezor/connect-web>@trezor/connect>@trezor/transport>protobufjs>@protobufjs/float": true,
        "@metamask/eth-trezor-keyring>@trezor/connect-web>@trezor/connect>@trezor/transport>protobufjs>@protobufjs/inquire": true,
        "@metamask/eth-trezor-keyring>@trezor/connect-web>@trezor/connect>@trezor/transport>protobufjs>@protobufjs/path": true,
        "@metamask/eth-trezor-keyring>@trezor/connect-web>@trezor/connect>@trezor/transport>protobufjs>@protobufjs/pool": true,
        "@metamask/eth-trezor-keyring>@trezor/connect-web>@trezor/connect>@trezor/transport>protobufjs>@protobufjs/utf8": true
      }
    },
    "@metamask/eth-trezor-keyring>@trezor/connect-web>@trezor/connect>@trezor/transport>protobufjs>@protobufjs/codegen": {
      "globals": {
        "console.log": true
      }
    },
    "@metamask/eth-trezor-keyring>@trezor/connect-web>@trezor/connect>@trezor/transport>protobufjs>@protobufjs/fetch": {
      "globals": {
        "XMLHttpRequest": true
      },
      "packages": {
        "@metamask/eth-trezor-keyring>@trezor/connect-web>@trezor/connect>@trezor/transport>protobufjs>@protobufjs/aspromise": true,
        "@metamask/eth-trezor-keyring>@trezor/connect-web>@trezor/connect>@trezor/transport>protobufjs>@protobufjs/inquire": true
      }
    },
    "@metamask/eth-trezor-keyring>@trezor/connect-web>@trezor/utils": {
      "globals": {
        "AbortController": true,
        "clearTimeout": true,
        "setTimeout": true
      },
      "packages": {
        "browserify>buffer": true
      }
    },
    "@metamask/eth-trezor-keyring>hdkey": {
      "packages": {
        "@metamask/eth-trezor-keyring>hdkey>coinstring": true,
        "@metamask/eth-trezor-keyring>hdkey>secp256k1": true,
        "browserify>assert": true,
        "browserify>crypto-browserify": true,
        "ethereumjs-wallet>safe-buffer": true
      }
    },
    "@metamask/eth-trezor-keyring>hdkey>coinstring": {
      "packages": {
        "@metamask/eth-trezor-keyring>hdkey>coinstring>bs58": true,
        "browserify>buffer": true,
        "ethereumjs-util>create-hash": true
      }
    },
    "@metamask/eth-trezor-keyring>hdkey>secp256k1": {
      "packages": {
        "@metamask/eth-trezor-keyring>hdkey>secp256k1>bip66": true,
        "bn.js": true,
        "browserify>insert-module-globals>is-buffer": true,
        "ethereumjs-util>create-hash": true,
        "ethereumjs-wallet>safe-buffer": true,
        "ganache>secp256k1>elliptic": true
      }
    },
    "@metamask/eth-trezor-keyring>hdkey>secp256k1>bip66": {
      "packages": {
        "ethereumjs-wallet>safe-buffer": true
      }
    },
    "@metamask/etherscan-link": {
      "globals": {
        "URL": true
      }
    },
    "@metamask/gas-fee-controller": {
      "globals": {
        "clearInterval": true,
        "console.error": true,
        "setInterval": true
      },
      "packages": {
        "@metamask/base-controller": true,
        "@metamask/controller-utils": true,
        "eth-query": true,
        "ethereumjs-util": true,
        "ethjs>ethjs-unit": true,
        "uuid": true
      }
    },
    "@metamask/jazzicon": {
      "globals": {
        "document.createElement": true,
        "document.createElementNS": true
      },
      "packages": {
        "@metamask/jazzicon>color": true,
        "@metamask/jazzicon>mersenne-twister": true
      }
    },
    "@metamask/jazzicon>color": {
      "packages": {
        "@metamask/jazzicon>color>clone": true,
        "@metamask/jazzicon>color>color-convert": true,
        "@metamask/jazzicon>color>color-string": true
      }
    },
    "@metamask/jazzicon>color>clone": {
      "packages": {
        "browserify>buffer": true
      }
    },
    "@metamask/jazzicon>color>color-convert": {
      "packages": {
        "@metamask/jazzicon>color>color-convert>color-name": true
      }
    },
    "@metamask/jazzicon>color>color-string": {
      "packages": {
        "jest-canvas-mock>moo-color>color-name": true
      }
    },
    "@metamask/key-tree>@noble/ed25519": {
      "globals": {
        "crypto": true
      },
      "packages": {
        "browserify>browser-resolve": true
      }
    },
    "@metamask/key-tree>@noble/hashes": {
      "globals": {
        "TextEncoder": true,
        "crypto": true
      }
    },
    "@metamask/key-tree>@noble/secp256k1": {
      "globals": {
        "crypto": true
      },
      "packages": {
        "browserify>browser-resolve": true
      }
    },
    "@metamask/key-tree>@scure/base": {
      "globals": {
        "TextDecoder": true,
        "TextEncoder": true
      }
    },
    "@metamask/keyring-controller": {
      "packages": {
        "@metamask/base-controller": true,
        "@metamask/keyring-controller>@metamask/eth-keyring-controller": true,
        "@metamask/keyring-controller>@metamask/utils": true,
        "@metamask/keyring-controller>ethereumjs-wallet": true,
        "eth-json-rpc-filters>async-mutex": true,
        "ethereumjs-util": true
      }
    },
    "@metamask/keyring-controller>@metamask/eth-keyring-controller": {
      "globals": {
        "console.error": true
      },
      "packages": {
<<<<<<< HEAD
        "@metamask/key-tree>@noble/hashes": true,
=======
        "@metamask/browser-passworder": true,
        "@metamask/eth-keyring-controller>@metamask/eth-hd-keyring": true,
        "@metamask/eth-keyring-controller>@metamask/eth-simple-keyring": true,
        "@metamask/keyring-controller>@metamask/eth-keyring-controller>@metamask/eth-sig-util": true,
        "@metamask/keyring-controller>@metamask/utils": true,
        "@metamask/obs-store": true,
        "browserify>events": true
      }
    },
    "@metamask/keyring-controller>@metamask/eth-keyring-controller>@metamask/eth-sig-util": {
      "packages": {
        "@ethereumjs/tx>@ethereumjs/util": true,
        "@metamask/keyring-controller>@metamask/eth-keyring-controller>@metamask/eth-sig-util>ethereum-cryptography": true,
        "bn.js": true,
>>>>>>> 98279b65
        "browserify>buffer": true,
        "eth-sig-util>ethereumjs-util>ethjs-util": true,
        "eth-sig-util>tweetnacl": true,
        "eth-sig-util>tweetnacl-util": true
      }
    },
    "@metamask/keyring-controller>@metamask/eth-keyring-controller>@metamask/eth-sig-util>ethereum-cryptography": {
      "globals": {
        "TextDecoder": true,
        "crypto": true
      },
      "packages": {
        "@metamask/keyring-controller>@metamask/eth-keyring-controller>@metamask/eth-sig-util>ethereum-cryptography>@noble/hashes": true
      }
    },
    "@metamask/keyring-controller>@metamask/eth-keyring-controller>@metamask/eth-sig-util>ethereum-cryptography>@noble/hashes": {
      "globals": {
        "TextEncoder": true,
        "crypto": true
      }
    },
    "@metamask/keyring-controller>@metamask/utils": {
      "globals": {
        "TextDecoder": true,
        "TextEncoder": true
      },
      "packages": {
        "@metamask/key-tree>@noble/hashes": true,
        "browserify>buffer": true,
        "nock>debug": true,
        "semver": true,
        "superstruct": true
      }
    },
    "@metamask/keyring-controller>ethereumjs-wallet": {
      "packages": {
        "@metamask/keyring-controller>ethereumjs-wallet>ethereumjs-util": true,
        "@truffle/codec>utf8": true,
        "browserify>buffer": true,
        "browserify>crypto-browserify": true,
        "ethereumjs-util>ethereum-cryptography": true,
        "ethereumjs-util>ethereum-cryptography>scrypt-js": true,
        "ethereumjs-wallet>aes-js": true,
        "ethereumjs-wallet>bs58check": true,
        "ethereumjs-wallet>randombytes": true,
        "uuid": true
      }
    },
    "@metamask/keyring-controller>ethereumjs-wallet>ethereumjs-util": {
      "packages": {
        "@metamask/keyring-controller>ethereumjs-wallet>ethereumjs-util>bn.js": true,
        "browserify>assert": true,
        "browserify>buffer": true,
        "browserify>insert-module-globals>is-buffer": true,
        "ethereumjs-util>create-hash": true,
        "ethereumjs-util>ethereum-cryptography": true,
        "ethereumjs-util>rlp": true
      }
    },
    "@metamask/keyring-controller>ethereumjs-wallet>ethereumjs-util>bn.js": {
      "globals": {
        "Buffer": true
      },
      "packages": {
        "browserify>browser-resolve": true
      }
    },
    "@metamask/logo": {
      "globals": {
        "addEventListener": true,
        "document.body.appendChild": true,
        "document.createElementNS": true,
        "innerHeight": true,
        "innerWidth": true,
        "requestAnimationFrame": true
      },
      "packages": {
        "@metamask/logo>gl-mat4": true,
        "@metamask/logo>gl-vec3": true
      }
    },
    "@metamask/message-manager": {
      "packages": {
        "@metamask/base-controller": true,
        "@metamask/controller-utils": true,
        "@metamask/message-manager>@metamask/eth-sig-util": true,
        "@metamask/message-manager>jsonschema": true,
        "browserify>buffer": true,
        "browserify>events": true,
        "ethereumjs-util": true,
        "uuid": true
      }
    },
    "@metamask/message-manager>@metamask/eth-sig-util": {
      "packages": {
        "@ethereumjs/tx>@ethereumjs/util": true,
        "@metamask/message-manager>@metamask/eth-sig-util>ethereum-cryptography": true,
        "bn.js": true,
        "browserify>buffer": true,
        "eth-sig-util>ethereumjs-util>ethjs-util": true,
        "eth-sig-util>tweetnacl": true,
        "eth-sig-util>tweetnacl-util": true
      }
    },
    "@metamask/message-manager>@metamask/eth-sig-util>ethereum-cryptography": {
      "globals": {
        "TextDecoder": true,
        "crypto": true
      },
      "packages": {
        "@metamask/message-manager>@metamask/eth-sig-util>ethereum-cryptography>@noble/hashes": true
      }
    },
    "@metamask/message-manager>@metamask/eth-sig-util>ethereum-cryptography>@noble/hashes": {
      "globals": {
        "TextEncoder": true,
        "crypto": true
      }
    },
    "@metamask/message-manager>jsonschema": {
      "packages": {
        "browserify>url": true
      }
    },
    "@metamask/network-controller": {
      "globals": {
        "URL": true,
        "btoa": true,
        "fetch": true,
        "setTimeout": true
      },
      "packages": {
        "@metamask/base-controller": true,
        "@metamask/controller-utils": true,
        "@metamask/eth-json-rpc-middleware": true,
        "@metamask/network-controller>@metamask/eth-json-rpc-infura": true,
        "@metamask/network-controller>@metamask/eth-json-rpc-provider": true,
        "@metamask/network-controller>@metamask/swappable-obj-proxy": true,
        "@metamask/network-controller>eth-block-tracker": true,
        "@metamask/utils": true,
        "browserify>assert": true,
        "eth-query": true,
        "eth-rpc-errors": true,
        "json-rpc-engine": true,
        "uuid": true
      }
    },
    "@metamask/network-controller>@metamask/eth-json-rpc-infura": {
      "globals": {
        "setTimeout": true
      },
      "packages": {
        "@metamask/network-controller>@metamask/eth-json-rpc-infura>@metamask/utils": true,
        "@metamask/network-controller>@metamask/eth-json-rpc-provider": true,
        "eth-rpc-errors": true,
        "json-rpc-engine": true,
        "node-fetch": true
      }
    },
    "@metamask/network-controller>@metamask/eth-json-rpc-infura>@metamask/utils": {
      "globals": {
        "TextDecoder": true,
        "TextEncoder": true
      },
      "packages": {
        "browserify>buffer": true,
        "nock>debug": true,
        "semver": true,
        "superstruct": true
      }
    },
    "@metamask/network-controller>@metamask/eth-json-rpc-provider": {
      "packages": {
        "@metamask/safe-event-emitter": true,
        "json-rpc-engine": true
      }
    },
    "@metamask/network-controller>eth-block-tracker": {
      "globals": {
        "clearTimeout": true,
        "console.error": true,
        "setTimeout": true
      },
      "packages": {
        "@metamask/network-controller>eth-block-tracker>@metamask/safe-event-emitter": true,
        "@metamask/network-controller>eth-block-tracker>pify": true,
        "@metamask/utils": true,
        "eth-query>json-rpc-random-id": true
      }
    },
    "@metamask/network-controller>eth-block-tracker>@metamask/safe-event-emitter": {
      "globals": {
        "setTimeout": true
      },
      "packages": {
        "browserify>events": true
      }
    },
    "@metamask/notification-controller>nanoid": {
      "globals": {
        "crypto.getRandomValues": true
      }
    },
    "@metamask/obs-store": {
      "packages": {
        "@metamask/obs-store>through2": true,
        "@metamask/safe-event-emitter": true,
        "browserify>stream-browserify": true
      }
    },
    "@metamask/obs-store>through2": {
      "packages": {
        "browserify>process": true,
        "browserify>util": true,
        "readable-stream": true,
        "watchify>xtend": true
      }
    },
    "@metamask/permission-controller": {
      "globals": {
        "console.error": true
      },
      "packages": {
        "@metamask/base-controller": true,
        "@metamask/controller-utils": true,
        "@metamask/permission-controller>nanoid": true,
        "@metamask/utils": true,
        "deep-freeze-strict": true,
        "eth-rpc-errors": true,
        "immer": true,
        "json-rpc-engine": true
      }
    },
    "@metamask/permission-controller>nanoid": {
      "globals": {
        "crypto.getRandomValues": true
      }
    },
    "@metamask/phishing-controller": {
      "globals": {
        "fetch": true
      },
      "packages": {
        "@metamask/phishing-controller>@metamask/base-controller": true,
        "@metamask/phishing-controller>@metamask/controller-utils": true,
        "@metamask/phishing-warning>eth-phishing-detect": true,
        "punycode": true
      }
    },
    "@metamask/phishing-controller>@metamask/base-controller": {
      "packages": {
        "immer": true
      }
    },
    "@metamask/phishing-controller>@metamask/controller-utils": {
      "globals": {
        "URL": true,
        "console.error": true,
        "fetch": true,
        "setTimeout": true
      },
      "packages": {
        "@metamask/controller-utils>@spruceid/siwe-parser": true,
        "@metamask/utils": true,
        "browserify>buffer": true,
        "eslint>fast-deep-equal": true,
        "eth-ens-namehash": true,
        "ethereumjs-util": true,
        "ethjs>ethjs-unit": true
      }
    },
    "@metamask/phishing-warning>eth-phishing-detect": {
      "packages": {
        "eslint>optionator>fast-levenshtein": true
      }
    },
    "@metamask/rpc-methods": {
      "packages": {
        "@metamask/browser-passworder": true,
        "@metamask/key-tree>@noble/hashes": true,
        "@metamask/permission-controller": true,
        "@metamask/rpc-methods>@metamask/key-tree": true,
        "@metamask/rpc-methods>@metamask/utils": true,
        "@metamask/rpc-methods>nanoid": true,
        "@metamask/snaps-ui": true,
        "@metamask/snaps-utils": true,
        "eth-rpc-errors": true,
        "superstruct": true
      }
    },
    "@metamask/rpc-methods-flask>nanoid": {
      "globals": {
        "crypto.getRandomValues": true
      }
    },
    "@metamask/rpc-methods>@metamask/key-tree": {
      "packages": {
        "@metamask/key-tree>@noble/ed25519": true,
        "@metamask/key-tree>@noble/hashes": true,
        "@metamask/key-tree>@noble/secp256k1": true,
        "@metamask/key-tree>@scure/base": true,
        "@metamask/rpc-methods>@metamask/utils": true,
        "@metamask/scure-bip39": true
      }
    },
    "@metamask/rpc-methods>@metamask/utils": {
      "globals": {
        "TextDecoder": true,
        "TextEncoder": true
      },
      "packages": {
        "@metamask/key-tree>@noble/hashes": true,
        "browserify>buffer": true,
        "nock>debug": true,
        "semver": true,
        "superstruct": true
      }
    },
    "@metamask/rpc-methods>nanoid": {
      "globals": {
        "crypto.getRandomValues": true
      }
    },
    "@metamask/safe-event-emitter": {
      "globals": {
        "setTimeout": true
      },
      "packages": {
        "browserify>events": true
      }
    },
    "@metamask/scure-bip39": {
      "globals": {
        "TextEncoder": true
      },
      "packages": {
        "@metamask/key-tree>@scure/base": true,
        "@metamask/scure-bip39>@noble/hashes": true
      }
    },
    "@metamask/scure-bip39>@noble/hashes": {
      "globals": {
        "TextEncoder": true,
        "crypto": true
      }
    },
    "@metamask/signature-controller": {
      "globals": {
        "console.info": true
      },
      "packages": {
        "@metamask/base-controller": true,
        "@metamask/controller-utils": true,
        "@metamask/message-manager": true,
        "browserify>buffer": true,
        "browserify>events": true,
        "eth-rpc-errors": true,
        "ethereumjs-util": true,
        "lodash": true
      }
    },
    "@metamask/smart-transactions-controller": {
      "globals": {
        "URLSearchParams": true,
        "clearInterval": true,
        "console.error": true,
        "console.log": true,
        "fetch": true,
        "setInterval": true
      },
      "packages": {
        "@ethersproject/abi>@ethersproject/bytes": true,
        "@ethersproject/bignumber": true,
        "@ethersproject/providers": true,
        "@metamask/base-controller": true,
        "@metamask/controller-utils": true,
        "@metamask/smart-transactions-controller>bignumber.js": true,
        "fast-json-patch": true,
        "lodash": true
      }
    },
    "@metamask/smart-transactions-controller>@metamask/controllers>nanoid": {
      "globals": {
        "crypto.getRandomValues": true
      }
    },
    "@metamask/smart-transactions-controller>bignumber.js": {
      "globals": {
        "crypto": true,
        "define": true
      }
    },
    "@metamask/snaps-controllers-flask>nanoid": {
      "globals": {
        "crypto.getRandomValues": true
      }
    },
    "@metamask/snaps-controllers>nanoid": {
      "globals": {
        "crypto.getRandomValues": true
      }
    },
    "@metamask/snaps-ui": {
      "packages": {
        "@metamask/snaps-ui>@metamask/utils": true,
        "superstruct": true
      }
    },
    "@metamask/snaps-ui>@metamask/utils": {
      "globals": {
        "TextDecoder": true,
        "TextEncoder": true
      },
      "packages": {
        "@metamask/key-tree>@noble/hashes": true,
        "browserify>buffer": true,
        "nock>debug": true,
        "semver": true,
        "superstruct": true
      }
    },
    "@metamask/snaps-utils": {
      "globals": {
        "TextDecoder": true,
        "URL": true,
        "console.error": true,
        "console.log": true,
        "console.warn": true,
        "document.body.appendChild": true,
        "document.createElement": true
      },
      "packages": {
        "@metamask/key-tree>@noble/hashes": true,
        "@metamask/key-tree>@scure/base": true,
        "@metamask/snaps-utils>@metamask/key-tree": true,
        "@metamask/snaps-utils>@metamask/utils": true,
        "@metamask/snaps-utils>cron-parser": true,
        "@metamask/snaps-utils>fast-json-stable-stringify": true,
        "@metamask/snaps-utils>rfdc": true,
        "@metamask/snaps-utils>validate-npm-package-name": true,
        "semver": true,
        "superstruct": true
      }
    },
    "@metamask/snaps-utils>@metamask/key-tree": {
      "packages": {
        "@metamask/key-tree>@noble/ed25519": true,
        "@metamask/key-tree>@noble/hashes": true,
        "@metamask/key-tree>@noble/secp256k1": true,
        "@metamask/key-tree>@scure/base": true,
        "@metamask/scure-bip39": true,
        "@metamask/snaps-utils>@metamask/utils": true
      }
    },
    "@metamask/snaps-utils>@metamask/utils": {
      "globals": {
        "TextDecoder": true,
        "TextEncoder": true
      },
      "packages": {
        "@metamask/key-tree>@noble/hashes": true,
        "browserify>buffer": true,
        "nock>debug": true,
        "semver": true,
        "superstruct": true
      }
    },
    "@metamask/snaps-utils>cron-parser": {
      "packages": {
        "browserify>browser-resolve": true,
        "luxon": true
      }
    },
    "@metamask/snaps-utils>rfdc": {
      "packages": {
        "browserify>buffer": true
      }
    },
    "@metamask/snaps-utils>validate-npm-package-name": {
      "packages": {
        "@metamask/snaps-utils>validate-npm-package-name>builtins": true
      }
    },
    "@metamask/snaps-utils>validate-npm-package-name>builtins": {
      "packages": {
        "browserify>process": true,
        "semver": true
      }
    },
    "@metamask/subject-metadata-controller": {
      "packages": {
        "@metamask/subject-metadata-controller>@metamask/base-controller": true
      }
    },
    "@metamask/subject-metadata-controller>@metamask/base-controller": {
      "packages": {
        "immer": true
      }
    },
    "@metamask/utils": {
      "globals": {
        "TextDecoder": true,
        "TextEncoder": true
      },
      "packages": {
        "browserify>buffer": true,
        "nock>debug": true,
        "semver": true,
        "superstruct": true
      }
    },
    "@ngraveio/bc-ur": {
      "packages": {
        "@ngraveio/bc-ur>@apocentre/alias-sampling": true,
        "@ngraveio/bc-ur>bignumber.js": true,
        "@ngraveio/bc-ur>cbor-sync": true,
        "@ngraveio/bc-ur>crc": true,
        "@ngraveio/bc-ur>jsbi": true,
        "addons-linter>sha.js": true,
        "browserify>assert": true,
        "browserify>buffer": true
      }
    },
    "@ngraveio/bc-ur>assert>object-is": {
      "packages": {
        "globalthis>define-properties": true,
        "string.prototype.matchall>call-bind": true
      }
    },
    "@ngraveio/bc-ur>bignumber.js": {
      "globals": {
        "crypto": true,
        "define": true
      }
    },
    "@ngraveio/bc-ur>cbor-sync": {
      "globals": {
        "define": true
      },
      "packages": {
        "browserify>buffer": true
      }
    },
    "@ngraveio/bc-ur>crc": {
      "packages": {
        "browserify>buffer": true
      }
    },
    "@ngraveio/bc-ur>jsbi": {
      "globals": {
        "define": true
      }
    },
    "@popperjs/core": {
      "globals": {
        "Element": true,
        "HTMLElement": true,
        "ShadowRoot": true,
        "console.error": true,
        "console.warn": true,
        "document": true,
        "navigator.userAgent": true
      }
    },
    "@reduxjs/toolkit": {
      "globals": {
        "AbortController": true,
        "__REDUX_DEVTOOLS_EXTENSION_COMPOSE__": true,
        "__REDUX_DEVTOOLS_EXTENSION__": true,
        "console.error": true,
        "console.info": true,
        "console.warn": true
      },
      "packages": {
        "@reduxjs/toolkit>reselect": true,
        "immer": true,
        "redux": true,
        "redux-thunk": true
      }
    },
    "@segment/loosely-validate-event": {
      "packages": {
        "@segment/loosely-validate-event>component-type": true,
        "@segment/loosely-validate-event>join-component": true,
        "browserify>assert": true,
        "browserify>buffer": true
      }
    },
    "@sentry/browser": {
      "globals": {
        "TextDecoder": true,
        "TextEncoder": true,
        "XMLHttpRequest": true,
        "__SENTRY_DEBUG__": true,
        "__SENTRY_RELEASE__": true,
        "indexedDB.open": true,
        "setTimeout": true
      },
      "packages": {
        "@sentry/browser>@sentry-internal/tracing": true,
        "@sentry/browser>@sentry/core": true,
        "@sentry/browser>@sentry/replay": true,
        "@sentry/utils": true
      }
    },
    "@sentry/browser>@sentry-internal/tracing": {
      "globals": {
        "Headers": true,
        "PerformanceObserver": true,
        "Request": true,
        "__SENTRY_DEBUG__": true,
        "addEventListener": true,
        "performance.getEntriesByType": true,
        "removeEventListener": true
      },
      "packages": {
        "@sentry/browser>@sentry/core": true,
        "@sentry/utils": true
      }
    },
    "@sentry/browser>@sentry/core": {
      "globals": {
        "__SENTRY_DEBUG__": true,
        "__SENTRY_TRACING__": true,
        "clearInterval": true,
        "clearTimeout": true,
        "console.warn": true,
        "setInterval": true,
        "setTimeout": true
      },
      "packages": {
        "@sentry/utils": true
      }
    },
    "@sentry/browser>@sentry/replay": {
      "globals": {
        "Blob": true,
        "CSSConditionRule": true,
        "CSSGroupingRule": true,
        "CSSMediaRule": true,
        "CSSSupportsRule": true,
        "DragEvent": true,
        "Element": true,
        "FormData": true,
        "HTMLCanvasElement": true,
        "HTMLElement.prototype": true,
        "HTMLFormElement": true,
        "HTMLImageElement": true,
        "HTMLInputElement.prototype": true,
        "HTMLOptionElement.prototype": true,
        "HTMLSelectElement.prototype": true,
        "HTMLTextAreaElement.prototype": true,
        "Headers": true,
        "ImageData": true,
        "MouseEvent": true,
        "MutationObserver": true,
        "Node.prototype.contains": true,
        "PerformanceObserver": true,
        "TextEncoder": true,
        "URL": true,
        "URLSearchParams": true,
        "Worker": true,
        "Zone": true,
        "__SENTRY_DEBUG__": true,
        "__rrMutationObserver": true,
        "clearTimeout": true,
        "console.error": true,
        "console.warn": true,
        "document": true,
        "innerHeight": true,
        "innerWidth": true,
        "location.href": true,
        "pageXOffset": true,
        "pageYOffset": true,
        "requestAnimationFrame": true,
        "setTimeout": true
      },
      "packages": {
        "@sentry/browser>@sentry/core": true,
        "@sentry/utils": true,
        "browserify>process": true
      }
    },
    "@sentry/integrations": {
      "globals": {
        "Request": true,
        "__SENTRY_DEBUG__": true,
        "console.log": true
      },
      "packages": {
        "@sentry/utils": true,
        "localforage": true
      }
    },
    "@sentry/utils": {
      "globals": {
        "CustomEvent": true,
        "DOMError": true,
        "DOMException": true,
        "Element": true,
        "ErrorEvent": true,
        "Event": true,
        "Headers": true,
        "Request": true,
        "Response": true,
        "TextEncoder": true,
        "URL": true,
        "XMLHttpRequest.prototype": true,
        "__SENTRY_BROWSER_BUNDLE__": true,
        "__SENTRY_DEBUG__": true,
        "clearTimeout": true,
        "console.error": true,
        "document": true,
        "new": true,
        "setTimeout": true,
        "target": true
      },
      "packages": {
        "browserify>process": true
      }
    },
    "@truffle/codec": {
      "packages": {
        "@truffle/codec>@truffle/abi-utils": true,
        "@truffle/codec>@truffle/compile-common": true,
        "@truffle/codec>big.js": true,
        "@truffle/codec>bn.js": true,
        "@truffle/codec>cbor": true,
        "@truffle/codec>semver": true,
        "@truffle/codec>utf8": true,
        "@truffle/codec>web3-utils": true,
        "browserify>buffer": true,
        "browserify>os-browserify": true,
        "browserify>util": true,
        "lodash": true,
        "nock>debug": true
      }
    },
    "@truffle/codec>@truffle/abi-utils": {
      "packages": {
        "@truffle/codec>@truffle/abi-utils>change-case": true,
        "@truffle/codec>@truffle/abi-utils>fast-check": true,
        "@truffle/codec>web3-utils": true
      }
    },
    "@truffle/codec>@truffle/abi-utils>change-case": {
      "packages": {
        "@truffle/codec>@truffle/abi-utils>change-case>camel-case": true,
        "@truffle/codec>@truffle/abi-utils>change-case>constant-case": true,
        "@truffle/codec>@truffle/abi-utils>change-case>dot-case": true,
        "@truffle/codec>@truffle/abi-utils>change-case>header-case": true,
        "@truffle/codec>@truffle/abi-utils>change-case>is-lower-case": true,
        "@truffle/codec>@truffle/abi-utils>change-case>is-upper-case": true,
        "@truffle/codec>@truffle/abi-utils>change-case>lower-case": true,
        "@truffle/codec>@truffle/abi-utils>change-case>lower-case-first": true,
        "@truffle/codec>@truffle/abi-utils>change-case>no-case": true,
        "@truffle/codec>@truffle/abi-utils>change-case>param-case": true,
        "@truffle/codec>@truffle/abi-utils>change-case>pascal-case": true,
        "@truffle/codec>@truffle/abi-utils>change-case>path-case": true,
        "@truffle/codec>@truffle/abi-utils>change-case>sentence-case": true,
        "@truffle/codec>@truffle/abi-utils>change-case>snake-case": true,
        "@truffle/codec>@truffle/abi-utils>change-case>swap-case": true,
        "@truffle/codec>@truffle/abi-utils>change-case>title-case": true,
        "@truffle/codec>@truffle/abi-utils>change-case>upper-case": true,
        "@truffle/codec>@truffle/abi-utils>change-case>upper-case-first": true
      }
    },
    "@truffle/codec>@truffle/abi-utils>change-case>camel-case": {
      "packages": {
        "@truffle/codec>@truffle/abi-utils>change-case>no-case": true,
        "@truffle/codec>@truffle/abi-utils>change-case>upper-case": true
      }
    },
    "@truffle/codec>@truffle/abi-utils>change-case>constant-case": {
      "packages": {
        "@truffle/codec>@truffle/abi-utils>change-case>snake-case": true,
        "@truffle/codec>@truffle/abi-utils>change-case>upper-case": true
      }
    },
    "@truffle/codec>@truffle/abi-utils>change-case>dot-case": {
      "packages": {
        "@truffle/codec>@truffle/abi-utils>change-case>no-case": true
      }
    },
    "@truffle/codec>@truffle/abi-utils>change-case>header-case": {
      "packages": {
        "@truffle/codec>@truffle/abi-utils>change-case>no-case": true,
        "@truffle/codec>@truffle/abi-utils>change-case>upper-case": true
      }
    },
    "@truffle/codec>@truffle/abi-utils>change-case>is-lower-case": {
      "packages": {
        "@truffle/codec>@truffle/abi-utils>change-case>lower-case": true
      }
    },
    "@truffle/codec>@truffle/abi-utils>change-case>is-upper-case": {
      "packages": {
        "@truffle/codec>@truffle/abi-utils>change-case>upper-case": true
      }
    },
    "@truffle/codec>@truffle/abi-utils>change-case>lower-case-first": {
      "packages": {
        "@truffle/codec>@truffle/abi-utils>change-case>lower-case": true
      }
    },
    "@truffle/codec>@truffle/abi-utils>change-case>no-case": {
      "packages": {
        "@truffle/codec>@truffle/abi-utils>change-case>lower-case": true
      }
    },
    "@truffle/codec>@truffle/abi-utils>change-case>param-case": {
      "packages": {
        "@truffle/codec>@truffle/abi-utils>change-case>no-case": true
      }
    },
    "@truffle/codec>@truffle/abi-utils>change-case>pascal-case": {
      "packages": {
        "@truffle/codec>@truffle/abi-utils>change-case>camel-case": true,
        "@truffle/codec>@truffle/abi-utils>change-case>upper-case-first": true
      }
    },
    "@truffle/codec>@truffle/abi-utils>change-case>path-case": {
      "packages": {
        "@truffle/codec>@truffle/abi-utils>change-case>no-case": true
      }
    },
    "@truffle/codec>@truffle/abi-utils>change-case>sentence-case": {
      "packages": {
        "@truffle/codec>@truffle/abi-utils>change-case>no-case": true,
        "@truffle/codec>@truffle/abi-utils>change-case>upper-case-first": true
      }
    },
    "@truffle/codec>@truffle/abi-utils>change-case>snake-case": {
      "packages": {
        "@truffle/codec>@truffle/abi-utils>change-case>no-case": true
      }
    },
    "@truffle/codec>@truffle/abi-utils>change-case>swap-case": {
      "packages": {
        "@truffle/codec>@truffle/abi-utils>change-case>lower-case": true,
        "@truffle/codec>@truffle/abi-utils>change-case>upper-case": true
      }
    },
    "@truffle/codec>@truffle/abi-utils>change-case>title-case": {
      "packages": {
        "@truffle/codec>@truffle/abi-utils>change-case>no-case": true,
        "@truffle/codec>@truffle/abi-utils>change-case>upper-case": true
      }
    },
    "@truffle/codec>@truffle/abi-utils>change-case>upper-case-first": {
      "packages": {
        "@truffle/codec>@truffle/abi-utils>change-case>upper-case": true
      }
    },
    "@truffle/codec>@truffle/abi-utils>fast-check": {
      "globals": {
        "clearTimeout": true,
        "console.log": true,
        "setTimeout": true
      },
      "packages": {
        "@truffle/codec>@truffle/abi-utils>fast-check>pure-rand": true,
        "browserify>buffer": true
      }
    },
    "@truffle/codec>@truffle/compile-common": {
      "packages": {
        "@truffle/codec>@truffle/compile-common>@truffle/error": true,
        "@truffle/codec>@truffle/compile-common>colors": true,
        "browserify>path-browserify": true
      }
    },
    "@truffle/codec>@truffle/compile-common>colors": {
      "globals": {
        "console.log": true
      },
      "packages": {
        "browserify>os-browserify": true,
        "browserify>process": true,
        "browserify>util": true
      }
    },
    "@truffle/codec>big.js": {
      "globals": {
        "define": true
      }
    },
    "@truffle/codec>bn.js": {
      "globals": {
        "Buffer": true
      },
      "packages": {
        "browserify>browser-resolve": true
      }
    },
    "@truffle/codec>cbor": {
      "globals": {
        "TextDecoder": true
      },
      "packages": {
        "@truffle/codec>cbor>bignumber.js": true,
        "@truffle/codec>cbor>nofilter": true,
        "browserify>buffer": true,
        "browserify>insert-module-globals>is-buffer": true,
        "browserify>stream-browserify": true,
        "browserify>url": true,
        "browserify>util": true
      }
    },
    "@truffle/codec>cbor>bignumber.js": {
      "globals": {
        "crypto": true,
        "define": true
      }
    },
    "@truffle/codec>cbor>nofilter": {
      "packages": {
        "browserify>buffer": true,
        "browserify>stream-browserify": true,
        "browserify>util": true
      }
    },
    "@truffle/codec>semver": {
      "globals": {
        "console.error": true
      },
      "packages": {
        "browserify>process": true,
        "semver>lru-cache": true
      }
    },
    "@truffle/codec>web3-utils": {
      "globals": {
        "setTimeout": true
      },
      "packages": {
        "@truffle/codec>utf8": true,
        "@truffle/codec>web3-utils>bn.js": true,
        "@truffle/codec>web3-utils>ethereum-bloom-filters": true,
        "browserify>buffer": true,
        "ethereumjs-util": true,
        "ethereumjs-wallet>randombytes": true,
        "ethjs>ethjs-unit": true,
        "ethjs>number-to-bn": true
      }
    },
    "@truffle/codec>web3-utils>bn.js": {
      "globals": {
        "Buffer": true
      },
      "packages": {
        "browserify>browser-resolve": true
      }
    },
    "@truffle/codec>web3-utils>ethereum-bloom-filters": {
      "packages": {
        "@truffle/codec>web3-utils>ethereum-bloom-filters>js-sha3": true
      }
    },
    "@truffle/codec>web3-utils>ethereum-bloom-filters>js-sha3": {
      "globals": {
        "define": true
      },
      "packages": {
        "browserify>process": true
      }
    },
    "@truffle/decoder": {
      "packages": {
        "@truffle/codec": true,
        "@truffle/codec>@truffle/abi-utils": true,
        "@truffle/codec>@truffle/compile-common": true,
        "@truffle/codec>web3-utils": true,
        "@truffle/decoder>@truffle/encoder": true,
        "@truffle/decoder>@truffle/source-map-utils": true,
        "@truffle/decoder>bn.js": true,
        "nock>debug": true
      }
    },
    "@truffle/decoder>@truffle/encoder": {
      "packages": {
        "@ethersproject/abi>@ethersproject/address": true,
        "@ethersproject/bignumber": true,
        "@truffle/codec": true,
        "@truffle/codec>@truffle/abi-utils": true,
        "@truffle/codec>@truffle/compile-common": true,
        "@truffle/codec>big.js": true,
        "@truffle/codec>web3-utils": true,
        "@truffle/decoder>@truffle/encoder>@ensdomains/ensjs": true,
        "@truffle/decoder>@truffle/encoder>bignumber.js": true,
        "lodash": true,
        "nock>debug": true
      }
    },
    "@truffle/decoder>@truffle/encoder>@ensdomains/ensjs": {
      "globals": {
        "console.log": true,
        "console.warn": true,
        "registries": true
      },
      "packages": {
        "@babel/runtime": true,
        "@truffle/decoder>@truffle/encoder>@ensdomains/ensjs>@ensdomains/address-encoder": true,
        "@truffle/decoder>@truffle/encoder>@ensdomains/ensjs>@ensdomains/ens": true,
        "@truffle/decoder>@truffle/encoder>@ensdomains/ensjs>@ensdomains/resolver": true,
        "@truffle/decoder>@truffle/encoder>@ensdomains/ensjs>content-hash": true,
        "@truffle/decoder>@truffle/encoder>@ensdomains/ensjs>ethers": true,
        "@truffle/decoder>@truffle/encoder>@ensdomains/ensjs>js-sha3": true,
        "browserify>buffer": true,
        "eth-ens-namehash": true,
        "ethereumjs-wallet>bs58check>bs58": true
      }
    },
    "@truffle/decoder>@truffle/encoder>@ensdomains/ensjs>@ensdomains/address-encoder": {
      "globals": {
        "console": true
      },
      "packages": {
        "bn.js": true,
        "browserify>buffer": true,
        "browserify>crypto-browserify": true,
        "ethereumjs-util>create-hash>ripemd160": true
      }
    },
    "@truffle/decoder>@truffle/encoder>@ensdomains/ensjs>content-hash": {
      "packages": {
        "@truffle/decoder>@truffle/encoder>@ensdomains/ensjs>content-hash>cids": true,
        "@truffle/decoder>@truffle/encoder>@ensdomains/ensjs>content-hash>multicodec": true,
        "@truffle/decoder>@truffle/encoder>@ensdomains/ensjs>content-hash>multihashes": true,
        "browserify>buffer": true
      }
    },
    "@truffle/decoder>@truffle/encoder>@ensdomains/ensjs>content-hash>cids": {
      "packages": {
        "@truffle/decoder>@truffle/encoder>@ensdomains/ensjs>content-hash>cids>class-is": true,
        "@truffle/decoder>@truffle/encoder>@ensdomains/ensjs>content-hash>cids>multibase": true,
        "@truffle/decoder>@truffle/encoder>@ensdomains/ensjs>content-hash>cids>multicodec": true,
        "@truffle/decoder>@truffle/encoder>@ensdomains/ensjs>content-hash>multihashes": true,
        "browserify>buffer": true
      }
    },
    "@truffle/decoder>@truffle/encoder>@ensdomains/ensjs>content-hash>cids>multibase": {
      "packages": {
        "browserify>buffer": true,
        "ethereumjs-wallet>bs58check>bs58>base-x": true
      }
    },
    "@truffle/decoder>@truffle/encoder>@ensdomains/ensjs>content-hash>cids>multicodec": {
      "packages": {
        "@ensdomains/content-hash>multihashes>varint": true,
        "browserify>buffer": true
      }
    },
    "@truffle/decoder>@truffle/encoder>@ensdomains/ensjs>content-hash>multicodec": {
      "packages": {
        "@ensdomains/content-hash>multihashes>varint": true,
        "browserify>buffer": true
      }
    },
    "@truffle/decoder>@truffle/encoder>@ensdomains/ensjs>content-hash>multihashes": {
      "packages": {
        "@ensdomains/content-hash>multihashes>varint": true,
        "@truffle/decoder>@truffle/encoder>@ensdomains/ensjs>content-hash>multihashes>multibase": true,
        "browserify>buffer": true
      }
    },
    "@truffle/decoder>@truffle/encoder>@ensdomains/ensjs>content-hash>multihashes>multibase": {
      "packages": {
        "browserify>buffer": true,
        "ethereumjs-wallet>bs58check>bs58>base-x": true
      }
    },
    "@truffle/decoder>@truffle/encoder>@ensdomains/ensjs>ethers": {
      "packages": {
        "@ethersproject/abi": true,
        "@ethersproject/abi>@ethersproject/address": true,
        "@ethersproject/abi>@ethersproject/bytes": true,
        "@ethersproject/abi>@ethersproject/constants": true,
        "@ethersproject/abi>@ethersproject/hash": true,
        "@ethersproject/abi>@ethersproject/keccak256": true,
        "@ethersproject/abi>@ethersproject/logger": true,
        "@ethersproject/abi>@ethersproject/properties": true,
        "@ethersproject/abi>@ethersproject/strings": true,
        "@ethersproject/bignumber": true,
        "@ethersproject/contracts": true,
        "@ethersproject/hdnode": true,
        "@ethersproject/hdnode>@ethersproject/abstract-signer": true,
        "@ethersproject/hdnode>@ethersproject/basex": true,
        "@ethersproject/hdnode>@ethersproject/sha2": true,
        "@ethersproject/hdnode>@ethersproject/signing-key": true,
        "@ethersproject/hdnode>@ethersproject/transactions": true,
        "@ethersproject/hdnode>@ethersproject/wordlists": true,
        "@ethersproject/providers": true,
        "@ethersproject/providers>@ethersproject/base64": true,
        "@ethersproject/providers>@ethersproject/random": true,
        "@ethersproject/providers>@ethersproject/rlp": true,
        "@ethersproject/providers>@ethersproject/web": true,
        "@truffle/decoder>@truffle/encoder>@ensdomains/ensjs>ethers>@ethersproject/json-wallets": true,
        "@truffle/decoder>@truffle/encoder>@ensdomains/ensjs>ethers>@ethersproject/solidity": true,
        "@truffle/decoder>@truffle/encoder>@ensdomains/ensjs>ethers>@ethersproject/units": true,
        "@truffle/decoder>@truffle/encoder>@ensdomains/ensjs>ethers>@ethersproject/wallet": true
      }
    },
    "@truffle/decoder>@truffle/encoder>@ensdomains/ensjs>ethers>@ethersproject/json-wallets": {
      "packages": {
        "@ethersproject/abi>@ethersproject/address": true,
        "@ethersproject/abi>@ethersproject/bytes": true,
        "@ethersproject/abi>@ethersproject/keccak256": true,
        "@ethersproject/abi>@ethersproject/logger": true,
        "@ethersproject/abi>@ethersproject/properties": true,
        "@ethersproject/abi>@ethersproject/strings": true,
        "@ethersproject/hdnode": true,
        "@ethersproject/hdnode>@ethersproject/pbkdf2": true,
        "@ethersproject/hdnode>@ethersproject/transactions": true,
        "@ethersproject/providers>@ethersproject/random": true,
        "@truffle/decoder>@truffle/encoder>@ensdomains/ensjs>ethers>@ethersproject/json-wallets>aes-js": true,
        "ethereumjs-util>ethereum-cryptography>scrypt-js": true
      }
    },
    "@truffle/decoder>@truffle/encoder>@ensdomains/ensjs>ethers>@ethersproject/json-wallets>aes-js": {
      "globals": {
        "define": true
      }
    },
    "@truffle/decoder>@truffle/encoder>@ensdomains/ensjs>ethers>@ethersproject/solidity": {
      "packages": {
        "@ethersproject/abi>@ethersproject/bytes": true,
        "@ethersproject/abi>@ethersproject/keccak256": true,
        "@ethersproject/abi>@ethersproject/logger": true,
        "@ethersproject/abi>@ethersproject/strings": true,
        "@ethersproject/bignumber": true,
        "@ethersproject/hdnode>@ethersproject/sha2": true
      }
    },
    "@truffle/decoder>@truffle/encoder>@ensdomains/ensjs>ethers>@ethersproject/units": {
      "packages": {
        "@ethersproject/abi>@ethersproject/logger": true,
        "@ethersproject/bignumber": true
      }
    },
    "@truffle/decoder>@truffle/encoder>@ensdomains/ensjs>ethers>@ethersproject/wallet": {
      "packages": {
        "@ethersproject/abi>@ethersproject/address": true,
        "@ethersproject/abi>@ethersproject/bytes": true,
        "@ethersproject/abi>@ethersproject/hash": true,
        "@ethersproject/abi>@ethersproject/keccak256": true,
        "@ethersproject/abi>@ethersproject/logger": true,
        "@ethersproject/abi>@ethersproject/properties": true,
        "@ethersproject/hdnode": true,
        "@ethersproject/hdnode>@ethersproject/abstract-signer": true,
        "@ethersproject/hdnode>@ethersproject/signing-key": true,
        "@ethersproject/hdnode>@ethersproject/transactions": true,
        "@ethersproject/providers>@ethersproject/abstract-provider": true,
        "@ethersproject/providers>@ethersproject/random": true,
        "@truffle/decoder>@truffle/encoder>@ensdomains/ensjs>ethers>@ethersproject/json-wallets": true
      }
    },
    "@truffle/decoder>@truffle/encoder>@ensdomains/ensjs>js-sha3": {
      "globals": {
        "define": true
      },
      "packages": {
        "browserify>process": true
      }
    },
    "@truffle/decoder>@truffle/encoder>bignumber.js": {
      "globals": {
        "crypto": true,
        "define": true
      }
    },
    "@truffle/decoder>@truffle/source-map-utils": {
      "packages": {
        "@truffle/codec": true,
        "@truffle/codec>web3-utils": true,
        "@truffle/decoder>@truffle/source-map-utils>@truffle/code-utils": true,
        "@truffle/decoder>@truffle/source-map-utils>json-pointer": true,
        "@truffle/decoder>@truffle/source-map-utils>node-interval-tree": true,
        "nock>debug": true
      }
    },
    "@truffle/decoder>@truffle/source-map-utils>@truffle/code-utils": {
      "packages": {
        "@truffle/codec>cbor": true,
        "browserify>buffer": true
      }
    },
    "@truffle/decoder>@truffle/source-map-utils>json-pointer": {
      "packages": {
        "@truffle/decoder>@truffle/source-map-utils>json-pointer>foreach": true
      }
    },
    "@truffle/decoder>@truffle/source-map-utils>node-interval-tree": {
      "packages": {
        "@truffle/decoder>@truffle/source-map-utils>node-interval-tree>shallowequal": true
      }
    },
    "@truffle/decoder>bn.js": {
      "globals": {
        "Buffer": true
      },
      "packages": {
        "browserify>browser-resolve": true
      }
    },
    "@zxing/browser": {
      "globals": {
        "HTMLElement": true,
        "HTMLImageElement": true,
        "HTMLVideoElement": true,
        "URL.createObjectURL": true,
        "clearTimeout": true,
        "console.error": true,
        "console.warn": true,
        "document": true,
        "navigator": true,
        "setTimeout": true
      },
      "packages": {
        "@zxing/library": true
      }
    },
    "@zxing/library": {
      "globals": {
        "TextDecoder": true,
        "TextEncoder": true,
        "btoa": true,
        "clearTimeout": true,
        "define": true,
        "document.createElement": true,
        "document.createElementNS": true,
        "document.getElementById": true,
        "navigator.mediaDevices.enumerateDevices": true,
        "navigator.mediaDevices.getUserMedia": true,
        "setTimeout": true
      }
    },
    "addons-linter>sha.js": {
      "packages": {
        "ethereumjs-wallet>safe-buffer": true,
        "pumpify>inherits": true
      }
    },
    "await-semaphore": {
      "packages": {
        "browserify>process": true,
        "browserify>timers-browserify": true
      }
    },
    "base32-encode": {
      "packages": {
        "base32-encode>to-data-view": true
      }
    },
    "bignumber.js": {
      "globals": {
        "crypto": true,
        "define": true
      }
    },
    "bn.js": {
      "globals": {
        "Buffer": true
      },
      "packages": {
        "browserify>browser-resolve": true
      }
    },
    "bowser": {
      "globals": {
        "define": true
      }
    },
    "browserify>assert": {
      "globals": {
        "Buffer": true
      },
      "packages": {
        "browserify>assert>util": true,
        "react>object-assign": true
      }
    },
    "browserify>assert>util": {
      "globals": {
        "console.error": true,
        "console.log": true,
        "console.trace": true,
        "process": true
      },
      "packages": {
        "browserify>assert>util>inherits": true,
        "browserify>process": true
      }
    },
    "browserify>browser-resolve": {
      "packages": {
        "ethjs-query>babel-runtime>core-js": true
      }
    },
    "browserify>browserify-zlib": {
      "packages": {
        "browserify>assert": true,
        "browserify>browserify-zlib>pako": true,
        "browserify>buffer": true,
        "browserify>process": true,
        "browserify>stream-browserify": true,
        "browserify>util": true
      }
    },
    "browserify>buffer": {
      "globals": {
        "console": true
      },
      "packages": {
        "base64-js": true,
        "browserify>buffer>ieee754": true
      }
    },
    "browserify>crypto-browserify": {
      "packages": {
        "browserify>crypto-browserify>browserify-cipher": true,
        "browserify>crypto-browserify>browserify-sign": true,
        "browserify>crypto-browserify>create-ecdh": true,
        "browserify>crypto-browserify>create-hmac": true,
        "browserify>crypto-browserify>diffie-hellman": true,
        "browserify>crypto-browserify>pbkdf2": true,
        "browserify>crypto-browserify>public-encrypt": true,
        "browserify>crypto-browserify>randomfill": true,
        "ethereumjs-util>create-hash": true,
        "ethereumjs-wallet>randombytes": true
      }
    },
    "browserify>crypto-browserify>browserify-cipher": {
      "packages": {
        "browserify>crypto-browserify>browserify-cipher>browserify-des": true,
        "browserify>crypto-browserify>browserify-cipher>evp_bytestokey": true,
        "ethereumjs-util>ethereum-cryptography>browserify-aes": true
      }
    },
    "browserify>crypto-browserify>browserify-cipher>browserify-des": {
      "packages": {
        "browserify>buffer": true,
        "browserify>crypto-browserify>browserify-cipher>browserify-des>des.js": true,
        "ethereumjs-util>create-hash>cipher-base": true,
        "pumpify>inherits": true
      }
    },
    "browserify>crypto-browserify>browserify-cipher>browserify-des>des.js": {
      "packages": {
        "ganache>secp256k1>elliptic>minimalistic-assert": true,
        "pumpify>inherits": true
      }
    },
    "browserify>crypto-browserify>browserify-cipher>evp_bytestokey": {
      "packages": {
        "ethereumjs-util>create-hash>md5.js": true,
        "ethereumjs-wallet>safe-buffer": true
      }
    },
    "browserify>crypto-browserify>browserify-sign": {
      "packages": {
        "bn.js": true,
        "browserify>buffer": true,
        "browserify>crypto-browserify>create-hmac": true,
        "browserify>crypto-browserify>public-encrypt>browserify-rsa": true,
        "browserify>crypto-browserify>public-encrypt>parse-asn1": true,
        "browserify>stream-browserify": true,
        "ethereumjs-util>create-hash": true,
        "ganache>secp256k1>elliptic": true,
        "pumpify>inherits": true
      }
    },
    "browserify>crypto-browserify>create-ecdh": {
      "packages": {
        "bn.js": true,
        "browserify>buffer": true,
        "ganache>secp256k1>elliptic": true
      }
    },
    "browserify>crypto-browserify>create-hmac": {
      "packages": {
        "addons-linter>sha.js": true,
        "ethereumjs-util>create-hash": true,
        "ethereumjs-util>create-hash>cipher-base": true,
        "ethereumjs-util>create-hash>ripemd160": true,
        "ethereumjs-wallet>safe-buffer": true,
        "pumpify>inherits": true
      }
    },
    "browserify>crypto-browserify>diffie-hellman": {
      "packages": {
        "bn.js": true,
        "browserify>buffer": true,
        "browserify>crypto-browserify>diffie-hellman>miller-rabin": true,
        "ethereumjs-wallet>randombytes": true
      }
    },
    "browserify>crypto-browserify>diffie-hellman>miller-rabin": {
      "packages": {
        "bn.js": true,
        "ganache>secp256k1>elliptic>brorand": true
      }
    },
    "browserify>crypto-browserify>pbkdf2": {
      "globals": {
        "crypto": true,
        "process": true,
        "queueMicrotask": true,
        "setImmediate": true,
        "setTimeout": true
      },
      "packages": {
        "addons-linter>sha.js": true,
        "browserify>process": true,
        "ethereumjs-util>create-hash": true,
        "ethereumjs-util>create-hash>ripemd160": true,
        "ethereumjs-wallet>safe-buffer": true
      }
    },
    "browserify>crypto-browserify>public-encrypt": {
      "packages": {
        "bn.js": true,
        "browserify>buffer": true,
        "browserify>crypto-browserify>public-encrypt>browserify-rsa": true,
        "browserify>crypto-browserify>public-encrypt>parse-asn1": true,
        "ethereumjs-util>create-hash": true,
        "ethereumjs-wallet>randombytes": true
      }
    },
    "browserify>crypto-browserify>public-encrypt>browserify-rsa": {
      "packages": {
        "bn.js": true,
        "browserify>buffer": true,
        "ethereumjs-wallet>randombytes": true
      }
    },
    "browserify>crypto-browserify>public-encrypt>parse-asn1": {
      "packages": {
        "browserify>buffer": true,
        "browserify>crypto-browserify>browserify-cipher>evp_bytestokey": true,
        "browserify>crypto-browserify>pbkdf2": true,
        "browserify>crypto-browserify>public-encrypt>parse-asn1>asn1.js": true,
        "ethereumjs-util>ethereum-cryptography>browserify-aes": true
      }
    },
    "browserify>crypto-browserify>public-encrypt>parse-asn1>asn1.js": {
      "packages": {
        "bn.js": true,
        "browserify>buffer": true,
        "browserify>vm-browserify": true,
        "ganache>secp256k1>elliptic>minimalistic-assert": true,
        "pumpify>inherits": true
      }
    },
    "browserify>crypto-browserify>randomfill": {
      "globals": {
        "crypto": true,
        "msCrypto": true
      },
      "packages": {
        "browserify>process": true,
        "ethereumjs-wallet>randombytes": true,
        "ethereumjs-wallet>safe-buffer": true
      }
    },
    "browserify>events": {
      "globals": {
        "console": true
      }
    },
    "browserify>has": {
      "packages": {
        "browserify>has>function-bind": true
      }
    },
    "browserify>https-browserify": {
      "packages": {
        "browserify>stream-http": true,
        "browserify>url": true
      }
    },
    "browserify>os-browserify": {
      "globals": {
        "location": true,
        "navigator": true
      }
    },
    "browserify>path-browserify": {
      "packages": {
        "browserify>process": true
      }
    },
    "browserify>process": {
      "globals": {
        "clearTimeout": true,
        "setTimeout": true
      }
    },
    "browserify>punycode": {
      "globals": {
        "define": true
      }
    },
    "browserify>stream-browserify": {
      "packages": {
        "browserify>events": true,
        "pumpify>inherits": true,
        "readable-stream": true
      }
    },
    "browserify>stream-http": {
      "globals": {
        "AbortController": true,
        "Blob": true,
        "MSStreamReader": true,
        "ReadableStream": true,
        "WritableStream": true,
        "XDomainRequest": true,
        "XMLHttpRequest": true,
        "clearTimeout": true,
        "fetch": true,
        "location.protocol.search": true,
        "setTimeout": true
      },
      "packages": {
        "browserify>buffer": true,
        "browserify>process": true,
        "browserify>stream-http>builtin-status-codes": true,
        "browserify>stream-http>readable-stream": true,
        "browserify>url": true,
        "pumpify>inherits": true,
        "watchify>xtend": true
      }
    },
    "browserify>stream-http>readable-stream": {
      "packages": {
        "browserify>browser-resolve": true,
        "browserify>buffer": true,
        "browserify>events": true,
        "browserify>process": true,
        "browserify>string_decoder": true,
        "pumpify>inherits": true,
        "readable-stream>util-deprecate": true
      }
    },
    "browserify>string_decoder": {
      "packages": {
        "ethereumjs-wallet>safe-buffer": true
      }
    },
    "browserify>timers-browserify": {
      "globals": {
        "clearInterval": true,
        "clearTimeout": true,
        "setInterval": true,
        "setTimeout": true
      },
      "packages": {
        "browserify>process": true
      }
    },
    "browserify>url": {
      "packages": {
        "browserify>punycode": true,
        "browserify>querystring-es3": true
      }
    },
    "browserify>util": {
      "globals": {
        "console.error": true,
        "console.log": true,
        "console.trace": true,
        "process": true
      },
      "packages": {
        "browserify>process": true,
        "browserify>util>inherits": true
      }
    },
    "browserify>vm-browserify": {
      "globals": {
        "document.body.appendChild": true,
        "document.body.removeChild": true,
        "document.createElement": true
      }
    },
    "classnames": {
      "globals": {
        "classNames": "write",
        "define": true
      }
    },
    "copy-to-clipboard": {
      "globals": {
        "clipboardData": true,
        "console.error": true,
        "console.warn": true,
        "document.body.appendChild": true,
        "document.body.removeChild": true,
        "document.createElement": true,
        "document.createRange": true,
        "document.execCommand": true,
        "document.getSelection": true,
        "navigator.userAgent": true,
        "prompt": true
      },
      "packages": {
        "copy-to-clipboard>toggle-selection": true
      }
    },
    "copy-to-clipboard>toggle-selection": {
      "globals": {
        "document.activeElement": true,
        "document.getSelection": true
      }
    },
    "currency-formatter": {
      "packages": {
        "currency-formatter>accounting": true,
        "currency-formatter>locale-currency": true,
        "react>object-assign": true
      }
    },
    "currency-formatter>accounting": {
      "globals": {
        "define": true
      }
    },
    "currency-formatter>locale-currency": {
      "globals": {
        "countryCode": true
      }
    },
    "debounce-stream": {
      "packages": {
        "debounce-stream>debounce": true,
        "debounce-stream>duplexer": true,
        "debounce-stream>through": true
      }
    },
    "debounce-stream>debounce": {
      "globals": {
        "clearTimeout": true,
        "setTimeout": true
      }
    },
    "debounce-stream>duplexer": {
      "packages": {
        "browserify>stream-browserify": true
      }
    },
    "debounce-stream>through": {
      "packages": {
        "browserify>process": true,
        "browserify>stream-browserify": true
      }
    },
    "depcheck>@vue/compiler-sfc>postcss>nanoid": {
      "globals": {
        "crypto.getRandomValues": true
      }
    },
    "dependency-tree>precinct>detective-postcss>postcss>nanoid": {
      "globals": {
        "crypto.getRandomValues": true
      }
    },
    "end-of-stream": {
      "packages": {
        "browserify>process": true,
        "pump>once": true
      }
    },
    "eslint>optionator>fast-levenshtein": {
      "globals": {
        "Intl": true,
        "Levenshtein": "write",
        "console.log": true,
        "define": true,
        "importScripts": true,
        "postMessage": true
      }
    },
    "eth-ens-namehash": {
      "globals": {
        "name": "write"
      },
      "packages": {
        "browserify>buffer": true,
        "eth-ens-namehash>idna-uts46-hx": true,
        "eth-ens-namehash>js-sha3": true
      }
    },
    "eth-ens-namehash>idna-uts46-hx": {
      "globals": {
        "define": true
      },
      "packages": {
        "browserify>punycode": true
      }
    },
    "eth-ens-namehash>js-sha3": {
      "packages": {
        "browserify>process": true
      }
    },
    "eth-json-rpc-filters": {
      "globals": {
        "console.error": true
      },
      "packages": {
        "@metamask/safe-event-emitter": true,
        "eth-json-rpc-filters>async-mutex": true,
        "eth-query": true,
        "json-rpc-engine": true,
        "pify": true
      }
    },
    "eth-json-rpc-filters>async-mutex": {
      "globals": {
        "setTimeout": true
      },
      "packages": {
        "wait-on>rxjs>tslib": true
      }
    },
    "eth-keyring-controller>@metamask/browser-passworder": {
      "globals": {
        "crypto": true
      }
    },
    "eth-lattice-keyring": {
      "globals": {
        "addEventListener": true,
        "browser": true,
        "clearInterval": true,
        "fetch": true,
        "open": true,
        "setInterval": true
      },
      "packages": {
        "@ethereumjs/tx>@ethereumjs/util": true,
        "browserify>buffer": true,
        "browserify>crypto-browserify": true,
        "browserify>events": true,
        "eth-lattice-keyring>@ethereumjs/tx": true,
        "eth-lattice-keyring>bn.js": true,
        "eth-lattice-keyring>gridplus-sdk": true,
        "eth-lattice-keyring>rlp": true
      }
    },
    "eth-lattice-keyring>@ethereumjs/tx": {
      "packages": {
        "@ethereumjs/common": true,
        "@ethereumjs/tx>@ethereumjs/rlp": true,
        "@ethereumjs/tx>@ethereumjs/util": true,
        "@ethersproject/providers": true,
        "browserify>buffer": true,
        "browserify>insert-module-globals>is-buffer": true,
        "eth-lattice-keyring>@ethereumjs/tx>@chainsafe/ssz": true,
        "eth-lattice-keyring>@ethereumjs/tx>ethereum-cryptography": true
      }
    },
    "eth-lattice-keyring>@ethereumjs/tx>@chainsafe/ssz": {
      "packages": {
        "browserify": true,
        "browserify>buffer": true,
        "eth-lattice-keyring>@ethereumjs/tx>@chainsafe/ssz>@chainsafe/persistent-merkle-tree": true,
        "eth-lattice-keyring>@ethereumjs/tx>@chainsafe/ssz>case": true
      }
    },
    "eth-lattice-keyring>@ethereumjs/tx>@chainsafe/ssz>@chainsafe/persistent-merkle-tree": {
      "globals": {
        "WeakRef": true
      },
      "packages": {
        "browserify": true
      }
    },
    "eth-lattice-keyring>@ethereumjs/tx>ethereum-cryptography": {
      "globals": {
        "TextDecoder": true,
        "crypto": true
      },
      "packages": {
        "eth-lattice-keyring>@ethereumjs/tx>ethereum-cryptography>@noble/hashes": true
      }
    },
    "eth-lattice-keyring>@ethereumjs/tx>ethereum-cryptography>@noble/hashes": {
      "globals": {
        "TextEncoder": true,
        "crypto": true
      }
    },
    "eth-lattice-keyring>bn.js": {
      "globals": {
        "Buffer": true
      },
      "packages": {
        "browserify>browser-resolve": true
      }
    },
    "eth-lattice-keyring>gridplus-sdk": {
      "globals": {
        "AbortController": true,
        "Request": true,
        "URL": true,
        "__values": true,
        "caches": true,
        "clearTimeout": true,
        "console.error": true,
        "console.log": true,
        "console.warn": true,
        "fetch": true,
        "setTimeout": true
      },
      "packages": {
        "@ethereumjs/common>crc-32": true,
        "@ethersproject/abi": true,
        "bn.js": true,
        "browserify>buffer": true,
        "eth-lattice-keyring>gridplus-sdk>@ethereumjs/common": true,
        "eth-lattice-keyring>gridplus-sdk>@ethereumjs/tx": true,
        "eth-lattice-keyring>gridplus-sdk>bech32": true,
        "eth-lattice-keyring>gridplus-sdk>bignumber.js": true,
        "eth-lattice-keyring>gridplus-sdk>bitwise": true,
        "eth-lattice-keyring>gridplus-sdk>borc": true,
        "eth-lattice-keyring>gridplus-sdk>eth-eip712-util-browser": true,
        "eth-lattice-keyring>gridplus-sdk>js-sha3": true,
        "eth-lattice-keyring>gridplus-sdk>rlp": true,
        "eth-lattice-keyring>gridplus-sdk>secp256k1": true,
        "eth-lattice-keyring>gridplus-sdk>uuid": true,
        "ethereumjs-util>ethereum-cryptography>hash.js": true,
        "ethereumjs-wallet>aes-js": true,
        "ethereumjs-wallet>bs58check": true,
        "ganache>secp256k1>elliptic": true,
        "lodash": true
      }
    },
    "eth-lattice-keyring>gridplus-sdk>@ethereumjs/common": {
      "packages": {
        "@ethereumjs/common>crc-32": true,
        "@ethereumjs/tx>@ethereumjs/util": true,
        "browserify>buffer": true,
        "browserify>events": true
      }
    },
    "eth-lattice-keyring>gridplus-sdk>@ethereumjs/tx": {
      "packages": {
        "@ethereumjs/tx>@ethereumjs/rlp": true,
        "@ethereumjs/tx>@ethereumjs/util": true,
        "@ethersproject/providers": true,
        "browserify>buffer": true,
        "browserify>insert-module-globals>is-buffer": true,
        "eth-lattice-keyring>@ethereumjs/tx>@chainsafe/ssz": true,
        "eth-lattice-keyring>gridplus-sdk>@ethereumjs/tx>@ethereumjs/common": true,
        "eth-lattice-keyring>gridplus-sdk>@ethereumjs/tx>ethereum-cryptography": true
      }
    },
    "eth-lattice-keyring>gridplus-sdk>@ethereumjs/tx>@ethereumjs/common": {
      "packages": {
        "@ethereumjs/common>crc-32": true,
        "@ethereumjs/tx>@ethereumjs/util": true,
        "browserify>buffer": true,
        "browserify>events": true
      }
    },
    "eth-lattice-keyring>gridplus-sdk>@ethereumjs/tx>ethereum-cryptography": {
      "globals": {
        "TextDecoder": true,
        "crypto": true
      },
      "packages": {
        "eth-lattice-keyring>gridplus-sdk>@ethereumjs/tx>ethereum-cryptography>@noble/hashes": true
      }
    },
    "eth-lattice-keyring>gridplus-sdk>@ethereumjs/tx>ethereum-cryptography>@noble/hashes": {
      "globals": {
        "TextEncoder": true,
        "crypto": true
      }
    },
    "eth-lattice-keyring>gridplus-sdk>bignumber.js": {
      "globals": {
        "crypto": true,
        "define": true
      }
    },
    "eth-lattice-keyring>gridplus-sdk>bitwise": {
      "packages": {
        "browserify>buffer": true
      }
    },
    "eth-lattice-keyring>gridplus-sdk>borc": {
      "globals": {
        "console": true
      },
      "packages": {
        "browserify>buffer": true,
        "browserify>buffer>ieee754": true,
        "eth-lattice-keyring>gridplus-sdk>borc>bignumber.js": true,
        "eth-lattice-keyring>gridplus-sdk>borc>iso-url": true
      }
    },
    "eth-lattice-keyring>gridplus-sdk>borc>bignumber.js": {
      "globals": {
        "crypto": true,
        "define": true
      }
    },
    "eth-lattice-keyring>gridplus-sdk>borc>iso-url": {
      "globals": {
        "URL": true,
        "URLSearchParams": true,
        "location": true
      }
    },
    "eth-lattice-keyring>gridplus-sdk>eth-eip712-util-browser": {
      "globals": {
        "intToBuffer": true
      },
      "packages": {
        "eth-lattice-keyring>gridplus-sdk>eth-eip712-util-browser>bn.js": true,
        "eth-lattice-keyring>gridplus-sdk>eth-eip712-util-browser>buffer": true,
        "eth-lattice-keyring>gridplus-sdk>eth-eip712-util-browser>js-sha3": true
      }
    },
    "eth-lattice-keyring>gridplus-sdk>eth-eip712-util-browser>bn.js": {
      "globals": {
        "Buffer": true
      },
      "packages": {
        "browserify>browser-resolve": true
      }
    },
    "eth-lattice-keyring>gridplus-sdk>eth-eip712-util-browser>buffer": {
      "globals": {
        "console": true
      },
      "packages": {
        "base64-js": true,
        "browserify>buffer>ieee754": true
      }
    },
    "eth-lattice-keyring>gridplus-sdk>eth-eip712-util-browser>js-sha3": {
      "globals": {
        "define": true
      },
      "packages": {
        "browserify>process": true
      }
    },
    "eth-lattice-keyring>gridplus-sdk>js-sha3": {
      "globals": {
        "define": true
      },
      "packages": {
        "browserify>process": true
      }
    },
    "eth-lattice-keyring>gridplus-sdk>rlp": {
      "globals": {
        "TextEncoder": true
      }
    },
    "eth-lattice-keyring>gridplus-sdk>secp256k1": {
      "packages": {
        "ganache>secp256k1>elliptic": true
      }
    },
    "eth-lattice-keyring>gridplus-sdk>uuid": {
      "globals": {
        "crypto": true
      }
    },
    "eth-lattice-keyring>rlp": {
      "globals": {
        "TextEncoder": true
      }
    },
    "eth-method-registry": {
      "packages": {
        "ethjs": true
      }
    },
    "eth-query": {
      "packages": {
        "eth-query>json-rpc-random-id": true,
        "nock>debug": true,
        "watchify>xtend": true
      }
    },
    "eth-rpc-errors": {
      "packages": {
        "eth-rpc-errors>fast-safe-stringify": true
      }
    },
    "eth-sig-util": {
      "packages": {
        "browserify>buffer": true,
        "eth-sig-util>ethereumjs-util": true,
        "eth-sig-util>tweetnacl": true,
        "eth-sig-util>tweetnacl-util": true,
        "ethereumjs-abi": true
      }
    },
    "eth-sig-util>ethereumjs-util": {
      "packages": {
        "bn.js": true,
        "browserify>assert": true,
        "browserify>buffer": true,
        "eth-sig-util>ethereumjs-util>ethjs-util": true,
        "ethereumjs-util>create-hash": true,
        "ethereumjs-util>ethereum-cryptography": true,
        "ethereumjs-util>rlp": true,
        "ethereumjs-wallet>safe-buffer": true,
        "ganache>secp256k1>elliptic": true
      }
    },
    "eth-sig-util>ethereumjs-util>ethjs-util": {
      "packages": {
        "browserify>buffer": true,
        "ethjs>ethjs-util>is-hex-prefixed": true,
        "ethjs>ethjs-util>strip-hex-prefix": true
      }
    },
    "eth-sig-util>tweetnacl": {
      "globals": {
        "crypto": true,
        "msCrypto": true,
        "nacl": "write"
      },
      "packages": {
        "browserify>browser-resolve": true
      }
    },
    "eth-sig-util>tweetnacl-util": {
      "globals": {
        "atob": true,
        "btoa": true
      },
      "packages": {
        "browserify>browser-resolve": true
      }
    },
    "ethereumjs-abi": {
      "packages": {
        "bn.js": true,
        "browserify>buffer": true,
        "ethereumjs-abi>ethereumjs-util": true
      }
    },
    "ethereumjs-abi>ethereumjs-util": {
      "packages": {
        "bn.js": true,
        "browserify>assert": true,
        "browserify>buffer": true,
        "eth-sig-util>ethereumjs-util>ethjs-util": true,
        "ethereumjs-util>create-hash": true,
        "ethereumjs-util>ethereum-cryptography": true,
        "ethereumjs-util>rlp": true,
        "ganache>secp256k1>elliptic": true
      }
    },
    "ethereumjs-util": {
      "packages": {
        "browserify>assert": true,
        "browserify>buffer": true,
        "browserify>insert-module-globals>is-buffer": true,
        "ethereumjs-util>bn.js": true,
        "ethereumjs-util>create-hash": true,
        "ethereumjs-util>ethereum-cryptography": true,
        "ethereumjs-util>rlp": true
      }
    },
    "ethereumjs-util>bn.js": {
      "globals": {
        "Buffer": true
      },
      "packages": {
        "browserify>browser-resolve": true
      }
    },
    "ethereumjs-util>create-hash": {
      "packages": {
        "addons-linter>sha.js": true,
        "ethereumjs-util>create-hash>cipher-base": true,
        "ethereumjs-util>create-hash>md5.js": true,
        "ethereumjs-util>create-hash>ripemd160": true,
        "pumpify>inherits": true
      }
    },
    "ethereumjs-util>create-hash>cipher-base": {
      "packages": {
        "browserify>stream-browserify": true,
        "browserify>string_decoder": true,
        "ethereumjs-wallet>safe-buffer": true,
        "pumpify>inherits": true
      }
    },
    "ethereumjs-util>create-hash>md5.js": {
      "packages": {
        "ethereumjs-util>create-hash>md5.js>hash-base": true,
        "ethereumjs-wallet>safe-buffer": true,
        "pumpify>inherits": true
      }
    },
    "ethereumjs-util>create-hash>md5.js>hash-base": {
      "packages": {
        "ethereumjs-util>create-hash>md5.js>hash-base>readable-stream": true,
        "ethereumjs-wallet>safe-buffer": true,
        "pumpify>inherits": true
      }
    },
    "ethereumjs-util>create-hash>md5.js>hash-base>readable-stream": {
      "packages": {
        "browserify>browser-resolve": true,
        "browserify>buffer": true,
        "browserify>events": true,
        "browserify>process": true,
        "browserify>string_decoder": true,
        "pumpify>inherits": true,
        "readable-stream>util-deprecate": true
      }
    },
    "ethereumjs-util>create-hash>ripemd160": {
      "packages": {
        "browserify>buffer": true,
        "ethereumjs-util>create-hash>md5.js>hash-base": true,
        "pumpify>inherits": true
      }
    },
    "ethereumjs-util>ethereum-cryptography": {
      "packages": {
        "browserify>assert": true,
        "browserify>buffer": true,
        "browserify>crypto-browserify>create-hmac": true,
        "ethereumjs-util>ethereum-cryptography>hash.js": true,
        "ethereumjs-util>ethereum-cryptography>keccak": true,
        "ethereumjs-util>ethereum-cryptography>secp256k1": true,
        "ethereumjs-wallet>bs58check": true,
        "ethereumjs-wallet>randombytes": true,
        "ethereumjs-wallet>safe-buffer": true
      }
    },
    "ethereumjs-util>ethereum-cryptography>browserify-aes": {
      "packages": {
        "browserify>buffer": true,
        "browserify>crypto-browserify>browserify-cipher>evp_bytestokey": true,
        "ethereumjs-util>create-hash>cipher-base": true,
        "ethereumjs-util>ethereum-cryptography>browserify-aes>buffer-xor": true,
        "ethereumjs-wallet>safe-buffer": true,
        "pumpify>inherits": true
      }
    },
    "ethereumjs-util>ethereum-cryptography>browserify-aes>buffer-xor": {
      "packages": {
        "browserify>buffer": true
      }
    },
    "ethereumjs-util>ethereum-cryptography>hash.js": {
      "packages": {
        "ganache>secp256k1>elliptic>minimalistic-assert": true,
        "pumpify>inherits": true
      }
    },
    "ethereumjs-util>ethereum-cryptography>keccak": {
      "packages": {
        "browserify>buffer": true,
        "ethereumjs-util>ethereum-cryptography>keccak>readable-stream": true
      }
    },
    "ethereumjs-util>ethereum-cryptography>keccak>readable-stream": {
      "packages": {
        "browserify>browser-resolve": true,
        "browserify>buffer": true,
        "browserify>events": true,
        "browserify>process": true,
        "browserify>string_decoder": true,
        "pumpify>inherits": true,
        "readable-stream>util-deprecate": true
      }
    },
    "ethereumjs-util>ethereum-cryptography>scrypt-js": {
      "globals": {
        "define": true,
        "setTimeout": true
      },
      "packages": {
        "browserify>timers-browserify": true
      }
    },
    "ethereumjs-util>ethereum-cryptography>secp256k1": {
      "packages": {
        "ganache>secp256k1>elliptic": true
      }
    },
    "ethereumjs-util>rlp": {
      "packages": {
        "browserify>buffer": true,
        "ethereumjs-util>rlp>bn.js": true
      }
    },
    "ethereumjs-util>rlp>bn.js": {
      "globals": {
        "Buffer": true
      },
      "packages": {
        "browserify>browser-resolve": true
      }
    },
    "ethereumjs-wallet": {
      "packages": {
        "@truffle/codec>utf8": true,
        "browserify>crypto-browserify": true,
        "ethereumjs-wallet>aes-js": true,
        "ethereumjs-wallet>bs58check": true,
        "ethereumjs-wallet>ethereumjs-util": true,
        "ethereumjs-wallet>randombytes": true,
        "ethereumjs-wallet>safe-buffer": true,
        "ethereumjs-wallet>scryptsy": true,
        "ethereumjs-wallet>uuid": true
      }
    },
    "ethereumjs-wallet>aes-js": {
      "globals": {
        "define": true
      }
    },
    "ethereumjs-wallet>bs58check": {
      "packages": {
        "ethereumjs-util>create-hash": true,
        "ethereumjs-wallet>bs58check>bs58": true,
        "ethereumjs-wallet>safe-buffer": true
      }
    },
    "ethereumjs-wallet>bs58check>bs58": {
      "packages": {
        "ethereumjs-wallet>bs58check>bs58>base-x": true
      }
    },
    "ethereumjs-wallet>bs58check>bs58>base-x": {
      "packages": {
        "ethereumjs-wallet>safe-buffer": true
      }
    },
    "ethereumjs-wallet>ethereumjs-util": {
      "packages": {
        "bn.js": true,
        "browserify>assert": true,
        "browserify>buffer": true,
        "eth-sig-util>ethereumjs-util>ethjs-util": true,
        "ethereumjs-util>create-hash": true,
        "ethereumjs-util>ethereum-cryptography": true,
        "ethereumjs-util>rlp": true,
        "ganache>secp256k1>elliptic": true
      }
    },
    "ethereumjs-wallet>randombytes": {
      "globals": {
        "crypto": true,
        "msCrypto": true
      },
      "packages": {
        "browserify>process": true,
        "ethereumjs-wallet>safe-buffer": true
      }
    },
    "ethereumjs-wallet>safe-buffer": {
      "packages": {
        "browserify>buffer": true
      }
    },
    "ethereumjs-wallet>scryptsy": {
      "packages": {
        "browserify>buffer": true,
        "browserify>crypto-browserify>pbkdf2": true
      }
    },
    "ethereumjs-wallet>uuid": {
      "globals": {
        "crypto": true,
        "msCrypto": true
      }
    },
    "ethers>@ethersproject/random": {
      "globals": {
        "crypto.getRandomValues": true
      }
    },
    "ethjs": {
      "globals": {
        "clearInterval": true,
        "setInterval": true
      },
      "packages": {
        "browserify>buffer": true,
        "ethjs-contract": true,
        "ethjs-query": true,
        "ethjs>bn.js": true,
        "ethjs>ethjs-abi": true,
        "ethjs>ethjs-filter": true,
        "ethjs>ethjs-provider-http": true,
        "ethjs>ethjs-unit": true,
        "ethjs>ethjs-util": true,
        "ethjs>js-sha3": true,
        "ethjs>number-to-bn": true
      }
    },
    "ethjs-contract": {
      "packages": {
        "ethjs-contract>ethjs-abi": true,
        "ethjs-contract>ethjs-util": true,
        "ethjs-query>babel-runtime": true,
        "ethjs>ethjs-filter": true,
        "ethjs>js-sha3": true,
        "promise-to-callback": true
      }
    },
    "ethjs-contract>ethjs-abi": {
      "packages": {
        "browserify>buffer": true,
        "ethjs-contract>ethjs-abi>bn.js": true,
        "ethjs>js-sha3": true,
        "ethjs>number-to-bn": true
      }
    },
    "ethjs-contract>ethjs-util": {
      "packages": {
        "browserify>buffer": true,
        "ethjs>ethjs-util>is-hex-prefixed": true,
        "ethjs>ethjs-util>strip-hex-prefix": true
      }
    },
    "ethjs-query": {
      "globals": {
        "console": true
      },
      "packages": {
        "ethjs-query>ethjs-format": true,
        "ethjs-query>ethjs-rpc": true,
        "promise-to-callback": true
      }
    },
    "ethjs-query>babel-runtime": {
      "packages": {
        "@babel/runtime": true,
        "@babel/runtime>regenerator-runtime": true,
        "ethjs-query>babel-runtime>core-js": true
      }
    },
    "ethjs-query>babel-runtime>core-js": {
      "globals": {
        "PromiseRejectionEvent": true,
        "__e": "write",
        "__g": "write",
        "document.createTextNode": true,
        "postMessage": true,
        "setTimeout": true
      }
    },
    "ethjs-query>ethjs-format": {
      "packages": {
        "ethjs-query>ethjs-format>ethjs-schema": true,
        "ethjs-query>ethjs-format>ethjs-util": true,
        "ethjs>ethjs-util>strip-hex-prefix": true,
        "ethjs>number-to-bn": true
      }
    },
    "ethjs-query>ethjs-format>ethjs-util": {
      "packages": {
        "browserify>buffer": true,
        "ethjs>ethjs-util>is-hex-prefixed": true,
        "ethjs>ethjs-util>strip-hex-prefix": true
      }
    },
    "ethjs-query>ethjs-rpc": {
      "packages": {
        "promise-to-callback": true
      }
    },
    "ethjs>ethjs-abi": {
      "packages": {
        "browserify>buffer": true,
        "ethjs>bn.js": true,
        "ethjs>js-sha3": true,
        "ethjs>number-to-bn": true
      }
    },
    "ethjs>ethjs-filter": {
      "globals": {
        "clearInterval": true,
        "setInterval": true
      }
    },
    "ethjs>ethjs-provider-http": {
      "packages": {
        "ethjs>ethjs-provider-http>xhr2": true
      }
    },
    "ethjs>ethjs-provider-http>xhr2": {
      "globals": {
        "XMLHttpRequest": true
      }
    },
    "ethjs>ethjs-unit": {
      "packages": {
        "ethjs>ethjs-unit>bn.js": true,
        "ethjs>number-to-bn": true
      }
    },
    "ethjs>ethjs-util": {
      "packages": {
        "browserify>buffer": true,
        "ethjs>ethjs-util>is-hex-prefixed": true,
        "ethjs>ethjs-util>strip-hex-prefix": true
      }
    },
    "ethjs>ethjs-util>strip-hex-prefix": {
      "packages": {
        "ethjs>ethjs-util>is-hex-prefixed": true
      }
    },
    "ethjs>js-sha3": {
      "packages": {
        "browserify>process": true
      }
    },
    "ethjs>number-to-bn": {
      "packages": {
        "ethjs>ethjs-util>strip-hex-prefix": true,
        "ethjs>number-to-bn>bn.js": true
      }
    },
    "extension-port-stream": {
      "packages": {
        "browserify>buffer": true,
        "browserify>stream-browserify": true
      }
    },
    "fast-json-patch": {
      "globals": {
        "addEventListener": true,
        "clearTimeout": true,
        "removeEventListener": true,
        "setTimeout": true
      }
    },
    "fuse.js": {
      "globals": {
        "console": true,
        "define": true
      }
    },
    "ganache>secp256k1>elliptic": {
      "packages": {
        "bn.js": true,
        "ethereumjs-util>ethereum-cryptography>hash.js": true,
        "ganache>secp256k1>elliptic>brorand": true,
        "ganache>secp256k1>elliptic>hmac-drbg": true,
        "ganache>secp256k1>elliptic>minimalistic-assert": true,
        "ganache>secp256k1>elliptic>minimalistic-crypto-utils": true,
        "pumpify>inherits": true
      }
    },
    "ganache>secp256k1>elliptic>brorand": {
      "globals": {
        "crypto": true,
        "msCrypto": true
      },
      "packages": {
        "browserify>browser-resolve": true
      }
    },
    "ganache>secp256k1>elliptic>hmac-drbg": {
      "packages": {
        "ethereumjs-util>ethereum-cryptography>hash.js": true,
        "ganache>secp256k1>elliptic>minimalistic-assert": true,
        "ganache>secp256k1>elliptic>minimalistic-crypto-utils": true
      }
    },
    "globalthis>define-properties": {
      "packages": {
        "globalthis>define-properties>has-property-descriptors": true,
        "globalthis>define-properties>object-keys": true
      }
    },
    "globalthis>define-properties>has-property-descriptors": {
      "packages": {
        "string.prototype.matchall>get-intrinsic": true
      }
    },
    "json-rpc-engine": {
      "packages": {
        "@metamask/safe-event-emitter": true,
        "eth-rpc-errors": true
      }
    },
    "json-rpc-middleware-stream": {
      "globals": {
        "console.warn": true,
        "setTimeout": true
      },
      "packages": {
        "@metamask/safe-event-emitter": true,
        "readable-stream": true
      }
    },
    "koa>is-generator-function>has-tostringtag": {
      "packages": {
        "string.prototype.matchall>has-symbols": true
      }
    },
    "lavamoat>json-stable-stringify": {
      "packages": {
        "lavamoat>json-stable-stringify>jsonify": true
      }
    },
    "localforage": {
      "globals": {
        "Blob": true,
        "BlobBuilder": true,
        "FileReader": true,
        "IDBKeyRange": true,
        "MSBlobBuilder": true,
        "MozBlobBuilder": true,
        "OIndexedDB": true,
        "WebKitBlobBuilder": true,
        "atob": true,
        "btoa": true,
        "console.error": true,
        "console.info": true,
        "console.warn": true,
        "define": true,
        "fetch": true,
        "indexedDB": true,
        "localStorage": true,
        "mozIndexedDB": true,
        "msIndexedDB": true,
        "navigator.platform": true,
        "navigator.userAgent": true,
        "openDatabase": true,
        "setTimeout": true,
        "webkitIndexedDB": true
      }
    },
    "lodash": {
      "globals": {
        "clearTimeout": true,
        "define": true,
        "setTimeout": true
      }
    },
    "loglevel": {
      "globals": {
        "console": true,
        "define": true,
        "document.cookie": true,
        "localStorage": true,
        "log": "write",
        "navigator": true
      }
    },
    "luxon": {
      "globals": {
        "Intl": true
      }
    },
    "nanoid": {
      "globals": {
        "crypto": true,
        "msCrypto": true,
        "navigator": true
      }
    },
    "nock>debug": {
      "globals": {
        "console": true,
        "document": true,
        "localStorage": true,
        "navigator": true,
        "process": true
      },
      "packages": {
        "browserify>process": true,
        "nock>debug>ms": true
      }
    },
    "node-fetch": {
      "globals": {
        "Headers": true,
        "Request": true,
        "Response": true,
        "fetch": true
      }
    },
    "nonce-tracker": {
      "packages": {
        "await-semaphore": true,
        "browserify>assert": true,
        "ethjs-query": true
      }
    },
    "obj-multiplex": {
      "globals": {
        "console.warn": true
      },
      "packages": {
        "end-of-stream": true,
        "pump>once": true,
        "readable-stream": true
      }
    },
    "promise-to-callback": {
      "packages": {
        "promise-to-callback>is-fn": true,
        "promise-to-callback>set-immediate-shim": true
      }
    },
    "promise-to-callback>set-immediate-shim": {
      "globals": {
        "setTimeout.apply": true
      },
      "packages": {
        "browserify>timers-browserify": true
      }
    },
    "prop-types": {
      "globals": {
        "console": true
      },
      "packages": {
        "prop-types>react-is": true,
        "react>object-assign": true
      }
    },
    "prop-types>react-is": {
      "globals": {
        "console": true
      }
    },
    "pump": {
      "packages": {
        "browserify>browser-resolve": true,
        "browserify>process": true,
        "end-of-stream": true,
        "pump>once": true
      }
    },
    "pump>once": {
      "packages": {
        "pump>once>wrappy": true
      }
    },
    "qrcode-generator": {
      "globals": {
        "define": true
      }
    },
    "qrcode.react": {
      "globals": {
        "Path2D": true,
        "devicePixelRatio": true
      },
      "packages": {
        "prop-types": true,
        "qrcode.react>qr.js": true,
        "react": true
      }
    },
    "react": {
      "globals": {
        "console": true
      },
      "packages": {
        "prop-types": true,
        "react>object-assign": true
      }
    },
    "react-devtools": {
      "packages": {
        "react-devtools>react-devtools-core": true
      }
    },
    "react-devtools>react-devtools-core": {
      "globals": {
        "WebSocket": true,
        "setTimeout": true
      }
    },
    "react-dnd-html5-backend": {
      "globals": {
        "addEventListener": true,
        "clearTimeout": true,
        "removeEventListener": true
      }
    },
    "react-dom": {
      "globals": {
        "HTMLIFrameElement": true,
        "MSApp": true,
        "__REACT_DEVTOOLS_GLOBAL_HOOK__": true,
        "addEventListener": true,
        "clearTimeout": true,
        "clipboardData": true,
        "console": true,
        "dispatchEvent": true,
        "document": true,
        "event": "write",
        "jest": true,
        "location.protocol": true,
        "navigator.userAgent.indexOf": true,
        "performance": true,
        "removeEventListener": true,
        "self": true,
        "setTimeout": true,
        "top": true,
        "trustedTypes": true
      },
      "packages": {
        "prop-types": true,
        "react": true,
        "react-dom>scheduler": true,
        "react>object-assign": true
      }
    },
    "react-dom>scheduler": {
      "globals": {
        "MessageChannel": true,
        "cancelAnimationFrame": true,
        "clearTimeout": true,
        "console": true,
        "navigator": true,
        "performance": true,
        "requestAnimationFrame": true,
        "setTimeout": true
      }
    },
    "react-focus-lock": {
      "globals": {
        "addEventListener": true,
        "console.error": true,
        "console.warn": true,
        "document": true,
        "removeEventListener": true,
        "setTimeout": true
      },
      "packages": {
        "@babel/runtime": true,
        "prop-types": true,
        "react": true,
        "react-focus-lock>focus-lock": true,
        "react-focus-lock>react-clientside-effect": true,
        "react-focus-lock>use-callback-ref": true,
        "react-focus-lock>use-sidecar": true
      }
    },
    "react-focus-lock>focus-lock": {
      "globals": {
        "HTMLIFrameElement": true,
        "Node.DOCUMENT_FRAGMENT_NODE": true,
        "Node.DOCUMENT_NODE": true,
        "Node.DOCUMENT_POSITION_CONTAINED_BY": true,
        "Node.DOCUMENT_POSITION_CONTAINS": true,
        "Node.ELEMENT_NODE": true,
        "console.error": true,
        "console.warn": true,
        "document": true,
        "getComputedStyle": true,
        "setTimeout": true
      },
      "packages": {
        "wait-on>rxjs>tslib": true
      }
    },
    "react-focus-lock>react-clientside-effect": {
      "packages": {
        "@babel/runtime": true,
        "react": true
      }
    },
    "react-focus-lock>use-callback-ref": {
      "packages": {
        "react": true
      }
    },
    "react-focus-lock>use-sidecar": {
      "globals": {
        "console.error": true
      },
      "packages": {
        "react": true,
        "react-focus-lock>use-sidecar>detect-node-es": true,
        "wait-on>rxjs>tslib": true
      }
    },
    "react-idle-timer": {
      "globals": {
        "clearTimeout": true,
        "document": true,
        "setTimeout": true
      },
      "packages": {
        "prop-types": true,
        "react": true
      }
    },
    "react-inspector": {
      "globals": {
        "Node.CDATA_SECTION_NODE": true,
        "Node.COMMENT_NODE": true,
        "Node.DOCUMENT_FRAGMENT_NODE": true,
        "Node.DOCUMENT_NODE": true,
        "Node.DOCUMENT_TYPE_NODE": true,
        "Node.ELEMENT_NODE": true,
        "Node.PROCESSING_INSTRUCTION_NODE": true,
        "Node.TEXT_NODE": true
      },
      "packages": {
        "ethjs-query>babel-runtime": true,
        "prop-types": true,
        "react": true,
        "react-inspector>is-dom": true
      }
    },
    "react-inspector>is-dom": {
      "globals": {
        "Node": true
      },
      "packages": {
        "@lavamoat/snow>is-cross-origin>is-window": true,
        "proxyquire>fill-keys>is-object": true
      }
    },
    "react-popper": {
      "globals": {
        "document": true
      },
      "packages": {
        "@popperjs/core": true,
        "react": true,
        "react-popper>react-fast-compare": true,
        "react-popper>warning": true
      }
    },
    "react-popper>react-fast-compare": {
      "globals": {
        "Element": true,
        "console.warn": true
      }
    },
    "react-popper>warning": {
      "globals": {
        "console": true
      }
    },
    "react-redux": {
      "globals": {
        "console": true,
        "document": true
      },
      "packages": {
        "@babel/runtime": true,
        "prop-types": true,
        "prop-types>react-is": true,
        "react": true,
        "react-dom": true,
        "react-redux>hoist-non-react-statics": true,
        "redux": true
      }
    },
    "react-redux>hoist-non-react-statics": {
      "packages": {
        "prop-types>react-is": true
      }
    },
    "react-responsive-carousel": {
      "globals": {
        "HTMLElement": true,
        "addEventListener": true,
        "clearTimeout": true,
        "console.warn": true,
        "document": true,
        "getComputedStyle": true,
        "removeEventListener": true,
        "setTimeout": true
      },
      "packages": {
        "classnames": true,
        "react": true,
        "react-dom": true,
        "react-responsive-carousel>react-easy-swipe": true
      }
    },
    "react-responsive-carousel>react-easy-swipe": {
      "globals": {
        "addEventListener": true,
        "define": true,
        "document.addEventListener": true,
        "document.removeEventListener": true
      },
      "packages": {
        "prop-types": true,
        "react": true
      }
    },
    "react-router-dom": {
      "packages": {
        "prop-types": true,
        "react": true,
        "react-router-dom>history": true,
        "react-router-dom>react-router": true,
        "react-router-dom>tiny-invariant": true,
        "react-router-dom>tiny-warning": true
      }
    },
    "react-router-dom>history": {
      "globals": {
        "addEventListener": true,
        "confirm": true,
        "document": true,
        "history": true,
        "location": true,
        "navigator.userAgent": true,
        "removeEventListener": true
      },
      "packages": {
        "react-router-dom>history>resolve-pathname": true,
        "react-router-dom>history>value-equal": true,
        "react-router-dom>tiny-invariant": true,
        "react-router-dom>tiny-warning": true
      }
    },
    "react-router-dom>react-router": {
      "packages": {
        "prop-types": true,
        "prop-types>react-is": true,
        "react": true,
        "react-redux>hoist-non-react-statics": true,
        "react-router-dom>react-router>history": true,
        "react-router-dom>react-router>mini-create-react-context": true,
        "react-router-dom>tiny-invariant": true,
        "react-router-dom>tiny-warning": true,
        "sinon>nise>path-to-regexp": true
      }
    },
    "react-router-dom>react-router>history": {
      "globals": {
        "addEventListener": true,
        "confirm": true,
        "document": true,
        "history": true,
        "location": true,
        "navigator.userAgent": true,
        "removeEventListener": true
      },
      "packages": {
        "react-router-dom>history>resolve-pathname": true,
        "react-router-dom>history>value-equal": true,
        "react-router-dom>tiny-invariant": true,
        "react-router-dom>tiny-warning": true
      }
    },
    "react-router-dom>react-router>mini-create-react-context": {
      "packages": {
        "@babel/runtime": true,
        "prop-types": true,
        "react": true,
        "react-router-dom>react-router>mini-create-react-context>gud": true,
        "react-router-dom>tiny-warning": true
      }
    },
    "react-router-dom>tiny-warning": {
      "globals": {
        "console": true
      }
    },
    "react-simple-file-input": {
      "globals": {
        "File": true,
        "FileReader": true,
        "console.warn": true
      },
      "packages": {
        "prop-types": true,
        "react": true
      }
    },
    "react-tippy": {
      "globals": {
        "Element": true,
        "MSStream": true,
        "MutationObserver": true,
        "addEventListener": true,
        "clearTimeout": true,
        "console.error": true,
        "console.warn": true,
        "define": true,
        "document": true,
        "getComputedStyle": true,
        "innerHeight": true,
        "innerWidth": true,
        "navigator.maxTouchPoints": true,
        "navigator.msMaxTouchPoints": true,
        "navigator.userAgent": true,
        "performance": true,
        "requestAnimationFrame": true,
        "setTimeout": true
      },
      "packages": {
        "react": true,
        "react-dom": true,
        "react-tippy>popper.js": true
      }
    },
    "react-tippy>popper.js": {
      "globals": {
        "MSInputMethodContext": true,
        "Node.DOCUMENT_POSITION_FOLLOWING": true,
        "cancelAnimationFrame": true,
        "console.warn": true,
        "define": true,
        "devicePixelRatio": true,
        "document": true,
        "getComputedStyle": true,
        "innerHeight": true,
        "innerWidth": true,
        "navigator.userAgent": true,
        "requestAnimationFrame": true,
        "setTimeout": true
      }
    },
    "react-toggle-button": {
      "globals": {
        "clearTimeout": true,
        "console.warn": true,
        "define": true,
        "performance": true,
        "setTimeout": true
      },
      "packages": {
        "react": true
      }
    },
    "readable-stream": {
      "packages": {
        "browserify>browser-resolve": true,
        "browserify>events": true,
        "browserify>process": true,
        "browserify>timers-browserify": true,
        "pumpify>inherits": true,
        "readable-stream>core-util-is": true,
        "readable-stream>isarray": true,
        "readable-stream>process-nextick-args": true,
        "readable-stream>safe-buffer": true,
        "readable-stream>string_decoder": true,
        "readable-stream>util-deprecate": true
      }
    },
    "readable-stream>core-util-is": {
      "packages": {
        "browserify>insert-module-globals>is-buffer": true
      }
    },
    "readable-stream>process-nextick-args": {
      "packages": {
        "browserify>process": true
      }
    },
    "readable-stream>safe-buffer": {
      "packages": {
        "browserify>buffer": true
      }
    },
    "readable-stream>string_decoder": {
      "packages": {
        "readable-stream>safe-buffer": true
      }
    },
    "readable-stream>util-deprecate": {
      "globals": {
        "console.trace": true,
        "console.warn": true,
        "localStorage": true
      }
    },
    "redux": {
      "globals": {
        "console": true
      },
      "packages": {
        "@babel/runtime": true
      }
    },
    "semver": {
      "globals": {
        "console.error": true
      },
      "packages": {
        "browserify>process": true,
        "browserify>util": true,
        "semver>lru-cache": true
      }
    },
    "semver>lru-cache": {
      "packages": {
        "semver>lru-cache>yallist": true
      }
    },
    "sinon>nise>path-to-regexp": {
      "packages": {
        "sinon>nise>path-to-regexp>isarray": true
      }
    },
    "string.prototype.matchall>call-bind": {
      "packages": {
        "browserify>has>function-bind": true,
        "string.prototype.matchall>get-intrinsic": true
      }
    },
    "string.prototype.matchall>es-abstract>is-regex": {
      "packages": {
        "koa>is-generator-function>has-tostringtag": true,
        "string.prototype.matchall>call-bind": true
      }
    },
    "string.prototype.matchall>get-intrinsic": {
      "globals": {
        "AggregateError": true,
        "FinalizationRegistry": true,
        "WeakRef": true
      },
      "packages": {
        "browserify>has": true,
        "browserify>has>function-bind": true,
        "string.prototype.matchall>es-abstract>has-proto": true,
        "string.prototype.matchall>has-symbols": true
      }
    },
    "string.prototype.matchall>regexp.prototype.flags": {
      "packages": {
        "globalthis>define-properties": true,
        "string.prototype.matchall>call-bind": true,
        "string.prototype.matchall>regexp.prototype.flags>functions-have-names": true
      }
    },
    "superstruct": {
      "globals": {
        "console.warn": true,
        "define": true
      }
    },
    "uuid": {
      "globals": {
        "crypto": true,
        "msCrypto": true
      }
    },
    "wait-on>rxjs>tslib": {
      "globals": {
        "define": true
      }
    },
    "web3": {
      "globals": {
        "XMLHttpRequest": true
      }
    },
    "web3-stream-provider": {
      "globals": {
        "setTimeout": true
      },
      "packages": {
        "browserify>util": true,
        "readable-stream": true,
        "web3-stream-provider>uuid": true
      }
    },
    "web3-stream-provider>uuid": {
      "globals": {
        "crypto": true,
        "msCrypto": true
      }
    },
    "webextension-polyfill": {
      "globals": {
        "browser": true,
        "chrome": true,
        "console.error": true,
        "console.warn": true,
        "define": true
      }
    },
    "webpack>events": {
      "globals": {
        "console": true
      }
    }
  }
}<|MERGE_RESOLUTION|>--- conflicted
+++ resolved
@@ -1772,9 +1772,6 @@
         "console.error": true
       },
       "packages": {
-<<<<<<< HEAD
-        "@metamask/key-tree>@noble/hashes": true,
-=======
         "@metamask/browser-passworder": true,
         "@metamask/eth-keyring-controller>@metamask/eth-hd-keyring": true,
         "@metamask/eth-keyring-controller>@metamask/eth-simple-keyring": true,
@@ -1789,7 +1786,6 @@
         "@ethereumjs/tx>@ethereumjs/util": true,
         "@metamask/keyring-controller>@metamask/eth-keyring-controller>@metamask/eth-sig-util>ethereum-cryptography": true,
         "bn.js": true,
->>>>>>> 98279b65
         "browserify>buffer": true,
         "eth-sig-util>ethereumjs-util>ethjs-util": true,
         "eth-sig-util>tweetnacl": true,
