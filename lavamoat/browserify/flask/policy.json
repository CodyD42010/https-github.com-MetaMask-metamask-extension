--- conflicted
+++ resolved
@@ -565,10 +565,7 @@
         "ethers": true,
         "ethjs-unit": true,
         "events": true,
-<<<<<<< HEAD
-=======
         "fast-deep-equal": true,
->>>>>>> 00025afe
         "immer": true,
         "isomorphic-fetch": true,
         "json-rpc-engine": true,
