--- conflicted
+++ resolved
@@ -690,33 +690,9 @@
         "@metamask/assets-controllers>multiformats": true,
         "@metamask/base-controller": true,
         "@metamask/contract-metadata": true,
-<<<<<<< HEAD
         "@metamask/controller-utils": true,
-=======
-        "@metamask/controllers>@ethersproject/abi": true,
-        "@metamask/controllers>@ethersproject/contracts": true,
-        "@metamask/controllers>@ethersproject/providers": true,
-        "@metamask/controllers>abort-controller": true,
-        "@metamask/controllers>async-mutex": true,
-        "@metamask/controllers>eth-json-rpc-infura": true,
-        "@metamask/controllers>eth-keyring-controller": true,
-        "@metamask/controllers>eth-method-registry": true,
-        "@metamask/controllers>eth-phishing-detect": true,
-        "@metamask/controllers>ethereumjs-wallet": true,
-        "@metamask/controllers>isomorphic-fetch": true,
-        "@metamask/controllers>multiformats": true,
-        "@metamask/controllers>nanoid": true,
-        "@metamask/controllers>web3": true,
-        "@metamask/controllers>web3-provider-engine": true,
->>>>>>> 121969b1
         "@metamask/metamask-eth-abis": true,
         "browserify>events": true,
-<<<<<<< HEAD
-=======
-        "deep-freeze-strict": true,
-        "eslint>fast-deep-equal": true,
-        "eth-ens-namehash": true,
->>>>>>> 121969b1
         "eth-query": true,
         "eth-rpc-errors": true,
         "ethereumjs-util": true,
@@ -804,74 +780,7 @@
         "define": true
       }
     },
-<<<<<<< HEAD
     "@metamask/assets-controllers>multiformats": {
-=======
-    "@metamask/controllers>eth-json-rpc-infura": {
-      "globals": {
-        "setTimeout": true
-      },
-      "packages": {
-        "@metamask/controllers>eth-json-rpc-infura>eth-json-rpc-middleware": true,
-        "@metamask/controllers>eth-json-rpc-infura>eth-rpc-errors": true,
-        "@metamask/controllers>eth-json-rpc-infura>json-rpc-engine": true,
-        "node-fetch": true
-      }
-    },
-    "@metamask/controllers>eth-json-rpc-infura>eth-json-rpc-middleware": {
-      "packages": {
-        "safe-event-emitter": true
-      }
-    },
-    "@metamask/controllers>eth-json-rpc-infura>eth-rpc-errors": {
-      "packages": {
-        "eth-rpc-errors>fast-safe-stringify": true
-      }
-    },
-    "@metamask/controllers>eth-json-rpc-infura>json-rpc-engine": {
-      "packages": {
-        "@metamask/controllers>eth-json-rpc-infura>eth-rpc-errors": true,
-        "safe-event-emitter": true
-      }
-    },
-    "@metamask/controllers>eth-keyring-controller": {
-      "packages": {
-        "@metamask/controllers>eth-keyring-controller>browser-passworder": true,
-        "browserify>buffer": true,
-        "browserify>events": true,
-        "eth-keyring-controller>@metamask/bip39": true,
-        "eth-keyring-controller>@metamask/eth-hd-keyring": true,
-        "eth-keyring-controller>eth-simple-keyring": true,
-        "eth-keyring-controller>obs-store": true,
-        "eth-sig-util": true
-      }
-    },
-    "@metamask/controllers>eth-keyring-controller>browser-passworder": {
-      "globals": {
-        "btoa": true,
-        "crypto.getRandomValues": true,
-        "crypto.subtle.decrypt": true,
-        "crypto.subtle.deriveKey": true,
-        "crypto.subtle.encrypt": true,
-        "crypto.subtle.importKey": true
-      },
-      "packages": {
-        "@metamask/controllers>eth-keyring-controller>browser-passworder>browserify-unibabel": true
-      }
-    },
-    "@metamask/controllers>eth-keyring-controller>browser-passworder>browserify-unibabel": {
-      "globals": {
-        "atob": true,
-        "btoa": true
-      }
-    },
-    "@metamask/controllers>eth-method-registry": {
-      "packages": {
-        "@metamask/controllers>eth-method-registry>ethjs": true
-      }
-    },
-    "@metamask/controllers>eth-method-registry>ethjs": {
->>>>>>> 121969b1
       "globals": {
         "TextDecoder": true,
         "TextEncoder": true,
@@ -1376,12 +1285,9 @@
         "@metamask/contract-metadata": true,
         "@metamask/controller-utils>isomorphic-fetch": true,
         "@metamask/metamask-eth-abis": true,
-<<<<<<< HEAD
         "@metamask/phishing-controller>eth-phishing-detect": true,
         "@metamask/rpc-methods>@metamask/controllers>eth-json-rpc-infura": true,
-=======
         "@metamask/rpc-methods>@metamask/controllers>eth-keyring-controller": true,
->>>>>>> 121969b1
         "@metamask/rpc-methods>@metamask/controllers>eth-method-registry": true,
         "@metamask/rpc-methods>@metamask/controllers>ethereumjs-wallet": true,
         "@metamask/rpc-methods>@metamask/controllers>nanoid": true,
@@ -1405,7 +1311,6 @@
         "uuid": true
       }
     },
-<<<<<<< HEAD
     "@metamask/rpc-methods>@metamask/controllers>eth-json-rpc-infura": {
       "globals": {
         "setTimeout": true
@@ -1431,10 +1336,11 @@
       "packages": {
         "@metamask/rpc-methods>@metamask/controllers>eth-json-rpc-infura>eth-rpc-errors": true,
         "safe-event-emitter": true
-=======
+      }
+    },
     "@metamask/rpc-methods>@metamask/controllers>eth-keyring-controller": {
       "packages": {
-        "@metamask/controllers>eth-keyring-controller>browser-passworder": true,
+        "@metamask/rpc-methods>@metamask/controllers>eth-keyring-controller>browser-passworder": true,
         "browserify>buffer": true,
         "browserify>events": true,
         "eth-keyring-controller>@metamask/bip39": true,
@@ -1442,7 +1348,25 @@
         "eth-keyring-controller>eth-simple-keyring": true,
         "eth-keyring-controller>obs-store": true,
         "eth-sig-util": true
->>>>>>> 121969b1
+      }
+    },
+    "@metamask/rpc-methods>@metamask/controllers>eth-keyring-controller>browser-passworder": {
+      "globals": {
+        "btoa": true,
+        "crypto.getRandomValues": true,
+        "crypto.subtle.decrypt": true,
+        "crypto.subtle.deriveKey": true,
+        "crypto.subtle.encrypt": true,
+        "crypto.subtle.importKey": true
+      },
+      "packages": {
+        "@metamask/rpc-methods>@metamask/controllers>eth-keyring-controller>browser-passworder>browserify-unibabel": true
+      }
+    },
+    "@metamask/rpc-methods>@metamask/controllers>eth-keyring-controller>browser-passworder>browserify-unibabel": {
+      "globals": {
+        "atob": true,
+        "btoa": true
       }
     },
     "@metamask/rpc-methods>@metamask/controllers>eth-method-registry": {
@@ -1607,7 +1531,6 @@
         "setTimeout": true
       },
       "packages": {
-<<<<<<< HEAD
         "@metamask/rpc-methods>@metamask/controllers>web3-provider-engine>eth-json-rpc-middleware>json-rpc-engine": true,
         "@metamask/rpc-methods>@metamask/controllers>web3-provider-engine>eth-rpc-errors": true,
         "browserify>url": true,
@@ -1642,58 +1565,6 @@
       }
     },
     "@metamask/rpc-methods>@metamask/controllers>web3-provider-engine>ethereumjs-util>ethjs-util": {
-=======
-        "@ethereumjs/common": true,
-        "@ethereumjs/tx": true,
-        "@metamask/contract-metadata": true,
-        "@metamask/controllers>@ethersproject/abi": true,
-        "@metamask/controllers>@ethersproject/contracts": true,
-        "@metamask/controllers>@ethersproject/providers": true,
-        "@metamask/controllers>abort-controller": true,
-        "@metamask/controllers>async-mutex": true,
-        "@metamask/controllers>eth-json-rpc-infura": true,
-        "@metamask/controllers>eth-phishing-detect": true,
-        "@metamask/controllers>isomorphic-fetch": true,
-        "@metamask/controllers>multiformats": true,
-        "@metamask/controllers>web3": true,
-        "@metamask/controllers>web3-provider-engine": true,
-        "@metamask/metamask-eth-abis": true,
-        "@metamask/smart-transactions-controller>@metamask/controllers>eth-keyring-controller": true,
-        "@metamask/smart-transactions-controller>@metamask/controllers>eth-method-registry": true,
-        "@metamask/smart-transactions-controller>@metamask/controllers>ethereumjs-wallet": true,
-        "@metamask/smart-transactions-controller>@metamask/controllers>nanoid": true,
-        "browserify>buffer": true,
-        "browserify>events": true,
-        "deep-freeze-strict": true,
-        "eslint>fast-deep-equal": true,
-        "eth-ens-namehash": true,
-        "eth-query": true,
-        "eth-rpc-errors": true,
-        "eth-sig-util": true,
-        "ethereumjs-util": true,
-        "ethjs>ethjs-unit": true,
-        "immer": true,
-        "json-rpc-engine": true,
-        "jsonschema": true,
-        "punycode": true,
-        "single-call-balance-checker-abi": true,
-        "uuid": true
-      }
-    },
-    "@metamask/smart-transactions-controller>@metamask/controllers>eth-keyring-controller": {
-      "packages": {
-        "@metamask/controllers>eth-keyring-controller>browser-passworder": true,
-        "browserify>buffer": true,
-        "browserify>events": true,
-        "eth-keyring-controller>@metamask/bip39": true,
-        "eth-keyring-controller>@metamask/eth-hd-keyring": true,
-        "eth-keyring-controller>eth-simple-keyring": true,
-        "eth-keyring-controller>obs-store": true,
-        "eth-sig-util": true
-      }
-    },
-    "@metamask/smart-transactions-controller>@metamask/controllers>eth-method-registry": {
->>>>>>> 121969b1
       "packages": {
         "browserify>buffer": true,
         "ethjs>ethjs-util>is-hex-prefixed": true,
@@ -1864,152 +1735,6 @@
         "browserify>buffer": true
       }
     },
-<<<<<<< HEAD
-=======
-    "@metamask/snaps-controllers>@metamask/controllers": {
-      "globals": {
-        "Headers": true,
-        "URL": true,
-        "clearInterval": true,
-        "clearTimeout": true,
-        "console.error": true,
-        "console.log": true,
-        "fetch": true,
-        "setInterval": true,
-        "setTimeout": true
-      },
-      "packages": {
-        "@ethereumjs/common": true,
-        "@ethereumjs/tx": true,
-        "@metamask/contract-metadata": true,
-        "@metamask/controllers>@ethersproject/abi": true,
-        "@metamask/controllers>@ethersproject/contracts": true,
-        "@metamask/controllers>@ethersproject/providers": true,
-        "@metamask/controllers>abort-controller": true,
-        "@metamask/controllers>async-mutex": true,
-        "@metamask/controllers>eth-json-rpc-infura": true,
-        "@metamask/controllers>eth-phishing-detect": true,
-        "@metamask/controllers>isomorphic-fetch": true,
-        "@metamask/controllers>multiformats": true,
-        "@metamask/controllers>web3": true,
-        "@metamask/controllers>web3-provider-engine": true,
-        "@metamask/metamask-eth-abis": true,
-        "@metamask/snaps-controllers>@metamask/controllers>eth-keyring-controller": true,
-        "@metamask/snaps-controllers>@metamask/controllers>eth-method-registry": true,
-        "@metamask/snaps-controllers>@metamask/controllers>ethereumjs-wallet": true,
-        "@metamask/snaps-controllers>nanoid": true,
-        "browserify>buffer": true,
-        "browserify>events": true,
-        "deep-freeze-strict": true,
-        "eslint>fast-deep-equal": true,
-        "eth-ens-namehash": true,
-        "eth-query": true,
-        "eth-rpc-errors": true,
-        "eth-sig-util": true,
-        "ethereumjs-util": true,
-        "ethjs>ethjs-unit": true,
-        "immer": true,
-        "json-rpc-engine": true,
-        "jsonschema": true,
-        "punycode": true,
-        "single-call-balance-checker-abi": true,
-        "uuid": true
-      }
-    },
-    "@metamask/snaps-controllers>@metamask/controllers>eth-keyring-controller": {
-      "packages": {
-        "@metamask/controllers>eth-keyring-controller>browser-passworder": true,
-        "browserify>buffer": true,
-        "browserify>events": true,
-        "eth-keyring-controller>@metamask/bip39": true,
-        "eth-keyring-controller>@metamask/eth-hd-keyring": true,
-        "eth-keyring-controller>eth-simple-keyring": true,
-        "eth-keyring-controller>obs-store": true,
-        "eth-sig-util": true
-      }
-    },
-    "@metamask/snaps-controllers>@metamask/controllers>eth-method-registry": {
-      "packages": {
-        "@metamask/snaps-controllers>@metamask/controllers>eth-method-registry>ethjs": true
-      }
-    },
-    "@metamask/snaps-controllers>@metamask/controllers>eth-method-registry>ethjs": {
-      "globals": {
-        "clearInterval": true,
-        "setInterval": true
-      },
-      "packages": {
-        "@metamask/snaps-controllers>@metamask/controllers>eth-method-registry>ethjs>bn.js": true,
-        "@metamask/snaps-controllers>@metamask/controllers>eth-method-registry>ethjs>ethjs-abi": true,
-        "@metamask/snaps-controllers>@metamask/controllers>eth-method-registry>ethjs>ethjs-contract": true,
-        "@metamask/snaps-controllers>@metamask/controllers>eth-method-registry>ethjs>ethjs-query": true,
-        "browserify>buffer": true,
-        "ethjs>ethjs-filter": true,
-        "ethjs>ethjs-provider-http": true,
-        "ethjs>ethjs-unit": true,
-        "ethjs>ethjs-util": true,
-        "ethjs>js-sha3": true,
-        "ethjs>number-to-bn": true
-      }
-    },
-    "@metamask/snaps-controllers>@metamask/controllers>eth-method-registry>ethjs>ethjs-abi": {
-      "packages": {
-        "@metamask/snaps-controllers>@metamask/controllers>eth-method-registry>ethjs>bn.js": true,
-        "browserify>buffer": true,
-        "ethjs>js-sha3": true,
-        "ethjs>number-to-bn": true
-      }
-    },
-    "@metamask/snaps-controllers>@metamask/controllers>eth-method-registry>ethjs>ethjs-contract": {
-      "packages": {
-        "@metamask/snaps-controllers>@metamask/controllers>eth-method-registry>ethjs>ethjs-contract>ethjs-abi": true,
-        "ethjs-query>babel-runtime": true,
-        "ethjs>ethjs-filter": true,
-        "ethjs>ethjs-util": true,
-        "ethjs>js-sha3": true,
-        "promise-to-callback": true
-      }
-    },
-    "@metamask/snaps-controllers>@metamask/controllers>eth-method-registry>ethjs>ethjs-contract>ethjs-abi": {
-      "packages": {
-        "@metamask/snaps-controllers>@metamask/controllers>eth-method-registry>ethjs>bn.js": true,
-        "browserify>buffer": true,
-        "ethjs>js-sha3": true,
-        "ethjs>number-to-bn": true
-      }
-    },
-    "@metamask/snaps-controllers>@metamask/controllers>eth-method-registry>ethjs>ethjs-query": {
-      "globals": {
-        "console": true
-      },
-      "packages": {
-        "ethjs-query>babel-runtime": true,
-        "ethjs-query>ethjs-format": true,
-        "ethjs-query>ethjs-rpc": true,
-        "promise-to-callback": true
-      }
-    },
-    "@metamask/snaps-controllers>@metamask/controllers>ethereumjs-wallet": {
-      "packages": {
-        "@metamask/snaps-controllers>@metamask/controllers>ethereumjs-wallet>uuid": true,
-        "@truffle/codec>utf8": true,
-        "browserify>buffer": true,
-        "browserify>crypto-browserify": true,
-        "ethereumjs-util": true,
-        "ethereumjs-util>ethereum-cryptography": true,
-        "ethereumjs-wallet>aes-js": true,
-        "ethereumjs-wallet>bs58check": true,
-        "ethereumjs-wallet>randombytes": true,
-        "ethers>@ethersproject/json-wallets>scrypt-js": true
-      }
-    },
-    "@metamask/snaps-controllers>@metamask/controllers>ethereumjs-wallet>uuid": {
-      "globals": {
-        "crypto": true,
-        "msCrypto": true
-      }
-    },
->>>>>>> 121969b1
     "@metamask/snaps-controllers>concat-stream": {
       "packages": {
         "@metamask/snaps-controllers>concat-stream>readable-stream": true,
@@ -5841,8 +5566,7 @@
       },
       "packages": {
         "@lavamoat/snow>is-cross-origin>is-window": true,
-        "proxyquire>fill-keys>is-object": true,
-        "react-inspector>is-dom>is-window": true
+        "proxyquire>fill-keys>is-object": true
       }
     },
     "react-popper": {
