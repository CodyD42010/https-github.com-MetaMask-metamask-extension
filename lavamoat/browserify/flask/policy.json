--- conflicted
+++ resolved
@@ -1278,10 +1278,10 @@
       "packages": {
         "@metamask/key-tree>@noble/ed25519": true,
         "@metamask/key-tree>@noble/hashes": true,
-        "@metamask/key-tree>@noble/secp256k1": true,
         "@metamask/key-tree>@scure/base": true,
         "@metamask/scure-bip39": true,
-        "@metamask/utils": true
+        "@metamask/utils": true,
+        "@noble/secp256k1": true
       }
     },
     "@metamask/key-tree>@noble/ed25519": {
@@ -1296,14 +1296,6 @@
       "globals": {
         "TextEncoder": true,
         "crypto": true
-      }
-    },
-    "@metamask/key-tree>@noble/secp256k1": {
-      "globals": {
-        "crypto": true
-      },
-      "packages": {
-        "browserify>browser-resolve": true
       }
     },
     "@metamask/key-tree>@scure/base": {
@@ -1524,14 +1516,6 @@
     },
     "@metamask/rpc-methods>@metamask/permission-controller": {
       "packages": {
-<<<<<<< HEAD
-        "@metamask/rpc-methods>@metamask/key-tree>@noble/ed25519": true,
-        "@metamask/scure-bip39": true,
-        "@metamask/snaps-utils>@noble/hashes": true,
-        "@metamask/snaps-utils>@scure/base": true,
-        "@metamask/utils": true,
-        "@noble/secp256k1": true
-=======
         "@metamask/rpc-methods>@metamask/permission-controller>@metamask/base-controller": true,
         "@metamask/rpc-methods>@metamask/permission-controller>@metamask/controller-utils": true,
         "@metamask/rpc-methods>nanoid": true,
@@ -1539,7 +1523,6 @@
         "eth-rpc-errors": true,
         "immer": true,
         "json-rpc-engine": true
->>>>>>> 5d5fa242
       }
     },
     "@metamask/rpc-methods>@metamask/permission-controller>@metamask/base-controller": {
@@ -1547,8 +1530,6 @@
         "immer": true
       }
     },
-<<<<<<< HEAD
-=======
     "@metamask/rpc-methods>@metamask/permission-controller>@metamask/controller-utils": {
       "globals": {
         "console.error": true,
@@ -1563,7 +1544,6 @@
         "ethjs>ethjs-unit": true
       }
     },
->>>>>>> 5d5fa242
     "@metamask/rpc-methods>nanoid": {
       "globals": {
         "crypto.getRandomValues": true
@@ -3183,23 +3163,17 @@
     },
     "eth-lattice-keyring>@ethereumjs/util>ethereum-cryptography>@scure/bip32": {
       "packages": {
-<<<<<<< HEAD
-        "@metamask/snaps-utils>@noble/hashes": true,
-        "@metamask/snaps-utils>@scure/base": true,
-        "eth-lattice-keyring>@ethereumjs/util>ethereum-cryptography>@scure/bip32>@noble/secp256k1": true
-      }
-    },
-    "eth-lattice-keyring>@ethereumjs/util>ethereum-cryptography>@scure/bip32>@noble/secp256k1": {
-      "globals": {
-        "crypto": true
-      },
-      "packages": {
-        "browserify>browser-resolve": true
-=======
         "@metamask/key-tree>@noble/hashes": true,
         "@metamask/key-tree>@scure/base": true,
-        "eth-lattice-keyring>@ethereumjs/util>ethereum-cryptography>@noble/secp256k1": true
->>>>>>> 5d5fa242
+        "eth-lattice-keyring>@ethereumjs/util>ethereum-cryptography>@scure/bip32>@noble/secp256k1": true
+      }
+    },
+    "eth-lattice-keyring>@ethereumjs/util>ethereum-cryptography>@scure/bip32>@noble/secp256k1": {
+      "globals": {
+        "crypto": true
+      },
+      "packages": {
+        "browserify>browser-resolve": true
       }
     },
     "eth-lattice-keyring>bn.js": {
@@ -4120,6 +4094,12 @@
         "plume-sig>js-sha512": true
       }
     },
+    "plume-sig>amcl-js": {
+      "globals": {
+        "ECP.ALLOW_ALT_COMPRESS": true,
+        "HASH256": true
+      }
+    },
     "plume-sig>js-sha512": {
       "globals": {
         "define": true
