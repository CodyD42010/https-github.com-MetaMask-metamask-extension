{
  "resources": {
    "@babel/runtime": {
      "globals": {
        "regeneratorRuntime": "write"
      }
    },
    "@babel/runtime>regenerator-runtime": {
      "globals": {
        "regeneratorRuntime": "write"
      }
    },
    "@download/blockies": {
      "globals": {
        "document.createElement": true
      }
    },
    "@ensdomains/content-hash": {
      "globals": {
        "console.warn": true
      },
      "packages": {
        "@ensdomains/content-hash>cids": true,
        "@ensdomains/content-hash>js-base64": true,
        "@ensdomains/content-hash>multicodec": true,
        "@ensdomains/content-hash>multihashes": true,
        "browserify>buffer": true
      }
    },
    "@ensdomains/content-hash>cids": {
      "packages": {
        "@ensdomains/content-hash>cids>multibase": true,
        "@ensdomains/content-hash>cids>multicodec": true,
        "@ensdomains/content-hash>cids>multihashes": true,
        "@ensdomains/content-hash>cids>uint8arrays": true
      }
    },
    "@ensdomains/content-hash>cids>multibase": {
      "globals": {
        "TextDecoder": true,
        "TextEncoder": true
      },
      "packages": {
        "@ensdomains/content-hash>cids>multibase>@multiformats/base-x": true
      }
    },
    "@ensdomains/content-hash>cids>multicodec": {
      "packages": {
        "@ensdomains/content-hash>cids>multicodec>varint": true,
        "@ensdomains/content-hash>cids>uint8arrays": true
      }
    },
    "@ensdomains/content-hash>cids>multihashes": {
      "packages": {
        "@ensdomains/content-hash>cids>multibase": true,
        "@ensdomains/content-hash>cids>uint8arrays": true,
        "@ensdomains/content-hash>multihashes>varint": true
      }
    },
    "@ensdomains/content-hash>cids>uint8arrays": {
      "globals": {
        "TextDecoder": true,
        "TextEncoder": true
      },
      "packages": {
        "@ensdomains/content-hash>cids>multibase": true
      }
    },
    "@ensdomains/content-hash>js-base64": {
      "globals": {
        "Base64": "write",
        "TextDecoder": true,
        "TextEncoder": true,
        "atob": true,
        "btoa": true,
        "define": true
      },
      "packages": {
        "browserify>buffer": true
      }
    },
    "@ensdomains/content-hash>multicodec": {
      "packages": {
        "@ensdomains/content-hash>multicodec>uint8arrays": true,
        "@ensdomains/content-hash>multicodec>varint": true
      }
    },
    "@ensdomains/content-hash>multicodec>uint8arrays": {
      "packages": {
        "@ensdomains/content-hash>multicodec>uint8arrays>multibase": true,
        "@ensdomains/content-hash>multihashes>web-encoding": true
      }
    },
    "@ensdomains/content-hash>multicodec>uint8arrays>multibase": {
      "packages": {
        "@ensdomains/content-hash>cids>multibase>@multiformats/base-x": true,
        "@ensdomains/content-hash>multihashes>web-encoding": true
      }
    },
    "@ensdomains/content-hash>multihashes": {
      "packages": {
        "@ensdomains/content-hash>multihashes>multibase": true,
        "@ensdomains/content-hash>multihashes>varint": true,
        "@ensdomains/content-hash>multihashes>web-encoding": true,
        "browserify>buffer": true
      }
    },
    "@ensdomains/content-hash>multihashes>multibase": {
      "packages": {
        "@ensdomains/content-hash>multihashes>multibase>base-x": true,
        "@ensdomains/content-hash>multihashes>web-encoding": true,
        "browserify>buffer": true
      }
    },
    "@ensdomains/content-hash>multihashes>multibase>base-x": {
      "packages": {
        "koa>content-disposition>safe-buffer": true
      }
    },
    "@ensdomains/content-hash>multihashes>web-encoding": {
      "globals": {
        "TextDecoder": true,
        "TextEncoder": true
      },
      "packages": {
        "browserify>util": true
      }
    },
    "@ethereumjs/common": {
      "packages": {
        "@ethereumjs/common>crc-32": true,
        "@ethereumjs/tx>@ethereumjs/util": true,
        "browserify>buffer": true,
        "browserify>events": true
      }
    },
    "@ethereumjs/common>crc-32": {
      "globals": {
        "DO_NOT_EXPORT_CRC": true,
        "define": true
      }
    },
    "@ethereumjs/tx": {
      "packages": {
        "@ethereumjs/common": true,
        "@ethereumjs/tx>@ethereumjs/rlp": true,
        "@ethereumjs/tx>@ethereumjs/util": true,
        "@ethereumjs/tx>ethereum-cryptography": true,
        "browserify>buffer": true,
        "browserify>insert-module-globals>is-buffer": true
      }
    },
    "@ethereumjs/tx>@ethereumjs/rlp": {
      "globals": {
        "TextEncoder": true
      }
    },
    "@ethereumjs/tx>@ethereumjs/util": {
      "globals": {
        "console.warn": true
      },
      "packages": {
        "@ethereumjs/tx>@ethereumjs/rlp": true,
        "@ethereumjs/tx>@ethereumjs/util>ethereum-cryptography": true,
        "@ethereumjs/tx>@ethereumjs/util>micro-ftch": true,
        "browserify>buffer": true,
        "browserify>events": true,
        "browserify>insert-module-globals>is-buffer": true
      }
    },
    "@ethereumjs/tx>@ethereumjs/util>ethereum-cryptography": {
      "globals": {
        "TextDecoder": true,
        "crypto": true
      },
      "packages": {
        "@ethereumjs/tx>@ethereumjs/util>ethereum-cryptography>@noble/hashes": true,
        "@ethereumjs/tx>ethereum-cryptography>@noble/curves": true
      }
    },
    "@ethereumjs/tx>@ethereumjs/util>ethereum-cryptography>@noble/hashes": {
      "globals": {
        "TextEncoder": true,
        "crypto": true
      }
    },
    "@ethereumjs/tx>@ethereumjs/util>micro-ftch": {
      "globals": {
        "Headers": true,
        "TextDecoder": true,
        "URL": true,
        "btoa": true,
        "fetch": true
      },
      "packages": {
        "browserify>browserify-zlib": true,
        "browserify>buffer": true,
        "browserify>https-browserify": true,
        "browserify>process": true,
        "browserify>stream-http": true,
        "browserify>url": true,
        "browserify>util": true
      }
    },
    "@ethereumjs/tx>ethereum-cryptography": {
      "globals": {
        "TextDecoder": true,
        "crypto": true
      },
      "packages": {
        "@ethereumjs/tx>ethereum-cryptography>@noble/hashes": true
      }
    },
    "@ethereumjs/tx>ethereum-cryptography>@noble/curves": {
      "globals": {
        "TextEncoder": true
      },
      "packages": {
        "@ethereumjs/tx>ethereum-cryptography>@noble/curves>@noble/hashes": true
      }
    },
    "@ethereumjs/tx>ethereum-cryptography>@noble/curves>@noble/hashes": {
      "globals": {
        "TextEncoder": true,
        "crypto": true
      }
    },
    "@ethereumjs/tx>ethereum-cryptography>@noble/hashes": {
      "globals": {
        "TextEncoder": true,
        "crypto": true
      }
    },
    "@ethersproject/abi": {
      "globals": {
        "console.log": true
      },
      "packages": {
        "@ethersproject/abi>@ethersproject/address": true,
        "@ethersproject/abi>@ethersproject/bytes": true,
        "@ethersproject/abi>@ethersproject/constants": true,
        "@ethersproject/abi>@ethersproject/hash": true,
        "@ethersproject/abi>@ethersproject/keccak256": true,
        "@ethersproject/abi>@ethersproject/logger": true,
        "@ethersproject/abi>@ethersproject/properties": true,
        "@ethersproject/abi>@ethersproject/strings": true,
        "@ethersproject/bignumber": true
      }
    },
    "@ethersproject/abi>@ethersproject/address": {
      "packages": {
        "@ethersproject/abi>@ethersproject/bytes": true,
        "@ethersproject/abi>@ethersproject/keccak256": true,
        "@ethersproject/abi>@ethersproject/logger": true,
        "@ethersproject/bignumber": true,
        "@ethersproject/providers>@ethersproject/rlp": true
      }
    },
    "@ethersproject/abi>@ethersproject/bytes": {
      "packages": {
        "@ethersproject/abi>@ethersproject/logger": true
      }
    },
    "@ethersproject/abi>@ethersproject/constants": {
      "packages": {
        "@ethersproject/bignumber": true
      }
    },
    "@ethersproject/abi>@ethersproject/hash": {
      "packages": {
        "@ethersproject/abi>@ethersproject/address": true,
        "@ethersproject/abi>@ethersproject/bytes": true,
        "@ethersproject/abi>@ethersproject/keccak256": true,
        "@ethersproject/abi>@ethersproject/logger": true,
        "@ethersproject/abi>@ethersproject/properties": true,
        "@ethersproject/abi>@ethersproject/strings": true,
        "@ethersproject/bignumber": true,
        "@ethersproject/providers>@ethersproject/base64": true
      }
    },
    "@ethersproject/abi>@ethersproject/keccak256": {
      "packages": {
        "@ethersproject/abi>@ethersproject/bytes": true,
        "@ethersproject/abi>@ethersproject/keccak256>js-sha3": true
      }
    },
    "@ethersproject/abi>@ethersproject/keccak256>js-sha3": {
      "globals": {
        "define": true
      },
      "packages": {
        "browserify>process": true
      }
    },
    "@ethersproject/abi>@ethersproject/logger": {
      "globals": {
        "console": true
      }
    },
    "@ethersproject/abi>@ethersproject/properties": {
      "packages": {
        "@ethersproject/abi>@ethersproject/logger": true
      }
    },
    "@ethersproject/abi>@ethersproject/strings": {
      "packages": {
        "@ethersproject/abi>@ethersproject/bytes": true,
        "@ethersproject/abi>@ethersproject/constants": true,
        "@ethersproject/abi>@ethersproject/logger": true
      }
    },
    "@ethersproject/bignumber": {
      "packages": {
        "@ethersproject/abi>@ethersproject/bytes": true,
        "@ethersproject/abi>@ethersproject/logger": true,
        "bn.js": true
      }
    },
    "@ethersproject/contracts": {
      "globals": {
        "setTimeout": true
      },
      "packages": {
        "@ethersproject/abi": true,
        "@ethersproject/abi>@ethersproject/address": true,
        "@ethersproject/abi>@ethersproject/bytes": true,
        "@ethersproject/abi>@ethersproject/logger": true,
        "@ethersproject/abi>@ethersproject/properties": true,
        "@ethersproject/bignumber": true,
        "@ethersproject/contracts>@ethersproject/abstract-provider": true,
        "@ethersproject/hdnode>@ethersproject/abstract-signer": true,
        "@ethersproject/hdnode>@ethersproject/transactions": true
      }
    },
    "@ethersproject/contracts>@ethersproject/abstract-provider": {
      "packages": {
        "@ethersproject/abi>@ethersproject/bytes": true,
        "@ethersproject/abi>@ethersproject/logger": true,
        "@ethersproject/abi>@ethersproject/properties": true,
        "@ethersproject/bignumber": true
      }
    },
    "@ethersproject/hdnode": {
      "packages": {
        "@ethersproject/abi>@ethersproject/bytes": true,
        "@ethersproject/abi>@ethersproject/logger": true,
        "@ethersproject/abi>@ethersproject/properties": true,
        "@ethersproject/abi>@ethersproject/strings": true,
        "@ethersproject/bignumber": true,
        "@ethersproject/hdnode>@ethersproject/basex": true,
        "@ethersproject/hdnode>@ethersproject/pbkdf2": true,
        "@ethersproject/hdnode>@ethersproject/sha2": true,
        "@ethersproject/hdnode>@ethersproject/signing-key": true,
        "@ethersproject/hdnode>@ethersproject/transactions": true,
        "@ethersproject/hdnode>@ethersproject/wordlists": true
      }
    },
    "@ethersproject/hdnode>@ethersproject/abstract-signer": {
      "packages": {
        "@ethersproject/abi>@ethersproject/logger": true,
        "@ethersproject/abi>@ethersproject/properties": true
      }
    },
    "@ethersproject/hdnode>@ethersproject/basex": {
      "packages": {
        "@ethersproject/abi>@ethersproject/bytes": true,
        "@ethersproject/abi>@ethersproject/properties": true
      }
    },
    "@ethersproject/hdnode>@ethersproject/pbkdf2": {
      "packages": {
        "@ethersproject/abi>@ethersproject/bytes": true,
        "@ethersproject/hdnode>@ethersproject/sha2": true
      }
    },
    "@ethersproject/hdnode>@ethersproject/sha2": {
      "packages": {
        "@ethersproject/abi>@ethersproject/bytes": true,
        "@ethersproject/abi>@ethersproject/logger": true,
        "ethereumjs-util>ethereum-cryptography>hash.js": true
      }
    },
    "@ethersproject/hdnode>@ethersproject/signing-key": {
      "packages": {
        "@ethersproject/abi>@ethersproject/bytes": true,
        "@ethersproject/abi>@ethersproject/logger": true,
        "@ethersproject/abi>@ethersproject/properties": true,
        "@metamask/ppom-validator>elliptic": true
      }
    },
    "@ethersproject/hdnode>@ethersproject/transactions": {
      "packages": {
        "@ethersproject/abi>@ethersproject/address": true,
        "@ethersproject/abi>@ethersproject/bytes": true,
        "@ethersproject/abi>@ethersproject/constants": true,
        "@ethersproject/abi>@ethersproject/keccak256": true,
        "@ethersproject/abi>@ethersproject/logger": true,
        "@ethersproject/abi>@ethersproject/properties": true,
        "@ethersproject/bignumber": true,
        "@ethersproject/hdnode>@ethersproject/signing-key": true,
        "@ethersproject/providers>@ethersproject/rlp": true
      }
    },
    "@ethersproject/hdnode>@ethersproject/wordlists": {
      "packages": {
        "@ethersproject/abi>@ethersproject/bytes": true,
        "@ethersproject/abi>@ethersproject/hash": true,
        "@ethersproject/abi>@ethersproject/logger": true,
        "@ethersproject/abi>@ethersproject/properties": true,
        "@ethersproject/abi>@ethersproject/strings": true
      }
    },
    "@ethersproject/providers": {
      "globals": {
        "WebSocket": true,
        "clearInterval": true,
        "clearTimeout": true,
        "console.log": true,
        "console.warn": true,
        "setInterval": true,
        "setTimeout": true
      },
      "packages": {
        "@ethersproject/abi>@ethersproject/address": true,
        "@ethersproject/abi>@ethersproject/bytes": true,
        "@ethersproject/abi>@ethersproject/constants": true,
        "@ethersproject/abi>@ethersproject/hash": true,
        "@ethersproject/abi>@ethersproject/logger": true,
        "@ethersproject/abi>@ethersproject/properties": true,
        "@ethersproject/abi>@ethersproject/strings": true,
        "@ethersproject/bignumber": true,
        "@ethersproject/contracts>@ethersproject/abstract-provider": true,
        "@ethersproject/hdnode>@ethersproject/abstract-signer": true,
        "@ethersproject/hdnode>@ethersproject/basex": true,
        "@ethersproject/hdnode>@ethersproject/sha2": true,
        "@ethersproject/hdnode>@ethersproject/transactions": true,
        "@ethersproject/providers>@ethersproject/base64": true,
        "@ethersproject/providers>@ethersproject/networks": true,
        "@ethersproject/providers>@ethersproject/random": true,
        "@ethersproject/providers>@ethersproject/web": true,
        "@ethersproject/providers>bech32": true
      }
    },
    "@ethersproject/providers>@ethersproject/base64": {
      "globals": {
        "atob": true,
        "btoa": true
      },
      "packages": {
        "@ethersproject/abi>@ethersproject/bytes": true
      }
    },
    "@ethersproject/providers>@ethersproject/networks": {
      "packages": {
        "@ethersproject/abi>@ethersproject/logger": true
      }
    },
    "@ethersproject/providers>@ethersproject/random": {
      "packages": {
        "@ethersproject/abi>@ethersproject/bytes": true,
        "@ethersproject/abi>@ethersproject/logger": true
      }
    },
    "@ethersproject/providers>@ethersproject/rlp": {
      "packages": {
        "@ethersproject/abi>@ethersproject/bytes": true,
        "@ethersproject/abi>@ethersproject/logger": true
      }
    },
    "@ethersproject/providers>@ethersproject/web": {
      "globals": {
        "clearTimeout": true,
        "fetch": true,
        "setTimeout": true
      },
      "packages": {
        "@ethersproject/abi>@ethersproject/bytes": true,
        "@ethersproject/abi>@ethersproject/logger": true,
        "@ethersproject/abi>@ethersproject/properties": true,
        "@ethersproject/abi>@ethersproject/strings": true,
        "@ethersproject/providers>@ethersproject/base64": true
      }
    },
    "@keystonehq/bc-ur-registry-eth": {
      "packages": {
        "@ethereumjs/tx>@ethereumjs/util": true,
        "@keystonehq/bc-ur-registry-eth>@keystonehq/bc-ur-registry": true,
        "@keystonehq/bc-ur-registry-eth>hdkey": true,
        "browserify>buffer": true,
        "uuid": true
      }
    },
    "@keystonehq/bc-ur-registry-eth>@keystonehq/bc-ur-registry": {
      "globals": {
        "define": true
      },
      "packages": {
        "@ngraveio/bc-ur": true,
        "browserify>buffer": true,
        "ethereumjs-util>ethereum-cryptography>bs58check": true,
        "mockttp>graphql-tag>tslib": true
      }
    },
    "@keystonehq/bc-ur-registry-eth>hdkey": {
      "packages": {
        "browserify>assert": true,
        "browserify>crypto-browserify": true,
        "ethereumjs-util>ethereum-cryptography>bs58check": true,
        "ethereumjs-util>ethereum-cryptography>secp256k1": true,
        "koa>content-disposition>safe-buffer": true
      }
    },
    "@keystonehq/metamask-airgapped-keyring": {
      "packages": {
        "@ethereumjs/tx": true,
        "@keystonehq/bc-ur-registry-eth": true,
        "@keystonehq/metamask-airgapped-keyring>@keystonehq/base-eth-keyring": true,
        "@keystonehq/metamask-airgapped-keyring>@metamask/obs-store": true,
        "browserify>buffer": true,
        "browserify>events": true,
        "ethereumjs-util>rlp": true,
        "uuid": true
      }
    },
    "@keystonehq/metamask-airgapped-keyring>@keystonehq/base-eth-keyring": {
      "packages": {
        "@ethereumjs/tx": true,
        "@ethereumjs/tx>@ethereumjs/util": true,
        "@keystonehq/bc-ur-registry-eth": true,
        "@keystonehq/bc-ur-registry-eth>hdkey": true,
        "@keystonehq/metamask-airgapped-keyring>@keystonehq/base-eth-keyring>rlp": true,
        "browserify>buffer": true,
        "uuid": true
      }
    },
    "@keystonehq/metamask-airgapped-keyring>@keystonehq/base-eth-keyring>rlp": {
      "globals": {
        "TextEncoder": true
      }
    },
    "@keystonehq/metamask-airgapped-keyring>@metamask/obs-store": {
      "packages": {
        "@keystonehq/metamask-airgapped-keyring>@metamask/obs-store>through2": true,
        "@metamask/safe-event-emitter": true,
        "browserify>stream-browserify": true
      }
    },
    "@keystonehq/metamask-airgapped-keyring>@metamask/obs-store>through2": {
      "packages": {
        "browserify>process": true,
        "browserify>util": true,
        "readable-stream": true,
        "watchify>xtend": true
      }
    },
    "@material-ui/core": {
      "globals": {
        "Image": true,
        "_formatMuiErrorMessage": true,
        "addEventListener": true,
        "clearInterval": true,
        "clearTimeout": true,
        "console.error": true,
        "console.warn": true,
        "document": true,
        "getComputedStyle": true,
        "getSelection": true,
        "innerHeight": true,
        "innerWidth": true,
        "matchMedia": true,
        "navigator": true,
        "performance.now": true,
        "removeEventListener": true,
        "requestAnimationFrame": true,
        "setInterval": true,
        "setTimeout": true
      },
      "packages": {
        "@babel/runtime": true,
        "@material-ui/core>@material-ui/styles": true,
        "@material-ui/core>@material-ui/system": true,
        "@material-ui/core>@material-ui/utils": true,
        "@material-ui/core>clsx": true,
        "@material-ui/core>popper.js": true,
        "@material-ui/core>react-transition-group": true,
        "prop-types": true,
        "prop-types>react-is": true,
        "react": true,
        "react-dom": true,
        "react-redux>hoist-non-react-statics": true
      }
    },
    "@material-ui/core>@material-ui/styles": {
      "globals": {
        "console.error": true,
        "console.warn": true,
        "document.createComment": true,
        "document.head": true
      },
      "packages": {
        "@babel/runtime": true,
        "@material-ui/core>@material-ui/styles>jss": true,
        "@material-ui/core>@material-ui/styles>jss-plugin-camel-case": true,
        "@material-ui/core>@material-ui/styles>jss-plugin-default-unit": true,
        "@material-ui/core>@material-ui/styles>jss-plugin-global": true,
        "@material-ui/core>@material-ui/styles>jss-plugin-nested": true,
        "@material-ui/core>@material-ui/styles>jss-plugin-props-sort": true,
        "@material-ui/core>@material-ui/styles>jss-plugin-rule-value-function": true,
        "@material-ui/core>@material-ui/styles>jss-plugin-vendor-prefixer": true,
        "@material-ui/core>@material-ui/utils": true,
        "@material-ui/core>clsx": true,
        "prop-types": true,
        "react": true,
        "react-redux>hoist-non-react-statics": true
      }
    },
    "@material-ui/core>@material-ui/styles>jss": {
      "globals": {
        "CSS": true,
        "document.createElement": true,
        "document.querySelector": true
      },
      "packages": {
        "@babel/runtime": true,
        "@material-ui/core>@material-ui/styles>jss>is-in-browser": true,
        "react-router-dom>tiny-warning": true
      }
    },
    "@material-ui/core>@material-ui/styles>jss-plugin-camel-case": {
      "packages": {
        "@material-ui/core>@material-ui/styles>jss-plugin-camel-case>hyphenate-style-name": true
      }
    },
    "@material-ui/core>@material-ui/styles>jss-plugin-default-unit": {
      "globals": {
        "CSS": true
      },
      "packages": {
        "@material-ui/core>@material-ui/styles>jss": true
      }
    },
    "@material-ui/core>@material-ui/styles>jss-plugin-global": {
      "packages": {
        "@babel/runtime": true,
        "@material-ui/core>@material-ui/styles>jss": true
      }
    },
    "@material-ui/core>@material-ui/styles>jss-plugin-nested": {
      "packages": {
        "@babel/runtime": true,
        "react-router-dom>tiny-warning": true
      }
    },
    "@material-ui/core>@material-ui/styles>jss-plugin-rule-value-function": {
      "packages": {
        "@material-ui/core>@material-ui/styles>jss": true,
        "react-router-dom>tiny-warning": true
      }
    },
    "@material-ui/core>@material-ui/styles>jss-plugin-vendor-prefixer": {
      "packages": {
        "@material-ui/core>@material-ui/styles>jss": true,
        "@material-ui/core>@material-ui/styles>jss-plugin-vendor-prefixer>css-vendor": true
      }
    },
    "@material-ui/core>@material-ui/styles>jss-plugin-vendor-prefixer>css-vendor": {
      "globals": {
        "document.createElement": true,
        "document.documentElement": true,
        "getComputedStyle": true
      },
      "packages": {
        "@babel/runtime": true,
        "@material-ui/core>@material-ui/styles>jss>is-in-browser": true
      }
    },
    "@material-ui/core>@material-ui/styles>jss>is-in-browser": {
      "globals": {
        "document": true
      }
    },
    "@material-ui/core>@material-ui/system": {
      "globals": {
        "console.error": true
      },
      "packages": {
        "@babel/runtime": true,
        "@material-ui/core>@material-ui/utils": true,
        "prop-types": true
      }
    },
    "@material-ui/core>@material-ui/utils": {
      "packages": {
        "@babel/runtime": true,
        "prop-types": true,
        "prop-types>react-is": true
      }
    },
    "@material-ui/core>popper.js": {
      "globals": {
        "MSInputMethodContext": true,
        "Node.DOCUMENT_POSITION_FOLLOWING": true,
        "cancelAnimationFrame": true,
        "console.warn": true,
        "define": true,
        "devicePixelRatio": true,
        "document": true,
        "getComputedStyle": true,
        "innerHeight": true,
        "innerWidth": true,
        "navigator": true,
        "requestAnimationFrame": true,
        "setTimeout": true
      }
    },
    "@material-ui/core>react-transition-group": {
      "globals": {
        "Element": true,
        "setTimeout": true
      },
      "packages": {
        "@material-ui/core>react-transition-group>dom-helpers": true,
        "prop-types": true,
        "react": true,
        "react-dom": true
      }
    },
    "@material-ui/core>react-transition-group>dom-helpers": {
      "packages": {
        "@babel/runtime": true
      }
    },
    "@metamask/address-book-controller": {
      "packages": {
        "@metamask/address-book-controller>@metamask/controller-utils": true,
        "@metamask/base-controller": true
      }
    },
    "@metamask/address-book-controller>@metamask/controller-utils": {
      "globals": {
        "URL": true,
        "console.error": true,
        "fetch": true,
        "setTimeout": true
      },
      "packages": {
        "@metamask/address-book-controller>@metamask/controller-utils>@metamask/utils": true,
        "@metamask/controller-utils>@spruceid/siwe-parser": true,
        "browserify>buffer": true,
        "eslint>fast-deep-equal": true,
        "eth-ens-namehash": true,
        "ethereumjs-util": true,
        "ethjs>ethjs-unit": true
      }
    },
    "@metamask/address-book-controller>@metamask/controller-utils>@metamask/utils": {
      "globals": {
        "TextDecoder": true,
        "TextEncoder": true
      },
      "packages": {
        "@metamask/key-tree>@noble/hashes": true,
        "browserify>buffer": true,
        "nock>debug": true,
        "semver": true,
        "superstruct": true
      }
    },
    "@metamask/announcement-controller": {
      "packages": {
        "@metamask/base-controller": true
      }
    },
    "@metamask/approval-controller": {
      "globals": {
        "console.info": true
      },
      "packages": {
        "@metamask/approval-controller>nanoid": true,
        "@metamask/base-controller": true,
        "eth-rpc-errors": true
      }
    },
    "@metamask/approval-controller>nanoid": {
      "globals": {
        "crypto.getRandomValues": true
      }
    },
    "@metamask/assets-controllers": {
      "globals": {
        "Headers": true,
        "URL": true,
        "clearInterval": true,
        "clearTimeout": true,
        "console.info": true,
        "console.log": true,
        "setInterval": true,
        "setTimeout": true
      },
      "packages": {
        "@ethersproject/abi>@ethersproject/address": true,
        "@ethersproject/contracts": true,
        "@ethersproject/providers": true,
        "@metamask/assets-controllers>@metamask/abi-utils": true,
        "@metamask/assets-controllers>@metamask/controller-utils": true,
        "@metamask/assets-controllers>@metamask/rpc-errors": true,
        "@metamask/assets-controllers>abort-controller": true,
        "@metamask/assets-controllers>multiformats": true,
        "@metamask/base-controller": true,
        "@metamask/contract-metadata": true,
        "@metamask/metamask-eth-abis": true,
        "@metamask/utils": true,
        "browserify>events": true,
        "eth-json-rpc-filters>async-mutex": true,
        "eth-query": true,
        "ethereumjs-util": true,
        "single-call-balance-checker-abi": true,
        "uuid": true
      }
    },
    "@metamask/assets-controllers>@metamask/abi-utils": {
      "packages": {
        "@metamask/assets-controllers>@metamask/abi-utils>@metamask/utils": true,
        "superstruct": true
      }
    },
    "@metamask/assets-controllers>@metamask/abi-utils>@metamask/utils": {
      "globals": {
        "TextDecoder": true,
        "TextEncoder": true
      },
      "packages": {
        "browserify>buffer": true,
        "nock>debug": true,
        "semver": true,
        "superstruct": true
      }
    },
    "@metamask/assets-controllers>@metamask/controller-utils": {
      "globals": {
        "URL": true,
        "console.error": true,
        "fetch": true,
        "setTimeout": true
      },
      "packages": {
        "@metamask/assets-controllers>@metamask/controller-utils>@metamask/utils": true,
        "@metamask/controller-utils>@spruceid/siwe-parser": true,
        "browserify>buffer": true,
        "eslint>fast-deep-equal": true,
        "eth-ens-namehash": true,
        "ethereumjs-util": true,
        "ethjs>ethjs-unit": true
      }
    },
    "@metamask/assets-controllers>@metamask/controller-utils>@metamask/utils": {
      "globals": {
        "TextDecoder": true,
        "TextEncoder": true
      },
      "packages": {
        "@metamask/key-tree>@noble/hashes": true,
        "browserify>buffer": true,
        "nock>debug": true,
        "semver": true,
        "superstruct": true
      }
    },
    "@metamask/assets-controllers>@metamask/rpc-errors": {
      "packages": {
        "@metamask/utils": true,
        "eth-rpc-errors>fast-safe-stringify": true
      }
    },
    "@metamask/assets-controllers>abort-controller": {
      "globals": {
        "AbortController": true
      }
    },
    "@metamask/assets-controllers>multiformats": {
      "globals": {
        "TextDecoder": true,
        "TextEncoder": true,
        "console.warn": true
      }
    },
    "@metamask/base-controller": {
      "globals": {
        "setTimeout": true
      },
      "packages": {
        "immer": true
      }
    },
    "@metamask/browser-passworder": {
      "globals": {
        "btoa": true,
        "crypto.getRandomValues": true,
        "crypto.subtle.decrypt": true,
        "crypto.subtle.deriveKey": true,
        "crypto.subtle.encrypt": true,
        "crypto.subtle.exportKey": true,
        "crypto.subtle.importKey": true
      },
      "packages": {
        "browserify>buffer": true
      }
    },
    "@metamask/controller-utils": {
      "globals": {
        "URL": true,
        "console.error": true,
        "fetch": true,
        "setTimeout": true
      },
      "packages": {
        "@metamask/controller-utils>@metamask/utils": true,
        "@metamask/controller-utils>@spruceid/siwe-parser": true,
        "browserify>buffer": true,
        "eslint>fast-deep-equal": true,
        "eth-ens-namehash": true,
        "ethereumjs-util": true,
        "ethjs>ethjs-unit": true
      }
    },
    "@metamask/controller-utils>@metamask/eth-query": {
      "packages": {
        "eth-query>json-rpc-random-id": true,
        "watchify>xtend": true
      }
    },
    "@metamask/controller-utils>@metamask/utils": {
      "globals": {
        "TextDecoder": true,
        "TextEncoder": true
      },
      "packages": {
        "@metamask/key-tree>@noble/hashes": true,
        "browserify>buffer": true,
        "nock>debug": true,
        "semver": true,
        "superstruct": true
      }
    },
    "@metamask/controller-utils>@spruceid/siwe-parser": {
      "globals": {
        "console.error": true,
        "console.log": true
      },
      "packages": {
        "@metamask/controller-utils>@spruceid/siwe-parser>apg-js": true
      }
    },
    "@metamask/controller-utils>@spruceid/siwe-parser>apg-js": {
      "globals": {
        "mode": true
      },
      "packages": {
        "browserify>buffer": true,
        "browserify>insert-module-globals>is-buffer": true
      }
    },
    "@metamask/controllers>web3": {
      "globals": {
        "XMLHttpRequest": true
      }
    },
    "@metamask/controllers>web3-provider-engine>cross-fetch>node-fetch": {
      "globals": {
        "fetch": true
      }
    },
    "@metamask/controllers>web3-provider-engine>eth-json-rpc-middleware>node-fetch": {
      "globals": {
        "fetch": true
      }
    },
    "@metamask/desktop": {
      "globals": {
        "TextDecoder": true,
        "TextEncoder": true,
        "WebSocket": true,
        "clearInterval": true,
        "clearTimeout": true,
        "crypto.getRandomValues": true,
        "crypto.subtle.decrypt": true,
        "crypto.subtle.digest": true,
        "crypto.subtle.encrypt": true,
        "crypto.subtle.exportKey": true,
        "crypto.subtle.generateKey": true,
        "crypto.subtle.importKey": true,
        "isDesktopApp": true,
        "setInterval": true,
        "setTimeout": true
      },
      "packages": {
        "@metamask/desktop>@metamask/obs-store": true,
        "@metamask/desktop>eciesjs": true,
        "@metamask/desktop>otpauth": true,
        "browserify>buffer": true,
        "browserify>events": true,
        "browserify>stream-browserify": true,
        "end-of-stream": true,
        "extension-port-stream": true,
        "loglevel": true,
        "obj-multiplex": true,
        "uuid": true,
        "webextension-polyfill": true
      }
    },
    "@metamask/desktop>@metamask/obs-store": {
      "globals": {
        "localStorage": true
      },
      "packages": {
        "@metamask/desktop>@metamask/obs-store>through2": true,
        "@metamask/safe-event-emitter": true,
        "browserify>stream-browserify": true
      }
    },
    "@metamask/desktop>@metamask/obs-store>through2": {
      "packages": {
        "browserify>process": true,
        "browserify>util": true,
        "readable-stream": true,
        "watchify>xtend": true
      }
    },
    "@metamask/desktop>eciesjs": {
      "packages": {
        "@metamask/desktop>eciesjs>futoin-hkdf": true,
        "browserify>buffer": true,
        "browserify>crypto-browserify": true,
        "ethereumjs-util>ethereum-cryptography>secp256k1": true
      }
    },
    "@metamask/desktop>eciesjs>futoin-hkdf": {
      "packages": {
        "browserify>buffer": true,
        "browserify>crypto-browserify": true
      }
    },
    "@metamask/desktop>otpauth": {
      "globals": {
        "__GLOBALTHIS__": true,
        "define": true
      }
    },
    "@metamask/eth-json-rpc-middleware": {
      "globals": {
        "URL": true,
        "console.error": true,
        "setTimeout": true
      },
      "packages": {
        "@metamask/eth-json-rpc-middleware>@metamask/utils": true,
        "@metamask/eth-json-rpc-middleware>clone": true,
        "@metamask/eth-json-rpc-middleware>pify": true,
        "@metamask/eth-json-rpc-middleware>safe-stable-stringify": true,
        "@metamask/eth-snap-keyring>@metamask/eth-sig-util": true,
        "eth-rpc-errors": true,
        "json-rpc-engine": true
      }
    },
    "@metamask/eth-json-rpc-middleware>@metamask/utils": {
      "globals": {
        "TextDecoder": true,
        "TextEncoder": true
      },
      "packages": {
        "browserify>buffer": true,
        "nock>debug": true,
        "semver": true,
        "superstruct": true
      }
    },
    "@metamask/eth-json-rpc-middleware>clone": {
      "packages": {
        "browserify>buffer": true
      }
    },
    "@metamask/eth-keyring-controller": {
      "packages": {
        "@metamask/browser-passworder": true,
        "@metamask/eth-keyring-controller>@metamask/eth-hd-keyring": true,
        "@metamask/eth-keyring-controller>@metamask/eth-sig-util": true,
        "@metamask/eth-keyring-controller>@metamask/eth-simple-keyring": true,
        "@metamask/eth-keyring-controller>obs-store": true,
        "browserify>events": true
      }
    },
    "@metamask/eth-keyring-controller>@metamask/eth-hd-keyring": {
      "globals": {
        "TextEncoder": true
      },
      "packages": {
        "@ethereumjs/tx>@ethereumjs/util": true,
        "@metamask/eth-keyring-controller>@metamask/eth-hd-keyring>ethereum-cryptography": true,
        "@metamask/eth-snap-keyring>@metamask/eth-sig-util": true,
        "@metamask/scure-bip39": true,
        "browserify>buffer": true
      }
    },
    "@metamask/eth-keyring-controller>@metamask/eth-hd-keyring>ethereum-cryptography": {
      "globals": {
        "TextDecoder": true,
        "crypto": true
      },
      "packages": {
        "@metamask/eth-keyring-controller>@metamask/eth-hd-keyring>ethereum-cryptography>@noble/hashes": true,
        "@metamask/eth-keyring-controller>@metamask/eth-hd-keyring>ethereum-cryptography>@scure/bip32": true
      }
    },
    "@metamask/eth-keyring-controller>@metamask/eth-hd-keyring>ethereum-cryptography>@noble/hashes": {
      "globals": {
        "TextEncoder": true,
        "crypto": true
      }
    },
    "@metamask/eth-keyring-controller>@metamask/eth-hd-keyring>ethereum-cryptography>@noble/secp256k1": {
      "globals": {
        "crypto": true
      },
      "packages": {
        "browserify>browser-resolve": true
      }
    },
    "@metamask/eth-keyring-controller>@metamask/eth-hd-keyring>ethereum-cryptography>@scure/bip32": {
      "packages": {
        "@metamask/eth-keyring-controller>@metamask/eth-hd-keyring>ethereum-cryptography>@noble/secp256k1": true,
        "@metamask/eth-keyring-controller>@metamask/eth-hd-keyring>ethereum-cryptography>@scure/bip32>@noble/hashes": true,
        "@metamask/key-tree>@scure/base": true
      }
    },
    "@metamask/eth-keyring-controller>@metamask/eth-hd-keyring>ethereum-cryptography>@scure/bip32>@noble/hashes": {
      "globals": {
        "TextEncoder": true,
        "crypto": true
      }
    },
    "@metamask/eth-keyring-controller>@metamask/eth-sig-util": {
      "packages": {
        "@ethereumjs/tx>@ethereumjs/util": true,
        "@metamask/eth-keyring-controller>@metamask/eth-sig-util>ethereum-cryptography": true,
        "bn.js": true,
        "browserify>buffer": true,
        "eth-sig-util>ethereumjs-util>ethjs-util": true,
        "eth-sig-util>tweetnacl": true,
        "eth-sig-util>tweetnacl-util": true
      }
    },
    "@metamask/eth-keyring-controller>@metamask/eth-sig-util>ethereum-cryptography": {
      "globals": {
        "TextDecoder": true,
        "crypto": true
      },
      "packages": {
        "@metamask/eth-keyring-controller>@metamask/eth-sig-util>ethereum-cryptography>@noble/hashes": true
      }
    },
    "@metamask/eth-keyring-controller>@metamask/eth-sig-util>ethereum-cryptography>@noble/hashes": {
      "globals": {
        "TextEncoder": true,
        "crypto": true
      }
    },
    "@metamask/eth-keyring-controller>@metamask/eth-simple-keyring": {
      "packages": {
        "@ethereumjs/tx>@ethereumjs/util": true,
        "@metamask/eth-keyring-controller>@metamask/eth-simple-keyring>ethereum-cryptography": true,
        "@metamask/eth-snap-keyring>@metamask/eth-sig-util": true,
        "browserify>buffer": true,
        "browserify>events": true,
        "mocha>serialize-javascript>randombytes": true
      }
    },
    "@metamask/eth-keyring-controller>@metamask/eth-simple-keyring>ethereum-cryptography": {
      "globals": {
        "TextDecoder": true,
        "crypto": true
      },
      "packages": {
        "@metamask/eth-keyring-controller>@metamask/eth-simple-keyring>ethereum-cryptography>@noble/hashes": true
      }
    },
    "@metamask/eth-keyring-controller>@metamask/eth-simple-keyring>ethereum-cryptography>@noble/hashes": {
      "globals": {
        "TextEncoder": true,
        "crypto": true
      }
    },
    "@metamask/eth-keyring-controller>obs-store": {
      "packages": {
        "@metamask/eth-token-tracker>safe-event-emitter": true,
        "watchify>xtend": true
      }
    },
    "@metamask/eth-ledger-bridge-keyring": {
      "globals": {
        "addEventListener": true,
        "console.log": true,
        "document.createElement": true,
        "document.head.appendChild": true,
        "fetch": true,
        "removeEventListener": true
      },
      "packages": {
        "@ethereumjs/tx": true,
        "@metamask/eth-ledger-bridge-keyring>eth-sig-util": true,
        "@metamask/eth-ledger-bridge-keyring>hdkey": true,
        "browserify>buffer": true,
        "browserify>events": true,
        "ethereumjs-util": true
      }
    },
    "@metamask/eth-ledger-bridge-keyring>eth-sig-util": {
      "packages": {
        "@metamask/eth-ledger-bridge-keyring>eth-sig-util>ethereumjs-util": true,
        "browserify>buffer": true,
        "eth-sig-util>tweetnacl": true,
        "eth-sig-util>tweetnacl-util": true,
        "ethereumjs-abi": true
      }
    },
    "@metamask/eth-ledger-bridge-keyring>eth-sig-util>ethereumjs-util": {
      "packages": {
        "@metamask/ppom-validator>elliptic": true,
        "bn.js": true,
        "browserify>assert": true,
        "browserify>buffer": true,
        "eth-sig-util>ethereumjs-util>ethjs-util": true,
        "ethereumjs-util>create-hash": true,
        "ethereumjs-util>ethereum-cryptography": true,
        "ethereumjs-util>rlp": true,
        "koa>content-disposition>safe-buffer": true
      }
    },
    "@metamask/eth-ledger-bridge-keyring>hdkey": {
      "packages": {
        "@metamask/eth-ledger-bridge-keyring>hdkey>secp256k1": true,
        "@metamask/eth-trezor-keyring>hdkey>coinstring": true,
        "browserify>assert": true,
        "browserify>crypto-browserify": true,
        "koa>content-disposition>safe-buffer": true
      }
    },
    "@metamask/eth-ledger-bridge-keyring>hdkey>secp256k1": {
      "packages": {
        "@metamask/eth-trezor-keyring>hdkey>secp256k1>bip66": true,
        "@metamask/ppom-validator>elliptic": true,
        "bn.js": true,
        "browserify>insert-module-globals>is-buffer": true,
        "ethereumjs-util>create-hash": true,
        "koa>content-disposition>safe-buffer": true
      }
    },
    "@metamask/eth-snap-keyring": {
      "globals": {
        "console.error": true,
        "console.warn": true
      },
      "packages": {
        "@ethereumjs/tx": true,
        "@metamask/eth-snap-keyring>@metamask/keyring-api": true,
        "@metamask/eth-snap-keyring>@metamask/utils": true,
        "@metamask/eth-snap-keyring>uuid": true,
        "browserify>events": true,
        "superstruct": true
      }
    },
    "@metamask/eth-snap-keyring>@metamask/eth-sig-util": {
      "packages": {
        "@ethereumjs/tx>@ethereumjs/util": true,
        "@metamask/eth-snap-keyring>@metamask/eth-sig-util>ethereum-cryptography": true,
        "bn.js": true,
        "browserify>buffer": true,
        "eth-sig-util>ethereumjs-util>ethjs-util": true,
        "eth-sig-util>tweetnacl": true,
        "eth-sig-util>tweetnacl-util": true
      }
    },
    "@metamask/eth-snap-keyring>@metamask/eth-sig-util>ethereum-cryptography": {
      "globals": {
        "TextDecoder": true,
        "crypto": true
      },
      "packages": {
        "@metamask/eth-snap-keyring>@metamask/eth-sig-util>ethereum-cryptography>@noble/hashes": true
      }
    },
    "@metamask/eth-snap-keyring>@metamask/eth-sig-util>ethereum-cryptography>@noble/hashes": {
      "globals": {
        "TextEncoder": true,
        "crypto": true
      }
    },
    "@metamask/eth-snap-keyring>@metamask/keyring-api": {
      "packages": {
        "@metamask/eth-snap-keyring>@metamask/keyring-api>@metamask/utils": true,
        "@metamask/eth-snap-keyring>@metamask/keyring-api>uuid": true,
        "superstruct": true
      }
    },
    "@metamask/eth-snap-keyring>@metamask/keyring-api>@metamask/utils": {
      "globals": {
        "TextDecoder": true,
        "TextEncoder": true
      },
      "packages": {
        "@metamask/key-tree>@noble/hashes": true,
        "browserify>buffer": true,
        "nock>debug": true,
        "semver": true,
        "superstruct": true
      }
    },
    "@metamask/eth-snap-keyring>@metamask/keyring-api>uuid": {
      "globals": {
        "crypto": true
      }
    },
    "@metamask/eth-snap-keyring>@metamask/utils": {
      "globals": {
        "TextDecoder": true,
        "TextEncoder": true
      },
      "packages": {
        "@metamask/key-tree>@noble/hashes": true,
        "browserify>buffer": true,
        "nock>debug": true,
        "semver": true,
        "superstruct": true
      }
    },
    "@metamask/eth-snap-keyring>uuid": {
      "globals": {
        "crypto": true
      }
    },
    "@metamask/eth-token-tracker": {
      "globals": {
        "console.warn": true
      },
      "packages": {
        "@babel/runtime": true,
        "@metamask/eth-token-tracker>deep-equal": true,
        "@metamask/eth-token-tracker>eth-block-tracker": true,
        "@metamask/eth-token-tracker>ethjs": true,
        "@metamask/eth-token-tracker>human-standard-token-abi": true,
        "@metamask/eth-token-tracker>safe-event-emitter": true,
        "ethjs-contract": true,
        "ethjs-query": true
      }
    },
    "@metamask/eth-token-tracker>deep-equal": {
      "packages": {
        "@metamask/eth-token-tracker>deep-equal>is-arguments": true,
        "@metamask/eth-token-tracker>deep-equal>is-date-object": true,
        "@ngraveio/bc-ur>assert>object-is": true,
        "globalthis>define-properties>object-keys": true,
        "string.prototype.matchall>es-abstract>is-regex": true,
        "string.prototype.matchall>regexp.prototype.flags": true
      }
    },
    "@metamask/eth-token-tracker>deep-equal>is-arguments": {
      "packages": {
        "koa>is-generator-function>has-tostringtag": true,
        "string.prototype.matchall>call-bind": true
      }
    },
    "@metamask/eth-token-tracker>deep-equal>is-date-object": {
      "packages": {
        "koa>is-generator-function>has-tostringtag": true
      }
    },
    "@metamask/eth-token-tracker>eth-block-tracker": {
      "globals": {
        "clearTimeout": true,
        "console.error": true,
        "setTimeout": true
      },
      "packages": {
        "@metamask/eth-token-tracker>eth-block-tracker>pify": true,
        "@metamask/eth-token-tracker>safe-event-emitter": true,
        "eth-query": true
      }
    },
    "@metamask/eth-token-tracker>ethjs": {
      "globals": {
        "clearInterval": true,
        "setInterval": true
      },
      "packages": {
        "@metamask/eth-token-tracker>ethjs>ethjs-abi": true,
        "@metamask/eth-token-tracker>ethjs>ethjs-contract": true,
        "@metamask/eth-token-tracker>ethjs>ethjs-query": true,
        "@metamask/eth-token-tracker>ethjs>ethjs-util": true,
        "bn.js": true,
        "browserify>buffer": true,
        "ethjs>ethjs-filter": true,
        "ethjs>ethjs-provider-http": true,
        "ethjs>ethjs-unit": true,
        "ethjs>js-sha3": true,
        "ethjs>number-to-bn": true
      }
    },
    "@metamask/eth-token-tracker>ethjs>ethjs-abi": {
      "packages": {
        "bn.js": true,
        "browserify>buffer": true,
        "ethjs>js-sha3": true,
        "ethjs>number-to-bn": true
      }
    },
    "@metamask/eth-token-tracker>ethjs>ethjs-contract": {
      "packages": {
        "@metamask/eth-token-tracker>ethjs>ethjs-contract>ethjs-abi": true,
        "@metamask/eth-token-tracker>ethjs>ethjs-util": true,
        "ethjs-query>babel-runtime": true,
        "ethjs>ethjs-filter": true,
        "ethjs>js-sha3": true,
        "promise-to-callback": true
      }
    },
    "@metamask/eth-token-tracker>ethjs>ethjs-contract>ethjs-abi": {
      "packages": {
        "bn.js": true,
        "browserify>buffer": true,
        "ethjs>js-sha3": true,
        "ethjs>number-to-bn": true
      }
    },
    "@metamask/eth-token-tracker>ethjs>ethjs-query": {
      "globals": {
        "console": true
      },
      "packages": {
        "ethjs-query>babel-runtime": true,
        "ethjs-query>ethjs-format": true,
        "ethjs-query>ethjs-rpc": true,
        "promise-to-callback": true
      }
    },
    "@metamask/eth-token-tracker>ethjs>ethjs-util": {
      "packages": {
        "browserify>buffer": true,
        "ethjs>ethjs-util>is-hex-prefixed": true,
        "ethjs>ethjs-util>strip-hex-prefix": true
      }
    },
    "@metamask/eth-token-tracker>safe-event-emitter": {
      "globals": {
        "setTimeout": true
      },
      "packages": {
        "browserify>util": true,
        "webpack>events": true
      }
    },
    "@metamask/eth-trezor-keyring": {
      "globals": {
        "setTimeout": true
      },
      "packages": {
        "@ethereumjs/tx": true,
        "@ethereumjs/tx>@ethereumjs/util": true,
        "@metamask/eth-trezor-keyring>@metamask/utils": true,
        "@metamask/eth-trezor-keyring>@trezor/connect-plugin-ethereum": true,
        "@metamask/eth-trezor-keyring>@trezor/connect-web": true,
        "@metamask/eth-trezor-keyring>hdkey": true,
        "browserify>buffer": true,
        "browserify>events": true
      }
    },
    "@metamask/eth-trezor-keyring>@metamask/utils": {
      "globals": {
        "TextDecoder": true,
        "TextEncoder": true
      },
      "packages": {
        "browserify>buffer": true,
        "nock>debug": true,
        "semver": true,
        "superstruct": true
      }
    },
    "@metamask/eth-trezor-keyring>@trezor/connect-plugin-ethereum": {
      "packages": {
        "@metamask/eth-snap-keyring>@metamask/eth-sig-util": true
      }
    },
    "@metamask/eth-trezor-keyring>@trezor/connect-web": {
      "globals": {
        "addEventListener": true,
        "btoa": true,
        "chrome": true,
        "clearInterval": true,
        "clearTimeout": true,
        "console.warn": true,
        "document.body": true,
        "document.createElement": true,
        "document.createTextNode": true,
        "document.getElementById": true,
        "document.querySelectorAll": true,
        "navigator.usb.requestDevice": true,
        "open": true,
        "removeEventListener": true,
        "setInterval": true,
        "setTimeout": true
      },
      "packages": {
        "@metamask/eth-trezor-keyring>@trezor/connect-web>@trezor/connect": true,
        "@metamask/eth-trezor-keyring>@trezor/connect-web>@trezor/utils": true,
        "browserify>events": true,
        "mockttp>graphql-tag>tslib": true
      }
    },
    "@metamask/eth-trezor-keyring>@trezor/connect-web>@trezor/connect": {
      "globals": {
        "__TREZOR_CONNECT_SRC": true,
        "chrome": true,
        "console.error": true,
        "console.log": true,
        "console.warn": true,
        "location": true,
        "navigator": true
      },
      "packages": {
        "@metamask/eth-trezor-keyring>@trezor/connect-web>@trezor/connect>@trezor/transport": true,
        "mockttp>graphql-tag>tslib": true
      }
    },
    "@metamask/eth-trezor-keyring>@trezor/connect-web>@trezor/connect>@trezor/transport": {
      "globals": {
        "fetch": true,
        "navigator.usb": true,
        "onconnect": "write",
        "setTimeout": true
      },
      "packages": {
        "@metamask/eth-trezor-keyring>@trezor/connect-web>@trezor/connect>@trezor/transport>bytebuffer": true,
        "@metamask/eth-trezor-keyring>@trezor/connect-web>@trezor/connect>@trezor/transport>long": true,
        "@metamask/eth-trezor-keyring>@trezor/connect-web>@trezor/connect>@trezor/transport>protobufjs": true,
        "@metamask/eth-trezor-keyring>@trezor/connect-web>@trezor/utils": true,
        "browserify>buffer": true,
        "browserify>events": true,
        "lavamoat>json-stable-stringify": true
      }
    },
    "@metamask/eth-trezor-keyring>@trezor/connect-web>@trezor/connect>@trezor/transport>bytebuffer": {
      "globals": {
        "console": true,
        "define": true
      },
      "packages": {
        "@metamask/eth-trezor-keyring>@trezor/connect-web>@trezor/connect>@trezor/transport>bytebuffer>long": true
      }
    },
    "@metamask/eth-trezor-keyring>@trezor/connect-web>@trezor/connect>@trezor/transport>bytebuffer>long": {
      "globals": {
        "define": true
      }
    },
    "@metamask/eth-trezor-keyring>@trezor/connect-web>@trezor/connect>@trezor/transport>long": {
      "globals": {
        "WebAssembly.Instance": true,
        "WebAssembly.Module": true
      }
    },
    "@metamask/eth-trezor-keyring>@trezor/connect-web>@trezor/connect>@trezor/transport>protobufjs": {
      "globals": {
        "process": true,
        "setTimeout": true
      },
      "packages": {
        "@metamask/eth-trezor-keyring>@trezor/connect-web>@trezor/connect>@trezor/transport>protobufjs>@protobufjs/aspromise": true,
        "@metamask/eth-trezor-keyring>@trezor/connect-web>@trezor/connect>@trezor/transport>protobufjs>@protobufjs/base64": true,
        "@metamask/eth-trezor-keyring>@trezor/connect-web>@trezor/connect>@trezor/transport>protobufjs>@protobufjs/codegen": true,
        "@metamask/eth-trezor-keyring>@trezor/connect-web>@trezor/connect>@trezor/transport>protobufjs>@protobufjs/eventemitter": true,
        "@metamask/eth-trezor-keyring>@trezor/connect-web>@trezor/connect>@trezor/transport>protobufjs>@protobufjs/fetch": true,
        "@metamask/eth-trezor-keyring>@trezor/connect-web>@trezor/connect>@trezor/transport>protobufjs>@protobufjs/float": true,
        "@metamask/eth-trezor-keyring>@trezor/connect-web>@trezor/connect>@trezor/transport>protobufjs>@protobufjs/inquire": true,
        "@metamask/eth-trezor-keyring>@trezor/connect-web>@trezor/connect>@trezor/transport>protobufjs>@protobufjs/path": true,
        "@metamask/eth-trezor-keyring>@trezor/connect-web>@trezor/connect>@trezor/transport>protobufjs>@protobufjs/pool": true,
        "@metamask/eth-trezor-keyring>@trezor/connect-web>@trezor/connect>@trezor/transport>protobufjs>@protobufjs/utf8": true
      }
    },
    "@metamask/eth-trezor-keyring>@trezor/connect-web>@trezor/connect>@trezor/transport>protobufjs>@protobufjs/codegen": {
      "globals": {
        "console.log": true
      }
    },
    "@metamask/eth-trezor-keyring>@trezor/connect-web>@trezor/connect>@trezor/transport>protobufjs>@protobufjs/fetch": {
      "globals": {
        "XMLHttpRequest": true
      },
      "packages": {
        "@metamask/eth-trezor-keyring>@trezor/connect-web>@trezor/connect>@trezor/transport>protobufjs>@protobufjs/aspromise": true,
        "@metamask/eth-trezor-keyring>@trezor/connect-web>@trezor/connect>@trezor/transport>protobufjs>@protobufjs/inquire": true
      }
    },
    "@metamask/eth-trezor-keyring>@trezor/connect-web>@trezor/utils": {
      "globals": {
        "AbortController": true,
        "clearTimeout": true,
        "setTimeout": true
      },
      "packages": {
        "browserify>buffer": true
      }
    },
    "@metamask/eth-trezor-keyring>hdkey": {
      "packages": {
        "@metamask/eth-trezor-keyring>hdkey>coinstring": true,
        "@metamask/eth-trezor-keyring>hdkey>secp256k1": true,
        "browserify>assert": true,
        "browserify>crypto-browserify": true,
        "koa>content-disposition>safe-buffer": true
      }
    },
    "@metamask/eth-trezor-keyring>hdkey>coinstring": {
      "packages": {
        "@metamask/eth-trezor-keyring>hdkey>coinstring>bs58": true,
        "browserify>buffer": true,
        "ethereumjs-util>create-hash": true
      }
    },
    "@metamask/eth-trezor-keyring>hdkey>secp256k1": {
      "packages": {
        "@metamask/eth-trezor-keyring>hdkey>secp256k1>bip66": true,
        "@metamask/ppom-validator>elliptic": true,
        "bn.js": true,
        "browserify>insert-module-globals>is-buffer": true,
        "ethereumjs-util>create-hash": true,
        "koa>content-disposition>safe-buffer": true
      }
    },
    "@metamask/eth-trezor-keyring>hdkey>secp256k1>bip66": {
      "packages": {
        "koa>content-disposition>safe-buffer": true
      }
    },
    "@metamask/etherscan-link": {
      "globals": {
        "URL": true
      }
    },
    "@metamask/gas-fee-controller": {
      "globals": {
        "clearInterval": true,
        "console.error": true,
        "setInterval": true
      },
      "packages": {
        "@metamask/base-controller": true,
        "@metamask/gas-fee-controller>@metamask/controller-utils": true,
        "eth-query": true,
        "ethereumjs-util": true,
        "ethjs>ethjs-unit": true,
        "uuid": true
      }
    },
    "@metamask/gas-fee-controller>@metamask/controller-utils": {
      "globals": {
        "URL": true,
        "console.error": true,
        "fetch": true,
        "setTimeout": true
      },
      "packages": {
        "@metamask/controller-utils>@spruceid/siwe-parser": true,
        "@metamask/gas-fee-controller>@metamask/controller-utils>@metamask/utils": true,
        "browserify>buffer": true,
        "eslint>fast-deep-equal": true,
        "eth-ens-namehash": true,
        "ethereumjs-util": true,
        "ethjs>ethjs-unit": true
      }
    },
    "@metamask/gas-fee-controller>@metamask/controller-utils>@metamask/utils": {
      "globals": {
        "TextDecoder": true,
        "TextEncoder": true
      },
      "packages": {
        "@metamask/key-tree>@noble/hashes": true,
        "browserify>buffer": true,
        "nock>debug": true,
        "semver": true,
        "superstruct": true
      }
    },
    "@metamask/jazzicon": {
      "globals": {
        "document.createElement": true,
        "document.createElementNS": true
      },
      "packages": {
        "@metamask/jazzicon>color": true,
        "@metamask/jazzicon>mersenne-twister": true
      }
    },
    "@metamask/jazzicon>color": {
      "packages": {
        "@metamask/jazzicon>color>clone": true,
        "@metamask/jazzicon>color>color-convert": true,
        "@metamask/jazzicon>color>color-string": true
      }
    },
    "@metamask/jazzicon>color>clone": {
      "packages": {
        "browserify>buffer": true
      }
    },
    "@metamask/jazzicon>color>color-convert": {
      "packages": {
        "@metamask/jazzicon>color>color-convert>color-name": true
      }
    },
    "@metamask/jazzicon>color>color-string": {
      "packages": {
        "jest-canvas-mock>moo-color>color-name": true
      }
    },
    "@metamask/key-tree": {
      "packages": {
        "@metamask/key-tree>@metamask/utils": true,
        "@metamask/key-tree>@noble/ed25519": true,
        "@metamask/key-tree>@noble/hashes": true,
        "@metamask/key-tree>@noble/secp256k1": true,
        "@metamask/key-tree>@scure/base": true,
        "@metamask/scure-bip39": true
      }
    },
    "@metamask/key-tree>@metamask/utils": {
      "globals": {
        "TextDecoder": true,
        "TextEncoder": true
      },
      "packages": {
        "@metamask/key-tree>@noble/hashes": true,
        "browserify>buffer": true,
        "nock>debug": true,
        "semver": true,
        "superstruct": true
      }
    },
    "@metamask/key-tree>@noble/ed25519": {
      "globals": {
        "crypto": true
      },
      "packages": {
        "browserify>browser-resolve": true
      }
    },
    "@metamask/key-tree>@noble/hashes": {
      "globals": {
        "TextEncoder": true,
        "crypto": true
      }
    },
    "@metamask/key-tree>@noble/secp256k1": {
      "globals": {
        "crypto": true
      },
      "packages": {
        "browserify>browser-resolve": true
      }
    },
    "@metamask/key-tree>@scure/base": {
      "globals": {
        "TextDecoder": true,
        "TextEncoder": true
      }
    },
    "@metamask/keyring-controller": {
      "packages": {
        "@metamask/base-controller": true,
        "@metamask/keyring-controller>@metamask/eth-keyring-controller": true,
        "@metamask/keyring-controller>@metamask/utils": true,
        "@metamask/keyring-controller>ethereumjs-wallet": true,
        "eth-json-rpc-filters>async-mutex": true,
        "ethereumjs-util": true
      }
    },
    "@metamask/keyring-controller>@metamask/eth-keyring-controller": {
      "globals": {
        "console.error": true
      },
      "packages": {
        "@metamask/browser-passworder": true,
        "@metamask/eth-keyring-controller>@metamask/eth-hd-keyring": true,
        "@metamask/eth-keyring-controller>@metamask/eth-simple-keyring": true,
        "@metamask/keyring-controller>@metamask/eth-keyring-controller>@metamask/eth-sig-util": true,
        "@metamask/keyring-controller>@metamask/utils": true,
        "@metamask/obs-store": true,
        "browserify>events": true
      }
    },
    "@metamask/keyring-controller>@metamask/eth-keyring-controller>@metamask/eth-sig-util": {
      "packages": {
        "@ethereumjs/tx>@ethereumjs/util": true,
        "@metamask/keyring-controller>@metamask/eth-keyring-controller>@metamask/eth-sig-util>ethereum-cryptography": true,
        "bn.js": true,
        "browserify>buffer": true,
        "eth-sig-util>ethereumjs-util>ethjs-util": true,
        "eth-sig-util>tweetnacl": true,
        "eth-sig-util>tweetnacl-util": true
      }
    },
    "@metamask/keyring-controller>@metamask/eth-keyring-controller>@metamask/eth-sig-util>ethereum-cryptography": {
      "globals": {
        "TextDecoder": true,
        "crypto": true
      },
      "packages": {
        "@metamask/keyring-controller>@metamask/eth-keyring-controller>@metamask/eth-sig-util>ethereum-cryptography>@noble/hashes": true
      }
    },
    "@metamask/keyring-controller>@metamask/eth-keyring-controller>@metamask/eth-sig-util>ethereum-cryptography>@noble/hashes": {
      "globals": {
        "TextEncoder": true,
        "crypto": true
      }
    },
    "@metamask/keyring-controller>@metamask/utils": {
      "globals": {
        "TextDecoder": true,
        "TextEncoder": true
      },
      "packages": {
        "@metamask/key-tree>@noble/hashes": true,
        "browserify>buffer": true,
        "nock>debug": true,
        "semver": true,
        "superstruct": true
      }
    },
    "@metamask/keyring-controller>ethereumjs-wallet": {
      "packages": {
        "@metamask/keyring-controller>ethereumjs-wallet>ethereumjs-util": true,
        "@truffle/codec>utf8": true,
        "browserify>buffer": true,
        "browserify>crypto-browserify": true,
        "eth-lattice-keyring>gridplus-sdk>aes-js": true,
        "ethereumjs-util>ethereum-cryptography": true,
        "ethereumjs-util>ethereum-cryptography>bs58check": true,
        "ethereumjs-util>ethereum-cryptography>scrypt-js": true,
        "mocha>serialize-javascript>randombytes": true,
        "uuid": true
      }
    },
    "@metamask/keyring-controller>ethereumjs-wallet>ethereumjs-util": {
      "packages": {
        "bn.js": true,
        "browserify>assert": true,
        "browserify>buffer": true,
        "browserify>insert-module-globals>is-buffer": true,
        "ethereumjs-util>create-hash": true,
        "ethereumjs-util>ethereum-cryptography": true,
        "ethereumjs-util>rlp": true
      }
    },
    "@metamask/logo": {
      "globals": {
        "addEventListener": true,
        "document.body.appendChild": true,
        "document.createElementNS": true,
        "innerHeight": true,
        "innerWidth": true,
        "requestAnimationFrame": true
      },
      "packages": {
        "@metamask/logo>gl-mat4": true,
        "@metamask/logo>gl-vec3": true
      }
    },
    "@metamask/message-manager": {
      "packages": {
        "@metamask/base-controller": true,
        "@metamask/message-manager>@metamask/controller-utils": true,
        "@metamask/message-manager>@metamask/eth-sig-util": true,
        "@metamask/message-manager>jsonschema": true,
        "browserify>buffer": true,
        "browserify>events": true,
        "ethereumjs-util": true,
        "uuid": true
      }
    },
    "@metamask/message-manager>@metamask/controller-utils": {
      "globals": {
        "URL": true,
        "console.error": true,
        "fetch": true,
        "setTimeout": true
      },
      "packages": {
        "@metamask/controller-utils>@spruceid/siwe-parser": true,
        "@metamask/message-manager>@metamask/utils": true,
        "browserify>buffer": true,
        "eslint>fast-deep-equal": true,
        "eth-ens-namehash": true,
        "ethereumjs-util": true,
        "ethjs>ethjs-unit": true
      }
    },
    "@metamask/message-manager>@metamask/eth-sig-util": {
      "packages": {
        "@ethereumjs/tx>@ethereumjs/util": true,
        "@metamask/message-manager>@metamask/eth-sig-util>ethereum-cryptography": true,
        "bn.js": true,
        "browserify>buffer": true,
        "eth-sig-util>ethereumjs-util>ethjs-util": true,
        "eth-sig-util>tweetnacl": true,
        "eth-sig-util>tweetnacl-util": true
      }
    },
    "@metamask/message-manager>@metamask/eth-sig-util>ethereum-cryptography": {
      "globals": {
        "TextDecoder": true,
        "crypto": true
      },
      "packages": {
        "@metamask/message-manager>@metamask/eth-sig-util>ethereum-cryptography>@noble/hashes": true
      }
    },
    "@metamask/message-manager>@metamask/eth-sig-util>ethereum-cryptography>@noble/hashes": {
      "globals": {
        "TextEncoder": true,
        "crypto": true
      }
    },
    "@metamask/message-manager>@metamask/utils": {
      "globals": {
        "TextDecoder": true,
        "TextEncoder": true
      },
      "packages": {
        "@metamask/key-tree>@noble/hashes": true,
        "browserify>buffer": true,
        "nock>debug": true,
        "semver": true,
        "superstruct": true
      }
    },
    "@metamask/message-manager>jsonschema": {
      "packages": {
        "browserify>url": true
      }
    },
    "@metamask/network-controller": {
      "globals": {
        "URL": true,
        "btoa": true,
        "fetch": true,
        "setTimeout": true
      },
      "packages": {
        "@metamask/base-controller": true,
        "@metamask/controller-utils>@metamask/eth-query": true,
        "@metamask/eth-json-rpc-middleware": true,
        "@metamask/network-controller>@metamask/controller-utils": true,
        "@metamask/network-controller>@metamask/eth-json-rpc-infura": true,
        "@metamask/network-controller>@metamask/eth-json-rpc-provider": true,
        "@metamask/network-controller>@metamask/swappable-obj-proxy": true,
        "@metamask/network-controller>@metamask/utils": true,
        "@metamask/network-controller>eth-block-tracker": true,
        "browserify>assert": true,
        "eth-rpc-errors": true,
        "json-rpc-engine": true,
        "uuid": true
      }
    },
    "@metamask/network-controller>@metamask/controller-utils": {
      "globals": {
        "URL": true,
        "console.error": true,
        "fetch": true,
        "setTimeout": true
      },
      "packages": {
        "@metamask/controller-utils>@spruceid/siwe-parser": true,
        "@metamask/network-controller>@metamask/utils": true,
        "browserify>buffer": true,
        "eslint>fast-deep-equal": true,
        "eth-ens-namehash": true,
        "ethereumjs-util": true,
        "ethjs>ethjs-unit": true
      }
    },
    "@metamask/network-controller>@metamask/eth-json-rpc-infura": {
      "globals": {
        "setTimeout": true
      },
      "packages": {
        "@metamask/network-controller>@metamask/eth-json-rpc-infura>@metamask/utils": true,
        "@metamask/network-controller>@metamask/eth-json-rpc-provider": true,
        "eth-rpc-errors": true,
        "json-rpc-engine": true,
        "node-fetch": true
      }
    },
    "@metamask/network-controller>@metamask/eth-json-rpc-infura>@metamask/utils": {
      "globals": {
        "TextDecoder": true,
        "TextEncoder": true
      },
      "packages": {
        "browserify>buffer": true,
        "nock>debug": true,
        "semver": true,
        "superstruct": true
      }
    },
    "@metamask/network-controller>@metamask/eth-json-rpc-provider": {
      "packages": {
        "@metamask/safe-event-emitter": true,
        "json-rpc-engine": true
      }
    },
    "@metamask/network-controller>@metamask/utils": {
      "globals": {
        "TextDecoder": true,
        "TextEncoder": true
      },
      "packages": {
        "@metamask/key-tree>@noble/hashes": true,
        "browserify>buffer": true,
        "nock>debug": true,
        "semver": true,
        "superstruct": true
      }
    },
    "@metamask/network-controller>eth-block-tracker": {
      "globals": {
        "clearTimeout": true,
        "console.error": true,
        "setTimeout": true
      },
      "packages": {
        "@metamask/network-controller>eth-block-tracker>@metamask/safe-event-emitter": true,
        "@metamask/network-controller>eth-block-tracker>pify": true,
        "@metamask/utils": true,
        "eth-query>json-rpc-random-id": true
      }
    },
    "@metamask/network-controller>eth-block-tracker>@metamask/safe-event-emitter": {
      "globals": {
        "setTimeout": true
      },
      "packages": {
        "browserify>events": true
      }
    },
    "@metamask/notification-controller": {
      "packages": {
        "@metamask/base-controller": true,
        "@metamask/notification-controller>nanoid": true,
        "@metamask/utils": true
      }
    },
    "@metamask/notification-controller>nanoid": {
      "globals": {
        "crypto.getRandomValues": true
      }
    },
    "@metamask/obs-store": {
      "packages": {
        "@metamask/obs-store>through2": true,
        "@metamask/safe-event-emitter": true,
        "browserify>stream-browserify": true
      }
    },
    "@metamask/obs-store>through2": {
      "packages": {
        "browserify>process": true,
        "browserify>util": true,
        "readable-stream": true,
        "watchify>xtend": true
      }
    },
    "@metamask/permission-controller": {
      "globals": {
        "console.error": true
      },
      "packages": {
        "@metamask/base-controller": true,
<<<<<<< HEAD
        "@metamask/permission-controller>@metamask/controller-utils": true,
=======
        "@metamask/controller-utils": true,
        "@metamask/permission-controller>@metamask/utils": true,
>>>>>>> 7b919134
        "@metamask/permission-controller>nanoid": true,
        "deep-freeze-strict": true,
        "eth-rpc-errors": true,
        "immer": true,
        "json-rpc-engine": true
      }
    },
<<<<<<< HEAD
    "@metamask/permission-controller>@metamask/controller-utils": {
      "globals": {
        "URL": true,
        "console.error": true,
        "fetch": true,
        "setTimeout": true
      },
      "packages": {
        "@metamask/controller-utils>@spruceid/siwe-parser": true,
        "@metamask/permission-controller>@metamask/controller-utils>@metamask/utils": true,
        "browserify>buffer": true,
        "eslint>fast-deep-equal": true,
        "eth-ens-namehash": true,
        "ethereumjs-util": true,
        "ethjs>ethjs-unit": true
      }
    },
    "@metamask/permission-controller>@metamask/controller-utils>@metamask/utils": {
=======
    "@metamask/permission-controller>@metamask/utils": {
>>>>>>> 7b919134
      "globals": {
        "TextDecoder": true,
        "TextEncoder": true
      },
      "packages": {
        "@metamask/key-tree>@noble/hashes": true,
        "browserify>buffer": true,
        "nock>debug": true,
        "semver": true,
        "superstruct": true
      }
    },
    "@metamask/permission-controller>nanoid": {
      "globals": {
        "crypto.getRandomValues": true
      }
    },
    "@metamask/phishing-controller": {
      "globals": {
        "fetch": true
      },
      "packages": {
        "@metamask/base-controller": true,
        "@metamask/phishing-controller>@metamask/controller-utils": true,
        "@metamask/phishing-warning>eth-phishing-detect": true,
        "punycode": true
      }
    },
    "@metamask/phishing-controller>@metamask/controller-utils": {
      "globals": {
        "URL": true,
        "console.error": true,
        "fetch": true,
        "setTimeout": true
      },
      "packages": {
        "@metamask/controller-utils>@spruceid/siwe-parser": true,
        "@metamask/phishing-controller>@metamask/controller-utils>@metamask/utils": true,
        "browserify>buffer": true,
        "eslint>fast-deep-equal": true,
        "eth-ens-namehash": true,
        "ethereumjs-util": true,
        "ethjs>ethjs-unit": true
      }
    },
    "@metamask/phishing-controller>@metamask/controller-utils>@metamask/utils": {
      "globals": {
        "TextDecoder": true,
        "TextEncoder": true
      },
      "packages": {
        "@metamask/key-tree>@noble/hashes": true,
        "browserify>buffer": true,
        "nock>debug": true,
        "semver": true,
        "superstruct": true
      }
    },
    "@metamask/phishing-warning>eth-phishing-detect": {
      "packages": {
        "eslint>optionator>fast-levenshtein": true
      }
    },
    "@metamask/ppom-validator": {
      "globals": {
        "URL": true,
        "clearInterval": true,
        "console.error": true,
        "setInterval": true
      },
      "packages": {
        "@metamask/base-controller": true,
        "@metamask/ppom-validator>@metamask/controller-utils": true,
        "@metamask/ppom-validator>elliptic": true,
        "await-semaphore": true,
        "browserify>buffer": true,
        "eth-query>json-rpc-random-id": true
      }
    },
    "@metamask/ppom-validator>@metamask/controller-utils": {
      "globals": {
        "URL": true,
        "console.error": true,
        "fetch": true,
        "setTimeout": true
      },
      "packages": {
        "@metamask/controller-utils>@spruceid/siwe-parser": true,
        "@metamask/ppom-validator>@metamask/controller-utils>@metamask/utils": true,
        "browserify>buffer": true,
        "eslint>fast-deep-equal": true,
        "eth-ens-namehash": true,
        "ethereumjs-util": true,
        "ethjs>ethjs-unit": true
      }
    },
    "@metamask/ppom-validator>@metamask/controller-utils>@metamask/utils": {
      "globals": {
        "TextDecoder": true,
        "TextEncoder": true
      },
      "packages": {
        "@metamask/key-tree>@noble/hashes": true,
        "browserify>buffer": true,
        "nock>debug": true,
        "semver": true,
        "superstruct": true
      }
    },
    "@metamask/ppom-validator>elliptic": {
      "packages": {
        "@metamask/ppom-validator>elliptic>brorand": true,
        "@metamask/ppom-validator>elliptic>hmac-drbg": true,
        "@metamask/ppom-validator>elliptic>minimalistic-assert": true,
        "@metamask/ppom-validator>elliptic>minimalistic-crypto-utils": true,
        "bn.js": true,
        "ethereumjs-util>ethereum-cryptography>hash.js": true,
        "pumpify>inherits": true
      }
    },
    "@metamask/ppom-validator>elliptic>brorand": {
      "globals": {
        "crypto": true,
        "msCrypto": true
      },
      "packages": {
        "browserify>browser-resolve": true
      }
    },
    "@metamask/ppom-validator>elliptic>hmac-drbg": {
      "packages": {
        "@metamask/ppom-validator>elliptic>minimalistic-assert": true,
        "@metamask/ppom-validator>elliptic>minimalistic-crypto-utils": true,
        "ethereumjs-util>ethereum-cryptography>hash.js": true
      }
    },
    "@metamask/providers>@metamask/object-multiplex": {
      "globals": {
        "console.warn": true
      },
      "packages": {
        "end-of-stream": true,
        "pump>once": true,
        "readable-stream": true
      }
    },
    "@metamask/rate-limit-controller": {
      "globals": {
        "setTimeout": true
      },
      "packages": {
        "@metamask/base-controller": true,
        "eth-rpc-errors": true
      }
    },
    "@metamask/rpc-methods-flask": {
      "packages": {
        "@metamask/key-tree": true,
        "@metamask/key-tree>@noble/hashes": true,
        "@metamask/permission-controller": true,
        "@metamask/rpc-methods-flask>@metamask/snaps-ui": true,
        "@metamask/rpc-methods-flask>@metamask/snaps-utils": true,
        "@metamask/rpc-methods-flask>@metamask/utils": true,
        "eth-rpc-errors": true,
        "superstruct": true
      }
    },
    "@metamask/rpc-methods-flask>@metamask/snaps-ui": {
      "packages": {
        "@metamask/rpc-methods-flask>@metamask/snaps-ui>@metamask/utils": true,
        "superstruct": true
      }
    },
    "@metamask/rpc-methods-flask>@metamask/snaps-ui>@metamask/utils": {
      "globals": {
        "TextDecoder": true,
        "TextEncoder": true
      },
      "packages": {
        "@metamask/key-tree>@noble/hashes": true,
        "browserify>buffer": true,
        "nock>debug": true,
        "semver": true,
        "superstruct": true
      }
    },
    "@metamask/rpc-methods-flask>@metamask/snaps-utils": {
      "globals": {
        "TextDecoder": true,
        "URL": true,
        "console.error": true,
        "console.log": true,
        "console.warn": true,
        "document.body.appendChild": true,
        "document.createElement": true
      },
      "packages": {
        "@metamask/key-tree": true,
        "@metamask/key-tree>@noble/hashes": true,
        "@metamask/key-tree>@scure/base": true,
        "@metamask/rpc-methods-flask>@metamask/utils": true,
        "@metamask/snaps-utils-flask>is-svg": true,
        "@metamask/snaps-utils>cron-parser": true,
        "@metamask/snaps-utils>fast-json-stable-stringify": true,
        "@metamask/snaps-utils>rfdc": true,
        "@metamask/snaps-utils>validate-npm-package-name": true,
        "browserify>buffer": true,
        "browserify>path-browserify": true,
        "browserify>process": true,
        "chalk": true,
        "semver": true,
        "superstruct": true
      }
    },
    "@metamask/rpc-methods-flask>@metamask/utils": {
      "globals": {
        "TextDecoder": true,
        "TextEncoder": true
      },
      "packages": {
        "@metamask/key-tree>@noble/hashes": true,
        "browserify>buffer": true,
        "nock>debug": true,
        "semver": true,
        "superstruct": true
      }
    },
    "@metamask/rpc-methods-flask>nanoid": {
      "globals": {
        "crypto.getRandomValues": true
      }
    },
    "@metamask/rpc-methods>nanoid": {
      "globals": {
        "crypto.getRandomValues": true
      }
    },
    "@metamask/safe-event-emitter": {
      "globals": {
        "setTimeout": true
      },
      "packages": {
        "browserify>events": true
      }
    },
    "@metamask/scure-bip39": {
      "globals": {
        "TextEncoder": true
      },
      "packages": {
        "@metamask/key-tree>@scure/base": true,
        "@metamask/scure-bip39>@noble/hashes": true
      }
    },
    "@metamask/scure-bip39>@noble/hashes": {
      "globals": {
        "TextEncoder": true,
        "crypto": true
      }
    },
    "@metamask/selected-network-controller": {
      "packages": {
        "@metamask/base-controller": true
      }
    },
    "@metamask/signature-controller": {
      "globals": {
        "console.info": true
      },
      "packages": {
        "@metamask/base-controller": true,
        "@metamask/message-manager": true,
        "@metamask/signature-controller>@metamask/controller-utils": true,
        "browserify>buffer": true,
        "browserify>events": true,
        "eth-rpc-errors": true,
        "ethereumjs-util": true,
        "lodash": true
      }
    },
    "@metamask/signature-controller>@metamask/controller-utils": {
      "globals": {
        "URL": true,
        "console.error": true,
        "fetch": true,
        "setTimeout": true
      },
      "packages": {
        "@metamask/controller-utils>@spruceid/siwe-parser": true,
        "@metamask/signature-controller>@metamask/utils": true,
        "browserify>buffer": true,
        "eslint>fast-deep-equal": true,
        "eth-ens-namehash": true,
        "ethereumjs-util": true,
        "ethjs>ethjs-unit": true
      }
    },
    "@metamask/signature-controller>@metamask/utils": {
      "globals": {
        "TextDecoder": true,
        "TextEncoder": true
      },
      "packages": {
        "@metamask/key-tree>@noble/hashes": true,
        "browserify>buffer": true,
        "nock>debug": true,
        "semver": true,
        "superstruct": true
      }
    },
    "@metamask/smart-transactions-controller": {
      "globals": {
        "URLSearchParams": true,
        "clearInterval": true,
        "console.error": true,
        "console.log": true,
        "fetch": true,
        "setInterval": true
      },
      "packages": {
        "@ethersproject/abi>@ethersproject/bytes": true,
        "@ethersproject/bignumber": true,
        "@ethersproject/providers": true,
        "@metamask/base-controller": true,
        "@metamask/smart-transactions-controller>@metamask/controller-utils": true,
        "@metamask/smart-transactions-controller>bignumber.js": true,
        "fast-json-patch": true,
        "lodash": true
      }
    },
    "@metamask/smart-transactions-controller>@metamask/controller-utils": {
      "globals": {
        "URL": true,
        "console.error": true,
        "fetch": true,
        "setTimeout": true
      },
      "packages": {
        "@metamask/controller-utils>@spruceid/siwe-parser": true,
        "@metamask/smart-transactions-controller>@metamask/controller-utils>@metamask/utils": true,
        "browserify>buffer": true,
        "eslint>fast-deep-equal": true,
        "eth-ens-namehash": true,
        "ethereumjs-util": true,
        "ethjs>ethjs-unit": true
      }
    },
    "@metamask/smart-transactions-controller>@metamask/controller-utils>@metamask/utils": {
      "globals": {
        "TextDecoder": true,
        "TextEncoder": true
      },
      "packages": {
        "@metamask/key-tree>@noble/hashes": true,
        "browserify>buffer": true,
        "nock>debug": true,
        "semver": true,
        "superstruct": true
      }
    },
    "@metamask/smart-transactions-controller>@metamask/controllers>nanoid": {
      "globals": {
        "crypto.getRandomValues": true
      }
    },
    "@metamask/smart-transactions-controller>bignumber.js": {
      "globals": {
        "crypto": true,
        "define": true
      }
    },
    "@metamask/snaps-controllers-flask": {
      "globals": {
        "URL": true,
        "chrome.offscreen.createDocument": true,
        "chrome.offscreen.hasDocument": true,
        "clearTimeout": true,
        "document.getElementById": true,
        "fetch.bind": true,
        "setTimeout": true
      },
      "packages": {
        "@metamask/base-controller": true,
        "@metamask/permission-controller": true,
        "@metamask/providers>@metamask/object-multiplex": true,
        "@metamask/snaps-controllers-flask>@metamask/post-message-stream": true,
        "@metamask/snaps-controllers-flask>@metamask/rpc-methods": true,
        "@metamask/snaps-controllers-flask>@metamask/snaps-utils": true,
        "@metamask/snaps-controllers-flask>@metamask/utils": true,
        "@metamask/snaps-controllers-flask>concat-stream": true,
        "@metamask/snaps-controllers-flask>nanoid": true,
        "@metamask/snaps-controllers>@xstate/fsm": true,
        "@metamask/snaps-controllers>gunzip-maybe": true,
        "@metamask/snaps-controllers>readable-web-to-node-stream": true,
        "@metamask/snaps-controllers>tar-stream": true,
        "@metamask/snaps-utils>@metamask/snaps-registry": true,
        "eth-rpc-errors": true,
        "json-rpc-engine": true,
        "json-rpc-middleware-stream": true,
        "pump": true
      }
    },
    "@metamask/snaps-controllers-flask>@metamask/post-message-stream": {
      "globals": {
        "MessageEvent.prototype": true,
        "WorkerGlobalScope": true,
        "addEventListener": true,
        "browser": true,
        "chrome": true,
        "location.origin": true,
        "postMessage": true,
        "removeEventListener": true
      },
      "packages": {
        "@metamask/snaps-controllers-flask>@metamask/post-message-stream>@metamask/utils": true,
        "@metamask/snaps-controllers-flask>concat-stream>readable-stream": true
      }
    },
    "@metamask/snaps-controllers-flask>@metamask/post-message-stream>@metamask/utils": {
      "globals": {
        "TextDecoder": true,
        "TextEncoder": true
      },
      "packages": {
        "browserify>buffer": true,
        "nock>debug": true,
        "semver": true,
        "superstruct": true
      }
    },
    "@metamask/snaps-controllers-flask>@metamask/rpc-methods": {
      "packages": {
        "@metamask/key-tree": true,
        "@metamask/key-tree>@noble/hashes": true,
        "@metamask/permission-controller": true,
        "@metamask/snaps-controllers-flask>@metamask/rpc-methods>@metamask/snaps-ui": true,
        "@metamask/snaps-controllers-flask>@metamask/snaps-utils": true,
        "@metamask/snaps-controllers-flask>@metamask/utils": true,
        "eth-rpc-errors": true,
        "superstruct": true
      }
    },
    "@metamask/snaps-controllers-flask>@metamask/rpc-methods>@metamask/snaps-ui": {
      "packages": {
        "@metamask/snaps-controllers-flask>@metamask/rpc-methods>@metamask/snaps-ui>@metamask/utils": true,
        "superstruct": true
      }
    },
    "@metamask/snaps-controllers-flask>@metamask/rpc-methods>@metamask/snaps-ui>@metamask/utils": {
      "globals": {
        "TextDecoder": true,
        "TextEncoder": true
      },
      "packages": {
        "@metamask/key-tree>@noble/hashes": true,
        "browserify>buffer": true,
        "nock>debug": true,
        "semver": true,
        "superstruct": true
      }
    },
    "@metamask/snaps-controllers-flask>@metamask/snaps-utils": {
      "globals": {
        "TextDecoder": true,
        "URL": true,
        "console.error": true,
        "console.log": true,
        "console.warn": true,
        "document.body.appendChild": true,
        "document.createElement": true
      },
      "packages": {
        "@metamask/key-tree": true,
        "@metamask/key-tree>@noble/hashes": true,
        "@metamask/key-tree>@scure/base": true,
        "@metamask/snaps-controllers-flask>@metamask/utils": true,
        "@metamask/snaps-utils-flask>is-svg": true,
        "@metamask/snaps-utils>cron-parser": true,
        "@metamask/snaps-utils>fast-json-stable-stringify": true,
        "@metamask/snaps-utils>rfdc": true,
        "@metamask/snaps-utils>validate-npm-package-name": true,
        "browserify>buffer": true,
        "browserify>path-browserify": true,
        "browserify>process": true,
        "chalk": true,
        "semver": true,
        "superstruct": true
      }
    },
    "@metamask/snaps-controllers-flask>@metamask/utils": {
      "globals": {
        "TextDecoder": true,
        "TextEncoder": true
      },
      "packages": {
        "@metamask/key-tree>@noble/hashes": true,
        "browserify>buffer": true,
        "nock>debug": true,
        "semver": true,
        "superstruct": true
      }
    },
    "@metamask/snaps-controllers-flask>concat-stream": {
      "packages": {
        "@metamask/snaps-controllers-flask>concat-stream>readable-stream": true,
        "browserify>buffer": true,
        "browserify>concat-stream>typedarray": true,
        "pumpify>inherits": true,
        "terser>source-map-support>buffer-from": true
      }
    },
    "@metamask/snaps-controllers-flask>concat-stream>readable-stream": {
      "packages": {
        "browserify>browser-resolve": true,
        "browserify>buffer": true,
        "browserify>events": true,
        "browserify>process": true,
        "browserify>string_decoder": true,
        "pumpify>inherits": true,
        "readable-stream>util-deprecate": true
      }
    },
    "@metamask/snaps-controllers-flask>nanoid": {
      "globals": {
        "crypto.getRandomValues": true
      }
    },
    "@metamask/snaps-controllers>gunzip-maybe": {
      "packages": {
        "@metamask/snaps-controllers>gunzip-maybe>browserify-zlib": true,
        "@metamask/snaps-controllers>gunzip-maybe>is-deflate": true,
        "@metamask/snaps-controllers>gunzip-maybe>is-gzip": true,
        "@metamask/snaps-controllers>gunzip-maybe>peek-stream": true,
        "@metamask/snaps-controllers>gunzip-maybe>pumpify": true,
        "@metamask/snaps-controllers>gunzip-maybe>through2": true
      }
    },
    "@metamask/snaps-controllers>gunzip-maybe>browserify-zlib": {
      "packages": {
        "@metamask/snaps-controllers>gunzip-maybe>browserify-zlib>pako": true,
        "browserify>assert": true,
        "browserify>buffer": true,
        "browserify>process": true,
        "browserify>util": true,
        "readable-stream": true
      }
    },
    "@metamask/snaps-controllers>gunzip-maybe>peek-stream": {
      "packages": {
        "@metamask/snaps-controllers>gunzip-maybe>peek-stream>duplexify": true,
        "@metamask/snaps-controllers>gunzip-maybe>peek-stream>through2": true,
        "browserify>buffer": true,
        "terser>source-map-support>buffer-from": true
      }
    },
    "@metamask/snaps-controllers>gunzip-maybe>peek-stream>duplexify": {
      "packages": {
        "browserify>buffer": true,
        "browserify>process": true,
        "duplexify>stream-shift": true,
        "end-of-stream": true,
        "pumpify>inherits": true,
        "readable-stream": true
      }
    },
    "@metamask/snaps-controllers>gunzip-maybe>peek-stream>through2": {
      "packages": {
        "browserify>process": true,
        "browserify>util": true,
        "readable-stream": true,
        "watchify>xtend": true
      }
    },
    "@metamask/snaps-controllers>gunzip-maybe>pumpify": {
      "packages": {
        "@metamask/snaps-controllers>gunzip-maybe>pumpify>duplexify": true,
        "@metamask/snaps-controllers>gunzip-maybe>pumpify>pump": true,
        "pumpify>inherits": true
      }
    },
    "@metamask/snaps-controllers>gunzip-maybe>pumpify>duplexify": {
      "packages": {
        "browserify>buffer": true,
        "browserify>process": true,
        "duplexify>stream-shift": true,
        "end-of-stream": true,
        "pumpify>inherits": true,
        "readable-stream": true
      }
    },
    "@metamask/snaps-controllers>gunzip-maybe>pumpify>pump": {
      "packages": {
        "browserify>browser-resolve": true,
        "end-of-stream": true,
        "pump>once": true
      }
    },
    "@metamask/snaps-controllers>gunzip-maybe>through2": {
      "packages": {
        "browserify>process": true,
        "browserify>util": true,
        "readable-stream": true,
        "watchify>xtend": true
      }
    },
    "@metamask/snaps-controllers>nanoid": {
      "globals": {
        "crypto.getRandomValues": true
      }
    },
    "@metamask/snaps-controllers>readable-web-to-node-stream": {
      "packages": {
        "@metamask/snaps-controllers>readable-web-to-node-stream>readable-stream": true
      }
    },
    "@metamask/snaps-controllers>readable-web-to-node-stream>readable-stream": {
      "packages": {
        "browserify>browser-resolve": true,
        "browserify>buffer": true,
        "browserify>events": true,
        "browserify>process": true,
        "browserify>string_decoder": true,
        "pumpify>inherits": true,
        "readable-stream>util-deprecate": true
      }
    },
    "@metamask/snaps-controllers>tar-stream": {
      "packages": {
        "@metamask/snaps-controllers>tar-stream>fs-constants": true,
        "@metamask/snaps-controllers>tar-stream>readable-stream": true,
        "browserify>buffer": true,
        "browserify>process": true,
        "browserify>string_decoder": true,
        "browserify>util": true,
        "end-of-stream": true,
        "madge>ora>bl": true,
        "pumpify>inherits": true
      }
    },
    "@metamask/snaps-controllers>tar-stream>fs-constants": {
      "packages": {
        "browserify>constants-browserify": true
      }
    },
    "@metamask/snaps-controllers>tar-stream>readable-stream": {
      "packages": {
        "browserify>browser-resolve": true,
        "browserify>buffer": true,
        "browserify>events": true,
        "browserify>process": true,
        "browserify>string_decoder": true,
        "pumpify>inherits": true,
        "readable-stream>util-deprecate": true
      }
    },
    "@metamask/snaps-ui-flask": {
      "packages": {
        "@metamask/snaps-ui-flask>@metamask/utils": true,
        "superstruct": true
      }
    },
    "@metamask/snaps-ui-flask>@metamask/utils": {
      "globals": {
        "TextDecoder": true,
        "TextEncoder": true
      },
      "packages": {
        "@metamask/key-tree>@noble/hashes": true,
        "browserify>buffer": true,
        "nock>debug": true,
        "semver": true,
        "superstruct": true
      }
    },
    "@metamask/snaps-utils-flask": {
      "globals": {
        "TextDecoder": true,
        "URL": true,
        "console.error": true,
        "console.log": true,
        "console.warn": true,
        "document.body.appendChild": true,
        "document.createElement": true
      },
      "packages": {
        "@metamask/key-tree": true,
        "@metamask/key-tree>@noble/hashes": true,
        "@metamask/key-tree>@scure/base": true,
        "@metamask/snaps-utils-flask>@metamask/utils": true,
        "@metamask/snaps-utils-flask>is-svg": true,
        "@metamask/snaps-utils>cron-parser": true,
        "@metamask/snaps-utils>fast-json-stable-stringify": true,
        "@metamask/snaps-utils>rfdc": true,
        "@metamask/snaps-utils>validate-npm-package-name": true,
        "browserify>buffer": true,
        "browserify>path-browserify": true,
        "browserify>process": true,
        "chalk": true,
        "semver": true,
        "superstruct": true
      }
    },
    "@metamask/snaps-utils-flask>@metamask/utils": {
      "globals": {
        "TextDecoder": true,
        "TextEncoder": true
      },
      "packages": {
        "@metamask/key-tree>@noble/hashes": true,
        "browserify>buffer": true,
        "nock>debug": true,
        "semver": true,
        "superstruct": true
      }
    },
    "@metamask/snaps-utils-flask>is-svg": {
      "packages": {
        "@metamask/snaps-utils-flask>is-svg>fast-xml-parser": true
      }
    },
    "@metamask/snaps-utils-flask>is-svg>fast-xml-parser": {
      "globals": {
        "entityName": true,
        "val": true
      },
      "packages": {
        "@metamask/snaps-utils-flask>is-svg>fast-xml-parser>strnum": true
      }
    },
    "@metamask/snaps-utils>@metamask/snaps-registry": {
      "packages": {
        "@metamask/key-tree>@noble/secp256k1": true,
        "@metamask/snaps-utils>@metamask/snaps-registry>@metamask/utils": true,
        "superstruct": true
      }
    },
    "@metamask/snaps-utils>@metamask/snaps-registry>@metamask/utils": {
      "globals": {
        "TextDecoder": true,
        "TextEncoder": true
      },
      "packages": {
        "@metamask/key-tree>@noble/hashes": true,
        "browserify>buffer": true,
        "nock>debug": true,
        "semver": true,
        "superstruct": true
      }
    },
    "@metamask/snaps-utils>cron-parser": {
      "packages": {
        "browserify>browser-resolve": true,
        "luxon": true
      }
    },
    "@metamask/snaps-utils>rfdc": {
      "packages": {
        "browserify>buffer": true
      }
    },
    "@metamask/snaps-utils>validate-npm-package-name": {
      "packages": {
        "@metamask/snaps-utils>validate-npm-package-name>builtins": true
      }
    },
    "@metamask/snaps-utils>validate-npm-package-name>builtins": {
      "packages": {
        "browserify>process": true,
        "semver": true
      }
    },
    "@metamask/subject-metadata-controller": {
      "packages": {
        "@metamask/subject-metadata-controller>@metamask/base-controller": true
      }
    },
    "@metamask/subject-metadata-controller>@metamask/base-controller": {
      "packages": {
        "immer": true
      }
    },
    "@metamask/utils": {
      "globals": {
        "TextDecoder": true,
        "TextEncoder": true
      },
      "packages": {
        "browserify>buffer": true,
        "nock>debug": true,
        "semver": true,
        "superstruct": true
      }
    },
    "@ngraveio/bc-ur": {
      "packages": {
        "@ngraveio/bc-ur>@apocentre/alias-sampling": true,
        "@ngraveio/bc-ur>bignumber.js": true,
        "@ngraveio/bc-ur>cbor-sync": true,
        "@ngraveio/bc-ur>crc": true,
        "@ngraveio/bc-ur>jsbi": true,
        "addons-linter>sha.js": true,
        "browserify>assert": true,
        "browserify>buffer": true
      }
    },
    "@ngraveio/bc-ur>assert>object-is": {
      "packages": {
        "globalthis>define-properties": true,
        "string.prototype.matchall>call-bind": true
      }
    },
    "@ngraveio/bc-ur>bignumber.js": {
      "globals": {
        "crypto": true,
        "define": true
      }
    },
    "@ngraveio/bc-ur>cbor-sync": {
      "globals": {
        "define": true
      },
      "packages": {
        "browserify>buffer": true
      }
    },
    "@ngraveio/bc-ur>crc": {
      "packages": {
        "browserify>buffer": true
      }
    },
    "@ngraveio/bc-ur>jsbi": {
      "globals": {
        "define": true
      }
    },
    "@popperjs/core": {
      "globals": {
        "Element": true,
        "HTMLElement": true,
        "ShadowRoot": true,
        "console.error": true,
        "console.warn": true,
        "document": true,
        "navigator.userAgent": true
      }
    },
    "@reduxjs/toolkit": {
      "globals": {
        "AbortController": true,
        "__REDUX_DEVTOOLS_EXTENSION_COMPOSE__": true,
        "__REDUX_DEVTOOLS_EXTENSION__": true,
        "console.error": true,
        "console.info": true,
        "console.warn": true
      },
      "packages": {
        "@reduxjs/toolkit>reselect": true,
        "immer": true,
        "redux": true,
        "redux-thunk": true
      }
    },
    "@segment/loosely-validate-event": {
      "packages": {
        "@segment/loosely-validate-event>component-type": true,
        "@segment/loosely-validate-event>join-component": true,
        "browserify>assert": true,
        "browserify>buffer": true
      }
    },
    "@sentry/browser": {
      "globals": {
        "TextDecoder": true,
        "TextEncoder": true,
        "XMLHttpRequest": true,
        "__SENTRY_DEBUG__": true,
        "__SENTRY_RELEASE__": true,
        "indexedDB.open": true,
        "setTimeout": true
      },
      "packages": {
        "@sentry/browser>@sentry-internal/tracing": true,
        "@sentry/browser>@sentry/core": true,
        "@sentry/browser>@sentry/replay": true,
        "@sentry/utils": true
      }
    },
    "@sentry/browser>@sentry-internal/tracing": {
      "globals": {
        "Headers": true,
        "PerformanceObserver": true,
        "Request": true,
        "__SENTRY_DEBUG__": true,
        "addEventListener": true,
        "performance.getEntriesByType": true,
        "removeEventListener": true
      },
      "packages": {
        "@sentry/browser>@sentry/core": true,
        "@sentry/utils": true
      }
    },
    "@sentry/browser>@sentry/core": {
      "globals": {
        "__SENTRY_DEBUG__": true,
        "__SENTRY_TRACING__": true,
        "clearInterval": true,
        "clearTimeout": true,
        "console.warn": true,
        "setInterval": true,
        "setTimeout": true
      },
      "packages": {
        "@sentry/utils": true
      }
    },
    "@sentry/browser>@sentry/replay": {
      "globals": {
        "Blob": true,
        "CSSConditionRule": true,
        "CSSGroupingRule": true,
        "CSSMediaRule": true,
        "CSSSupportsRule": true,
        "DragEvent": true,
        "Element": true,
        "FormData": true,
        "HTMLCanvasElement": true,
        "HTMLElement.prototype": true,
        "HTMLFormElement": true,
        "HTMLImageElement": true,
        "HTMLInputElement.prototype": true,
        "HTMLOptionElement.prototype": true,
        "HTMLSelectElement.prototype": true,
        "HTMLTextAreaElement.prototype": true,
        "Headers": true,
        "ImageData": true,
        "MouseEvent": true,
        "MutationObserver": true,
        "Node.prototype.contains": true,
        "PerformanceObserver": true,
        "TextEncoder": true,
        "URL": true,
        "URLSearchParams": true,
        "Worker": true,
        "Zone": true,
        "__SENTRY_DEBUG__": true,
        "__rrMutationObserver": true,
        "clearTimeout": true,
        "console.error": true,
        "console.warn": true,
        "document": true,
        "innerHeight": true,
        "innerWidth": true,
        "location.href": true,
        "pageXOffset": true,
        "pageYOffset": true,
        "requestAnimationFrame": true,
        "setTimeout": true
      },
      "packages": {
        "@sentry/browser>@sentry/core": true,
        "@sentry/utils": true,
        "browserify>process": true
      }
    },
    "@sentry/integrations": {
      "globals": {
        "Request": true,
        "__SENTRY_DEBUG__": true,
        "console.log": true
      },
      "packages": {
        "@sentry/utils": true,
        "localforage": true
      }
    },
    "@sentry/utils": {
      "globals": {
        "CustomEvent": true,
        "DOMError": true,
        "DOMException": true,
        "Element": true,
        "ErrorEvent": true,
        "Event": true,
        "Headers": true,
        "Request": true,
        "Response": true,
        "TextEncoder": true,
        "URL": true,
        "XMLHttpRequest.prototype": true,
        "__SENTRY_BROWSER_BUNDLE__": true,
        "__SENTRY_DEBUG__": true,
        "clearTimeout": true,
        "console.error": true,
        "document": true,
        "new": true,
        "setTimeout": true,
        "target": true
      },
      "packages": {
        "browserify>process": true
      }
    },
    "@truffle/codec": {
      "packages": {
        "@truffle/codec>@truffle/abi-utils": true,
        "@truffle/codec>@truffle/compile-common": true,
        "@truffle/codec>big.js": true,
        "@truffle/codec>cbor": true,
        "@truffle/codec>utf8": true,
        "@truffle/codec>web3-utils": true,
        "bn.js": true,
        "browserify>buffer": true,
        "browserify>os-browserify": true,
        "browserify>util": true,
        "lodash": true,
        "nock>debug": true,
        "semver": true
      }
    },
    "@truffle/codec>@truffle/abi-utils": {
      "packages": {
        "@truffle/codec>@truffle/abi-utils>change-case": true,
        "@truffle/codec>@truffle/abi-utils>fast-check": true,
        "@truffle/codec>web3-utils": true
      }
    },
    "@truffle/codec>@truffle/abi-utils>change-case": {
      "packages": {
        "@truffle/codec>@truffle/abi-utils>change-case>camel-case": true,
        "@truffle/codec>@truffle/abi-utils>change-case>constant-case": true,
        "@truffle/codec>@truffle/abi-utils>change-case>dot-case": true,
        "@truffle/codec>@truffle/abi-utils>change-case>header-case": true,
        "@truffle/codec>@truffle/abi-utils>change-case>is-lower-case": true,
        "@truffle/codec>@truffle/abi-utils>change-case>is-upper-case": true,
        "@truffle/codec>@truffle/abi-utils>change-case>lower-case": true,
        "@truffle/codec>@truffle/abi-utils>change-case>lower-case-first": true,
        "@truffle/codec>@truffle/abi-utils>change-case>no-case": true,
        "@truffle/codec>@truffle/abi-utils>change-case>param-case": true,
        "@truffle/codec>@truffle/abi-utils>change-case>pascal-case": true,
        "@truffle/codec>@truffle/abi-utils>change-case>path-case": true,
        "@truffle/codec>@truffle/abi-utils>change-case>sentence-case": true,
        "@truffle/codec>@truffle/abi-utils>change-case>snake-case": true,
        "@truffle/codec>@truffle/abi-utils>change-case>swap-case": true,
        "@truffle/codec>@truffle/abi-utils>change-case>title-case": true,
        "@truffle/codec>@truffle/abi-utils>change-case>upper-case": true,
        "@truffle/codec>@truffle/abi-utils>change-case>upper-case-first": true
      }
    },
    "@truffle/codec>@truffle/abi-utils>change-case>camel-case": {
      "packages": {
        "@truffle/codec>@truffle/abi-utils>change-case>no-case": true,
        "@truffle/codec>@truffle/abi-utils>change-case>upper-case": true
      }
    },
    "@truffle/codec>@truffle/abi-utils>change-case>constant-case": {
      "packages": {
        "@truffle/codec>@truffle/abi-utils>change-case>snake-case": true,
        "@truffle/codec>@truffle/abi-utils>change-case>upper-case": true
      }
    },
    "@truffle/codec>@truffle/abi-utils>change-case>dot-case": {
      "packages": {
        "@truffle/codec>@truffle/abi-utils>change-case>no-case": true
      }
    },
    "@truffle/codec>@truffle/abi-utils>change-case>header-case": {
      "packages": {
        "@truffle/codec>@truffle/abi-utils>change-case>no-case": true,
        "@truffle/codec>@truffle/abi-utils>change-case>upper-case": true
      }
    },
    "@truffle/codec>@truffle/abi-utils>change-case>is-lower-case": {
      "packages": {
        "@truffle/codec>@truffle/abi-utils>change-case>lower-case": true
      }
    },
    "@truffle/codec>@truffle/abi-utils>change-case>is-upper-case": {
      "packages": {
        "@truffle/codec>@truffle/abi-utils>change-case>upper-case": true
      }
    },
    "@truffle/codec>@truffle/abi-utils>change-case>lower-case-first": {
      "packages": {
        "@truffle/codec>@truffle/abi-utils>change-case>lower-case": true
      }
    },
    "@truffle/codec>@truffle/abi-utils>change-case>no-case": {
      "packages": {
        "@truffle/codec>@truffle/abi-utils>change-case>lower-case": true
      }
    },
    "@truffle/codec>@truffle/abi-utils>change-case>param-case": {
      "packages": {
        "@truffle/codec>@truffle/abi-utils>change-case>no-case": true
      }
    },
    "@truffle/codec>@truffle/abi-utils>change-case>pascal-case": {
      "packages": {
        "@truffle/codec>@truffle/abi-utils>change-case>camel-case": true,
        "@truffle/codec>@truffle/abi-utils>change-case>upper-case-first": true
      }
    },
    "@truffle/codec>@truffle/abi-utils>change-case>path-case": {
      "packages": {
        "@truffle/codec>@truffle/abi-utils>change-case>no-case": true
      }
    },
    "@truffle/codec>@truffle/abi-utils>change-case>sentence-case": {
      "packages": {
        "@truffle/codec>@truffle/abi-utils>change-case>no-case": true,
        "@truffle/codec>@truffle/abi-utils>change-case>upper-case-first": true
      }
    },
    "@truffle/codec>@truffle/abi-utils>change-case>snake-case": {
      "packages": {
        "@truffle/codec>@truffle/abi-utils>change-case>no-case": true
      }
    },
    "@truffle/codec>@truffle/abi-utils>change-case>swap-case": {
      "packages": {
        "@truffle/codec>@truffle/abi-utils>change-case>lower-case": true,
        "@truffle/codec>@truffle/abi-utils>change-case>upper-case": true
      }
    },
    "@truffle/codec>@truffle/abi-utils>change-case>title-case": {
      "packages": {
        "@truffle/codec>@truffle/abi-utils>change-case>no-case": true,
        "@truffle/codec>@truffle/abi-utils>change-case>upper-case": true
      }
    },
    "@truffle/codec>@truffle/abi-utils>change-case>upper-case-first": {
      "packages": {
        "@truffle/codec>@truffle/abi-utils>change-case>upper-case": true
      }
    },
    "@truffle/codec>@truffle/abi-utils>fast-check": {
      "globals": {
        "clearTimeout": true,
        "console.log": true,
        "setTimeout": true
      },
      "packages": {
        "@truffle/codec>@truffle/abi-utils>fast-check>pure-rand": true,
        "browserify>buffer": true
      }
    },
    "@truffle/codec>@truffle/compile-common": {
      "packages": {
        "@truffle/codec>@truffle/compile-common>@truffle/error": true,
        "@truffle/codec>@truffle/compile-common>colors": true,
        "browserify>path-browserify": true
      }
    },
    "@truffle/codec>@truffle/compile-common>colors": {
      "globals": {
        "console.log": true
      },
      "packages": {
        "browserify>os-browserify": true,
        "browserify>process": true,
        "browserify>util": true
      }
    },
    "@truffle/codec>big.js": {
      "globals": {
        "define": true
      }
    },
    "@truffle/codec>cbor": {
      "globals": {
        "TextDecoder": true
      },
      "packages": {
        "@truffle/codec>cbor>bignumber.js": true,
        "@truffle/codec>cbor>nofilter": true,
        "browserify>buffer": true,
        "browserify>insert-module-globals>is-buffer": true,
        "browserify>stream-browserify": true,
        "browserify>url": true,
        "browserify>util": true
      }
    },
    "@truffle/codec>cbor>bignumber.js": {
      "globals": {
        "crypto": true,
        "define": true
      }
    },
    "@truffle/codec>cbor>nofilter": {
      "packages": {
        "browserify>buffer": true,
        "browserify>stream-browserify": true,
        "browserify>util": true
      }
    },
    "@truffle/codec>web3-utils": {
      "globals": {
        "setTimeout": true
      },
      "packages": {
        "@truffle/codec>utf8": true,
        "@truffle/codec>web3-utils>ethereum-bloom-filters": true,
        "bn.js": true,
        "browserify>buffer": true,
        "ethereumjs-util": true,
        "ethjs>ethjs-unit": true,
        "ethjs>number-to-bn": true,
        "mocha>serialize-javascript>randombytes": true
      }
    },
    "@truffle/codec>web3-utils>ethereum-bloom-filters": {
      "packages": {
        "@truffle/codec>web3-utils>ethereum-bloom-filters>js-sha3": true
      }
    },
    "@truffle/codec>web3-utils>ethereum-bloom-filters>js-sha3": {
      "globals": {
        "define": true
      },
      "packages": {
        "browserify>process": true
      }
    },
    "@truffle/decoder": {
      "packages": {
        "@truffle/codec": true,
        "@truffle/codec>@truffle/abi-utils": true,
        "@truffle/codec>@truffle/compile-common": true,
        "@truffle/codec>web3-utils": true,
        "@truffle/decoder>@truffle/encoder": true,
        "@truffle/decoder>@truffle/source-map-utils": true,
        "bn.js": true,
        "nock>debug": true
      }
    },
    "@truffle/decoder>@truffle/encoder": {
      "packages": {
        "@ethersproject/abi>@ethersproject/address": true,
        "@ethersproject/bignumber": true,
        "@truffle/codec": true,
        "@truffle/codec>@truffle/abi-utils": true,
        "@truffle/codec>@truffle/compile-common": true,
        "@truffle/codec>big.js": true,
        "@truffle/codec>web3-utils": true,
        "@truffle/decoder>@truffle/encoder>@ensdomains/ensjs": true,
        "@truffle/decoder>@truffle/encoder>bignumber.js": true,
        "lodash": true,
        "nock>debug": true
      }
    },
    "@truffle/decoder>@truffle/encoder>@ensdomains/ensjs": {
      "globals": {
        "console.log": true,
        "console.warn": true,
        "registries": true
      },
      "packages": {
        "@babel/runtime": true,
        "@truffle/decoder>@truffle/encoder>@ensdomains/ensjs>@ensdomains/address-encoder": true,
        "@truffle/decoder>@truffle/encoder>@ensdomains/ensjs>@ensdomains/ens": true,
        "@truffle/decoder>@truffle/encoder>@ensdomains/ensjs>@ensdomains/resolver": true,
        "@truffle/decoder>@truffle/encoder>@ensdomains/ensjs>content-hash": true,
        "@truffle/decoder>@truffle/encoder>@ensdomains/ensjs>ethers": true,
        "@truffle/decoder>@truffle/encoder>@ensdomains/ensjs>js-sha3": true,
        "browserify>buffer": true,
        "eth-ens-namehash": true,
        "ethereumjs-util>ethereum-cryptography>bs58check>bs58": true
      }
    },
    "@truffle/decoder>@truffle/encoder>@ensdomains/ensjs>@ensdomains/address-encoder": {
      "globals": {
        "console": true
      },
      "packages": {
        "bn.js": true,
        "browserify>buffer": true,
        "browserify>crypto-browserify": true,
        "ethereumjs-util>create-hash>ripemd160": true
      }
    },
    "@truffle/decoder>@truffle/encoder>@ensdomains/ensjs>content-hash": {
      "packages": {
        "@truffle/decoder>@truffle/encoder>@ensdomains/ensjs>content-hash>cids": true,
        "@truffle/decoder>@truffle/encoder>@ensdomains/ensjs>content-hash>multicodec": true,
        "@truffle/decoder>@truffle/encoder>@ensdomains/ensjs>content-hash>multihashes": true,
        "browserify>buffer": true
      }
    },
    "@truffle/decoder>@truffle/encoder>@ensdomains/ensjs>content-hash>cids": {
      "packages": {
        "@truffle/decoder>@truffle/encoder>@ensdomains/ensjs>content-hash>cids>class-is": true,
        "@truffle/decoder>@truffle/encoder>@ensdomains/ensjs>content-hash>cids>multibase": true,
        "@truffle/decoder>@truffle/encoder>@ensdomains/ensjs>content-hash>cids>multicodec": true,
        "@truffle/decoder>@truffle/encoder>@ensdomains/ensjs>content-hash>multihashes": true,
        "browserify>buffer": true
      }
    },
    "@truffle/decoder>@truffle/encoder>@ensdomains/ensjs>content-hash>cids>multibase": {
      "packages": {
        "@ensdomains/content-hash>multihashes>multibase>base-x": true,
        "browserify>buffer": true
      }
    },
    "@truffle/decoder>@truffle/encoder>@ensdomains/ensjs>content-hash>cids>multicodec": {
      "packages": {
        "@ensdomains/content-hash>multihashes>varint": true,
        "browserify>buffer": true
      }
    },
    "@truffle/decoder>@truffle/encoder>@ensdomains/ensjs>content-hash>multicodec": {
      "packages": {
        "@ensdomains/content-hash>multihashes>varint": true,
        "browserify>buffer": true
      }
    },
    "@truffle/decoder>@truffle/encoder>@ensdomains/ensjs>content-hash>multihashes": {
      "packages": {
        "@ensdomains/content-hash>multihashes>varint": true,
        "@truffle/decoder>@truffle/encoder>@ensdomains/ensjs>content-hash>multihashes>multibase": true,
        "browserify>buffer": true
      }
    },
    "@truffle/decoder>@truffle/encoder>@ensdomains/ensjs>content-hash>multihashes>multibase": {
      "packages": {
        "@ensdomains/content-hash>multihashes>multibase>base-x": true,
        "browserify>buffer": true
      }
    },
    "@truffle/decoder>@truffle/encoder>@ensdomains/ensjs>ethers": {
      "packages": {
        "@ethersproject/abi": true,
        "@ethersproject/abi>@ethersproject/address": true,
        "@ethersproject/abi>@ethersproject/bytes": true,
        "@ethersproject/abi>@ethersproject/constants": true,
        "@ethersproject/abi>@ethersproject/hash": true,
        "@ethersproject/abi>@ethersproject/keccak256": true,
        "@ethersproject/abi>@ethersproject/logger": true,
        "@ethersproject/abi>@ethersproject/properties": true,
        "@ethersproject/abi>@ethersproject/strings": true,
        "@ethersproject/bignumber": true,
        "@ethersproject/contracts": true,
        "@ethersproject/hdnode": true,
        "@ethersproject/hdnode>@ethersproject/abstract-signer": true,
        "@ethersproject/hdnode>@ethersproject/basex": true,
        "@ethersproject/hdnode>@ethersproject/sha2": true,
        "@ethersproject/hdnode>@ethersproject/signing-key": true,
        "@ethersproject/hdnode>@ethersproject/transactions": true,
        "@ethersproject/hdnode>@ethersproject/wordlists": true,
        "@ethersproject/providers": true,
        "@ethersproject/providers>@ethersproject/base64": true,
        "@ethersproject/providers>@ethersproject/random": true,
        "@ethersproject/providers>@ethersproject/rlp": true,
        "@ethersproject/providers>@ethersproject/web": true,
        "@truffle/decoder>@truffle/encoder>@ensdomains/ensjs>ethers>@ethersproject/json-wallets": true,
        "@truffle/decoder>@truffle/encoder>@ensdomains/ensjs>ethers>@ethersproject/solidity": true,
        "@truffle/decoder>@truffle/encoder>@ensdomains/ensjs>ethers>@ethersproject/units": true,
        "@truffle/decoder>@truffle/encoder>@ensdomains/ensjs>ethers>@ethersproject/wallet": true
      }
    },
    "@truffle/decoder>@truffle/encoder>@ensdomains/ensjs>ethers>@ethersproject/json-wallets": {
      "packages": {
        "@ethersproject/abi>@ethersproject/address": true,
        "@ethersproject/abi>@ethersproject/bytes": true,
        "@ethersproject/abi>@ethersproject/keccak256": true,
        "@ethersproject/abi>@ethersproject/logger": true,
        "@ethersproject/abi>@ethersproject/properties": true,
        "@ethersproject/abi>@ethersproject/strings": true,
        "@ethersproject/hdnode": true,
        "@ethersproject/hdnode>@ethersproject/pbkdf2": true,
        "@ethersproject/hdnode>@ethersproject/transactions": true,
        "@ethersproject/providers>@ethersproject/random": true,
        "@truffle/decoder>@truffle/encoder>@ensdomains/ensjs>ethers>@ethersproject/json-wallets>aes-js": true,
        "ethereumjs-util>ethereum-cryptography>scrypt-js": true
      }
    },
    "@truffle/decoder>@truffle/encoder>@ensdomains/ensjs>ethers>@ethersproject/json-wallets>aes-js": {
      "globals": {
        "define": true
      }
    },
    "@truffle/decoder>@truffle/encoder>@ensdomains/ensjs>ethers>@ethersproject/solidity": {
      "packages": {
        "@ethersproject/abi>@ethersproject/bytes": true,
        "@ethersproject/abi>@ethersproject/keccak256": true,
        "@ethersproject/abi>@ethersproject/logger": true,
        "@ethersproject/abi>@ethersproject/strings": true,
        "@ethersproject/bignumber": true,
        "@ethersproject/hdnode>@ethersproject/sha2": true
      }
    },
    "@truffle/decoder>@truffle/encoder>@ensdomains/ensjs>ethers>@ethersproject/units": {
      "packages": {
        "@ethersproject/abi>@ethersproject/logger": true,
        "@ethersproject/bignumber": true
      }
    },
    "@truffle/decoder>@truffle/encoder>@ensdomains/ensjs>ethers>@ethersproject/wallet": {
      "packages": {
        "@ethersproject/abi>@ethersproject/address": true,
        "@ethersproject/abi>@ethersproject/bytes": true,
        "@ethersproject/abi>@ethersproject/hash": true,
        "@ethersproject/abi>@ethersproject/keccak256": true,
        "@ethersproject/abi>@ethersproject/logger": true,
        "@ethersproject/abi>@ethersproject/properties": true,
        "@ethersproject/contracts>@ethersproject/abstract-provider": true,
        "@ethersproject/hdnode": true,
        "@ethersproject/hdnode>@ethersproject/abstract-signer": true,
        "@ethersproject/hdnode>@ethersproject/signing-key": true,
        "@ethersproject/hdnode>@ethersproject/transactions": true,
        "@ethersproject/providers>@ethersproject/random": true,
        "@truffle/decoder>@truffle/encoder>@ensdomains/ensjs>ethers>@ethersproject/json-wallets": true
      }
    },
    "@truffle/decoder>@truffle/encoder>@ensdomains/ensjs>js-sha3": {
      "globals": {
        "define": true
      },
      "packages": {
        "browserify>process": true
      }
    },
    "@truffle/decoder>@truffle/encoder>bignumber.js": {
      "globals": {
        "crypto": true,
        "define": true
      }
    },
    "@truffle/decoder>@truffle/source-map-utils": {
      "packages": {
        "@truffle/codec": true,
        "@truffle/codec>web3-utils": true,
        "@truffle/decoder>@truffle/source-map-utils>@truffle/code-utils": true,
        "@truffle/decoder>@truffle/source-map-utils>json-pointer": true,
        "@truffle/decoder>@truffle/source-map-utils>node-interval-tree": true,
        "nock>debug": true
      }
    },
    "@truffle/decoder>@truffle/source-map-utils>@truffle/code-utils": {
      "packages": {
        "@truffle/codec>cbor": true,
        "browserify>buffer": true
      }
    },
    "@truffle/decoder>@truffle/source-map-utils>json-pointer": {
      "packages": {
        "@truffle/decoder>@truffle/source-map-utils>json-pointer>foreach": true
      }
    },
    "@truffle/decoder>@truffle/source-map-utils>node-interval-tree": {
      "packages": {
        "@truffle/decoder>@truffle/source-map-utils>node-interval-tree>shallowequal": true
      }
    },
    "@zxing/browser": {
      "globals": {
        "HTMLElement": true,
        "HTMLImageElement": true,
        "HTMLVideoElement": true,
        "clearTimeout": true,
        "console.error": true,
        "console.warn": true,
        "document": true,
        "navigator": true,
        "setTimeout": true
      },
      "packages": {
        "@zxing/library": true
      }
    },
    "@zxing/library": {
      "globals": {
        "HTMLImageElement": true,
        "HTMLVideoElement": true,
        "TextDecoder": true,
        "TextEncoder": true,
        "URL.createObjectURL": true,
        "btoa": true,
        "console.log": true,
        "console.warn": true,
        "document": true,
        "navigator": true,
        "setTimeout": true
      },
      "packages": {
        "@zxing/library>ts-custom-error": true
      }
    },
    "addons-linter>sha.js": {
      "packages": {
        "koa>content-disposition>safe-buffer": true,
        "pumpify>inherits": true
      }
    },
    "await-semaphore": {
      "packages": {
        "browserify>process": true,
        "browserify>timers-browserify": true
      }
    },
    "base32-encode": {
      "packages": {
        "base32-encode>to-data-view": true
      }
    },
    "bignumber.js": {
      "globals": {
        "crypto": true,
        "define": true
      }
    },
    "bn.js": {
      "globals": {
        "Buffer": true
      },
      "packages": {
        "browserify>browser-resolve": true
      }
    },
    "bowser": {
      "globals": {
        "define": true
      }
    },
    "browserify>assert": {
      "globals": {
        "Buffer": true
      },
      "packages": {
        "browserify>assert>util": true,
        "react>object-assign": true
      }
    },
    "browserify>assert>util": {
      "globals": {
        "console.error": true,
        "console.log": true,
        "console.trace": true,
        "process": true
      },
      "packages": {
        "browserify>assert>util>inherits": true,
        "browserify>process": true
      }
    },
    "browserify>browser-resolve": {
      "packages": {
        "ethjs-query>babel-runtime>core-js": true
      }
    },
    "browserify>browserify-zlib": {
      "packages": {
        "browserify>assert": true,
        "browserify>browserify-zlib>pako": true,
        "browserify>buffer": true,
        "browserify>process": true,
        "browserify>stream-browserify": true,
        "browserify>util": true
      }
    },
    "browserify>buffer": {
      "globals": {
        "console": true
      },
      "packages": {
        "base64-js": true,
        "browserify>buffer>ieee754": true
      }
    },
    "browserify>crypto-browserify": {
      "packages": {
        "browserify>crypto-browserify>browserify-cipher": true,
        "browserify>crypto-browserify>browserify-sign": true,
        "browserify>crypto-browserify>create-ecdh": true,
        "browserify>crypto-browserify>create-hmac": true,
        "browserify>crypto-browserify>diffie-hellman": true,
        "browserify>crypto-browserify>pbkdf2": true,
        "browserify>crypto-browserify>public-encrypt": true,
        "browserify>crypto-browserify>randomfill": true,
        "ethereumjs-util>create-hash": true,
        "mocha>serialize-javascript>randombytes": true
      }
    },
    "browserify>crypto-browserify>browserify-cipher": {
      "packages": {
        "browserify>crypto-browserify>browserify-cipher>browserify-des": true,
        "browserify>crypto-browserify>browserify-cipher>evp_bytestokey": true,
        "ethereumjs-util>ethereum-cryptography>browserify-aes": true
      }
    },
    "browserify>crypto-browserify>browserify-cipher>browserify-des": {
      "packages": {
        "browserify>buffer": true,
        "browserify>crypto-browserify>browserify-cipher>browserify-des>des.js": true,
        "ethereumjs-util>create-hash>cipher-base": true,
        "pumpify>inherits": true
      }
    },
    "browserify>crypto-browserify>browserify-cipher>browserify-des>des.js": {
      "packages": {
        "@metamask/ppom-validator>elliptic>minimalistic-assert": true,
        "pumpify>inherits": true
      }
    },
    "browserify>crypto-browserify>browserify-cipher>evp_bytestokey": {
      "packages": {
        "ethereumjs-util>create-hash>md5.js": true,
        "koa>content-disposition>safe-buffer": true
      }
    },
    "browserify>crypto-browserify>browserify-sign": {
      "packages": {
        "@metamask/ppom-validator>elliptic": true,
        "bn.js": true,
        "browserify>buffer": true,
        "browserify>crypto-browserify>create-hmac": true,
        "browserify>crypto-browserify>public-encrypt>browserify-rsa": true,
        "browserify>crypto-browserify>public-encrypt>parse-asn1": true,
        "browserify>stream-browserify": true,
        "ethereumjs-util>create-hash": true,
        "pumpify>inherits": true
      }
    },
    "browserify>crypto-browserify>create-ecdh": {
      "packages": {
        "@metamask/ppom-validator>elliptic": true,
        "bn.js": true,
        "browserify>buffer": true
      }
    },
    "browserify>crypto-browserify>create-hmac": {
      "packages": {
        "addons-linter>sha.js": true,
        "ethereumjs-util>create-hash": true,
        "ethereumjs-util>create-hash>cipher-base": true,
        "ethereumjs-util>create-hash>ripemd160": true,
        "koa>content-disposition>safe-buffer": true,
        "pumpify>inherits": true
      }
    },
    "browserify>crypto-browserify>diffie-hellman": {
      "packages": {
        "bn.js": true,
        "browserify>buffer": true,
        "browserify>crypto-browserify>diffie-hellman>miller-rabin": true,
        "mocha>serialize-javascript>randombytes": true
      }
    },
    "browserify>crypto-browserify>diffie-hellman>miller-rabin": {
      "packages": {
        "@metamask/ppom-validator>elliptic>brorand": true,
        "bn.js": true
      }
    },
    "browserify>crypto-browserify>pbkdf2": {
      "globals": {
        "crypto": true,
        "process": true,
        "queueMicrotask": true,
        "setImmediate": true,
        "setTimeout": true
      },
      "packages": {
        "addons-linter>sha.js": true,
        "browserify>process": true,
        "ethereumjs-util>create-hash": true,
        "ethereumjs-util>create-hash>ripemd160": true,
        "koa>content-disposition>safe-buffer": true
      }
    },
    "browserify>crypto-browserify>public-encrypt": {
      "packages": {
        "bn.js": true,
        "browserify>buffer": true,
        "browserify>crypto-browserify>public-encrypt>browserify-rsa": true,
        "browserify>crypto-browserify>public-encrypt>parse-asn1": true,
        "ethereumjs-util>create-hash": true,
        "mocha>serialize-javascript>randombytes": true
      }
    },
    "browserify>crypto-browserify>public-encrypt>browserify-rsa": {
      "packages": {
        "bn.js": true,
        "browserify>buffer": true,
        "mocha>serialize-javascript>randombytes": true
      }
    },
    "browserify>crypto-browserify>public-encrypt>parse-asn1": {
      "packages": {
        "browserify>buffer": true,
        "browserify>crypto-browserify>browserify-cipher>evp_bytestokey": true,
        "browserify>crypto-browserify>pbkdf2": true,
        "browserify>crypto-browserify>public-encrypt>parse-asn1>asn1.js": true,
        "ethereumjs-util>ethereum-cryptography>browserify-aes": true
      }
    },
    "browserify>crypto-browserify>public-encrypt>parse-asn1>asn1.js": {
      "packages": {
        "@metamask/ppom-validator>elliptic>minimalistic-assert": true,
        "bn.js": true,
        "browserify>buffer": true,
        "browserify>vm-browserify": true,
        "pumpify>inherits": true
      }
    },
    "browserify>crypto-browserify>randomfill": {
      "globals": {
        "crypto": true,
        "msCrypto": true
      },
      "packages": {
        "browserify>process": true,
        "koa>content-disposition>safe-buffer": true,
        "mocha>serialize-javascript>randombytes": true
      }
    },
    "browserify>events": {
      "globals": {
        "console": true
      }
    },
    "browserify>has": {
      "packages": {
        "browserify>has>function-bind": true
      }
    },
    "browserify>https-browserify": {
      "packages": {
        "browserify>stream-http": true,
        "browserify>url": true
      }
    },
    "browserify>os-browserify": {
      "globals": {
        "location": true,
        "navigator": true
      }
    },
    "browserify>path-browserify": {
      "packages": {
        "browserify>process": true
      }
    },
    "browserify>process": {
      "globals": {
        "clearTimeout": true,
        "setTimeout": true
      }
    },
    "browserify>punycode": {
      "globals": {
        "define": true
      }
    },
    "browserify>stream-browserify": {
      "packages": {
        "browserify>events": true,
        "pumpify>inherits": true,
        "readable-stream": true
      }
    },
    "browserify>stream-http": {
      "globals": {
        "AbortController": true,
        "Blob": true,
        "MSStreamReader": true,
        "ReadableStream": true,
        "WritableStream": true,
        "XDomainRequest": true,
        "XMLHttpRequest": true,
        "clearTimeout": true,
        "fetch": true,
        "location.protocol.search": true,
        "setTimeout": true
      },
      "packages": {
        "browserify>buffer": true,
        "browserify>process": true,
        "browserify>stream-http>builtin-status-codes": true,
        "browserify>stream-http>readable-stream": true,
        "browserify>url": true,
        "pumpify>inherits": true,
        "watchify>xtend": true
      }
    },
    "browserify>stream-http>readable-stream": {
      "packages": {
        "browserify>browser-resolve": true,
        "browserify>buffer": true,
        "browserify>events": true,
        "browserify>process": true,
        "browserify>string_decoder": true,
        "pumpify>inherits": true,
        "readable-stream>util-deprecate": true
      }
    },
    "browserify>string_decoder": {
      "packages": {
        "koa>content-disposition>safe-buffer": true
      }
    },
    "browserify>timers-browserify": {
      "globals": {
        "clearInterval": true,
        "clearTimeout": true,
        "setInterval": true,
        "setTimeout": true
      },
      "packages": {
        "browserify>process": true
      }
    },
    "browserify>url": {
      "packages": {
        "browserify>punycode": true,
        "browserify>querystring-es3": true
      }
    },
    "browserify>util": {
      "globals": {
        "console.error": true,
        "console.log": true,
        "console.trace": true,
        "process": true
      },
      "packages": {
        "browserify>process": true,
        "browserify>util>inherits": true
      }
    },
    "browserify>vm-browserify": {
      "globals": {
        "document.body.appendChild": true,
        "document.body.removeChild": true,
        "document.createElement": true
      }
    },
    "chalk": {
      "packages": {
        "chalk>ansi-styles": true,
        "chalk>supports-color": true
      }
    },
    "chalk>ansi-styles": {
      "packages": {
        "chalk>ansi-styles>color-convert": true
      }
    },
    "chalk>ansi-styles>color-convert": {
      "packages": {
        "jest-canvas-mock>moo-color>color-name": true
      }
    },
    "classnames": {
      "globals": {
        "classNames": "write",
        "define": true
      }
    },
    "copy-to-clipboard": {
      "globals": {
        "clipboardData": true,
        "console.error": true,
        "console.warn": true,
        "document.body.appendChild": true,
        "document.body.removeChild": true,
        "document.createElement": true,
        "document.createRange": true,
        "document.execCommand": true,
        "document.getSelection": true,
        "navigator.userAgent": true,
        "prompt": true
      },
      "packages": {
        "copy-to-clipboard>toggle-selection": true
      }
    },
    "copy-to-clipboard>toggle-selection": {
      "globals": {
        "document.activeElement": true,
        "document.getSelection": true
      }
    },
    "currency-formatter": {
      "packages": {
        "currency-formatter>accounting": true,
        "currency-formatter>locale-currency": true,
        "react>object-assign": true
      }
    },
    "currency-formatter>accounting": {
      "globals": {
        "define": true
      }
    },
    "currency-formatter>locale-currency": {
      "globals": {
        "countryCode": true
      }
    },
    "debounce-stream": {
      "packages": {
        "debounce-stream>debounce": true,
        "debounce-stream>duplexer": true,
        "debounce-stream>through": true
      }
    },
    "debounce-stream>debounce": {
      "globals": {
        "clearTimeout": true,
        "setTimeout": true
      }
    },
    "debounce-stream>duplexer": {
      "packages": {
        "browserify>stream-browserify": true
      }
    },
    "debounce-stream>through": {
      "packages": {
        "browserify>process": true,
        "browserify>stream-browserify": true
      }
    },
    "depcheck>@vue/compiler-sfc>postcss>nanoid": {
      "globals": {
        "crypto.getRandomValues": true
      }
    },
    "dependency-tree>precinct>detective-postcss>postcss>nanoid": {
      "globals": {
        "crypto.getRandomValues": true
      }
    },
    "end-of-stream": {
      "packages": {
        "browserify>process": true,
        "pump>once": true
      }
    },
    "eslint>optionator>fast-levenshtein": {
      "globals": {
        "Intl": true,
        "Levenshtein": "write",
        "console.log": true,
        "define": true,
        "importScripts": true,
        "postMessage": true
      }
    },
    "eth-ens-namehash": {
      "globals": {
        "name": "write"
      },
      "packages": {
        "browserify>buffer": true,
        "eth-ens-namehash>idna-uts46-hx": true,
        "eth-ens-namehash>js-sha3": true
      }
    },
    "eth-ens-namehash>idna-uts46-hx": {
      "globals": {
        "define": true
      },
      "packages": {
        "browserify>punycode": true
      }
    },
    "eth-ens-namehash>js-sha3": {
      "packages": {
        "browserify>process": true
      }
    },
    "eth-json-rpc-filters": {
      "globals": {
        "console.error": true
      },
      "packages": {
        "@metamask/safe-event-emitter": true,
        "eth-json-rpc-filters>async-mutex": true,
        "eth-query": true,
        "json-rpc-engine": true,
        "pify": true
      }
    },
    "eth-json-rpc-filters>async-mutex": {
      "globals": {
        "setTimeout": true
      },
      "packages": {
        "mockttp>graphql-tag>tslib": true
      }
    },
    "eth-keyring-controller>@metamask/browser-passworder": {
      "globals": {
        "crypto": true
      }
    },
    "eth-lattice-keyring": {
      "globals": {
        "addEventListener": true,
        "browser": true,
        "clearInterval": true,
        "fetch": true,
        "open": true,
        "setInterval": true
      },
      "packages": {
        "@ethereumjs/tx>@ethereumjs/util": true,
        "bn.js": true,
        "browserify>buffer": true,
        "browserify>crypto-browserify": true,
        "browserify>events": true,
        "eth-lattice-keyring>@ethereumjs/tx": true,
        "eth-lattice-keyring>gridplus-sdk": true,
        "eth-lattice-keyring>rlp": true
      }
    },
    "eth-lattice-keyring>@ethereumjs/tx": {
      "packages": {
        "@ethereumjs/common": true,
        "@ethereumjs/tx>@ethereumjs/rlp": true,
        "@ethereumjs/tx>@ethereumjs/util": true,
        "@ethersproject/providers": true,
        "browserify>buffer": true,
        "browserify>insert-module-globals>is-buffer": true,
        "eth-lattice-keyring>@ethereumjs/tx>@chainsafe/ssz": true,
        "eth-lattice-keyring>@ethereumjs/tx>ethereum-cryptography": true
      }
    },
    "eth-lattice-keyring>@ethereumjs/tx>@chainsafe/ssz": {
      "packages": {
        "browserify": true,
        "browserify>buffer": true,
        "eth-lattice-keyring>@ethereumjs/tx>@chainsafe/ssz>@chainsafe/persistent-merkle-tree": true,
        "eth-lattice-keyring>@ethereumjs/tx>@chainsafe/ssz>case": true
      }
    },
    "eth-lattice-keyring>@ethereumjs/tx>@chainsafe/ssz>@chainsafe/persistent-merkle-tree": {
      "globals": {
        "WeakRef": true
      },
      "packages": {
        "browserify": true
      }
    },
    "eth-lattice-keyring>@ethereumjs/tx>ethereum-cryptography": {
      "globals": {
        "TextDecoder": true,
        "crypto": true
      },
      "packages": {
        "eth-lattice-keyring>@ethereumjs/tx>ethereum-cryptography>@noble/hashes": true
      }
    },
    "eth-lattice-keyring>@ethereumjs/tx>ethereum-cryptography>@noble/hashes": {
      "globals": {
        "TextEncoder": true,
        "crypto": true
      }
    },
    "eth-lattice-keyring>gridplus-sdk": {
      "globals": {
        "AbortController": true,
        "Request": true,
        "URL": true,
        "__values": true,
        "caches": true,
        "clearTimeout": true,
        "console.error": true,
        "console.log": true,
        "console.warn": true,
        "fetch": true,
        "setTimeout": true
      },
      "packages": {
        "@ethereumjs/common>crc-32": true,
        "@ethersproject/abi": true,
        "@metamask/ppom-validator>elliptic": true,
        "bn.js": true,
        "browserify>buffer": true,
        "eth-lattice-keyring>gridplus-sdk>@ethereumjs/common": true,
        "eth-lattice-keyring>gridplus-sdk>@ethereumjs/tx": true,
        "eth-lattice-keyring>gridplus-sdk>aes-js": true,
        "eth-lattice-keyring>gridplus-sdk>bech32": true,
        "eth-lattice-keyring>gridplus-sdk>bignumber.js": true,
        "eth-lattice-keyring>gridplus-sdk>bitwise": true,
        "eth-lattice-keyring>gridplus-sdk>borc": true,
        "eth-lattice-keyring>gridplus-sdk>eth-eip712-util-browser": true,
        "eth-lattice-keyring>gridplus-sdk>js-sha3": true,
        "eth-lattice-keyring>gridplus-sdk>rlp": true,
        "eth-lattice-keyring>gridplus-sdk>secp256k1": true,
        "eth-lattice-keyring>gridplus-sdk>uuid": true,
        "ethereumjs-util>ethereum-cryptography>bs58check": true,
        "ethereumjs-util>ethereum-cryptography>hash.js": true,
        "lodash": true
      }
    },
    "eth-lattice-keyring>gridplus-sdk>@ethereumjs/common": {
      "packages": {
        "@ethereumjs/common>crc-32": true,
        "@ethereumjs/tx>@ethereumjs/util": true,
        "browserify>buffer": true,
        "browserify>events": true
      }
    },
    "eth-lattice-keyring>gridplus-sdk>@ethereumjs/tx": {
      "packages": {
        "@ethereumjs/tx>@ethereumjs/rlp": true,
        "@ethereumjs/tx>@ethereumjs/util": true,
        "@ethersproject/providers": true,
        "browserify>buffer": true,
        "browserify>insert-module-globals>is-buffer": true,
        "eth-lattice-keyring>@ethereumjs/tx>@chainsafe/ssz": true,
        "eth-lattice-keyring>gridplus-sdk>@ethereumjs/tx>@ethereumjs/common": true,
        "eth-lattice-keyring>gridplus-sdk>@ethereumjs/tx>ethereum-cryptography": true
      }
    },
    "eth-lattice-keyring>gridplus-sdk>@ethereumjs/tx>@ethereumjs/common": {
      "packages": {
        "@ethereumjs/common>crc-32": true,
        "@ethereumjs/tx>@ethereumjs/util": true,
        "browserify>buffer": true,
        "browserify>events": true
      }
    },
    "eth-lattice-keyring>gridplus-sdk>@ethereumjs/tx>ethereum-cryptography": {
      "globals": {
        "TextDecoder": true,
        "crypto": true
      },
      "packages": {
        "eth-lattice-keyring>gridplus-sdk>@ethereumjs/tx>ethereum-cryptography>@noble/hashes": true
      }
    },
    "eth-lattice-keyring>gridplus-sdk>@ethereumjs/tx>ethereum-cryptography>@noble/hashes": {
      "globals": {
        "TextEncoder": true,
        "crypto": true
      }
    },
    "eth-lattice-keyring>gridplus-sdk>aes-js": {
      "globals": {
        "define": true
      }
    },
    "eth-lattice-keyring>gridplus-sdk>bignumber.js": {
      "globals": {
        "crypto": true,
        "define": true
      }
    },
    "eth-lattice-keyring>gridplus-sdk>bitwise": {
      "packages": {
        "browserify>buffer": true
      }
    },
    "eth-lattice-keyring>gridplus-sdk>borc": {
      "globals": {
        "console": true
      },
      "packages": {
        "browserify>buffer": true,
        "browserify>buffer>ieee754": true,
        "eth-lattice-keyring>gridplus-sdk>borc>bignumber.js": true,
        "eth-lattice-keyring>gridplus-sdk>borc>iso-url": true
      }
    },
    "eth-lattice-keyring>gridplus-sdk>borc>bignumber.js": {
      "globals": {
        "crypto": true,
        "define": true
      }
    },
    "eth-lattice-keyring>gridplus-sdk>borc>iso-url": {
      "globals": {
        "URL": true,
        "URLSearchParams": true,
        "location": true
      }
    },
    "eth-lattice-keyring>gridplus-sdk>eth-eip712-util-browser": {
      "globals": {
        "intToBuffer": true
      },
      "packages": {
        "bn.js": true,
        "eth-lattice-keyring>gridplus-sdk>eth-eip712-util-browser>buffer": true,
        "eth-lattice-keyring>gridplus-sdk>eth-eip712-util-browser>js-sha3": true
      }
    },
    "eth-lattice-keyring>gridplus-sdk>eth-eip712-util-browser>buffer": {
      "globals": {
        "console": true
      },
      "packages": {
        "base64-js": true,
        "browserify>buffer>ieee754": true
      }
    },
    "eth-lattice-keyring>gridplus-sdk>eth-eip712-util-browser>js-sha3": {
      "globals": {
        "define": true
      },
      "packages": {
        "browserify>process": true
      }
    },
    "eth-lattice-keyring>gridplus-sdk>js-sha3": {
      "globals": {
        "define": true
      },
      "packages": {
        "browserify>process": true
      }
    },
    "eth-lattice-keyring>gridplus-sdk>rlp": {
      "globals": {
        "TextEncoder": true
      }
    },
    "eth-lattice-keyring>gridplus-sdk>secp256k1": {
      "packages": {
        "@metamask/ppom-validator>elliptic": true
      }
    },
    "eth-lattice-keyring>gridplus-sdk>uuid": {
      "globals": {
        "crypto": true
      }
    },
    "eth-lattice-keyring>rlp": {
      "globals": {
        "TextEncoder": true
      }
    },
    "eth-method-registry": {
      "packages": {
        "ethjs": true
      }
    },
    "eth-query": {
      "packages": {
        "eth-query>json-rpc-random-id": true,
        "nock>debug": true,
        "watchify>xtend": true
      }
    },
    "eth-rpc-errors": {
      "packages": {
        "eth-rpc-errors>fast-safe-stringify": true
      }
    },
    "eth-sig-util": {
      "packages": {
        "browserify>buffer": true,
        "eth-sig-util>ethereumjs-util": true,
        "eth-sig-util>tweetnacl": true,
        "eth-sig-util>tweetnacl-util": true,
        "ethereumjs-abi": true
      }
    },
    "eth-sig-util>ethereumjs-util": {
      "packages": {
        "@metamask/ppom-validator>elliptic": true,
        "bn.js": true,
        "browserify>assert": true,
        "browserify>buffer": true,
        "eth-sig-util>ethereumjs-util>ethjs-util": true,
        "ethereumjs-util>create-hash": true,
        "ethereumjs-util>ethereum-cryptography": true,
        "ethereumjs-util>rlp": true,
        "koa>content-disposition>safe-buffer": true
      }
    },
    "eth-sig-util>ethereumjs-util>ethjs-util": {
      "packages": {
        "browserify>buffer": true,
        "ethjs>ethjs-util>is-hex-prefixed": true,
        "ethjs>ethjs-util>strip-hex-prefix": true
      }
    },
    "eth-sig-util>tweetnacl": {
      "globals": {
        "crypto": true,
        "msCrypto": true,
        "nacl": "write"
      },
      "packages": {
        "browserify>browser-resolve": true
      }
    },
    "eth-sig-util>tweetnacl-util": {
      "globals": {
        "atob": true,
        "btoa": true
      },
      "packages": {
        "browserify>browser-resolve": true
      }
    },
    "ethereumjs-abi": {
      "packages": {
        "bn.js": true,
        "browserify>buffer": true,
        "ethereumjs-abi>ethereumjs-util": true
      }
    },
    "ethereumjs-abi>ethereumjs-util": {
      "packages": {
        "@metamask/ppom-validator>elliptic": true,
        "bn.js": true,
        "browserify>assert": true,
        "browserify>buffer": true,
        "eth-sig-util>ethereumjs-util>ethjs-util": true,
        "ethereumjs-util>create-hash": true,
        "ethereumjs-util>ethereum-cryptography": true,
        "ethereumjs-util>rlp": true
      }
    },
    "ethereumjs-util": {
      "packages": {
        "bn.js": true,
        "browserify>assert": true,
        "browserify>buffer": true,
        "browserify>insert-module-globals>is-buffer": true,
        "ethereumjs-util>create-hash": true,
        "ethereumjs-util>ethereum-cryptography": true,
        "ethereumjs-util>rlp": true
      }
    },
    "ethereumjs-util>create-hash": {
      "packages": {
        "addons-linter>sha.js": true,
        "ethereumjs-util>create-hash>cipher-base": true,
        "ethereumjs-util>create-hash>md5.js": true,
        "ethereumjs-util>create-hash>ripemd160": true,
        "pumpify>inherits": true
      }
    },
    "ethereumjs-util>create-hash>cipher-base": {
      "packages": {
        "browserify>stream-browserify": true,
        "browserify>string_decoder": true,
        "koa>content-disposition>safe-buffer": true,
        "pumpify>inherits": true
      }
    },
    "ethereumjs-util>create-hash>md5.js": {
      "packages": {
        "ethereumjs-util>create-hash>md5.js>hash-base": true,
        "koa>content-disposition>safe-buffer": true,
        "pumpify>inherits": true
      }
    },
    "ethereumjs-util>create-hash>md5.js>hash-base": {
      "packages": {
        "ethereumjs-util>create-hash>md5.js>hash-base>readable-stream": true,
        "koa>content-disposition>safe-buffer": true,
        "pumpify>inherits": true
      }
    },
    "ethereumjs-util>create-hash>md5.js>hash-base>readable-stream": {
      "packages": {
        "browserify>browser-resolve": true,
        "browserify>buffer": true,
        "browserify>events": true,
        "browserify>process": true,
        "browserify>string_decoder": true,
        "pumpify>inherits": true,
        "readable-stream>util-deprecate": true
      }
    },
    "ethereumjs-util>create-hash>ripemd160": {
      "packages": {
        "browserify>buffer": true,
        "ethereumjs-util>create-hash>md5.js>hash-base": true,
        "pumpify>inherits": true
      }
    },
    "ethereumjs-util>ethereum-cryptography": {
      "packages": {
        "browserify>assert": true,
        "browserify>buffer": true,
        "browserify>crypto-browserify>create-hmac": true,
        "ethereumjs-util>ethereum-cryptography>bs58check": true,
        "ethereumjs-util>ethereum-cryptography>hash.js": true,
        "ethereumjs-util>ethereum-cryptography>keccak": true,
        "ethereumjs-util>ethereum-cryptography>secp256k1": true,
        "koa>content-disposition>safe-buffer": true,
        "mocha>serialize-javascript>randombytes": true
      }
    },
    "ethereumjs-util>ethereum-cryptography>browserify-aes": {
      "packages": {
        "browserify>buffer": true,
        "browserify>crypto-browserify>browserify-cipher>evp_bytestokey": true,
        "ethereumjs-util>create-hash>cipher-base": true,
        "ethereumjs-util>ethereum-cryptography>browserify-aes>buffer-xor": true,
        "koa>content-disposition>safe-buffer": true,
        "pumpify>inherits": true
      }
    },
    "ethereumjs-util>ethereum-cryptography>browserify-aes>buffer-xor": {
      "packages": {
        "browserify>buffer": true
      }
    },
    "ethereumjs-util>ethereum-cryptography>bs58check": {
      "packages": {
        "ethereumjs-util>create-hash": true,
        "ethereumjs-util>ethereum-cryptography>bs58check>bs58": true,
        "koa>content-disposition>safe-buffer": true
      }
    },
    "ethereumjs-util>ethereum-cryptography>bs58check>bs58": {
      "packages": {
        "@ensdomains/content-hash>multihashes>multibase>base-x": true
      }
    },
    "ethereumjs-util>ethereum-cryptography>hash.js": {
      "packages": {
        "@metamask/ppom-validator>elliptic>minimalistic-assert": true,
        "pumpify>inherits": true
      }
    },
    "ethereumjs-util>ethereum-cryptography>keccak": {
      "packages": {
        "browserify>buffer": true,
        "ethereumjs-util>ethereum-cryptography>keccak>readable-stream": true
      }
    },
    "ethereumjs-util>ethereum-cryptography>keccak>readable-stream": {
      "packages": {
        "browserify>browser-resolve": true,
        "browserify>buffer": true,
        "browserify>events": true,
        "browserify>process": true,
        "browserify>string_decoder": true,
        "pumpify>inherits": true,
        "readable-stream>util-deprecate": true
      }
    },
    "ethereumjs-util>ethereum-cryptography>scrypt-js": {
      "globals": {
        "define": true,
        "setTimeout": true
      },
      "packages": {
        "browserify>timers-browserify": true
      }
    },
    "ethereumjs-util>ethereum-cryptography>secp256k1": {
      "packages": {
        "@metamask/ppom-validator>elliptic": true
      }
    },
    "ethereumjs-util>rlp": {
      "packages": {
        "bn.js": true,
        "browserify>buffer": true
      }
    },
    "ethereumjs-wallet>randombytes": {
      "globals": {
        "crypto.getRandomValues": true
      }
    },
    "ethers>@ethersproject/random": {
      "globals": {
        "crypto.getRandomValues": true
      }
    },
    "ethjs": {
      "globals": {
        "clearInterval": true,
        "setInterval": true
      },
      "packages": {
        "bn.js": true,
        "browserify>buffer": true,
        "ethjs-contract": true,
        "ethjs-query": true,
        "ethjs>ethjs-abi": true,
        "ethjs>ethjs-filter": true,
        "ethjs>ethjs-provider-http": true,
        "ethjs>ethjs-unit": true,
        "ethjs>ethjs-util": true,
        "ethjs>js-sha3": true,
        "ethjs>number-to-bn": true
      }
    },
    "ethjs-contract": {
      "packages": {
        "ethjs-contract>ethjs-abi": true,
        "ethjs-contract>ethjs-util": true,
        "ethjs-query>babel-runtime": true,
        "ethjs>ethjs-filter": true,
        "ethjs>js-sha3": true,
        "promise-to-callback": true
      }
    },
    "ethjs-contract>ethjs-abi": {
      "packages": {
        "bn.js": true,
        "browserify>buffer": true,
        "ethjs>js-sha3": true,
        "ethjs>number-to-bn": true
      }
    },
    "ethjs-contract>ethjs-util": {
      "packages": {
        "browserify>buffer": true,
        "ethjs>ethjs-util>is-hex-prefixed": true,
        "ethjs>ethjs-util>strip-hex-prefix": true
      }
    },
    "ethjs-query": {
      "globals": {
        "console": true
      },
      "packages": {
        "ethjs-query>ethjs-format": true,
        "ethjs-query>ethjs-rpc": true,
        "promise-to-callback": true
      }
    },
    "ethjs-query>babel-runtime": {
      "packages": {
        "@babel/runtime": true,
        "@babel/runtime>regenerator-runtime": true,
        "ethjs-query>babel-runtime>core-js": true
      }
    },
    "ethjs-query>babel-runtime>core-js": {
      "globals": {
        "PromiseRejectionEvent": true,
        "__e": "write",
        "__g": "write",
        "document.createTextNode": true,
        "postMessage": true,
        "setTimeout": true
      }
    },
    "ethjs-query>ethjs-format": {
      "packages": {
        "ethjs-query>ethjs-format>ethjs-schema": true,
        "ethjs-query>ethjs-format>ethjs-util": true,
        "ethjs>ethjs-util>strip-hex-prefix": true,
        "ethjs>number-to-bn": true
      }
    },
    "ethjs-query>ethjs-format>ethjs-util": {
      "packages": {
        "browserify>buffer": true,
        "ethjs>ethjs-util>is-hex-prefixed": true,
        "ethjs>ethjs-util>strip-hex-prefix": true
      }
    },
    "ethjs-query>ethjs-rpc": {
      "packages": {
        "promise-to-callback": true
      }
    },
    "ethjs>ethjs-abi": {
      "packages": {
        "bn.js": true,
        "browserify>buffer": true,
        "ethjs>js-sha3": true,
        "ethjs>number-to-bn": true
      }
    },
    "ethjs>ethjs-filter": {
      "globals": {
        "clearInterval": true,
        "setInterval": true
      }
    },
    "ethjs>ethjs-provider-http": {
      "packages": {
        "ethjs>ethjs-provider-http>xhr2": true
      }
    },
    "ethjs>ethjs-provider-http>xhr2": {
      "globals": {
        "XMLHttpRequest": true
      }
    },
    "ethjs>ethjs-unit": {
      "packages": {
        "bn.js": true,
        "ethjs>number-to-bn": true
      }
    },
    "ethjs>ethjs-util": {
      "packages": {
        "browserify>buffer": true,
        "ethjs>ethjs-util>is-hex-prefixed": true,
        "ethjs>ethjs-util>strip-hex-prefix": true
      }
    },
    "ethjs>ethjs-util>strip-hex-prefix": {
      "packages": {
        "ethjs>ethjs-util>is-hex-prefixed": true
      }
    },
    "ethjs>js-sha3": {
      "packages": {
        "browserify>process": true
      }
    },
    "ethjs>number-to-bn": {
      "packages": {
        "bn.js": true,
        "ethjs>ethjs-util>strip-hex-prefix": true
      }
    },
    "extension-port-stream": {
      "packages": {
        "browserify>buffer": true,
        "browserify>stream-browserify": true
      }
    },
    "fast-json-patch": {
      "globals": {
        "addEventListener": true,
        "clearTimeout": true,
        "removeEventListener": true,
        "setTimeout": true
      }
    },
    "fuse.js": {
      "globals": {
        "console": true,
        "define": true
      }
    },
    "globalthis>define-properties": {
      "packages": {
        "globalthis>define-properties>has-property-descriptors": true,
        "globalthis>define-properties>object-keys": true
      }
    },
    "globalthis>define-properties>has-property-descriptors": {
      "packages": {
        "string.prototype.matchall>get-intrinsic": true
      }
    },
    "json-rpc-engine": {
      "packages": {
        "@metamask/safe-event-emitter": true,
        "eth-rpc-errors": true
      }
    },
    "json-rpc-middleware-stream": {
      "globals": {
        "console.warn": true,
        "setTimeout": true
      },
      "packages": {
        "@metamask/safe-event-emitter": true,
        "readable-stream": true
      }
    },
    "koa>content-disposition>safe-buffer": {
      "packages": {
        "browserify>buffer": true
      }
    },
    "koa>is-generator-function>has-tostringtag": {
      "packages": {
        "string.prototype.matchall>has-symbols": true
      }
    },
    "lavamoat>json-stable-stringify": {
      "packages": {
        "lavamoat>json-stable-stringify>jsonify": true
      }
    },
    "localforage": {
      "globals": {
        "Blob": true,
        "BlobBuilder": true,
        "FileReader": true,
        "IDBKeyRange": true,
        "MSBlobBuilder": true,
        "MozBlobBuilder": true,
        "OIndexedDB": true,
        "WebKitBlobBuilder": true,
        "atob": true,
        "btoa": true,
        "console.error": true,
        "console.info": true,
        "console.warn": true,
        "define": true,
        "fetch": true,
        "indexedDB": true,
        "localStorage": true,
        "mozIndexedDB": true,
        "msIndexedDB": true,
        "navigator.platform": true,
        "navigator.userAgent": true,
        "openDatabase": true,
        "setTimeout": true,
        "webkitIndexedDB": true
      }
    },
    "lodash": {
      "globals": {
        "clearTimeout": true,
        "define": true,
        "setTimeout": true
      }
    },
    "loglevel": {
      "globals": {
        "console": true,
        "define": true,
        "document.cookie": true,
        "localStorage": true,
        "log": "write",
        "navigator": true
      }
    },
    "luxon": {
      "globals": {
        "Intl": true
      }
    },
    "madge>ora>bl": {
      "packages": {
        "browserify>buffer": true,
        "madge>ora>bl>readable-stream": true,
        "pumpify>inherits": true
      }
    },
    "madge>ora>bl>readable-stream": {
      "packages": {
        "browserify>browser-resolve": true,
        "browserify>buffer": true,
        "browserify>events": true,
        "browserify>process": true,
        "browserify>string_decoder": true,
        "pumpify>inherits": true,
        "readable-stream>util-deprecate": true
      }
    },
    "mocha>serialize-javascript>randombytes": {
      "globals": {
        "crypto": true,
        "msCrypto": true
      },
      "packages": {
        "browserify>process": true,
        "koa>content-disposition>safe-buffer": true
      }
    },
    "mockttp>graphql-tag>tslib": {
      "globals": {
        "define": true
      }
    },
    "nanoid": {
      "globals": {
        "crypto": true,
        "msCrypto": true,
        "navigator": true
      }
    },
    "nock>debug": {
      "globals": {
        "console": true,
        "document": true,
        "localStorage": true,
        "navigator": true,
        "process": true
      },
      "packages": {
        "browserify>process": true,
        "nock>debug>ms": true
      }
    },
    "node-fetch": {
      "globals": {
        "Headers": true,
        "Request": true,
        "Response": true,
        "fetch": true
      }
    },
    "nonce-tracker": {
      "packages": {
        "await-semaphore": true,
        "browserify>assert": true,
        "ethjs-query": true
      }
    },
    "obj-multiplex": {
      "globals": {
        "console.warn": true
      },
      "packages": {
        "end-of-stream": true,
        "pump>once": true,
        "readable-stream": true
      }
    },
    "promise-to-callback": {
      "packages": {
        "promise-to-callback>is-fn": true,
        "promise-to-callback>set-immediate-shim": true
      }
    },
    "promise-to-callback>set-immediate-shim": {
      "globals": {
        "setTimeout.apply": true
      },
      "packages": {
        "browserify>timers-browserify": true
      }
    },
    "prop-types": {
      "globals": {
        "console": true
      },
      "packages": {
        "prop-types>react-is": true,
        "react>object-assign": true
      }
    },
    "prop-types>react-is": {
      "globals": {
        "console": true
      }
    },
    "pump": {
      "packages": {
        "browserify>browser-resolve": true,
        "browserify>process": true,
        "end-of-stream": true,
        "pump>once": true
      }
    },
    "pump>once": {
      "packages": {
        "pump>once>wrappy": true
      }
    },
    "qrcode-generator": {
      "globals": {
        "define": true
      }
    },
    "qrcode.react": {
      "globals": {
        "Path2D": true,
        "devicePixelRatio": true
      },
      "packages": {
        "prop-types": true,
        "qrcode.react>qr.js": true,
        "react": true
      }
    },
    "react": {
      "globals": {
        "console": true
      },
      "packages": {
        "prop-types": true,
        "react>object-assign": true
      }
    },
    "react-devtools": {
      "packages": {
        "react-devtools>react-devtools-core": true
      }
    },
    "react-devtools>react-devtools-core": {
      "globals": {
        "WebSocket": true,
        "setTimeout": true
      }
    },
    "react-dnd-html5-backend": {
      "globals": {
        "addEventListener": true,
        "clearTimeout": true,
        "removeEventListener": true
      }
    },
    "react-dom": {
      "globals": {
        "HTMLIFrameElement": true,
        "MSApp": true,
        "__REACT_DEVTOOLS_GLOBAL_HOOK__": true,
        "addEventListener": true,
        "clearTimeout": true,
        "clipboardData": true,
        "console": true,
        "dispatchEvent": true,
        "document": true,
        "event": "write",
        "jest": true,
        "location.protocol": true,
        "navigator.userAgent.indexOf": true,
        "performance": true,
        "removeEventListener": true,
        "self": true,
        "setTimeout": true,
        "top": true,
        "trustedTypes": true
      },
      "packages": {
        "prop-types": true,
        "react": true,
        "react-dom>scheduler": true,
        "react>object-assign": true
      }
    },
    "react-dom>scheduler": {
      "globals": {
        "MessageChannel": true,
        "cancelAnimationFrame": true,
        "clearTimeout": true,
        "console": true,
        "navigator": true,
        "performance": true,
        "requestAnimationFrame": true,
        "setTimeout": true
      }
    },
    "react-focus-lock": {
      "globals": {
        "addEventListener": true,
        "console.error": true,
        "console.warn": true,
        "document": true,
        "removeEventListener": true,
        "setTimeout": true
      },
      "packages": {
        "@babel/runtime": true,
        "prop-types": true,
        "react": true,
        "react-focus-lock>focus-lock": true,
        "react-focus-lock>react-clientside-effect": true,
        "react-focus-lock>use-callback-ref": true,
        "react-focus-lock>use-sidecar": true
      }
    },
    "react-focus-lock>focus-lock": {
      "globals": {
        "HTMLIFrameElement": true,
        "Node.DOCUMENT_FRAGMENT_NODE": true,
        "Node.DOCUMENT_NODE": true,
        "Node.DOCUMENT_POSITION_CONTAINED_BY": true,
        "Node.DOCUMENT_POSITION_CONTAINS": true,
        "Node.ELEMENT_NODE": true,
        "console.error": true,
        "console.warn": true,
        "document": true,
        "getComputedStyle": true,
        "setTimeout": true
      },
      "packages": {
        "mockttp>graphql-tag>tslib": true
      }
    },
    "react-focus-lock>react-clientside-effect": {
      "packages": {
        "@babel/runtime": true,
        "react": true
      }
    },
    "react-focus-lock>use-callback-ref": {
      "packages": {
        "react": true
      }
    },
    "react-focus-lock>use-sidecar": {
      "globals": {
        "console.error": true
      },
      "packages": {
        "mockttp>graphql-tag>tslib": true,
        "react": true,
        "react-focus-lock>use-sidecar>detect-node-es": true
      }
    },
    "react-idle-timer": {
      "globals": {
        "clearTimeout": true,
        "document": true,
        "setTimeout": true
      },
      "packages": {
        "prop-types": true,
        "react": true
      }
    },
    "react-inspector": {
      "globals": {
        "Node": true,
        "chromeDark": true,
        "chromeLight": true
      },
      "packages": {
        "react": true
      }
    },
    "react-markdown": {
      "globals": {
        "console.warn": true
      },
      "packages": {
        "prop-types": true,
        "react": true,
        "react-markdown>comma-separated-tokens": true,
        "react-markdown>property-information": true,
        "react-markdown>react-is": true,
        "react-markdown>remark-parse": true,
        "react-markdown>remark-rehype": true,
        "react-markdown>space-separated-tokens": true,
        "react-markdown>style-to-object": true,
        "react-markdown>unified": true,
        "react-markdown>unist-util-visit": true,
        "react-markdown>vfile": true
      }
    },
    "react-markdown>property-information": {
      "packages": {
        "watchify>xtend": true
      }
    },
    "react-markdown>react-is": {
      "globals": {
        "console": true
      }
    },
    "react-markdown>remark-parse": {
      "packages": {
        "react-markdown>remark-parse>mdast-util-from-markdown": true
      }
    },
    "react-markdown>remark-parse>mdast-util-from-markdown": {
      "packages": {
        "react-markdown>remark-parse>mdast-util-from-markdown>mdast-util-to-string": true,
        "react-markdown>remark-parse>mdast-util-from-markdown>micromark": true,
        "react-markdown>remark-parse>mdast-util-from-markdown>unist-util-stringify-position": true,
        "react-syntax-highlighter>refractor>parse-entities": true
      }
    },
    "react-markdown>remark-parse>mdast-util-from-markdown>micromark": {
      "packages": {
        "react-syntax-highlighter>refractor>parse-entities": true
      }
    },
    "react-markdown>remark-rehype": {
      "packages": {
        "react-markdown>remark-rehype>mdast-util-to-hast": true
      }
    },
    "react-markdown>remark-rehype>mdast-util-to-hast": {
      "globals": {
        "console.warn": true
      },
      "packages": {
        "react-markdown>remark-rehype>mdast-util-to-hast>mdast-util-definitions": true,
        "react-markdown>remark-rehype>mdast-util-to-hast>mdurl": true,
        "react-markdown>remark-rehype>mdast-util-to-hast>unist-builder": true,
        "react-markdown>remark-rehype>mdast-util-to-hast>unist-util-generated": true,
        "react-markdown>remark-rehype>mdast-util-to-hast>unist-util-position": true,
        "react-markdown>unist-util-visit": true
      }
    },
    "react-markdown>remark-rehype>mdast-util-to-hast>mdast-util-definitions": {
      "packages": {
        "react-markdown>unist-util-visit": true
      }
    },
    "react-markdown>style-to-object": {
      "packages": {
        "react-markdown>style-to-object>inline-style-parser": true
      }
    },
    "react-markdown>unified": {
      "packages": {
        "mocha>yargs-unparser>is-plain-obj": true,
        "react-markdown>unified>bail": true,
        "react-markdown>unified>extend": true,
        "react-markdown>unified>is-buffer": true,
        "react-markdown>unified>trough": true,
        "react-markdown>vfile": true
      }
    },
    "react-markdown>unist-util-visit": {
      "packages": {
        "react-markdown>unist-util-visit>unist-util-visit-parents": true
      }
    },
    "react-markdown>unist-util-visit>unist-util-visit-parents": {
      "packages": {
        "react-markdown>unist-util-visit>unist-util-is": true
      }
    },
    "react-markdown>vfile": {
      "packages": {
        "browserify>path-browserify": true,
        "browserify>process": true,
        "react-markdown>vfile>is-buffer": true,
        "react-markdown>vfile>vfile-message": true,
        "vinyl>replace-ext": true
      }
    },
    "react-markdown>vfile>vfile-message": {
      "packages": {
        "react-markdown>vfile>unist-util-stringify-position": true
      }
    },
    "react-popper": {
      "globals": {
        "document": true
      },
      "packages": {
        "@popperjs/core": true,
        "react": true,
        "react-popper>react-fast-compare": true,
        "react-popper>warning": true
      }
    },
    "react-popper>react-fast-compare": {
      "globals": {
        "Element": true,
        "console.warn": true
      }
    },
    "react-popper>warning": {
      "globals": {
        "console": true
      }
    },
    "react-redux": {
      "globals": {
        "console": true,
        "document": true
      },
      "packages": {
        "@babel/runtime": true,
        "prop-types": true,
        "prop-types>react-is": true,
        "react": true,
        "react-dom": true,
        "react-redux>hoist-non-react-statics": true,
        "redux": true
      }
    },
    "react-redux>hoist-non-react-statics": {
      "packages": {
        "prop-types>react-is": true
      }
    },
    "react-responsive-carousel": {
      "globals": {
        "HTMLElement": true,
        "addEventListener": true,
        "clearTimeout": true,
        "console.warn": true,
        "document": true,
        "getComputedStyle": true,
        "removeEventListener": true,
        "setTimeout": true
      },
      "packages": {
        "classnames": true,
        "react": true,
        "react-dom": true,
        "react-responsive-carousel>react-easy-swipe": true
      }
    },
    "react-responsive-carousel>react-easy-swipe": {
      "globals": {
        "addEventListener": true,
        "define": true,
        "document.addEventListener": true,
        "document.removeEventListener": true
      },
      "packages": {
        "prop-types": true,
        "react": true
      }
    },
    "react-router-dom": {
      "packages": {
        "prop-types": true,
        "react": true,
        "react-router-dom>history": true,
        "react-router-dom>react-router": true,
        "react-router-dom>tiny-invariant": true,
        "react-router-dom>tiny-warning": true
      }
    },
    "react-router-dom>history": {
      "globals": {
        "addEventListener": true,
        "confirm": true,
        "document": true,
        "history": true,
        "location": true,
        "navigator.userAgent": true,
        "removeEventListener": true
      },
      "packages": {
        "react-router-dom>history>resolve-pathname": true,
        "react-router-dom>history>value-equal": true,
        "react-router-dom>tiny-invariant": true,
        "react-router-dom>tiny-warning": true
      }
    },
    "react-router-dom>react-router": {
      "packages": {
        "prop-types": true,
        "prop-types>react-is": true,
        "react": true,
        "react-redux>hoist-non-react-statics": true,
        "react-router-dom>react-router>history": true,
        "react-router-dom>react-router>mini-create-react-context": true,
        "react-router-dom>tiny-invariant": true,
        "react-router-dom>tiny-warning": true,
        "sinon>nise>path-to-regexp": true
      }
    },
    "react-router-dom>react-router>history": {
      "globals": {
        "addEventListener": true,
        "confirm": true,
        "document": true,
        "history": true,
        "location": true,
        "navigator.userAgent": true,
        "removeEventListener": true
      },
      "packages": {
        "react-router-dom>history>resolve-pathname": true,
        "react-router-dom>history>value-equal": true,
        "react-router-dom>tiny-invariant": true,
        "react-router-dom>tiny-warning": true
      }
    },
    "react-router-dom>react-router>mini-create-react-context": {
      "packages": {
        "@babel/runtime": true,
        "prop-types": true,
        "react": true,
        "react-router-dom>react-router>mini-create-react-context>gud": true,
        "react-router-dom>tiny-warning": true
      }
    },
    "react-router-dom>tiny-warning": {
      "globals": {
        "console": true
      }
    },
    "react-simple-file-input": {
      "globals": {
        "File": true,
        "FileReader": true,
        "console.warn": true
      },
      "packages": {
        "prop-types": true,
        "react": true
      }
    },
    "react-syntax-highlighter>refractor>parse-entities": {
      "globals": {
        "document.createElement": true
      }
    },
    "react-tippy": {
      "globals": {
        "Element": true,
        "MSStream": true,
        "MutationObserver": true,
        "addEventListener": true,
        "clearTimeout": true,
        "console.error": true,
        "console.warn": true,
        "define": true,
        "document": true,
        "getComputedStyle": true,
        "innerHeight": true,
        "innerWidth": true,
        "navigator.maxTouchPoints": true,
        "navigator.msMaxTouchPoints": true,
        "navigator.userAgent": true,
        "performance": true,
        "requestAnimationFrame": true,
        "setTimeout": true
      },
      "packages": {
        "react": true,
        "react-dom": true,
        "react-tippy>popper.js": true
      }
    },
    "react-tippy>popper.js": {
      "globals": {
        "MSInputMethodContext": true,
        "Node.DOCUMENT_POSITION_FOLLOWING": true,
        "cancelAnimationFrame": true,
        "console.warn": true,
        "define": true,
        "devicePixelRatio": true,
        "document": true,
        "getComputedStyle": true,
        "innerHeight": true,
        "innerWidth": true,
        "navigator.userAgent": true,
        "requestAnimationFrame": true,
        "setTimeout": true
      }
    },
    "react-toggle-button": {
      "globals": {
        "clearTimeout": true,
        "console.warn": true,
        "define": true,
        "performance": true,
        "setTimeout": true
      },
      "packages": {
        "react": true
      }
    },
    "readable-stream": {
      "packages": {
        "browserify>browser-resolve": true,
        "browserify>events": true,
        "browserify>process": true,
        "browserify>timers-browserify": true,
        "pumpify>inherits": true,
        "readable-stream>core-util-is": true,
        "readable-stream>isarray": true,
        "readable-stream>process-nextick-args": true,
        "readable-stream>safe-buffer": true,
        "readable-stream>string_decoder": true,
        "readable-stream>util-deprecate": true
      }
    },
    "readable-stream>core-util-is": {
      "packages": {
        "browserify>insert-module-globals>is-buffer": true
      }
    },
    "readable-stream>process-nextick-args": {
      "packages": {
        "browserify>process": true
      }
    },
    "readable-stream>safe-buffer": {
      "packages": {
        "browserify>buffer": true
      }
    },
    "readable-stream>string_decoder": {
      "packages": {
        "readable-stream>safe-buffer": true
      }
    },
    "readable-stream>util-deprecate": {
      "globals": {
        "console.trace": true,
        "console.warn": true,
        "localStorage": true
      }
    },
    "redux": {
      "globals": {
        "console": true
      },
      "packages": {
        "@babel/runtime": true
      }
    },
    "semver": {
      "globals": {
        "console.error": true
      },
      "packages": {
        "browserify>process": true,
        "semver>lru-cache": true
      }
    },
    "semver>lru-cache": {
      "packages": {
        "semver>lru-cache>yallist": true
      }
    },
    "sinon>nise>path-to-regexp": {
      "packages": {
        "sinon>nise>path-to-regexp>isarray": true
      }
    },
    "string.prototype.matchall>call-bind": {
      "packages": {
        "browserify>has>function-bind": true,
        "string.prototype.matchall>get-intrinsic": true
      }
    },
    "string.prototype.matchall>es-abstract>is-regex": {
      "packages": {
        "koa>is-generator-function>has-tostringtag": true,
        "string.prototype.matchall>call-bind": true
      }
    },
    "string.prototype.matchall>get-intrinsic": {
      "globals": {
        "AggregateError": true,
        "FinalizationRegistry": true,
        "WeakRef": true
      },
      "packages": {
        "browserify>has": true,
        "browserify>has>function-bind": true,
        "string.prototype.matchall>es-abstract>has-proto": true,
        "string.prototype.matchall>has-symbols": true
      }
    },
    "string.prototype.matchall>regexp.prototype.flags": {
      "packages": {
        "globalthis>define-properties": true,
        "string.prototype.matchall>call-bind": true,
        "string.prototype.matchall>regexp.prototype.flags>functions-have-names": true
      }
    },
    "superstruct": {
      "globals": {
        "console.warn": true,
        "define": true
      }
    },
    "terser>source-map-support>buffer-from": {
      "packages": {
        "browserify>buffer": true
      }
    },
    "uuid": {
      "globals": {
        "crypto": true,
        "msCrypto": true
      }
    },
    "vinyl>replace-ext": {
      "packages": {
        "browserify>path-browserify": true
      }
    },
    "web3": {
      "globals": {
        "XMLHttpRequest": true
      }
    },
    "web3-stream-provider": {
      "globals": {
        "setTimeout": true
      },
      "packages": {
        "browserify>util": true,
        "readable-stream": true,
        "web3-stream-provider>uuid": true
      }
    },
    "web3-stream-provider>uuid": {
      "globals": {
        "crypto": true,
        "msCrypto": true
      }
    },
    "webextension-polyfill": {
      "globals": {
        "browser": true,
        "chrome": true,
        "console.error": true,
        "console.warn": true,
        "define": true
      }
    },
    "webpack>events": {
      "globals": {
        "console": true
      }
    }
  }
}<|MERGE_RESOLUTION|>--- conflicted
+++ resolved
@@ -732,38 +732,8 @@
     },
     "@metamask/address-book-controller": {
       "packages": {
-        "@metamask/address-book-controller>@metamask/controller-utils": true,
-        "@metamask/base-controller": true
-      }
-    },
-    "@metamask/address-book-controller>@metamask/controller-utils": {
-      "globals": {
-        "URL": true,
-        "console.error": true,
-        "fetch": true,
-        "setTimeout": true
-      },
-      "packages": {
-        "@metamask/address-book-controller>@metamask/controller-utils>@metamask/utils": true,
-        "@metamask/controller-utils>@spruceid/siwe-parser": true,
-        "browserify>buffer": true,
-        "eslint>fast-deep-equal": true,
-        "eth-ens-namehash": true,
-        "ethereumjs-util": true,
-        "ethjs>ethjs-unit": true
-      }
-    },
-    "@metamask/address-book-controller>@metamask/controller-utils>@metamask/utils": {
-      "globals": {
-        "TextDecoder": true,
-        "TextEncoder": true
-      },
-      "packages": {
-        "@metamask/key-tree>@noble/hashes": true,
-        "browserify>buffer": true,
-        "nock>debug": true,
-        "semver": true,
-        "superstruct": true
+        "@metamask/base-controller": true,
+        "@metamask/controller-utils": true
       }
     },
     "@metamask/announcement-controller": {
@@ -802,12 +772,12 @@
         "@ethersproject/contracts": true,
         "@ethersproject/providers": true,
         "@metamask/assets-controllers>@metamask/abi-utils": true,
-        "@metamask/assets-controllers>@metamask/controller-utils": true,
         "@metamask/assets-controllers>@metamask/rpc-errors": true,
         "@metamask/assets-controllers>abort-controller": true,
         "@metamask/assets-controllers>multiformats": true,
         "@metamask/base-controller": true,
         "@metamask/contract-metadata": true,
+        "@metamask/controller-utils": true,
         "@metamask/metamask-eth-abis": true,
         "@metamask/utils": true,
         "browserify>events": true,
@@ -830,36 +800,6 @@
         "TextEncoder": true
       },
       "packages": {
-        "browserify>buffer": true,
-        "nock>debug": true,
-        "semver": true,
-        "superstruct": true
-      }
-    },
-    "@metamask/assets-controllers>@metamask/controller-utils": {
-      "globals": {
-        "URL": true,
-        "console.error": true,
-        "fetch": true,
-        "setTimeout": true
-      },
-      "packages": {
-        "@metamask/assets-controllers>@metamask/controller-utils>@metamask/utils": true,
-        "@metamask/controller-utils>@spruceid/siwe-parser": true,
-        "browserify>buffer": true,
-        "eslint>fast-deep-equal": true,
-        "eth-ens-namehash": true,
-        "ethereumjs-util": true,
-        "ethjs>ethjs-unit": true
-      }
-    },
-    "@metamask/assets-controllers>@metamask/controller-utils>@metamask/utils": {
-      "globals": {
-        "TextDecoder": true,
-        "TextEncoder": true
-      },
-      "packages": {
-        "@metamask/key-tree>@noble/hashes": true,
         "browserify>buffer": true,
         "nock>debug": true,
         "semver": true,
@@ -1653,41 +1593,11 @@
       },
       "packages": {
         "@metamask/base-controller": true,
-        "@metamask/gas-fee-controller>@metamask/controller-utils": true,
+        "@metamask/controller-utils": true,
         "eth-query": true,
         "ethereumjs-util": true,
         "ethjs>ethjs-unit": true,
         "uuid": true
-      }
-    },
-    "@metamask/gas-fee-controller>@metamask/controller-utils": {
-      "globals": {
-        "URL": true,
-        "console.error": true,
-        "fetch": true,
-        "setTimeout": true
-      },
-      "packages": {
-        "@metamask/controller-utils>@spruceid/siwe-parser": true,
-        "@metamask/gas-fee-controller>@metamask/controller-utils>@metamask/utils": true,
-        "browserify>buffer": true,
-        "eslint>fast-deep-equal": true,
-        "eth-ens-namehash": true,
-        "ethereumjs-util": true,
-        "ethjs>ethjs-unit": true
-      }
-    },
-    "@metamask/gas-fee-controller>@metamask/controller-utils>@metamask/utils": {
-      "globals": {
-        "TextDecoder": true,
-        "TextEncoder": true
-      },
-      "packages": {
-        "@metamask/key-tree>@noble/hashes": true,
-        "browserify>buffer": true,
-        "nock>debug": true,
-        "semver": true,
-        "superstruct": true
       }
     },
     "@metamask/jazzicon": {
@@ -1878,7 +1788,7 @@
     "@metamask/message-manager": {
       "packages": {
         "@metamask/base-controller": true,
-        "@metamask/message-manager>@metamask/controller-utils": true,
+        "@metamask/controller-utils": true,
         "@metamask/message-manager>@metamask/eth-sig-util": true,
         "@metamask/message-manager>jsonschema": true,
         "browserify>buffer": true,
@@ -1887,23 +1797,6 @@
         "uuid": true
       }
     },
-    "@metamask/message-manager>@metamask/controller-utils": {
-      "globals": {
-        "URL": true,
-        "console.error": true,
-        "fetch": true,
-        "setTimeout": true
-      },
-      "packages": {
-        "@metamask/controller-utils>@spruceid/siwe-parser": true,
-        "@metamask/message-manager>@metamask/utils": true,
-        "browserify>buffer": true,
-        "eslint>fast-deep-equal": true,
-        "eth-ens-namehash": true,
-        "ethereumjs-util": true,
-        "ethjs>ethjs-unit": true
-      }
-    },
     "@metamask/message-manager>@metamask/eth-sig-util": {
       "packages": {
         "@ethereumjs/tx>@ethereumjs/util": true,
@@ -1928,19 +1821,6 @@
       "globals": {
         "TextEncoder": true,
         "crypto": true
-      }
-    },
-    "@metamask/message-manager>@metamask/utils": {
-      "globals": {
-        "TextDecoder": true,
-        "TextEncoder": true
-      },
-      "packages": {
-        "@metamask/key-tree>@noble/hashes": true,
-        "browserify>buffer": true,
-        "nock>debug": true,
-        "semver": true,
-        "superstruct": true
       }
     },
     "@metamask/message-manager>jsonschema": {
@@ -1957,9 +1837,9 @@
       },
       "packages": {
         "@metamask/base-controller": true,
+        "@metamask/controller-utils": true,
         "@metamask/controller-utils>@metamask/eth-query": true,
         "@metamask/eth-json-rpc-middleware": true,
-        "@metamask/network-controller>@metamask/controller-utils": true,
         "@metamask/network-controller>@metamask/eth-json-rpc-infura": true,
         "@metamask/network-controller>@metamask/eth-json-rpc-provider": true,
         "@metamask/network-controller>@metamask/swappable-obj-proxy": true,
@@ -1971,23 +1851,6 @@
         "uuid": true
       }
     },
-    "@metamask/network-controller>@metamask/controller-utils": {
-      "globals": {
-        "URL": true,
-        "console.error": true,
-        "fetch": true,
-        "setTimeout": true
-      },
-      "packages": {
-        "@metamask/controller-utils>@spruceid/siwe-parser": true,
-        "@metamask/network-controller>@metamask/utils": true,
-        "browserify>buffer": true,
-        "eslint>fast-deep-equal": true,
-        "eth-ens-namehash": true,
-        "ethereumjs-util": true,
-        "ethjs>ethjs-unit": true
-      }
-    },
     "@metamask/network-controller>@metamask/eth-json-rpc-infura": {
       "globals": {
         "setTimeout": true
@@ -2085,12 +1948,8 @@
       },
       "packages": {
         "@metamask/base-controller": true,
-<<<<<<< HEAD
-        "@metamask/permission-controller>@metamask/controller-utils": true,
-=======
         "@metamask/controller-utils": true,
         "@metamask/permission-controller>@metamask/utils": true,
->>>>>>> 7b919134
         "@metamask/permission-controller>nanoid": true,
         "deep-freeze-strict": true,
         "eth-rpc-errors": true,
@@ -2098,28 +1957,7 @@
         "json-rpc-engine": true
       }
     },
-<<<<<<< HEAD
-    "@metamask/permission-controller>@metamask/controller-utils": {
-      "globals": {
-        "URL": true,
-        "console.error": true,
-        "fetch": true,
-        "setTimeout": true
-      },
-      "packages": {
-        "@metamask/controller-utils>@spruceid/siwe-parser": true,
-        "@metamask/permission-controller>@metamask/controller-utils>@metamask/utils": true,
-        "browserify>buffer": true,
-        "eslint>fast-deep-equal": true,
-        "eth-ens-namehash": true,
-        "ethereumjs-util": true,
-        "ethjs>ethjs-unit": true
-      }
-    },
-    "@metamask/permission-controller>@metamask/controller-utils>@metamask/utils": {
-=======
     "@metamask/permission-controller>@metamask/utils": {
->>>>>>> 7b919134
       "globals": {
         "TextDecoder": true,
         "TextEncoder": true
@@ -2143,39 +1981,9 @@
       },
       "packages": {
         "@metamask/base-controller": true,
-        "@metamask/phishing-controller>@metamask/controller-utils": true,
+        "@metamask/controller-utils": true,
         "@metamask/phishing-warning>eth-phishing-detect": true,
         "punycode": true
-      }
-    },
-    "@metamask/phishing-controller>@metamask/controller-utils": {
-      "globals": {
-        "URL": true,
-        "console.error": true,
-        "fetch": true,
-        "setTimeout": true
-      },
-      "packages": {
-        "@metamask/controller-utils>@spruceid/siwe-parser": true,
-        "@metamask/phishing-controller>@metamask/controller-utils>@metamask/utils": true,
-        "browserify>buffer": true,
-        "eslint>fast-deep-equal": true,
-        "eth-ens-namehash": true,
-        "ethereumjs-util": true,
-        "ethjs>ethjs-unit": true
-      }
-    },
-    "@metamask/phishing-controller>@metamask/controller-utils>@metamask/utils": {
-      "globals": {
-        "TextDecoder": true,
-        "TextEncoder": true
-      },
-      "packages": {
-        "@metamask/key-tree>@noble/hashes": true,
-        "browserify>buffer": true,
-        "nock>debug": true,
-        "semver": true,
-        "superstruct": true
       }
     },
     "@metamask/phishing-warning>eth-phishing-detect": {
@@ -2192,41 +2000,11 @@
       },
       "packages": {
         "@metamask/base-controller": true,
-        "@metamask/ppom-validator>@metamask/controller-utils": true,
+        "@metamask/controller-utils": true,
         "@metamask/ppom-validator>elliptic": true,
         "await-semaphore": true,
         "browserify>buffer": true,
         "eth-query>json-rpc-random-id": true
-      }
-    },
-    "@metamask/ppom-validator>@metamask/controller-utils": {
-      "globals": {
-        "URL": true,
-        "console.error": true,
-        "fetch": true,
-        "setTimeout": true
-      },
-      "packages": {
-        "@metamask/controller-utils>@spruceid/siwe-parser": true,
-        "@metamask/ppom-validator>@metamask/controller-utils>@metamask/utils": true,
-        "browserify>buffer": true,
-        "eslint>fast-deep-equal": true,
-        "eth-ens-namehash": true,
-        "ethereumjs-util": true,
-        "ethjs>ethjs-unit": true
-      }
-    },
-    "@metamask/ppom-validator>@metamask/controller-utils>@metamask/utils": {
-      "globals": {
-        "TextDecoder": true,
-        "TextEncoder": true
-      },
-      "packages": {
-        "@metamask/key-tree>@noble/hashes": true,
-        "browserify>buffer": true,
-        "nock>debug": true,
-        "semver": true,
-        "superstruct": true
       }
     },
     "@metamask/ppom-validator>elliptic": {
@@ -2254,16 +2032,6 @@
         "@metamask/ppom-validator>elliptic>minimalistic-assert": true,
         "@metamask/ppom-validator>elliptic>minimalistic-crypto-utils": true,
         "ethereumjs-util>ethereum-cryptography>hash.js": true
-      }
-    },
-    "@metamask/providers>@metamask/object-multiplex": {
-      "globals": {
-        "console.warn": true
-      },
-      "packages": {
-        "end-of-stream": true,
-        "pump>once": true,
-        "readable-stream": true
       }
     },
     "@metamask/rate-limit-controller": {
@@ -2391,43 +2159,13 @@
       },
       "packages": {
         "@metamask/base-controller": true,
+        "@metamask/controller-utils": true,
         "@metamask/message-manager": true,
-        "@metamask/signature-controller>@metamask/controller-utils": true,
         "browserify>buffer": true,
         "browserify>events": true,
         "eth-rpc-errors": true,
         "ethereumjs-util": true,
         "lodash": true
-      }
-    },
-    "@metamask/signature-controller>@metamask/controller-utils": {
-      "globals": {
-        "URL": true,
-        "console.error": true,
-        "fetch": true,
-        "setTimeout": true
-      },
-      "packages": {
-        "@metamask/controller-utils>@spruceid/siwe-parser": true,
-        "@metamask/signature-controller>@metamask/utils": true,
-        "browserify>buffer": true,
-        "eslint>fast-deep-equal": true,
-        "eth-ens-namehash": true,
-        "ethereumjs-util": true,
-        "ethjs>ethjs-unit": true
-      }
-    },
-    "@metamask/signature-controller>@metamask/utils": {
-      "globals": {
-        "TextDecoder": true,
-        "TextEncoder": true
-      },
-      "packages": {
-        "@metamask/key-tree>@noble/hashes": true,
-        "browserify>buffer": true,
-        "nock>debug": true,
-        "semver": true,
-        "superstruct": true
       }
     },
     "@metamask/smart-transactions-controller": {
@@ -2444,40 +2182,10 @@
         "@ethersproject/bignumber": true,
         "@ethersproject/providers": true,
         "@metamask/base-controller": true,
-        "@metamask/smart-transactions-controller>@metamask/controller-utils": true,
+        "@metamask/controller-utils": true,
         "@metamask/smart-transactions-controller>bignumber.js": true,
         "fast-json-patch": true,
         "lodash": true
-      }
-    },
-    "@metamask/smart-transactions-controller>@metamask/controller-utils": {
-      "globals": {
-        "URL": true,
-        "console.error": true,
-        "fetch": true,
-        "setTimeout": true
-      },
-      "packages": {
-        "@metamask/controller-utils>@spruceid/siwe-parser": true,
-        "@metamask/smart-transactions-controller>@metamask/controller-utils>@metamask/utils": true,
-        "browserify>buffer": true,
-        "eslint>fast-deep-equal": true,
-        "eth-ens-namehash": true,
-        "ethereumjs-util": true,
-        "ethjs>ethjs-unit": true
-      }
-    },
-    "@metamask/smart-transactions-controller>@metamask/controller-utils>@metamask/utils": {
-      "globals": {
-        "TextDecoder": true,
-        "TextEncoder": true
-      },
-      "packages": {
-        "@metamask/key-tree>@noble/hashes": true,
-        "browserify>buffer": true,
-        "nock>debug": true,
-        "semver": true,
-        "superstruct": true
       }
     },
     "@metamask/smart-transactions-controller>@metamask/controllers>nanoid": {
@@ -2504,13 +2212,13 @@
       "packages": {
         "@metamask/base-controller": true,
         "@metamask/permission-controller": true,
-        "@metamask/providers>@metamask/object-multiplex": true,
         "@metamask/snaps-controllers-flask>@metamask/post-message-stream": true,
         "@metamask/snaps-controllers-flask>@metamask/rpc-methods": true,
         "@metamask/snaps-controllers-flask>@metamask/snaps-utils": true,
         "@metamask/snaps-controllers-flask>@metamask/utils": true,
         "@metamask/snaps-controllers-flask>concat-stream": true,
         "@metamask/snaps-controllers-flask>nanoid": true,
+        "@metamask/snaps-controllers>@metamask/object-multiplex": true,
         "@metamask/snaps-controllers>@xstate/fsm": true,
         "@metamask/snaps-controllers>gunzip-maybe": true,
         "@metamask/snaps-controllers>readable-web-to-node-stream": true,
@@ -2535,7 +2243,7 @@
       },
       "packages": {
         "@metamask/snaps-controllers-flask>@metamask/post-message-stream>@metamask/utils": true,
-        "@metamask/snaps-controllers-flask>concat-stream>readable-stream": true
+        "@metamask/snaps-controllers-flask>@metamask/post-message-stream>readable-stream": true
       }
     },
     "@metamask/snaps-controllers-flask>@metamask/post-message-stream>@metamask/utils": {
@@ -2548,6 +2256,17 @@
         "nock>debug": true,
         "semver": true,
         "superstruct": true
+      }
+    },
+    "@metamask/snaps-controllers-flask>@metamask/post-message-stream>readable-stream": {
+      "packages": {
+        "browserify>browser-resolve": true,
+        "browserify>buffer": true,
+        "browserify>events": true,
+        "browserify>process": true,
+        "browserify>string_decoder": true,
+        "pumpify>inherits": true,
+        "readable-stream>util-deprecate": true
       }
     },
     "@metamask/snaps-controllers-flask>@metamask/rpc-methods": {
@@ -2645,6 +2364,16 @@
     "@metamask/snaps-controllers-flask>nanoid": {
       "globals": {
         "crypto.getRandomValues": true
+      }
+    },
+    "@metamask/snaps-controllers>@metamask/object-multiplex": {
+      "globals": {
+        "console.warn": true
+      },
+      "packages": {
+        "end-of-stream": true,
+        "pump>once": true,
+        "readable-stream": true
       }
     },
     "@metamask/snaps-controllers>gunzip-maybe": {
