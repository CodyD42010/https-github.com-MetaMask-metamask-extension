{
  "resources": {
    "@babel/runtime": {
      "globals": {
        "regeneratorRuntime": "write"
      }
    },
    "@ensdomains/content-hash": {
      "globals": {
        "console.warn": true
      },
      "packages": {
        "@ensdomains/content-hash>cids": true,
        "@ensdomains/content-hash>js-base64": true,
        "@ensdomains/content-hash>multicodec": true,
        "@ensdomains/content-hash>multihashes": true,
        "browserify>buffer": true
      }
    },
    "@ensdomains/content-hash>cids": {
      "packages": {
        "@ensdomains/content-hash>cids>multibase": true,
        "@ensdomains/content-hash>cids>multihashes": true,
        "@ensdomains/content-hash>cids>uint8arrays": true,
        "@ensdomains/content-hash>multicodec": true
      }
    },
    "@ensdomains/content-hash>cids>multibase": {
      "globals": {
        "TextDecoder": true,
        "TextEncoder": true
      },
      "packages": {
        "@ensdomains/content-hash>cids>multibase>@multiformats/base-x": true
      }
    },
    "@ensdomains/content-hash>cids>multihashes": {
      "packages": {
        "@ensdomains/content-hash>cids>multibase": true,
        "@ensdomains/content-hash>cids>multihashes>varint": true,
        "@ensdomains/content-hash>cids>uint8arrays": true
      }
    },
    "@ensdomains/content-hash>cids>uint8arrays": {
      "globals": {
        "TextDecoder": true,
        "TextEncoder": true
      },
      "packages": {
        "@ensdomains/content-hash>cids>multibase": true
      }
    },
    "@ensdomains/content-hash>js-base64": {
      "globals": {
        "Base64": "write",
        "TextDecoder": true,
        "TextEncoder": true,
        "atob": true,
        "btoa": true,
        "define": true
      },
      "packages": {
        "browserify>buffer": true
      }
    },
    "@ensdomains/content-hash>multicodec": {
      "packages": {
        "@ensdomains/content-hash>multicodec>uint8arrays": true,
        "sass-embedded>varint": true
      }
    },
    "@ensdomains/content-hash>multicodec>uint8arrays": {
      "globals": {
        "Buffer": true,
        "TextDecoder": true,
        "TextEncoder": true
      },
      "packages": {
        "@metamask/assets-controllers>multiformats": true
      }
    },
    "@ensdomains/content-hash>multihashes": {
      "packages": {
        "@ensdomains/content-hash>multihashes>multibase": true,
        "@ensdomains/content-hash>multihashes>varint": true,
        "@ensdomains/content-hash>multihashes>web-encoding": true,
        "browserify>buffer": true
      }
    },
    "@ensdomains/content-hash>multihashes>multibase": {
      "packages": {
        "@ensdomains/content-hash>multihashes>multibase>base-x": true,
        "@ensdomains/content-hash>multihashes>web-encoding": true,
        "browserify>buffer": true
      }
    },
    "@ensdomains/content-hash>multihashes>multibase>base-x": {
      "packages": {
        "koa>content-disposition>safe-buffer": true
      }
    },
    "@ensdomains/content-hash>multihashes>web-encoding": {
      "globals": {
        "TextDecoder": true,
        "TextEncoder": true
      },
      "packages": {
        "browserify>util": true
      }
    },
    "@ethereumjs/common": {
      "packages": {
        "@ethereumjs/common>crc-32": true,
        "@ethereumjs/tx>@ethereumjs/util": true,
        "browserify>buffer": true,
        "webpack>events": true
      }
    },
    "@ethereumjs/common>crc-32": {
      "globals": {
        "DO_NOT_EXPORT_CRC": true,
        "define": true
      }
    },
    "@ethereumjs/tx": {
      "packages": {
        "@ethereumjs/common": true,
        "@ethereumjs/tx>@ethereumjs/rlp": true,
        "@ethereumjs/tx>@ethereumjs/util": true,
        "@ethereumjs/tx>ethereum-cryptography": true,
        "browserify>buffer": true,
        "browserify>insert-module-globals>is-buffer": true
      }
    },
    "@ethereumjs/tx>@ethereumjs/rlp": {
      "globals": {
        "TextEncoder": true
      }
    },
    "@ethereumjs/tx>@ethereumjs/util": {
      "globals": {
        "console.warn": true
      },
      "packages": {
        "@ethereumjs/tx>@ethereumjs/rlp": true,
        "@ethereumjs/tx>@ethereumjs/util>micro-ftch": true,
        "@ethereumjs/tx>ethereum-cryptography": true,
        "browserify>buffer": true,
        "browserify>insert-module-globals>is-buffer": true,
        "webpack>events": true
      }
    },
    "@ethereumjs/tx>@ethereumjs/util>micro-ftch": {
      "globals": {
        "Headers": true,
        "TextDecoder": true,
        "URL": true,
        "btoa": true,
        "fetch": true
      },
      "packages": {
        "browserify>browserify-zlib": true,
        "browserify>buffer": true,
        "browserify>https-browserify": true,
        "browserify>process": true,
        "browserify>stream-http": true,
        "browserify>url": true,
        "browserify>util": true
      }
    },
    "@ethereumjs/tx>ethereum-cryptography": {
      "globals": {
        "TextDecoder": true,
        "crypto": true
      },
      "packages": {
        "@ethereumjs/tx>ethereum-cryptography>@noble/curves": true,
        "@ethereumjs/tx>ethereum-cryptography>@scure/bip32": true,
        "@noble/hashes": true
      }
    },
    "@ethereumjs/tx>ethereum-cryptography>@noble/curves": {
      "globals": {
        "TextEncoder": true
      },
      "packages": {
        "@noble/hashes": true
      }
    },
    "@ethereumjs/tx>ethereum-cryptography>@scure/bip32": {
      "packages": {
        "@ethereumjs/tx>ethereum-cryptography>@noble/curves": true,
        "@metamask/utils>@scure/base": true,
        "@noble/hashes": true
      }
    },
    "@ethersproject/abi": {
      "globals": {
        "console.log": true
      },
      "packages": {
        "@ethersproject/abi>@ethersproject/address": true,
        "@ethersproject/abi>@ethersproject/bytes": true,
        "@ethersproject/abi>@ethersproject/constants": true,
        "@ethersproject/abi>@ethersproject/hash": true,
        "@ethersproject/abi>@ethersproject/keccak256": true,
        "@ethersproject/abi>@ethersproject/logger": true,
        "@ethersproject/abi>@ethersproject/properties": true,
        "@ethersproject/abi>@ethersproject/strings": true,
        "@ethersproject/bignumber": true
      }
    },
    "@ethersproject/abi>@ethersproject/address": {
      "packages": {
        "@ethersproject/abi>@ethersproject/bytes": true,
        "@ethersproject/abi>@ethersproject/keccak256": true,
        "@ethersproject/abi>@ethersproject/logger": true,
        "@ethersproject/bignumber": true,
        "@ethersproject/providers>@ethersproject/rlp": true
      }
    },
    "@ethersproject/abi>@ethersproject/bytes": {
      "packages": {
        "@ethersproject/abi>@ethersproject/logger": true
      }
    },
    "@ethersproject/abi>@ethersproject/constants": {
      "packages": {
        "@ethersproject/bignumber": true
      }
    },
    "@ethersproject/abi>@ethersproject/hash": {
      "packages": {
        "@ethersproject/abi>@ethersproject/address": true,
        "@ethersproject/abi>@ethersproject/bytes": true,
        "@ethersproject/abi>@ethersproject/keccak256": true,
        "@ethersproject/abi>@ethersproject/logger": true,
        "@ethersproject/abi>@ethersproject/properties": true,
        "@ethersproject/abi>@ethersproject/strings": true,
        "@ethersproject/bignumber": true,
        "@ethersproject/providers>@ethersproject/base64": true
      }
    },
    "@ethersproject/abi>@ethersproject/keccak256": {
      "packages": {
        "@ethersproject/abi>@ethersproject/bytes": true,
        "@metamask/ethjs>js-sha3": true
      }
    },
    "@ethersproject/abi>@ethersproject/logger": {
      "globals": {
        "console": true
      }
    },
    "@ethersproject/abi>@ethersproject/properties": {
      "packages": {
        "@ethersproject/abi>@ethersproject/logger": true
      }
    },
    "@ethersproject/abi>@ethersproject/strings": {
      "packages": {
        "@ethersproject/abi>@ethersproject/bytes": true,
        "@ethersproject/abi>@ethersproject/constants": true,
        "@ethersproject/abi>@ethersproject/logger": true
      }
    },
    "@ethersproject/bignumber": {
      "packages": {
        "@ethersproject/abi>@ethersproject/bytes": true,
        "@ethersproject/abi>@ethersproject/logger": true,
        "bn.js": true
      }
    },
    "@ethersproject/contracts": {
      "globals": {
        "setTimeout": true
      },
      "packages": {
        "@ethersproject/abi": true,
        "@ethersproject/abi>@ethersproject/address": true,
        "@ethersproject/abi>@ethersproject/bytes": true,
        "@ethersproject/abi>@ethersproject/logger": true,
        "@ethersproject/abi>@ethersproject/properties": true,
        "@ethersproject/bignumber": true,
        "@ethersproject/hdnode>@ethersproject/abstract-signer": true,
        "@ethersproject/hdnode>@ethersproject/transactions": true,
        "@metamask/test-bundler>@ethersproject/abstract-provider": true
      }
    },
    "@ethersproject/hdnode": {
      "packages": {
        "@ethersproject/abi>@ethersproject/bytes": true,
        "@ethersproject/abi>@ethersproject/logger": true,
        "@ethersproject/abi>@ethersproject/properties": true,
        "@ethersproject/abi>@ethersproject/strings": true,
        "@ethersproject/bignumber": true,
        "@ethersproject/hdnode>@ethersproject/basex": true,
        "@ethersproject/hdnode>@ethersproject/pbkdf2": true,
        "@ethersproject/hdnode>@ethersproject/sha2": true,
        "@ethersproject/hdnode>@ethersproject/signing-key": true,
        "@ethersproject/hdnode>@ethersproject/transactions": true,
        "@ethersproject/hdnode>@ethersproject/wordlists": true
      }
    },
    "@ethersproject/hdnode>@ethersproject/abstract-signer": {
      "packages": {
        "@ethersproject/abi>@ethersproject/logger": true,
        "@ethersproject/abi>@ethersproject/properties": true
      }
    },
    "@ethersproject/hdnode>@ethersproject/basex": {
      "packages": {
        "@ethersproject/abi>@ethersproject/bytes": true,
        "@ethersproject/abi>@ethersproject/properties": true
      }
    },
    "@ethersproject/hdnode>@ethersproject/pbkdf2": {
      "packages": {
        "@ethersproject/abi>@ethersproject/bytes": true,
        "@ethersproject/hdnode>@ethersproject/sha2": true
      }
    },
    "@ethersproject/hdnode>@ethersproject/sha2": {
      "packages": {
        "@ethersproject/abi>@ethersproject/bytes": true,
        "@ethersproject/abi>@ethersproject/logger": true,
        "ethereumjs-util>ethereum-cryptography>hash.js": true
      }
    },
    "@ethersproject/hdnode>@ethersproject/signing-key": {
      "packages": {
        "@ethersproject/abi>@ethersproject/bytes": true,
        "@ethersproject/abi>@ethersproject/logger": true,
        "@ethersproject/abi>@ethersproject/properties": true,
        "@metamask/ppom-validator>elliptic": true
      }
    },
    "@ethersproject/hdnode>@ethersproject/transactions": {
      "packages": {
        "@ethersproject/abi>@ethersproject/address": true,
        "@ethersproject/abi>@ethersproject/bytes": true,
        "@ethersproject/abi>@ethersproject/constants": true,
        "@ethersproject/abi>@ethersproject/keccak256": true,
        "@ethersproject/abi>@ethersproject/logger": true,
        "@ethersproject/abi>@ethersproject/properties": true,
        "@ethersproject/bignumber": true,
        "@ethersproject/hdnode>@ethersproject/signing-key": true,
        "@ethersproject/providers>@ethersproject/rlp": true
      }
    },
    "@ethersproject/hdnode>@ethersproject/wordlists": {
      "packages": {
        "@ethersproject/abi>@ethersproject/bytes": true,
        "@ethersproject/abi>@ethersproject/hash": true,
        "@ethersproject/abi>@ethersproject/logger": true,
        "@ethersproject/abi>@ethersproject/properties": true,
        "@ethersproject/abi>@ethersproject/strings": true
      }
    },
    "@ethersproject/providers": {
      "globals": {
        "WebSocket": true,
        "clearInterval": true,
        "clearTimeout": true,
        "console.log": true,
        "console.warn": true,
        "setInterval": true,
        "setTimeout": true
      },
      "packages": {
        "@ethersproject/abi>@ethersproject/address": true,
        "@ethersproject/abi>@ethersproject/bytes": true,
        "@ethersproject/abi>@ethersproject/constants": true,
        "@ethersproject/abi>@ethersproject/hash": true,
        "@ethersproject/abi>@ethersproject/logger": true,
        "@ethersproject/abi>@ethersproject/properties": true,
        "@ethersproject/abi>@ethersproject/strings": true,
        "@ethersproject/bignumber": true,
        "@ethersproject/hdnode>@ethersproject/abstract-signer": true,
        "@ethersproject/hdnode>@ethersproject/basex": true,
        "@ethersproject/hdnode>@ethersproject/sha2": true,
        "@ethersproject/hdnode>@ethersproject/transactions": true,
        "@ethersproject/providers>@ethersproject/base64": true,
        "@ethersproject/providers>@ethersproject/random": true,
        "@ethersproject/providers>@ethersproject/web": true,
        "@ethersproject/providers>bech32": true,
        "@metamask/test-bundler>@ethersproject/abstract-provider": true,
        "@metamask/test-bundler>@ethersproject/networks": true
      }
    },
    "@ethersproject/providers>@ethersproject/base64": {
      "globals": {
        "atob": true,
        "btoa": true
      },
      "packages": {
        "@ethersproject/abi>@ethersproject/bytes": true
      }
    },
    "@ethersproject/providers>@ethersproject/random": {
      "globals": {
        "crypto.getRandomValues": true
      },
      "packages": {
        "@ethersproject/abi>@ethersproject/bytes": true,
        "@ethersproject/abi>@ethersproject/logger": true
      }
    },
    "@ethersproject/providers>@ethersproject/rlp": {
      "packages": {
        "@ethersproject/abi>@ethersproject/bytes": true,
        "@ethersproject/abi>@ethersproject/logger": true
      }
    },
    "@ethersproject/providers>@ethersproject/web": {
      "globals": {
        "clearTimeout": true,
        "fetch": true,
        "setTimeout": true
      },
      "packages": {
        "@ethersproject/abi>@ethersproject/bytes": true,
        "@ethersproject/abi>@ethersproject/logger": true,
        "@ethersproject/abi>@ethersproject/properties": true,
        "@ethersproject/abi>@ethersproject/strings": true,
        "@ethersproject/providers>@ethersproject/base64": true
      }
    },
    "@keystonehq/bc-ur-registry-eth": {
      "packages": {
        "@ethereumjs/tx>@ethereumjs/util": true,
        "@keystonehq/bc-ur-registry-eth>@keystonehq/bc-ur-registry": true,
        "@metamask/eth-trezor-keyring>hdkey": true,
        "browserify>buffer": true,
        "uuid": true
      }
    },
    "@keystonehq/bc-ur-registry-eth>@keystonehq/bc-ur-registry": {
      "globals": {
        "define": true
      },
      "packages": {
        "@ngraveio/bc-ur": true,
        "@trezor/connect-web>tslib": true,
        "browserify>buffer": true,
        "ethereumjs-util>ethereum-cryptography>bs58check": true,
        "ganache>abstract-level>buffer": true
      }
    },
    "@keystonehq/metamask-airgapped-keyring": {
      "packages": {
        "@ethereumjs/tx": true,
        "@keystonehq/bc-ur-registry-eth": true,
        "@keystonehq/metamask-airgapped-keyring>@keystonehq/base-eth-keyring": true,
        "@keystonehq/metamask-airgapped-keyring>@metamask/obs-store": true,
        "@keystonehq/metamask-airgapped-keyring>rlp": true,
        "browserify>buffer": true,
        "uuid": true,
        "webpack>events": true
      }
    },
    "@keystonehq/metamask-airgapped-keyring>@keystonehq/base-eth-keyring": {
      "packages": {
        "@ethereumjs/tx": true,
        "@ethereumjs/tx>@ethereumjs/util": true,
        "@keystonehq/bc-ur-registry-eth": true,
        "@metamask/eth-trezor-keyring>hdkey": true,
        "browserify>buffer": true,
        "eth-lattice-keyring>rlp": true,
        "uuid": true
      }
    },
    "@keystonehq/metamask-airgapped-keyring>@metamask/obs-store": {
      "packages": {
        "@keystonehq/metamask-airgapped-keyring>@metamask/obs-store>through2": true,
        "@metamask/safe-event-emitter": true,
        "stream-browserify": true
      }
    },
    "@keystonehq/metamask-airgapped-keyring>@metamask/obs-store>through2": {
      "packages": {
        "browserify>process": true,
        "browserify>util": true,
        "readable-stream": true,
        "watchify>xtend": true
      }
    },
    "@keystonehq/metamask-airgapped-keyring>rlp": {
      "packages": {
        "bn.js": true,
        "browserify>buffer": true
      }
    },
    "@lavamoat/lavadome-react": {
      "globals": {
        "Document.prototype": true,
        "DocumentFragment.prototype": true,
        "Element.prototype": true,
        "Node.prototype": true,
        "console.warn": true,
        "document": true
      },
      "packages": {
        "react": true
      }
    },
    "@material-ui/core": {
      "globals": {
        "Image": true,
        "_formatMuiErrorMessage": true,
        "addEventListener": true,
        "clearInterval": true,
        "clearTimeout": true,
        "console.error": true,
        "console.warn": true,
        "document": true,
        "getComputedStyle": true,
        "getSelection": true,
        "innerHeight": true,
        "innerWidth": true,
        "matchMedia": true,
        "navigator": true,
        "performance.now": true,
        "removeEventListener": true,
        "requestAnimationFrame": true,
        "setInterval": true,
        "setTimeout": true
      },
      "packages": {
        "@babel/runtime": true,
        "@material-ui/core>@material-ui/styles": true,
        "@material-ui/core>@material-ui/system": true,
        "@material-ui/core>@material-ui/utils": true,
        "@material-ui/core>clsx": true,
        "@material-ui/core>popper.js": true,
        "@material-ui/core>react-transition-group": true,
        "prop-types": true,
        "prop-types>react-is": true,
        "react": true,
        "react-dom": true,
        "react-redux>hoist-non-react-statics": true
      }
    },
    "@material-ui/core>@material-ui/styles": {
      "globals": {
        "console.error": true,
        "console.warn": true,
        "document.createComment": true,
        "document.head": true
      },
      "packages": {
        "@babel/runtime": true,
        "@material-ui/core>@material-ui/styles>jss": true,
        "@material-ui/core>@material-ui/styles>jss-plugin-camel-case": true,
        "@material-ui/core>@material-ui/styles>jss-plugin-default-unit": true,
        "@material-ui/core>@material-ui/styles>jss-plugin-global": true,
        "@material-ui/core>@material-ui/styles>jss-plugin-nested": true,
        "@material-ui/core>@material-ui/styles>jss-plugin-props-sort": true,
        "@material-ui/core>@material-ui/styles>jss-plugin-rule-value-function": true,
        "@material-ui/core>@material-ui/styles>jss-plugin-vendor-prefixer": true,
        "@material-ui/core>@material-ui/utils": true,
        "@material-ui/core>clsx": true,
        "prop-types": true,
        "react": true,
        "react-redux>hoist-non-react-statics": true
      }
    },
    "@material-ui/core>@material-ui/styles>jss": {
      "globals": {
        "CSS": true,
        "document.createElement": true,
        "document.querySelector": true
      },
      "packages": {
        "@babel/runtime": true,
        "@material-ui/core>@material-ui/styles>jss>is-in-browser": true,
        "react-router-dom>tiny-warning": true
      }
    },
    "@material-ui/core>@material-ui/styles>jss-plugin-camel-case": {
      "packages": {
        "@material-ui/core>@material-ui/styles>jss-plugin-camel-case>hyphenate-style-name": true
      }
    },
    "@material-ui/core>@material-ui/styles>jss-plugin-default-unit": {
      "globals": {
        "CSS": true
      },
      "packages": {
        "@material-ui/core>@material-ui/styles>jss": true
      }
    },
    "@material-ui/core>@material-ui/styles>jss-plugin-global": {
      "packages": {
        "@babel/runtime": true,
        "@material-ui/core>@material-ui/styles>jss": true
      }
    },
    "@material-ui/core>@material-ui/styles>jss-plugin-nested": {
      "packages": {
        "@babel/runtime": true,
        "react-router-dom>tiny-warning": true
      }
    },
    "@material-ui/core>@material-ui/styles>jss-plugin-rule-value-function": {
      "packages": {
        "@material-ui/core>@material-ui/styles>jss": true,
        "react-router-dom>tiny-warning": true
      }
    },
    "@material-ui/core>@material-ui/styles>jss-plugin-vendor-prefixer": {
      "packages": {
        "@material-ui/core>@material-ui/styles>jss": true,
        "@material-ui/core>@material-ui/styles>jss-plugin-vendor-prefixer>css-vendor": true
      }
    },
    "@material-ui/core>@material-ui/styles>jss-plugin-vendor-prefixer>css-vendor": {
      "globals": {
        "document.createElement": true,
        "document.documentElement": true,
        "getComputedStyle": true
      },
      "packages": {
        "@babel/runtime": true,
        "@material-ui/core>@material-ui/styles>jss>is-in-browser": true
      }
    },
    "@material-ui/core>@material-ui/styles>jss>is-in-browser": {
      "globals": {
        "document": true
      }
    },
    "@material-ui/core>@material-ui/system": {
      "globals": {
        "console.error": true
      },
      "packages": {
        "@babel/runtime": true,
        "@material-ui/core>@material-ui/utils": true,
        "prop-types": true
      }
    },
    "@material-ui/core>@material-ui/utils": {
      "packages": {
        "@babel/runtime": true,
        "prop-types": true,
        "prop-types>react-is": true
      }
    },
    "@material-ui/core>popper.js": {
      "globals": {
        "MSInputMethodContext": true,
        "Node.DOCUMENT_POSITION_FOLLOWING": true,
        "cancelAnimationFrame": true,
        "console.warn": true,
        "define": true,
        "devicePixelRatio": true,
        "document": true,
        "getComputedStyle": true,
        "innerHeight": true,
        "innerWidth": true,
        "navigator": true,
        "requestAnimationFrame": true,
        "setTimeout": true
      }
    },
    "@material-ui/core>react-transition-group": {
      "globals": {
        "Element": true,
        "setTimeout": true
      },
      "packages": {
        "@material-ui/core>react-transition-group>dom-helpers": true,
        "prop-types": true,
        "react": true,
        "react-dom": true
      }
    },
    "@material-ui/core>react-transition-group>dom-helpers": {
      "packages": {
        "@babel/runtime": true
      }
    },
    "@metamask/abi-utils": {
      "packages": {
        "@metamask/utils": true,
        "superstruct": true
      }
    },
    "@metamask/accounts-controller": {
      "packages": {
        "@ethereumjs/tx>@ethereumjs/util": true,
        "@ethereumjs/tx>ethereum-cryptography": true,
        "@metamask/base-controller": true,
        "@metamask/eth-snap-keyring": true,
        "@metamask/keyring-api": true,
        "@metamask/keyring-controller": true,
        "uuid": true
      }
    },
    "@metamask/address-book-controller": {
      "packages": {
        "@metamask/address-book-controller>@metamask/controller-utils": true,
        "@metamask/base-controller": true
      }
    },
    "@metamask/address-book-controller>@metamask/controller-utils": {
      "globals": {
        "URL": true,
        "console.error": true,
        "fetch": true,
        "setTimeout": true
      },
      "packages": {
        "@ethereumjs/tx>@ethereumjs/util": true,
        "@metamask/controller-utils>@spruceid/siwe-parser": true,
        "@metamask/ethjs>@metamask/ethjs-unit": true,
        "@metamask/utils": true,
        "bn.js": true,
        "browserify>buffer": true,
        "eslint>fast-deep-equal": true,
        "eth-ens-namehash": true
      }
    },
    "@metamask/announcement-controller": {
      "packages": {
        "@metamask/base-controller": true
      }
    },
    "@metamask/announcement-controller>@metamask/base-controller": {
      "packages": {
        "immer": true
      }
    },
    "@metamask/approval-controller": {
      "globals": {
        "console.info": true
      },
      "packages": {
        "@metamask/approval-controller>@metamask/base-controller": true,
        "@metamask/approval-controller>nanoid": true,
        "@metamask/providers>@metamask/rpc-errors": true
      }
    },
    "@metamask/approval-controller>@metamask/base-controller": {
      "globals": {
        "setTimeout": true
      },
      "packages": {
        "immer": true
      }
    },
    "@metamask/approval-controller>nanoid": {
      "globals": {
        "crypto.getRandomValues": true
      }
    },
    "@metamask/assets-controllers": {
      "globals": {
        "AbortController": true,
        "Headers": true,
        "URL": true,
        "clearInterval": true,
        "clearTimeout": true,
        "console.error": true,
        "console.log": true,
        "setInterval": true,
        "setTimeout": true
      },
      "packages": {
        "@ethereumjs/tx>@ethereumjs/util": true,
        "@ethersproject/abi>@ethersproject/address": true,
        "@ethersproject/contracts": true,
        "@ethersproject/providers": true,
        "@metamask/abi-utils": true,
        "@metamask/assets-controllers>@metamask/controller-utils": true,
        "@metamask/assets-controllers>@metamask/polling-controller": true,
        "@metamask/assets-controllers>cockatiel": true,
        "@metamask/assets-controllers>multiformats": true,
        "@metamask/base-controller": true,
        "@metamask/contract-metadata": true,
        "@metamask/eth-query": true,
        "@metamask/metamask-eth-abis": true,
        "@metamask/name-controller>async-mutex": true,
        "@metamask/providers>@metamask/rpc-errors": true,
        "@metamask/utils": true,
        "bn.js": true,
        "lodash": true,
        "single-call-balance-checker-abi": true,
        "uuid": true,
        "webpack>events": true
      }
    },
    "@metamask/assets-controllers>@metamask/controller-utils": {
      "globals": {
        "URL": true,
        "console.error": true,
        "fetch": true,
        "setTimeout": true
      },
      "packages": {
        "@ethereumjs/tx>@ethereumjs/util": true,
        "@metamask/controller-utils>@spruceid/siwe-parser": true,
        "@metamask/ethjs>@metamask/ethjs-unit": true,
        "@metamask/utils": true,
        "bn.js": true,
        "browserify>buffer": true,
        "eslint>fast-deep-equal": true,
        "eth-ens-namehash": true
      }
    },
    "@metamask/assets-controllers>@metamask/polling-controller": {
      "globals": {
        "clearTimeout": true,
        "console.error": true,
        "setTimeout": true
      },
      "packages": {
        "@metamask/base-controller": true,
        "@metamask/snaps-utils>fast-json-stable-stringify": true,
        "uuid": true
      }
    },
    "@metamask/assets-controllers>cockatiel": {
      "globals": {
        "AbortController": true,
        "AbortSignal": true,
        "WeakRef": true,
        "clearTimeout": true,
        "performance": true,
        "setTimeout": true
      },
      "packages": {
        "browserify>process": true
      }
    },
    "@metamask/assets-controllers>multiformats": {
      "globals": {
        "TextDecoder": true,
        "TextEncoder": true,
        "console.warn": true,
        "crypto.subtle.digest": true
      }
    },
    "@metamask/base-controller": {
      "globals": {
        "setTimeout": true
      },
      "packages": {
        "immer": true
      }
    },
    "@metamask/browser-passworder": {
      "globals": {
        "CryptoKey": true,
        "btoa": true,
        "crypto.getRandomValues": true,
        "crypto.subtle.decrypt": true,
        "crypto.subtle.deriveKey": true,
        "crypto.subtle.encrypt": true,
        "crypto.subtle.exportKey": true,
        "crypto.subtle.importKey": true
      },
      "packages": {
        "@metamask/utils": true,
        "browserify>buffer": true
      }
    },
    "@metamask/controller-utils": {
      "globals": {
        "URL": true,
        "console.error": true,
        "fetch": true,
        "setTimeout": true
      },
      "packages": {
        "@ethereumjs/tx>@ethereumjs/util": true,
        "@metamask/controller-utils>@spruceid/siwe-parser": true,
        "@metamask/ethjs>@metamask/ethjs-unit": true,
        "@metamask/utils": true,
        "bn.js": true,
        "browserify>buffer": true,
        "eslint>fast-deep-equal": true,
        "eth-ens-namehash": true
      }
    },
    "@metamask/controller-utils>@spruceid/siwe-parser": {
      "globals": {
        "console.error": true,
        "console.log": true
      },
      "packages": {
        "@metamask/controller-utils>@spruceid/siwe-parser>apg-js": true
      }
    },
    "@metamask/controller-utils>@spruceid/siwe-parser>apg-js": {
      "globals": {
        "mode": true
      },
      "packages": {
        "browserify>buffer": true,
        "browserify>insert-module-globals>is-buffer": true
      }
    },
    "@metamask/controllers>web3": {
      "globals": {
        "XMLHttpRequest": true
      }
    },
    "@metamask/controllers>web3-provider-engine>cross-fetch>node-fetch": {
      "globals": {
        "fetch": true
      }
    },
    "@metamask/controllers>web3-provider-engine>eth-json-rpc-middleware>node-fetch": {
      "globals": {
        "fetch": true
      }
    },
    "@metamask/desktop": {
      "globals": {
        "TextDecoder": true,
        "TextEncoder": true,
        "WebSocket": true,
        "clearInterval": true,
        "clearTimeout": true,
        "crypto.getRandomValues": true,
        "crypto.subtle.decrypt": true,
        "crypto.subtle.digest": true,
        "crypto.subtle.encrypt": true,
        "crypto.subtle.exportKey": true,
        "crypto.subtle.generateKey": true,
        "crypto.subtle.importKey": true,
        "isDesktopApp": true,
        "setInterval": true,
        "setTimeout": true
      },
      "packages": {
        "@metamask/desktop>@metamask/obs-store": true,
        "@metamask/desktop>eciesjs": true,
        "@metamask/desktop>extension-port-stream": true,
        "@metamask/desktop>otpauth": true,
        "browserify>buffer": true,
        "end-of-stream": true,
        "loglevel": true,
        "obj-multiplex": true,
        "stream-browserify": true,
        "uuid": true,
        "webextension-polyfill": true,
        "webpack>events": true
      }
    },
    "@metamask/desktop>@metamask/obs-store": {
      "globals": {
        "localStorage": true
      },
      "packages": {
        "@metamask/desktop>@metamask/obs-store>through2": true,
        "@metamask/safe-event-emitter": true,
        "stream-browserify": true
      }
    },
    "@metamask/desktop>@metamask/obs-store>through2": {
      "packages": {
        "browserify>process": true,
        "browserify>util": true,
        "readable-stream": true,
        "watchify>xtend": true
      }
    },
    "@metamask/desktop>eciesjs": {
      "packages": {
        "@metamask/desktop>eciesjs>futoin-hkdf": true,
        "browserify>buffer": true,
        "browserify>crypto-browserify": true,
        "ganache>secp256k1": true
      }
    },
    "@metamask/desktop>eciesjs>futoin-hkdf": {
      "packages": {
        "browserify>buffer": true,
        "browserify>crypto-browserify": true
      }
    },
    "@metamask/desktop>extension-port-stream": {
      "packages": {
        "browserify>buffer": true,
        "stream-browserify": true
      }
    },
    "@metamask/desktop>otpauth": {
      "globals": {
        "__GLOBALTHIS__": true,
        "define": true
      }
    },
    "@metamask/ens-controller": {
      "packages": {
        "@ethersproject/providers": true,
        "@metamask/base-controller": true,
        "@metamask/ens-controller>@metamask/controller-utils": true,
        "@metamask/utils": true,
        "ethereum-ens-network-map": true,
        "punycode": true
      }
    },
    "@metamask/ens-controller>@metamask/controller-utils": {
      "globals": {
        "URL": true,
        "console.error": true,
        "fetch": true,
        "setTimeout": true
      },
      "packages": {
        "@ethereumjs/tx>@ethereumjs/util": true,
        "@metamask/controller-utils>@spruceid/siwe-parser": true,
        "@metamask/ethjs>@metamask/ethjs-unit": true,
        "@metamask/utils": true,
        "bn.js": true,
        "browserify>buffer": true,
        "eslint>fast-deep-equal": true,
        "eth-ens-namehash": true
      }
    },
    "@metamask/eth-json-rpc-filters": {
      "globals": {
        "console.error": true
      },
      "packages": {
        "@metamask/eth-json-rpc-filters>@metamask/eth-query": true,
        "@metamask/eth-json-rpc-filters>@metamask/safe-event-emitter": true,
        "@metamask/name-controller>async-mutex": true,
        "@metamask/providers>@metamask/json-rpc-engine": true,
        "pify": true
      }
    },
    "@metamask/eth-json-rpc-filters>@metamask/eth-query": {
      "packages": {
        "@metamask/eth-query>json-rpc-random-id": true,
        "watchify>xtend": true
      }
    },
    "@metamask/eth-json-rpc-filters>@metamask/safe-event-emitter": {
      "globals": {
        "setTimeout": true
      },
      "packages": {
        "webpack>events": true
      }
    },
    "@metamask/eth-json-rpc-middleware": {
      "globals": {
        "URL": true,
        "console.error": true,
        "setTimeout": true
      },
      "packages": {
        "@metamask/eth-json-rpc-middleware>safe-stable-stringify": true,
        "@metamask/eth-sig-util": true,
        "@metamask/providers>@metamask/json-rpc-engine": true,
        "@metamask/providers>@metamask/rpc-errors": true,
        "@metamask/utils": true,
        "pify": true,
        "sass-loader>klona": true
      }
    },
    "@metamask/eth-json-rpc-middleware>@metamask/eth-json-rpc-provider": {
      "packages": {
        "@metamask/eth-json-rpc-middleware>@metamask/eth-json-rpc-provider>@metamask/safe-event-emitter": true,
        "@metamask/providers>@metamask/json-rpc-engine": true
      }
    },
    "@metamask/eth-json-rpc-middleware>@metamask/eth-json-rpc-provider>@metamask/safe-event-emitter": {
      "globals": {
        "setTimeout": true
      },
      "packages": {
        "webpack>events": true
      }
    },
    "@metamask/eth-keyring-controller": {
      "globals": {
        "console.error": true
      },
      "packages": {
        "@metamask/browser-passworder": true,
        "@metamask/eth-keyring-controller>@metamask/obs-store": true,
        "@metamask/eth-sig-util": true,
        "@metamask/keyring-controller>@metamask/eth-hd-keyring": true,
        "@metamask/keyring-controller>@metamask/eth-simple-keyring": true,
        "@metamask/utils": true,
        "webpack>events": true
      }
    },
    "@metamask/eth-keyring-controller>@metamask/obs-store": {
      "packages": {
        "@metamask/eth-keyring-controller>@metamask/obs-store>@metamask/safe-event-emitter": true,
        "@metamask/eth-keyring-controller>@metamask/obs-store>readable-stream": true
      }
    },
    "@metamask/eth-keyring-controller>@metamask/obs-store>@metamask/safe-event-emitter": {
      "globals": {
        "setTimeout": true
      },
      "packages": {
        "webpack>events": true
      }
    },
    "@metamask/eth-keyring-controller>@metamask/obs-store>readable-stream": {
      "packages": {
        "browserify>browser-resolve": true,
        "browserify>buffer": true,
        "browserify>process": true,
        "browserify>string_decoder": true,
        "pumpify>inherits": true,
        "readable-stream>util-deprecate": true,
        "webpack>events": true
      }
    },
    "@metamask/eth-ledger-bridge-keyring": {
      "globals": {
        "addEventListener": true,
        "console.log": true,
        "document.createElement": true,
        "document.head.appendChild": true,
        "fetch": true,
        "removeEventListener": true
      },
      "packages": {
        "@ethereumjs/tx": true,
        "@ethereumjs/tx>@ethereumjs/rlp": true,
        "@ethereumjs/tx>@ethereumjs/util": true,
        "@metamask/eth-sig-util": true,
        "@metamask/eth-trezor-keyring>hdkey": true,
        "browserify>buffer": true,
        "webpack>events": true
      }
    },
    "@metamask/eth-query": {
      "packages": {
        "@metamask/eth-query>json-rpc-random-id": true,
        "watchify>xtend": true
      }
    },
    "@metamask/eth-sig-util": {
      "packages": {
        "@ethereumjs/tx>@ethereumjs/util": true,
        "@ethereumjs/tx>ethereum-cryptography": true,
        "@metamask/abi-utils": true,
        "@metamask/eth-sig-util>tweetnacl": true,
        "@metamask/eth-sig-util>tweetnacl-util": true,
        "@metamask/utils": true,
        "browserify>buffer": true
      }
    },
    "@metamask/eth-sig-util>tweetnacl": {
      "globals": {
        "crypto": true,
        "msCrypto": true,
        "nacl": "write"
      },
      "packages": {
        "browserify>browser-resolve": true
      }
    },
    "@metamask/eth-sig-util>tweetnacl-util": {
      "globals": {
        "atob": true,
        "btoa": true
      },
      "packages": {
        "browserify>browser-resolve": true
      }
    },
    "@metamask/eth-snap-keyring": {
      "globals": {
        "console.error": true
      },
      "packages": {
        "@ethereumjs/tx": true,
        "@metamask/eth-sig-util": true,
        "@metamask/eth-snap-keyring>@metamask/keyring-api": true,
        "@metamask/eth-snap-keyring>uuid": true,
        "@metamask/utils": true,
        "superstruct": true,
        "webpack>events": true
      }
    },
    "@metamask/eth-snap-keyring>@metamask/keyring-api": {
      "packages": {
        "@metamask/eth-snap-keyring>uuid": true,
        "@metamask/utils": true,
        "superstruct": true
      }
    },
    "@metamask/eth-snap-keyring>uuid": {
      "globals": {
        "crypto": true
      }
    },
    "@metamask/eth-token-tracker": {
      "globals": {
        "console.warn": true
      },
      "packages": {
        "@babel/runtime": true,
        "@metamask/eth-token-tracker>@metamask/safe-event-emitter": true,
        "@metamask/eth-token-tracker>deep-equal": true,
        "@metamask/eth-token-tracker>eth-block-tracker": true,
        "@metamask/ethjs-contract": true,
        "@metamask/ethjs-query": true,
        "bn.js": true,
        "human-standard-token-abi": true
      }
    },
    "@metamask/eth-token-tracker>@metamask/safe-event-emitter": {
      "globals": {
        "setTimeout": true
      },
      "packages": {
        "webpack>events": true
      }
    },
    "@metamask/eth-token-tracker>deep-equal": {
      "packages": {
        "@lavamoat/lavapack>json-stable-stringify>isarray": true,
        "@lavamoat/lavapack>json-stable-stringify>object-keys": true,
        "@metamask/eth-token-tracker>deep-equal>es-get-iterator": true,
        "@metamask/eth-token-tracker>deep-equal>is-date-object": true,
        "@metamask/eth-token-tracker>deep-equal>which-boxed-primitive": true,
        "@metamask/eth-token-tracker>deep-equal>which-collection": true,
        "@ngraveio/bc-ur>assert>object-is": true,
        "browserify>util>is-arguments": true,
        "browserify>util>which-typed-array": true,
        "gulp>vinyl-fs>object.assign": true,
        "string.prototype.matchall>call-bind": true,
        "string.prototype.matchall>es-abstract>array-buffer-byte-length": true,
        "string.prototype.matchall>es-abstract>is-array-buffer": true,
        "string.prototype.matchall>es-abstract>is-regex": true,
        "string.prototype.matchall>es-abstract>is-shared-array-buffer": true,
        "string.prototype.matchall>get-intrinsic": true,
        "string.prototype.matchall>regexp.prototype.flags": true,
        "string.prototype.matchall>side-channel": true
      }
    },
    "@metamask/eth-token-tracker>deep-equal>es-get-iterator": {
      "packages": {
        "@lavamoat/lavapack>json-stable-stringify>isarray": true,
        "@metamask/eth-token-tracker>deep-equal>es-get-iterator>is-map": true,
        "@metamask/eth-token-tracker>deep-equal>es-get-iterator>is-set": true,
        "@metamask/eth-token-tracker>deep-equal>es-get-iterator>stop-iteration-iterator": true,
        "browserify>process": true,
        "browserify>util>is-arguments": true,
        "eslint-plugin-react>array-includes>is-string": true,
        "string.prototype.matchall>call-bind": true,
        "string.prototype.matchall>get-intrinsic": true,
        "string.prototype.matchall>has-symbols": true
      }
    },
    "@metamask/eth-token-tracker>deep-equal>es-get-iterator>stop-iteration-iterator": {
      "globals": {
        "StopIteration": true
      },
      "packages": {
        "string.prototype.matchall>internal-slot": true
      }
    },
    "@metamask/eth-token-tracker>deep-equal>is-date-object": {
      "packages": {
        "koa>is-generator-function>has-tostringtag": true
      }
    },
    "@metamask/eth-token-tracker>deep-equal>which-boxed-primitive": {
      "packages": {
        "@metamask/eth-token-tracker>deep-equal>which-boxed-primitive>is-bigint": true,
        "@metamask/eth-token-tracker>deep-equal>which-boxed-primitive>is-boolean-object": true,
        "@metamask/eth-token-tracker>deep-equal>which-boxed-primitive>is-number-object": true,
        "eslint-plugin-react>array-includes>is-string": true,
        "string.prototype.matchall>es-abstract>es-to-primitive>is-symbol": true
      }
    },
    "@metamask/eth-token-tracker>deep-equal>which-boxed-primitive>is-bigint": {
      "packages": {
        "string.prototype.matchall>es-abstract>unbox-primitive>has-bigints": true
      }
    },
    "@metamask/eth-token-tracker>deep-equal>which-boxed-primitive>is-boolean-object": {
      "packages": {
        "koa>is-generator-function>has-tostringtag": true,
        "string.prototype.matchall>call-bind": true
      }
    },
    "@metamask/eth-token-tracker>deep-equal>which-boxed-primitive>is-number-object": {
      "packages": {
        "koa>is-generator-function>has-tostringtag": true
      }
    },
    "@metamask/eth-token-tracker>deep-equal>which-collection": {
      "packages": {
        "@metamask/eth-token-tracker>deep-equal>es-get-iterator>is-map": true,
        "@metamask/eth-token-tracker>deep-equal>es-get-iterator>is-set": true,
        "@metamask/eth-token-tracker>deep-equal>which-collection>is-weakmap": true,
        "@metamask/eth-token-tracker>deep-equal>which-collection>is-weakset": true
      }
    },
    "@metamask/eth-token-tracker>deep-equal>which-collection>is-weakset": {
      "packages": {
        "string.prototype.matchall>call-bind": true,
        "string.prototype.matchall>get-intrinsic": true
      }
    },
    "@metamask/eth-token-tracker>eth-block-tracker": {
      "globals": {
        "clearTimeout": true,
        "console.error": true,
        "setTimeout": true
      },
      "packages": {
        "@metamask/eth-query>json-rpc-random-id": true,
        "@metamask/eth-token-tracker>eth-block-tracker>@metamask/safe-event-emitter": true,
        "@metamask/utils": true,
        "pify": true
      }
    },
    "@metamask/eth-token-tracker>eth-block-tracker>@metamask/safe-event-emitter": {
      "globals": {
        "setTimeout": true
      },
      "packages": {
        "webpack>events": true
      }
    },
    "@metamask/eth-trezor-keyring": {
      "globals": {
        "setTimeout": true
      },
      "packages": {
        "@ethereumjs/tx": true,
        "@ethereumjs/tx>@ethereumjs/util": true,
        "@metamask/eth-trezor-keyring>@trezor/connect-plugin-ethereum": true,
        "@metamask/eth-trezor-keyring>hdkey": true,
        "@trezor/connect-web": true,
        "browserify>buffer": true,
        "webpack>events": true
      }
    },
    "@metamask/eth-trezor-keyring>@trezor/connect-plugin-ethereum": {
      "packages": {
        "@metamask/eth-sig-util": true,
        "@trezor/connect-web>tslib": true
      }
    },
    "@metamask/eth-trezor-keyring>hdkey": {
      "packages": {
        "browserify>assert": true,
        "browserify>crypto-browserify": true,
        "ethereumjs-util>create-hash>ripemd160": true,
        "ethereumjs-util>ethereum-cryptography>bs58check": true,
        "ganache>secp256k1": true,
        "koa>content-disposition>safe-buffer": true
      }
    },
    "@metamask/etherscan-link": {
      "globals": {
        "URL": true
      }
    },
    "@metamask/ethjs": {
      "globals": {
        "clearInterval": true,
        "setInterval": true
      },
      "packages": {
        "@metamask/ethjs-contract": true,
        "@metamask/ethjs-query": true,
        "@metamask/ethjs>@metamask/ethjs-filter": true,
        "@metamask/ethjs>@metamask/ethjs-provider-http": true,
        "@metamask/ethjs>@metamask/ethjs-unit": true,
        "@metamask/ethjs>@metamask/ethjs-util": true,
        "@metamask/ethjs>@metamask/number-to-bn": true,
        "@metamask/ethjs>ethjs-abi": true,
        "@metamask/ethjs>js-sha3": true,
        "bn.js": true,
        "browserify>buffer": true
      }
    },
    "@metamask/ethjs-contract": {
      "packages": {
        "@babel/runtime": true,
        "@metamask/ethjs>@metamask/ethjs-filter": true,
        "@metamask/ethjs>@metamask/ethjs-util": true,
        "@metamask/ethjs>ethjs-abi": true,
        "@metamask/ethjs>js-sha3": true,
        "promise-to-callback": true
      }
    },
    "@metamask/ethjs-query": {
      "globals": {
        "console": true
      },
      "packages": {
        "@metamask/ethjs-query>@metamask/ethjs-format": true,
        "@metamask/ethjs-query>@metamask/ethjs-rpc": true,
        "promise-to-callback": true
      }
    },
    "@metamask/ethjs-query>@metamask/ethjs-format": {
      "packages": {
        "@metamask/ethjs-query>@metamask/ethjs-format>ethjs-schema": true,
        "@metamask/ethjs>@metamask/ethjs-util": true,
        "@metamask/ethjs>@metamask/ethjs-util>strip-hex-prefix": true,
        "@metamask/ethjs>@metamask/number-to-bn": true
      }
    },
    "@metamask/ethjs-query>@metamask/ethjs-rpc": {
      "packages": {
        "promise-to-callback": true
      }
    },
    "@metamask/ethjs>@metamask/ethjs-filter": {
      "globals": {
        "clearInterval": true,
        "setInterval": true
      }
    },
    "@metamask/ethjs>@metamask/ethjs-provider-http": {
      "packages": {
        "@metamask/ethjs>@metamask/ethjs-provider-http>xhr2": true
      }
    },
    "@metamask/ethjs>@metamask/ethjs-provider-http>xhr2": {
      "globals": {
        "XMLHttpRequest": true
      }
    },
    "@metamask/ethjs>@metamask/ethjs-unit": {
      "packages": {
        "@metamask/ethjs>@metamask/number-to-bn": true,
        "bn.js": true
      }
    },
    "@metamask/ethjs>@metamask/ethjs-util": {
      "packages": {
        "@metamask/ethjs>@metamask/ethjs-util>is-hex-prefixed": true,
        "@metamask/ethjs>@metamask/ethjs-util>strip-hex-prefix": true,
        "browserify>buffer": true
      }
    },
    "@metamask/ethjs>@metamask/ethjs-util>strip-hex-prefix": {
      "packages": {
        "@metamask/ethjs>@metamask/ethjs-util>is-hex-prefixed": true
      }
    },
    "@metamask/ethjs>@metamask/number-to-bn": {
      "packages": {
        "@metamask/ethjs>@metamask/ethjs-util>strip-hex-prefix": true,
        "bn.js": true
      }
    },
    "@metamask/ethjs>ethjs-abi": {
      "packages": {
        "@metamask/ethjs>ethjs-abi>number-to-bn": true,
        "@metamask/ethjs>js-sha3": true,
        "bn.js": true,
        "browserify>buffer": true
      }
    },
    "@metamask/ethjs>ethjs-abi>number-to-bn": {
      "packages": {
        "@metamask/ethjs>@metamask/ethjs-util>strip-hex-prefix": true,
        "bn.js": true
      }
    },
    "@metamask/ethjs>js-sha3": {
      "globals": {
        "define": true
      },
      "packages": {
        "browserify>process": true
      }
    },
    "@metamask/gas-fee-controller": {
      "globals": {
        "clearInterval": true,
        "console.error": true,
        "setInterval": true
      },
      "packages": {
        "@metamask/eth-query": true,
        "@metamask/ethjs>@metamask/ethjs-unit": true,
        "@metamask/gas-fee-controller>@metamask/controller-utils": true,
        "@metamask/gas-fee-controller>@metamask/polling-controller": true,
        "bn.js": true,
        "uuid": true
      }
    },
    "@metamask/gas-fee-controller>@metamask/controller-utils": {
      "globals": {
        "URL": true,
        "console.error": true,
        "fetch": true,
        "setTimeout": true
      },
      "packages": {
        "@ethereumjs/tx>@ethereumjs/util": true,
        "@metamask/controller-utils>@spruceid/siwe-parser": true,
        "@metamask/ethjs>@metamask/ethjs-unit": true,
        "@metamask/utils": true,
        "bn.js": true,
        "browserify>buffer": true,
        "eslint>fast-deep-equal": true,
        "eth-ens-namehash": true
      }
    },
    "@metamask/gas-fee-controller>@metamask/polling-controller": {
      "globals": {
        "clearTimeout": true,
        "console.error": true,
        "setTimeout": true
      },
      "packages": {
        "@metamask/gas-fee-controller>@metamask/polling-controller>@metamask/base-controller": true,
        "@metamask/snaps-utils>fast-json-stable-stringify": true,
        "uuid": true
      }
    },
    "@metamask/gas-fee-controller>@metamask/polling-controller>@metamask/base-controller": {
      "globals": {
        "setTimeout": true
      },
      "packages": {
        "immer": true
      }
    },
    "@metamask/jazzicon": {
      "globals": {
        "document.createElement": true,
        "document.createElementNS": true
      },
      "packages": {
        "@metamask/jazzicon>color": true,
        "@metamask/jazzicon>mersenne-twister": true
      }
    },
    "@metamask/jazzicon>color": {
      "packages": {
        "@metamask/jazzicon>color>clone": true,
        "@metamask/jazzicon>color>color-convert": true,
        "@metamask/jazzicon>color>color-string": true
      }
    },
    "@metamask/jazzicon>color>clone": {
      "packages": {
        "browserify>buffer": true
      }
    },
    "@metamask/jazzicon>color>color-convert": {
      "packages": {
        "@metamask/jazzicon>color>color-convert>color-name": true
      }
    },
    "@metamask/jazzicon>color>color-string": {
      "packages": {
        "jest-canvas-mock>moo-color>color-name": true
      }
    },
    "@metamask/keyring-api": {
      "packages": {
        "@metamask/keyring-api>uuid": true,
        "@metamask/utils": true,
        "superstruct": true
      }
    },
    "@metamask/keyring-api>uuid": {
      "globals": {
        "crypto": true
      }
    },
    "@metamask/keyring-controller": {
      "packages": {
        "@ethereumjs/tx>@ethereumjs/util": true,
        "@metamask/base-controller": true,
        "@metamask/browser-passworder": true,
        "@metamask/eth-sig-util": true,
        "@metamask/keyring-controller>@metamask/eth-hd-keyring": true,
        "@metamask/keyring-controller>@metamask/eth-simple-keyring": true,
        "@metamask/keyring-controller>ethereumjs-wallet": true,
        "@metamask/name-controller>async-mutex": true,
        "@metamask/utils": true
      }
    },
    "@metamask/keyring-controller>@metamask/eth-hd-keyring": {
      "globals": {
        "TextEncoder": true
      },
      "packages": {
        "@ethereumjs/tx>@ethereumjs/util": true,
        "@ethereumjs/tx>ethereum-cryptography": true,
        "@metamask/eth-sig-util": true,
        "@metamask/scure-bip39": true,
        "@metamask/utils": true,
        "browserify>buffer": true
      }
    },
    "@metamask/keyring-controller>@metamask/eth-simple-keyring": {
      "packages": {
        "@ethereumjs/tx>@ethereumjs/util": true,
        "@ethereumjs/tx>ethereum-cryptography": true,
        "@metamask/eth-sig-util": true,
        "@metamask/utils": true,
        "browserify>buffer": true,
        "mocha>serialize-javascript>randombytes": true
      }
    },
    "@metamask/keyring-controller>ethereumjs-wallet": {
      "packages": {
        "@metamask/keyring-controller>ethereumjs-wallet>ethereum-cryptography": true,
        "@metamask/keyring-controller>ethereumjs-wallet>ethereumjs-util": true,
        "@metamask/keyring-controller>ethereumjs-wallet>utf8": true,
        "browserify>buffer": true,
        "browserify>crypto-browserify": true,
        "eth-lattice-keyring>gridplus-sdk>aes-js": true,
        "ethereumjs-util>ethereum-cryptography>bs58check": true,
        "ethereumjs-util>ethereum-cryptography>scrypt-js": true,
        "mocha>serialize-javascript>randombytes": true,
        "uuid": true
      }
    },
    "@metamask/keyring-controller>ethereumjs-wallet>ethereum-cryptography": {
      "packages": {
        "browserify>assert": true,
        "browserify>buffer": true,
        "browserify>crypto-browserify>create-hmac": true,
        "ethereumjs-util>ethereum-cryptography>bs58check": true,
        "ethereumjs-util>ethereum-cryptography>hash.js": true,
        "ganache>keccak": true,
        "ganache>secp256k1": true,
        "koa>content-disposition>safe-buffer": true,
        "mocha>serialize-javascript>randombytes": true
      }
    },
    "@metamask/keyring-controller>ethereumjs-wallet>ethereumjs-util": {
      "packages": {
        "@metamask/keyring-controller>ethereumjs-wallet>ethereum-cryptography": true,
        "@metamask/keyring-controller>ethereumjs-wallet>ethereumjs-util>rlp": true,
        "bn.js": true,
        "browserify>assert": true,
        "browserify>buffer": true,
        "browserify>insert-module-globals>is-buffer": true,
        "ethereumjs-util>create-hash": true
      }
    },
    "@metamask/keyring-controller>ethereumjs-wallet>ethereumjs-util>rlp": {
      "packages": {
        "bn.js": true,
        "browserify>buffer": true
      }
    },
    "@metamask/logging-controller": {
      "packages": {
        "@metamask/base-controller": true,
        "uuid": true
      }
    },
    "@metamask/logo": {
      "globals": {
        "addEventListener": true,
        "document.body.appendChild": true,
        "document.createElementNS": true,
        "innerHeight": true,
        "innerWidth": true,
        "requestAnimationFrame": true
      },
      "packages": {
        "@metamask/logo>gl-mat4": true,
        "@metamask/logo>gl-vec3": true
      }
    },
    "@metamask/message-manager": {
      "packages": {
        "@metamask/base-controller": true,
        "@metamask/eth-sig-util": true,
        "@metamask/message-manager>@metamask/controller-utils": true,
        "@metamask/message-manager>jsonschema": true,
        "@metamask/utils": true,
        "browserify>buffer": true,
        "uuid": true,
        "webpack>events": true
      }
    },
    "@metamask/message-manager>@metamask/controller-utils": {
      "globals": {
        "URL": true,
        "console.error": true,
        "fetch": true,
        "setTimeout": true
      },
      "packages": {
        "@ethereumjs/tx>@ethereumjs/util": true,
        "@metamask/controller-utils>@spruceid/siwe-parser": true,
        "@metamask/ethjs>@metamask/ethjs-unit": true,
        "@metamask/utils": true,
        "bn.js": true,
        "browserify>buffer": true,
        "eslint>fast-deep-equal": true,
        "eth-ens-namehash": true
      }
    },
    "@metamask/message-manager>jsonschema": {
      "packages": {
        "browserify>url": true
      }
    },
    "@metamask/name-controller": {
      "globals": {
        "fetch": true
      },
      "packages": {
        "@metamask/base-controller": true,
        "@metamask/name-controller>async-mutex": true,
        "@metamask/utils": true
      }
    },
    "@metamask/name-controller>async-mutex": {
      "globals": {
        "setTimeout": true
      },
      "packages": {
        "@trezor/connect-web>tslib": true
      }
    },
    "@metamask/network-controller": {
      "globals": {
        "URL": true,
        "btoa": true,
        "fetch": true,
        "setTimeout": true
      },
      "packages": {
        "@metamask/eth-json-rpc-middleware": true,
        "@metamask/eth-query": true,
        "@metamask/eth-token-tracker>eth-block-tracker": true,
        "@metamask/network-controller>@metamask/base-controller": true,
        "@metamask/network-controller>@metamask/controller-utils": true,
        "@metamask/network-controller>@metamask/eth-json-rpc-infura": true,
        "@metamask/network-controller>@metamask/eth-json-rpc-provider": true,
        "@metamask/network-controller>@metamask/json-rpc-engine": true,
        "@metamask/network-controller>@metamask/swappable-obj-proxy": true,
        "@metamask/providers>@metamask/rpc-errors": true,
        "@metamask/utils": true,
        "browserify>assert": true,
        "uuid": true
      }
    },
    "@metamask/network-controller>@metamask/base-controller": {
      "globals": {
        "setTimeout": true
      },
      "packages": {
        "immer": true
      }
    },
    "@metamask/network-controller>@metamask/controller-utils": {
      "globals": {
        "URL": true,
        "console.error": true,
        "fetch": true,
        "setTimeout": true
      },
      "packages": {
        "@ethereumjs/tx>@ethereumjs/util": true,
        "@metamask/controller-utils>@spruceid/siwe-parser": true,
        "@metamask/ethjs>@metamask/ethjs-unit": true,
        "@metamask/utils": true,
        "bn.js": true,
        "browserify>buffer": true,
        "eslint>fast-deep-equal": true,
        "eth-ens-namehash": true
      }
    },
    "@metamask/network-controller>@metamask/eth-json-rpc-infura": {
      "globals": {
        "setTimeout": true
      },
      "packages": {
        "@metamask/eth-json-rpc-middleware>@metamask/eth-json-rpc-provider": true,
        "@metamask/providers>@metamask/json-rpc-engine": true,
        "@metamask/providers>@metamask/rpc-errors": true,
        "@metamask/utils": true,
        "node-fetch": true
      }
    },
    "@metamask/network-controller>@metamask/eth-json-rpc-provider": {
      "packages": {
        "@metamask/network-controller>@metamask/json-rpc-engine": true,
        "@metamask/network-controller>@metamask/json-rpc-engine>@metamask/safe-event-emitter": true
      }
    },
    "@metamask/network-controller>@metamask/json-rpc-engine": {
      "packages": {
        "@metamask/network-controller>@metamask/json-rpc-engine>@metamask/safe-event-emitter": true,
        "@metamask/providers>@metamask/rpc-errors": true,
        "@metamask/utils": true
      }
    },
    "@metamask/network-controller>@metamask/json-rpc-engine>@metamask/safe-event-emitter": {
      "globals": {
        "setTimeout": true
      },
      "packages": {
        "webpack>events": true
      }
    },
    "@metamask/notification-controller": {
      "packages": {
        "@metamask/notification-controller>@metamask/base-controller": true,
        "@metamask/notification-controller>@metamask/utils": true,
        "@metamask/notification-controller>nanoid": true
      }
    },
    "@metamask/notification-controller>@metamask/base-controller": {
      "globals": {
        "setTimeout": true
      },
      "packages": {
        "immer": true
      }
    },
    "@metamask/notification-controller>@metamask/utils": {
      "globals": {
        "TextDecoder": true,
        "TextEncoder": true
      },
      "packages": {
        "browserify>buffer": true,
        "nock>debug": true,
        "semver": true,
        "superstruct": true
      }
    },
    "@metamask/notification-controller>nanoid": {
      "globals": {
        "crypto.getRandomValues": true
      }
    },
    "@metamask/obs-store": {
      "packages": {
        "@metamask/obs-store>through2": true,
        "@metamask/safe-event-emitter": true,
        "stream-browserify": true
      }
    },
    "@metamask/obs-store>through2": {
      "packages": {
        "browserify>process": true,
        "browserify>util": true,
        "readable-stream": true,
        "watchify>xtend": true
      }
    },
    "@metamask/permission-controller": {
      "globals": {
        "console.error": true
      },
      "packages": {
        "@metamask/base-controller": true,
        "@metamask/permission-controller>@metamask/controller-utils": true,
        "@metamask/permission-controller>nanoid": true,
        "@metamask/providers>@metamask/json-rpc-engine": true,
        "@metamask/providers>@metamask/rpc-errors": true,
        "@metamask/utils": true,
        "deep-freeze-strict": true,
        "immer": true
      }
    },
    "@metamask/permission-controller>@metamask/controller-utils": {
      "globals": {
        "URL": true,
        "console.error": true,
        "fetch": true,
        "setTimeout": true
      },
      "packages": {
        "@ethereumjs/tx>@ethereumjs/util": true,
        "@metamask/controller-utils>@spruceid/siwe-parser": true,
        "@metamask/ethjs>@metamask/ethjs-unit": true,
        "@metamask/utils": true,
        "bn.js": true,
        "browserify>buffer": true,
        "eslint>fast-deep-equal": true,
        "eth-ens-namehash": true
      }
    },
    "@metamask/permission-controller>nanoid": {
      "globals": {
        "crypto.getRandomValues": true
      }
    },
    "@metamask/permission-log-controller": {
      "packages": {
        "@metamask/base-controller": true,
        "@metamask/utils": true
      }
    },
    "@metamask/phishing-controller": {
      "globals": {
        "fetch": true
      },
      "packages": {
        "@metamask/base-controller": true,
        "@metamask/phishing-controller>@metamask/controller-utils": true,
        "@metamask/phishing-warning>eth-phishing-detect": true,
        "punycode": true
      }
    },
    "@metamask/phishing-controller>@metamask/controller-utils": {
      "globals": {
        "URL": true,
        "console.error": true,
        "fetch": true,
        "setTimeout": true
      },
      "packages": {
        "@ethereumjs/tx>@ethereumjs/util": true,
        "@metamask/controller-utils>@spruceid/siwe-parser": true,
        "@metamask/ethjs>@metamask/ethjs-unit": true,
        "@metamask/utils": true,
        "bn.js": true,
        "browserify>buffer": true,
        "eslint>fast-deep-equal": true,
        "eth-ens-namehash": true
      }
    },
    "@metamask/phishing-warning>eth-phishing-detect": {
      "packages": {
        "eslint>optionator>fast-levenshtein": true
      }
    },
    "@metamask/post-message-stream": {
      "globals": {
        "MessageEvent.prototype": true,
        "WorkerGlobalScope": true,
        "addEventListener": true,
        "browser": true,
        "chrome": true,
        "location.origin": true,
        "postMessage": true,
        "removeEventListener": true
      },
      "packages": {
        "@metamask/post-message-stream>readable-stream": true,
        "@metamask/utils": true
      }
    },
    "@metamask/post-message-stream>readable-stream": {
      "packages": {
        "browserify>browser-resolve": true,
        "browserify>buffer": true,
        "browserify>process": true,
        "browserify>string_decoder": true,
        "pumpify>inherits": true,
        "readable-stream>util-deprecate": true,
        "webpack>events": true
      }
    },
    "@metamask/ppom-validator": {
      "globals": {
        "URL": true,
        "console.error": true,
        "crypto": true
      },
      "packages": {
        "@metamask/eth-query>json-rpc-random-id": true,
        "@metamask/ppom-validator>@metamask/base-controller": true,
        "@metamask/ppom-validator>@metamask/controller-utils": true,
        "@metamask/ppom-validator>crypto-js": true,
        "@metamask/ppom-validator>elliptic": true,
        "await-semaphore": true,
        "browserify>buffer": true
      }
    },
    "@metamask/ppom-validator>@metamask/base-controller": {
      "globals": {
        "setTimeout": true
      },
      "packages": {
        "immer": true
      }
    },
    "@metamask/ppom-validator>@metamask/controller-utils": {
      "globals": {
        "URL": true,
        "console.error": true,
        "fetch": true,
        "setTimeout": true
      },
      "packages": {
        "@ethereumjs/tx>@ethereumjs/util": true,
        "@metamask/controller-utils>@spruceid/siwe-parser": true,
        "@metamask/ethjs>@metamask/ethjs-unit": true,
        "@metamask/utils": true,
        "bn.js": true,
        "browserify>buffer": true,
        "eslint>fast-deep-equal": true,
        "eth-ens-namehash": true
      }
    },
    "@metamask/ppom-validator>crypto-js": {
      "globals": {
        "crypto": true,
        "define": true,
        "msCrypto": true
      },
      "packages": {
        "browserify>browser-resolve": true
      }
    },
    "@metamask/ppom-validator>elliptic": {
      "packages": {
        "@metamask/ppom-validator>elliptic>brorand": true,
        "@metamask/ppom-validator>elliptic>hmac-drbg": true,
        "@metamask/ppom-validator>elliptic>minimalistic-assert": true,
        "@metamask/ppom-validator>elliptic>minimalistic-crypto-utils": true,
        "bn.js": true,
        "ethereumjs-util>ethereum-cryptography>hash.js": true,
        "pumpify>inherits": true
      }
    },
    "@metamask/ppom-validator>elliptic>brorand": {
      "globals": {
        "crypto": true,
        "msCrypto": true
      },
      "packages": {
        "browserify>browser-resolve": true
      }
    },
    "@metamask/ppom-validator>elliptic>hmac-drbg": {
      "packages": {
        "@metamask/ppom-validator>elliptic>minimalistic-assert": true,
        "@metamask/ppom-validator>elliptic>minimalistic-crypto-utils": true,
        "ethereumjs-util>ethereum-cryptography>hash.js": true
      }
    },
    "@metamask/providers>@metamask/json-rpc-engine": {
      "packages": {
        "@metamask/providers>@metamask/json-rpc-engine>@metamask/safe-event-emitter": true,
        "@metamask/providers>@metamask/rpc-errors": true,
        "@metamask/utils": true
      }
    },
    "@metamask/providers>@metamask/json-rpc-engine>@metamask/safe-event-emitter": {
      "globals": {
        "setTimeout": true
      },
      "packages": {
        "webpack>events": true
      }
    },
    "@metamask/providers>@metamask/object-multiplex": {
      "globals": {
        "console.warn": true
      },
      "packages": {
        "@metamask/providers>@metamask/object-multiplex>readable-stream": true,
        "pump>once": true
      }
    },
    "@metamask/providers>@metamask/object-multiplex>readable-stream": {
      "packages": {
        "browserify>browser-resolve": true,
        "browserify>buffer": true,
        "browserify>process": true,
        "browserify>string_decoder": true,
        "pumpify>inherits": true,
        "readable-stream>util-deprecate": true,
        "webpack>events": true
      }
    },
    "@metamask/providers>@metamask/rpc-errors": {
      "packages": {
        "@metamask/utils": true,
        "eth-rpc-errors>fast-safe-stringify": true
      }
    },
    "@metamask/queued-request-controller": {
      "packages": {
        "@metamask/base-controller": true,
        "@metamask/providers>@metamask/json-rpc-engine": true,
        "@metamask/providers>@metamask/rpc-errors": true,
        "@metamask/queued-request-controller>@metamask/controller-utils": true,
        "@metamask/selected-network-controller": true
      }
    },
    "@metamask/queued-request-controller>@metamask/controller-utils": {
      "globals": {
        "URL": true,
        "console.error": true,
        "fetch": true,
        "setTimeout": true
      },
      "packages": {
        "@ethereumjs/tx>@ethereumjs/util": true,
        "@metamask/controller-utils>@spruceid/siwe-parser": true,
        "@metamask/ethjs>@metamask/ethjs-unit": true,
        "@metamask/utils": true,
        "bn.js": true,
        "browserify>buffer": true,
        "eslint>fast-deep-equal": true,
        "eth-ens-namehash": true
      }
    },
    "@metamask/rate-limit-controller": {
      "globals": {
        "setTimeout": true
      },
      "packages": {
        "@metamask/rate-limit-controller>@metamask/base-controller": true,
        "eth-rpc-errors": true
      }
    },
    "@metamask/rate-limit-controller>@metamask/base-controller": {
      "globals": {
        "setTimeout": true
      },
      "packages": {
        "immer": true
      }
    },
    "@metamask/rpc-methods-flask>nanoid": {
      "globals": {
        "crypto.getRandomValues": true
      }
    },
    "@metamask/rpc-methods>nanoid": {
      "globals": {
        "crypto.getRandomValues": true
      }
    },
    "@metamask/safe-event-emitter": {
      "globals": {
        "setTimeout": true
      },
      "packages": {
        "webpack>events": true
      }
    },
    "@metamask/scure-bip39": {
      "globals": {
        "TextEncoder": true
      },
      "packages": {
        "@metamask/scure-bip39>@noble/hashes": true,
        "@metamask/utils>@scure/base": true
      }
    },
    "@metamask/scure-bip39>@noble/hashes": {
      "globals": {
        "TextEncoder": true,
        "crypto": true
      }
    },
    "@metamask/selected-network-controller": {
      "packages": {
        "@metamask/base-controller": true,
        "@metamask/network-controller>@metamask/swappable-obj-proxy": true
      }
    },
    "@metamask/signature-controller": {
      "globals": {
        "console.info": true
      },
      "packages": {
        "@metamask/base-controller": true,
        "@metamask/logging-controller": true,
        "@metamask/message-manager": true,
        "@metamask/providers>@metamask/rpc-errors": true,
        "@metamask/signature-controller>@metamask/controller-utils": true,
        "browserify>buffer": true,
        "ethereumjs-util": true,
        "lodash": true,
        "webpack>events": true
      }
    },
    "@metamask/signature-controller>@metamask/controller-utils": {
      "globals": {
        "URL": true,
        "console.error": true,
        "fetch": true,
        "setTimeout": true
      },
      "packages": {
        "@ethereumjs/tx>@ethereumjs/util": true,
        "@metamask/controller-utils>@spruceid/siwe-parser": true,
        "@metamask/ethjs>@metamask/ethjs-unit": true,
        "@metamask/utils": true,
        "bn.js": true,
        "browserify>buffer": true,
        "eslint>fast-deep-equal": true,
        "eth-ens-namehash": true
      }
    },
    "@metamask/smart-transactions-controller": {
      "globals": {
        "URLSearchParams": true,
        "clearInterval": true,
        "console.error": true,
        "console.log": true,
        "fetch": true,
        "setInterval": true
      },
      "packages": {
        "@ethersproject/abi>@ethersproject/bytes": true,
        "@ethersproject/bignumber": true,
        "@ethersproject/providers": true,
        "@metamask/smart-transactions-controller>@metamask/base-controller": true,
        "@metamask/smart-transactions-controller>@metamask/controller-utils": true,
        "@metamask/smart-transactions-controller>bignumber.js": true,
        "fast-json-patch": true,
        "lodash": true
      }
    },
    "@metamask/smart-transactions-controller>@metamask/base-controller": {
      "globals": {
        "setTimeout": true
      },
      "packages": {
        "immer": true
      }
    },
    "@metamask/smart-transactions-controller>@metamask/controller-utils": {
      "globals": {
        "URL": true,
        "console.error": true,
        "fetch": true,
        "setTimeout": true
      },
      "packages": {
        "@metamask/controller-utils>@spruceid/siwe-parser": true,
        "@metamask/smart-transactions-controller>@metamask/controller-utils>ethjs-unit": true,
        "@metamask/utils": true,
        "browserify>buffer": true,
        "eslint>fast-deep-equal": true,
        "eth-ens-namehash": true,
        "ethereumjs-util": true
      }
    },
    "@metamask/smart-transactions-controller>@metamask/controller-utils>ethjs-unit": {
      "packages": {
        "@metamask/ethjs>ethjs-abi>number-to-bn": true,
        "bn.js": true
      }
    },
    "@metamask/smart-transactions-controller>@metamask/controllers>nanoid": {
      "globals": {
        "crypto.getRandomValues": true
      }
    },
    "@metamask/smart-transactions-controller>bignumber.js": {
      "globals": {
        "crypto": true,
        "define": true
      }
    },
    "@metamask/snaps-controllers": {
      "globals": {
        "DecompressionStream": true,
        "URL": true,
        "chrome.offscreen.createDocument": true,
        "chrome.offscreen.hasDocument": true,
        "clearTimeout": true,
        "document.getElementById": true,
        "fetch.bind": true,
        "setTimeout": true
      },
      "packages": {
        "@metamask/base-controller": true,
        "@metamask/post-message-stream": true,
        "@metamask/providers>@metamask/json-rpc-engine": true,
        "@metamask/providers>@metamask/object-multiplex": true,
        "@metamask/providers>@metamask/rpc-errors": true,
        "@metamask/snaps-controllers>@metamask/permission-controller": true,
        "@metamask/snaps-controllers>@xstate/fsm": true,
        "@metamask/snaps-controllers>concat-stream": true,
        "@metamask/snaps-controllers>get-npm-tarball-url": true,
        "@metamask/snaps-controllers>nanoid": true,
        "@metamask/snaps-controllers>readable-stream": true,
        "@metamask/snaps-controllers>readable-web-to-node-stream": true,
        "@metamask/snaps-controllers>tar-stream": true,
        "@metamask/snaps-rpc-methods": true,
        "@metamask/snaps-sdk": true,
        "@metamask/snaps-utils": true,
        "@metamask/snaps-utils>@metamask/snaps-registry": true,
        "@metamask/utils": true,
        "browserify>browserify-zlib": true,
        "json-rpc-middleware-stream": true
      }
    },
    "@metamask/snaps-controllers-flask>nanoid": {
      "globals": {
        "crypto.getRandomValues": true
      }
    },
    "@metamask/snaps-controllers>@metamask/permission-controller": {
      "globals": {
        "console.error": true
      },
      "packages": {
        "@metamask/base-controller": true,
        "@metamask/providers>@metamask/json-rpc-engine": true,
        "@metamask/providers>@metamask/rpc-errors": true,
        "@metamask/snaps-controllers>@metamask/permission-controller>@metamask/controller-utils": true,
        "@metamask/snaps-controllers>nanoid": true,
        "@metamask/utils": true,
        "deep-freeze-strict": true,
        "immer": true
      }
    },
    "@metamask/snaps-controllers>@metamask/permission-controller>@metamask/controller-utils": {
      "globals": {
        "URL": true,
        "console.error": true,
        "fetch": true,
        "setTimeout": true
      },
      "packages": {
        "@ethereumjs/tx>@ethereumjs/util": true,
        "@metamask/controller-utils>@spruceid/siwe-parser": true,
        "@metamask/ethjs>@metamask/ethjs-unit": true,
        "@metamask/utils": true,
        "bn.js": true,
        "browserify>buffer": true,
        "eslint>fast-deep-equal": true,
        "eth-ens-namehash": true
      }
    },
    "@metamask/snaps-controllers>concat-stream": {
      "packages": {
        "@metamask/snaps-controllers>readable-stream": true,
        "browserify>buffer": true,
        "browserify>concat-stream>typedarray": true,
        "pumpify>inherits": true,
        "terser>source-map-support>buffer-from": true
      }
    },
    "@metamask/snaps-controllers>nanoid": {
      "globals": {
        "crypto.getRandomValues": true
      }
    },
    "@metamask/snaps-controllers>readable-stream": {
      "packages": {
        "browserify>browser-resolve": true,
        "browserify>buffer": true,
        "browserify>process": true,
        "browserify>string_decoder": true,
        "pumpify>inherits": true,
        "readable-stream>util-deprecate": true,
        "webpack>events": true
      }
    },
    "@metamask/snaps-controllers>readable-web-to-node-stream": {
      "packages": {
        "@metamask/snaps-controllers>readable-web-to-node-stream>readable-stream": true
      }
    },
    "@metamask/snaps-controllers>readable-web-to-node-stream>readable-stream": {
      "packages": {
        "browserify>browser-resolve": true,
        "browserify>buffer": true,
        "browserify>process": true,
        "browserify>string_decoder": true,
        "pumpify>inherits": true,
        "readable-stream>util-deprecate": true,
        "webpack>events": true
      }
    },
    "@metamask/snaps-controllers>tar-stream": {
      "packages": {
        "@metamask/snaps-controllers>tar-stream>b4a": true,
        "@metamask/snaps-controllers>tar-stream>fast-fifo": true,
        "@metamask/snaps-controllers>tar-stream>streamx": true,
        "browserify>browser-resolve": true
      }
    },
    "@metamask/snaps-controllers>tar-stream>b4a": {
      "globals": {
        "TextDecoder": true,
        "TextEncoder": true
      }
    },
    "@metamask/snaps-controllers>tar-stream>streamx": {
      "packages": {
        "@metamask/snaps-controllers>tar-stream>fast-fifo": true,
        "@metamask/snaps-controllers>tar-stream>streamx>queue-tick": true,
        "webpack>events": true
      }
    },
    "@metamask/snaps-controllers>tar-stream>streamx>queue-tick": {
      "globals": {
        "queueMicrotask": true
      }
    },
    "@metamask/snaps-rpc-methods": {
      "packages": {
        "@metamask/permission-controller": true,
        "@metamask/providers>@metamask/rpc-errors": true,
        "@metamask/snaps-sdk": true,
        "@metamask/snaps-sdk>@metamask/key-tree": true,
        "@metamask/snaps-utils": true,
        "@metamask/utils": true,
        "@noble/hashes": true,
        "superstruct": true
      }
    },
    "@metamask/snaps-sdk": {
      "globals": {
        "fetch": true
      },
      "packages": {
        "@metamask/providers>@metamask/rpc-errors": true,
        "@metamask/snaps-sdk>fast-xml-parser": true,
        "@metamask/utils": true,
        "superstruct": true
      }
    },
    "@metamask/snaps-sdk>@metamask/key-tree": {
      "packages": {
        "@metamask/scure-bip39": true,
        "@metamask/snaps-sdk>@metamask/key-tree>@metamask/utils": true,
        "@metamask/snaps-sdk>@metamask/key-tree>@noble/ed25519": true,
        "@metamask/utils>@scure/base": true,
        "@noble/hashes": true,
        "eth-lattice-keyring>@noble/secp256k1": true
      }
    },
    "@metamask/snaps-sdk>@metamask/key-tree>@metamask/utils": {
      "globals": {
        "TextDecoder": true,
        "TextEncoder": true
      },
      "packages": {
        "@noble/hashes": true,
        "browserify>buffer": true,
        "nock>debug": true,
        "semver": true,
        "superstruct": true
      }
    },
    "@metamask/snaps-sdk>@metamask/key-tree>@noble/ed25519": {
      "globals": {
        "crypto": true
      },
      "packages": {
        "browserify>browser-resolve": true
      }
    },
    "@metamask/snaps-sdk>fast-xml-parser": {
      "globals": {
        "entityName": true,
        "val": true
      },
      "packages": {
        "@metamask/snaps-sdk>fast-xml-parser>strnum": true
      }
    },
    "@metamask/snaps-utils": {
      "globals": {
        "File": true,
        "FileReader": true,
        "TextDecoder": true,
        "URL": true,
        "console.error": true,
        "console.log": true,
        "console.warn": true,
        "crypto": true,
        "document.body.appendChild": true,
        "document.createElement": true,
        "fetch": true
      },
      "packages": {
        "@metamask/permission-controller": true,
        "@metamask/providers>@metamask/rpc-errors": true,
        "@metamask/snaps-sdk": true,
        "@metamask/snaps-sdk>@metamask/key-tree": true,
        "@metamask/snaps-utils>@metamask/slip44": true,
        "@metamask/snaps-utils>cron-parser": true,
        "@metamask/snaps-utils>fast-json-stable-stringify": true,
        "@metamask/snaps-utils>marked": true,
        "@metamask/snaps-utils>rfdc": true,
        "@metamask/snaps-utils>validate-npm-package-name": true,
        "@metamask/utils": true,
        "@metamask/utils>@scure/base": true,
        "@noble/hashes": true,
        "chalk": true,
        "semver": true,
        "superstruct": true
      }
    },
    "@metamask/snaps-utils>@metamask/snaps-registry": {
      "packages": {
        "@ethereumjs/tx>ethereum-cryptography>@noble/curves": true,
        "@metamask/utils": true,
        "@noble/hashes": true,
        "superstruct": true
      }
    },
    "@metamask/snaps-utils>cron-parser": {
      "packages": {
        "browserify>browser-resolve": true,
        "luxon": true
      }
    },
    "@metamask/snaps-utils>marked": {
      "globals": {
        "Hooks": true,
        "Lexer": true,
        "Parser": true,
        "Renderer": true,
        "TextRenderer": true,
        "Tokenizer": true,
        "console.error": true,
        "console.warn": true,
        "defaults": true,
        "define": true,
        "inlineQueue": true,
        "passThroughHooks": true,
        "renderer": true,
        "rules": true,
        "state": true,
        "textRenderer": true,
        "tokenizer": true,
        "tokens": true
      }
    },
    "@metamask/snaps-utils>rfdc": {
      "packages": {
        "browserify>buffer": true
      }
    },
    "@metamask/snaps-utils>validate-npm-package-name": {
      "packages": {
        "@metamask/snaps-utils>validate-npm-package-name>builtins": true
      }
    },
    "@metamask/snaps-utils>validate-npm-package-name>builtins": {
      "packages": {
        "browserify>process": true,
        "semver": true
      }
    },
    "@metamask/test-bundler>@ethersproject/abstract-provider": {
      "packages": {
        "@ethersproject/abi>@ethersproject/bytes": true,
        "@ethersproject/abi>@ethersproject/logger": true,
        "@ethersproject/abi>@ethersproject/properties": true,
        "@ethersproject/bignumber": true
      }
    },
    "@metamask/test-bundler>@ethersproject/networks": {
      "packages": {
        "@ethersproject/abi>@ethersproject/logger": true
      }
    },
    "@metamask/transaction-controller": {
      "globals": {
        "clearTimeout": true,
        "console.error": true,
        "setTimeout": true
      },
      "packages": {
        "@ethereumjs/common": true,
        "@ethereumjs/tx": true,
        "@ethereumjs/tx>@ethereumjs/util": true,
        "@ethersproject/abi": true,
        "@ethersproject/providers": true,
<<<<<<< HEAD
        "@metamask/base-controller": true,
        "@metamask/controller-utils": true,
=======
>>>>>>> b1c90606
        "@metamask/eth-query": true,
        "@metamask/gas-fee-controller": true,
        "@metamask/metamask-eth-abis": true,
        "@metamask/name-controller>async-mutex": true,
        "@metamask/network-controller": true,
        "@metamask/providers>@metamask/rpc-errors": true,
        "@metamask/transaction-controller>@metamask/base-controller": true,
        "@metamask/transaction-controller>@metamask/controller-utils": true,
        "@metamask/transaction-controller>nonce-tracker": true,
        "@metamask/utils": true,
        "bn.js": true,
        "eth-method-registry": true,
        "fast-json-patch": true,
        "lodash": true,
        "uuid": true,
        "webpack>events": true
      }
    },
    "@metamask/transaction-controller>@metamask/base-controller": {
      "globals": {
        "setTimeout": true
      },
      "packages": {
        "immer": true
      }
    },
    "@metamask/transaction-controller>@metamask/controller-utils": {
      "globals": {
        "URL": true,
        "console.error": true,
        "fetch": true,
        "setTimeout": true
      },
      "packages": {
        "@ethereumjs/tx>@ethereumjs/util": true,
        "@metamask/controller-utils>@spruceid/siwe-parser": true,
        "@metamask/ethjs>@metamask/ethjs-unit": true,
        "@metamask/utils": true,
        "bn.js": true,
        "browserify>buffer": true,
        "eslint>fast-deep-equal": true,
        "eth-ens-namehash": true
      }
    },
    "@metamask/transaction-controller>nonce-tracker": {
      "packages": {
        "@ethersproject/providers": true,
        "@metamask/eth-token-tracker>eth-block-tracker": true,
        "@metamask/transaction-controller>nonce-tracker>async-mutex": true,
        "browserify>assert": true
      }
    },
    "@metamask/transaction-controller>nonce-tracker>async-mutex": {
      "globals": {
        "clearTimeout": true,
        "setTimeout": true
      },
      "packages": {
        "@trezor/connect-web>tslib": true
      }
    },
    "@metamask/user-operation-controller": {
      "globals": {
        "fetch": true
      },
      "packages": {
        "@metamask/eth-query": true,
        "@metamask/gas-fee-controller": true,
        "@metamask/gas-fee-controller>@metamask/polling-controller": true,
        "@metamask/providers>@metamask/rpc-errors": true,
        "@metamask/transaction-controller": true,
        "@metamask/user-operation-controller>@metamask/base-controller": true,
        "@metamask/user-operation-controller>@metamask/controller-utils": true,
        "@metamask/utils": true,
        "bn.js": true,
        "lodash": true,
        "superstruct": true,
        "uuid": true,
        "webpack>events": true
      }
    },
    "@metamask/user-operation-controller>@metamask/base-controller": {
      "globals": {
        "setTimeout": true
      },
      "packages": {
        "immer": true
      }
    },
    "@metamask/user-operation-controller>@metamask/controller-utils": {
      "globals": {
        "URL": true,
        "console.error": true,
        "fetch": true,
        "setTimeout": true
      },
      "packages": {
        "@ethereumjs/tx>@ethereumjs/util": true,
        "@metamask/controller-utils>@spruceid/siwe-parser": true,
        "@metamask/ethjs>@metamask/ethjs-unit": true,
        "@metamask/utils": true,
        "bn.js": true,
        "browserify>buffer": true,
        "eslint>fast-deep-equal": true,
        "eth-ens-namehash": true
      }
    },
    "@metamask/utils": {
      "globals": {
        "TextDecoder": true,
        "TextEncoder": true
      },
      "packages": {
        "@metamask/utils>@scure/base": true,
        "@metamask/utils>pony-cause": true,
        "@noble/hashes": true,
        "browserify>buffer": true,
        "nock>debug": true,
        "semver": true,
        "superstruct": true
      }
    },
    "@metamask/utils>@scure/base": {
      "globals": {
        "TextDecoder": true,
        "TextEncoder": true
      }
    },
    "@ngraveio/bc-ur": {
      "packages": {
        "@ngraveio/bc-ur>@keystonehq/alias-sampling": true,
        "@ngraveio/bc-ur>bignumber.js": true,
        "@ngraveio/bc-ur>cbor-sync": true,
        "@ngraveio/bc-ur>crc": true,
        "@ngraveio/bc-ur>jsbi": true,
        "addons-linter>sha.js": true,
        "browserify>assert": true,
        "browserify>buffer": true
      }
    },
    "@ngraveio/bc-ur>assert>object-is": {
      "packages": {
        "string.prototype.matchall>call-bind": true,
        "string.prototype.matchall>define-properties": true
      }
    },
    "@ngraveio/bc-ur>bignumber.js": {
      "globals": {
        "crypto": true,
        "define": true
      }
    },
    "@ngraveio/bc-ur>cbor-sync": {
      "globals": {
        "define": true
      },
      "packages": {
        "browserify>buffer": true
      }
    },
    "@ngraveio/bc-ur>crc": {
      "packages": {
        "browserify>buffer": true
      }
    },
    "@ngraveio/bc-ur>jsbi": {
      "globals": {
        "define": true
      }
    },
    "@noble/hashes": {
      "globals": {
        "TextEncoder": true,
        "crypto": true
      }
    },
    "@popperjs/core": {
      "globals": {
        "Element": true,
        "HTMLElement": true,
        "ShadowRoot": true,
        "console.error": true,
        "console.warn": true,
        "document": true,
        "navigator.userAgent": true
      }
    },
    "@reduxjs/toolkit": {
      "globals": {
        "AbortController": true,
        "__REDUX_DEVTOOLS_EXTENSION_COMPOSE__": true,
        "__REDUX_DEVTOOLS_EXTENSION__": true,
        "console.error": true,
        "console.info": true,
        "console.warn": true
      },
      "packages": {
        "@reduxjs/toolkit>reselect": true,
        "immer": true,
        "redux": true,
        "redux-thunk": true
      }
    },
    "@segment/loosely-validate-event": {
      "packages": {
        "@segment/loosely-validate-event>component-type": true,
        "@segment/loosely-validate-event>join-component": true,
        "browserify>assert": true,
        "browserify>buffer": true
      }
    },
    "@sentry/browser": {
      "globals": {
        "TextDecoder": true,
        "TextEncoder": true,
        "XMLHttpRequest": true,
        "__SENTRY_DEBUG__": true,
        "__SENTRY_RELEASE__": true,
        "indexedDB.open": true,
        "setTimeout": true
      },
      "packages": {
        "@sentry/browser>@sentry-internal/tracing": true,
        "@sentry/browser>@sentry/core": true,
        "@sentry/browser>@sentry/replay": true,
        "@sentry/utils": true
      }
    },
    "@sentry/browser>@sentry-internal/tracing": {
      "globals": {
        "Headers": true,
        "PerformanceObserver": true,
        "Request": true,
        "__SENTRY_DEBUG__": true,
        "addEventListener": true,
        "performance.getEntriesByType": true,
        "removeEventListener": true
      },
      "packages": {
        "@sentry/browser>@sentry/core": true,
        "@sentry/utils": true
      }
    },
    "@sentry/browser>@sentry/core": {
      "globals": {
        "__SENTRY_DEBUG__": true,
        "__SENTRY_TRACING__": true,
        "clearInterval": true,
        "clearTimeout": true,
        "console.warn": true,
        "setInterval": true,
        "setTimeout": true
      },
      "packages": {
        "@sentry/utils": true
      }
    },
    "@sentry/browser>@sentry/replay": {
      "globals": {
        "Blob": true,
        "CSSConditionRule": true,
        "CSSGroupingRule": true,
        "CSSMediaRule": true,
        "CSSSupportsRule": true,
        "DragEvent": true,
        "Element": true,
        "FormData": true,
        "HTMLCanvasElement": true,
        "HTMLElement.prototype": true,
        "HTMLFormElement": true,
        "HTMLImageElement": true,
        "HTMLInputElement.prototype": true,
        "HTMLOptionElement.prototype": true,
        "HTMLSelectElement.prototype": true,
        "HTMLTextAreaElement.prototype": true,
        "Headers": true,
        "ImageData": true,
        "MouseEvent": true,
        "MutationObserver": true,
        "Node.prototype.contains": true,
        "PerformanceObserver": true,
        "TextEncoder": true,
        "URL": true,
        "URLSearchParams": true,
        "Worker": true,
        "Zone": true,
        "__SENTRY_DEBUG__": true,
        "__rrMutationObserver": true,
        "clearTimeout": true,
        "console.error": true,
        "console.warn": true,
        "document": true,
        "innerHeight": true,
        "innerWidth": true,
        "location.href": true,
        "pageXOffset": true,
        "pageYOffset": true,
        "requestAnimationFrame": true,
        "setTimeout": true
      },
      "packages": {
        "@sentry/browser>@sentry/core": true,
        "@sentry/utils": true,
        "browserify>process": true
      }
    },
    "@sentry/integrations": {
      "globals": {
        "Request": true,
        "__SENTRY_DEBUG__": true,
        "console.log": true
      },
      "packages": {
        "@sentry/utils": true,
        "localforage": true
      }
    },
    "@sentry/utils": {
      "globals": {
        "CustomEvent": true,
        "DOMError": true,
        "DOMException": true,
        "Element": true,
        "ErrorEvent": true,
        "Event": true,
        "Headers": true,
        "Request": true,
        "Response": true,
        "TextEncoder": true,
        "URL": true,
        "XMLHttpRequest.prototype": true,
        "__SENTRY_BROWSER_BUNDLE__": true,
        "__SENTRY_DEBUG__": true,
        "clearTimeout": true,
        "console.error": true,
        "document": true,
        "setTimeout": true
      },
      "packages": {
        "browserify>process": true
      }
    },
    "@storybook/addon-docs>remark-external-links>mdast-util-definitions": {
      "packages": {
        "react-markdown>unist-util-visit": true
      }
    },
    "@storybook/addon-knobs>qs": {
      "packages": {
        "string.prototype.matchall>side-channel": true
      }
    },
    "@trezor/connect-web": {
      "globals": {
        "URLSearchParams": true,
        "__TREZOR_CONNECT_SRC": true,
        "addEventListener": true,
        "btoa": true,
        "chrome": true,
        "clearInterval": true,
        "clearTimeout": true,
        "console.warn": true,
        "document.body": true,
        "document.createElement": true,
        "document.createTextNode": true,
        "document.getElementById": true,
        "document.querySelectorAll": true,
        "location": true,
        "navigator": true,
        "open": true,
        "removeEventListener": true,
        "setInterval": true,
        "setTimeout": true
      },
      "packages": {
        "@trezor/connect-web>@trezor/connect": true,
        "@trezor/connect-web>@trezor/utils": true,
        "@trezor/connect-web>tslib": true,
        "webpack>events": true
      }
    },
    "@trezor/connect-web>@trezor/connect": {
      "globals": {
        "console.error": true,
        "console.log": true,
        "console.warn": true
      },
      "packages": {
        "@trezor/connect-web>@trezor/connect>@trezor/protobuf": true,
        "@trezor/connect-web>@trezor/connect>@trezor/schema-utils": true,
        "@trezor/connect-web>@trezor/connect>@trezor/transport": true,
        "@trezor/connect-web>@trezor/utils": true,
        "@trezor/connect-web>tslib": true
      }
    },
    "@trezor/connect-web>@trezor/connect>@trezor/protobuf": {
      "packages": {
        "@trezor/connect-web>@trezor/connect>@trezor/schema-utils": true
      }
    },
    "@trezor/connect-web>@trezor/connect>@trezor/schema-utils": {
      "globals": {
        "console.warn": true
      },
      "packages": {
        "@trezor/connect-web>@trezor/connect>@trezor/schema-utils>@sinclair/typebox": true,
        "@trezor/connect-web>@trezor/connect>@trezor/schema-utils>ts-mixer": true,
        "browserify>buffer": true
      }
    },
    "@trezor/connect-web>@trezor/utils": {
      "globals": {
        "clearTimeout": true,
        "setTimeout": true
      }
    },
    "@trezor/connect-web>tslib": {
      "globals": {
        "SuppressedError": true,
        "define": true
      }
    },
    "@zxing/browser": {
      "globals": {
        "HTMLElement": true,
        "HTMLImageElement": true,
        "HTMLVideoElement": true,
        "clearTimeout": true,
        "console.error": true,
        "console.warn": true,
        "document": true,
        "navigator": true,
        "setTimeout": true
      },
      "packages": {
        "@zxing/library": true
      }
    },
    "@zxing/library": {
      "globals": {
        "HTMLImageElement": true,
        "HTMLVideoElement": true,
        "TextDecoder": true,
        "TextEncoder": true,
        "URL.createObjectURL": true,
        "btoa": true,
        "console.log": true,
        "console.warn": true,
        "document": true,
        "navigator": true,
        "setTimeout": true
      },
      "packages": {
        "@zxing/library>ts-custom-error": true
      }
    },
    "addons-linter>sha.js": {
      "packages": {
        "koa>content-disposition>safe-buffer": true,
        "pumpify>inherits": true
      }
    },
    "await-semaphore": {
      "packages": {
        "browserify>process": true,
        "browserify>timers-browserify": true
      }
    },
    "base32-encode": {
      "packages": {
        "base32-encode>to-data-view": true
      }
    },
    "bignumber.js": {
      "globals": {
        "crypto": true,
        "define": true
      }
    },
    "blo": {
      "globals": {
        "btoa": true
      }
    },
    "bn.js": {
      "globals": {
        "Buffer": true
      },
      "packages": {
        "browserify>browser-resolve": true
      }
    },
    "bowser": {
      "globals": {
        "define": true
      }
    },
    "brfs>static-module>object-inspect": {
      "globals": {
        "HTMLElement": true,
        "WeakRef": true
      },
      "packages": {
        "browserify>browser-resolve": true
      }
    },
    "browserify>assert": {
      "globals": {
        "Buffer": true
      },
      "packages": {
        "browserify>assert>util": true,
        "react>object-assign": true
      }
    },
    "browserify>assert>util": {
      "globals": {
        "console.error": true,
        "console.log": true,
        "console.trace": true,
        "process": true
      },
      "packages": {
        "browserify>assert>util>inherits": true,
        "browserify>process": true
      }
    },
    "browserify>browserify-zlib": {
      "packages": {
        "browserify>assert": true,
        "browserify>browserify-zlib>pako": true,
        "browserify>buffer": true,
        "browserify>process": true,
        "browserify>util": true,
        "stream-browserify": true
      }
    },
    "browserify>buffer": {
      "globals": {
        "console": true
      },
      "packages": {
        "base64-js": true,
        "browserify>buffer>ieee754": true
      }
    },
    "browserify>crypto-browserify": {
      "packages": {
        "browserify>crypto-browserify>browserify-cipher": true,
        "browserify>crypto-browserify>browserify-sign": true,
        "browserify>crypto-browserify>create-ecdh": true,
        "browserify>crypto-browserify>create-hmac": true,
        "browserify>crypto-browserify>diffie-hellman": true,
        "browserify>crypto-browserify>pbkdf2": true,
        "browserify>crypto-browserify>public-encrypt": true,
        "browserify>crypto-browserify>randomfill": true,
        "ethereumjs-util>create-hash": true,
        "mocha>serialize-javascript>randombytes": true
      }
    },
    "browserify>crypto-browserify>browserify-cipher": {
      "packages": {
        "browserify>crypto-browserify>browserify-cipher>browserify-des": true,
        "browserify>crypto-browserify>browserify-cipher>evp_bytestokey": true,
        "ethereumjs-util>ethereum-cryptography>browserify-aes": true
      }
    },
    "browserify>crypto-browserify>browserify-cipher>browserify-des": {
      "packages": {
        "browserify>buffer": true,
        "browserify>crypto-browserify>browserify-cipher>browserify-des>des.js": true,
        "ethereumjs-util>create-hash>cipher-base": true,
        "pumpify>inherits": true
      }
    },
    "browserify>crypto-browserify>browserify-cipher>browserify-des>des.js": {
      "packages": {
        "@metamask/ppom-validator>elliptic>minimalistic-assert": true,
        "pumpify>inherits": true
      }
    },
    "browserify>crypto-browserify>browserify-cipher>evp_bytestokey": {
      "packages": {
        "ethereumjs-util>create-hash>md5.js": true,
        "koa>content-disposition>safe-buffer": true
      }
    },
    "browserify>crypto-browserify>browserify-sign": {
      "packages": {
        "@metamask/ppom-validator>elliptic": true,
        "bn.js": true,
        "browserify>buffer": true,
        "browserify>crypto-browserify>create-hmac": true,
        "browserify>crypto-browserify>public-encrypt>browserify-rsa": true,
        "browserify>crypto-browserify>public-encrypt>parse-asn1": true,
        "ethereumjs-util>create-hash": true,
        "pumpify>inherits": true,
        "stream-browserify": true
      }
    },
    "browserify>crypto-browserify>create-ecdh": {
      "packages": {
        "@metamask/ppom-validator>elliptic": true,
        "bn.js": true,
        "browserify>buffer": true
      }
    },
    "browserify>crypto-browserify>create-hmac": {
      "packages": {
        "addons-linter>sha.js": true,
        "ethereumjs-util>create-hash": true,
        "ethereumjs-util>create-hash>cipher-base": true,
        "ethereumjs-util>create-hash>ripemd160": true,
        "koa>content-disposition>safe-buffer": true,
        "pumpify>inherits": true
      }
    },
    "browserify>crypto-browserify>diffie-hellman": {
      "packages": {
        "bn.js": true,
        "browserify>buffer": true,
        "browserify>crypto-browserify>diffie-hellman>miller-rabin": true,
        "mocha>serialize-javascript>randombytes": true
      }
    },
    "browserify>crypto-browserify>diffie-hellman>miller-rabin": {
      "packages": {
        "@metamask/ppom-validator>elliptic>brorand": true,
        "bn.js": true
      }
    },
    "browserify>crypto-browserify>pbkdf2": {
      "globals": {
        "crypto": true,
        "process": true,
        "queueMicrotask": true,
        "setImmediate": true,
        "setTimeout": true
      },
      "packages": {
        "addons-linter>sha.js": true,
        "browserify>process": true,
        "ethereumjs-util>create-hash": true,
        "ethereumjs-util>create-hash>ripemd160": true,
        "koa>content-disposition>safe-buffer": true
      }
    },
    "browserify>crypto-browserify>public-encrypt": {
      "packages": {
        "bn.js": true,
        "browserify>buffer": true,
        "browserify>crypto-browserify>public-encrypt>browserify-rsa": true,
        "browserify>crypto-browserify>public-encrypt>parse-asn1": true,
        "ethereumjs-util>create-hash": true,
        "mocha>serialize-javascript>randombytes": true
      }
    },
    "browserify>crypto-browserify>public-encrypt>browserify-rsa": {
      "packages": {
        "bn.js": true,
        "browserify>buffer": true,
        "mocha>serialize-javascript>randombytes": true
      }
    },
    "browserify>crypto-browserify>public-encrypt>parse-asn1": {
      "packages": {
        "browserify>buffer": true,
        "browserify>crypto-browserify>browserify-cipher>evp_bytestokey": true,
        "browserify>crypto-browserify>pbkdf2": true,
        "browserify>crypto-browserify>public-encrypt>parse-asn1>asn1.js": true,
        "ethereumjs-util>ethereum-cryptography>browserify-aes": true
      }
    },
    "browserify>crypto-browserify>public-encrypt>parse-asn1>asn1.js": {
      "packages": {
        "@metamask/ppom-validator>elliptic>minimalistic-assert": true,
        "bn.js": true,
        "browserify>buffer": true,
        "browserify>vm-browserify": true,
        "pumpify>inherits": true
      }
    },
    "browserify>crypto-browserify>randomfill": {
      "globals": {
        "crypto": true,
        "msCrypto": true
      },
      "packages": {
        "browserify>process": true,
        "koa>content-disposition>safe-buffer": true,
        "mocha>serialize-javascript>randombytes": true
      }
    },
    "browserify>https-browserify": {
      "packages": {
        "browserify>stream-http": true,
        "browserify>url": true
      }
    },
    "browserify>path-browserify": {
      "packages": {
        "browserify>process": true
      }
    },
    "browserify>process": {
      "globals": {
        "clearTimeout": true,
        "setTimeout": true
      }
    },
    "browserify>punycode": {
      "globals": {
        "define": true
      }
    },
    "browserify>stream-http": {
      "globals": {
        "AbortController": true,
        "Blob": true,
        "MSStreamReader": true,
        "ReadableStream": true,
        "WritableStream": true,
        "XDomainRequest": true,
        "XMLHttpRequest": true,
        "clearTimeout": true,
        "fetch": true,
        "location.protocol.search": true,
        "setTimeout": true
      },
      "packages": {
        "browserify>buffer": true,
        "browserify>process": true,
        "browserify>stream-http>builtin-status-codes": true,
        "browserify>stream-http>readable-stream": true,
        "browserify>url": true,
        "pumpify>inherits": true,
        "watchify>xtend": true
      }
    },
    "browserify>stream-http>readable-stream": {
      "packages": {
        "browserify>browser-resolve": true,
        "browserify>buffer": true,
        "browserify>process": true,
        "browserify>string_decoder": true,
        "pumpify>inherits": true,
        "readable-stream>util-deprecate": true,
        "webpack>events": true
      }
    },
    "browserify>string_decoder": {
      "packages": {
        "koa>content-disposition>safe-buffer": true
      }
    },
    "browserify>timers-browserify": {
      "globals": {
        "clearInterval": true,
        "clearTimeout": true,
        "setInterval": true,
        "setTimeout": true
      },
      "packages": {
        "browserify>process": true
      }
    },
    "browserify>url": {
      "packages": {
        "@storybook/addon-knobs>qs": true,
        "browserify>punycode": true
      }
    },
    "browserify>util": {
      "globals": {
        "console.error": true,
        "console.log": true,
        "console.trace": true
      },
      "packages": {
        "browserify>process": true,
        "browserify>util>is-arguments": true,
        "browserify>util>is-typed-array": true,
        "browserify>util>which-typed-array": true,
        "koa>is-generator-function": true,
        "pumpify>inherits": true
      }
    },
    "browserify>util>is-arguments": {
      "packages": {
        "koa>is-generator-function>has-tostringtag": true,
        "string.prototype.matchall>call-bind": true
      }
    },
    "browserify>util>is-typed-array": {
      "packages": {
        "browserify>util>is-typed-array>for-each": true,
        "koa>is-generator-function>has-tostringtag": true,
        "string.prototype.matchall>call-bind": true,
        "string.prototype.matchall>es-abstract>available-typed-arrays": true,
        "string.prototype.matchall>es-abstract>gopd": true
      }
    },
    "browserify>util>is-typed-array>for-each": {
      "packages": {
        "string.prototype.matchall>es-abstract>is-callable": true
      }
    },
    "browserify>util>which-typed-array": {
      "packages": {
        "browserify>util>is-typed-array": true,
        "browserify>util>is-typed-array>for-each": true,
        "koa>is-generator-function>has-tostringtag": true,
        "string.prototype.matchall>call-bind": true,
        "string.prototype.matchall>es-abstract>available-typed-arrays": true,
        "string.prototype.matchall>es-abstract>gopd": true
      }
    },
    "browserify>vm-browserify": {
      "globals": {
        "document.body.appendChild": true,
        "document.body.removeChild": true,
        "document.createElement": true
      }
    },
    "chalk": {
      "packages": {
        "chalk>ansi-styles": true,
        "chalk>supports-color": true
      }
    },
    "chalk>ansi-styles": {
      "packages": {
        "chalk>ansi-styles>color-convert": true
      }
    },
    "chalk>ansi-styles>color-convert": {
      "packages": {
        "jest-canvas-mock>moo-color>color-name": true
      }
    },
    "chart.js": {
      "globals": {
        "$animations": true,
        "Intl.NumberFormat": true,
        "MutationObserver": true,
        "OffscreenCanvas": true,
        "Path2D": true,
        "ResizeObserver": true,
        "active": true,
        "addEventListener": true,
        "circumference": true,
        "clearTimeout": true,
        "console.error": true,
        "console.warn": true,
        "dataElementType": true,
        "datasetElementType": true,
        "defaultRoutes": true,
        "defaults": true,
        "descriptors": true,
        "devicePixelRatio": true,
        "document": true,
        "endAngle": true,
        "fullCircles": true,
        "id": true,
        "innerRadius": true,
        "options": true,
        "outerRadius": true,
        "overrides": true,
        "parsed": true,
        "pixelMargin": true,
        "removeEventListener": true,
        "requestAnimationFrame": true,
        "setTimeout": true,
        "startAngle": true,
        "stop": true,
        "x": true,
        "y": true
      },
      "packages": {
        "chart.js>@kurkle/color": true
      }
    },
    "chart.js>@kurkle/color": {
      "globals": {
        "define": true
      }
    },
    "classnames": {
      "globals": {
        "classNames": "write",
        "define": true
      }
    },
    "copy-to-clipboard": {
      "globals": {
        "clipboardData": true,
        "console.error": true,
        "console.warn": true,
        "document.body.appendChild": true,
        "document.body.removeChild": true,
        "document.createElement": true,
        "document.createRange": true,
        "document.execCommand": true,
        "document.getSelection": true,
        "navigator.userAgent": true,
        "prompt": true
      },
      "packages": {
        "copy-to-clipboard>toggle-selection": true
      }
    },
    "copy-to-clipboard>toggle-selection": {
      "globals": {
        "document.activeElement": true,
        "document.getSelection": true
      }
    },
    "currency-formatter": {
      "packages": {
        "currency-formatter>accounting": true,
        "currency-formatter>locale-currency": true,
        "react>object-assign": true
      }
    },
    "currency-formatter>accounting": {
      "globals": {
        "define": true
      }
    },
    "currency-formatter>locale-currency": {
      "globals": {
        "countryCode": true
      }
    },
    "debounce-stream": {
      "packages": {
        "debounce-stream>debounce": true,
        "debounce-stream>duplexer": true,
        "debounce-stream>through": true
      }
    },
    "debounce-stream>debounce": {
      "globals": {
        "clearTimeout": true,
        "setTimeout": true
      }
    },
    "debounce-stream>duplexer": {
      "packages": {
        "stream-browserify": true
      }
    },
    "debounce-stream>through": {
      "packages": {
        "browserify>process": true,
        "stream-browserify": true
      }
    },
    "depcheck>@vue/compiler-sfc>postcss>nanoid": {
      "globals": {
        "crypto.getRandomValues": true
      }
    },
    "depcheck>is-core-module>hasown": {
      "packages": {
        "browserify>has>function-bind": true
      }
    },
    "dependency-tree>precinct>detective-postcss>postcss>nanoid": {
      "globals": {
        "crypto.getRandomValues": true
      }
    },
    "end-of-stream": {
      "packages": {
        "browserify>process": true,
        "pump>once": true
      }
    },
    "eslint-plugin-react>array-includes>is-string": {
      "packages": {
        "koa>is-generator-function>has-tostringtag": true
      }
    },
    "eslint>optionator>fast-levenshtein": {
      "globals": {
        "Intl": true,
        "Levenshtein": "write",
        "console.log": true,
        "define": true,
        "importScripts": true,
        "postMessage": true
      }
    },
    "eth-ens-namehash": {
      "globals": {
        "name": "write"
      },
      "packages": {
        "@metamask/ethjs>js-sha3": true,
        "browserify>buffer": true,
        "eth-ens-namehash>idna-uts46-hx": true
      }
    },
    "eth-ens-namehash>idna-uts46-hx": {
      "globals": {
        "define": true
      },
      "packages": {
        "browserify>punycode": true
      }
    },
    "eth-keyring-controller>@metamask/browser-passworder": {
      "globals": {
        "crypto": true
      }
    },
    "eth-lattice-keyring": {
      "globals": {
        "addEventListener": true,
        "browser": true,
        "clearInterval": true,
        "fetch": true,
        "open": true,
        "setInterval": true
      },
      "packages": {
        "@ethereumjs/tx>@ethereumjs/util": true,
        "bn.js": true,
        "browserify>buffer": true,
        "browserify>crypto-browserify": true,
        "eth-lattice-keyring>@ethereumjs/tx": true,
        "eth-lattice-keyring>gridplus-sdk": true,
        "eth-lattice-keyring>rlp": true,
        "webpack>events": true
      }
    },
    "eth-lattice-keyring>@ethereumjs/tx": {
      "packages": {
        "@ethereumjs/common": true,
        "@ethereumjs/tx>@ethereumjs/rlp": true,
        "@ethereumjs/tx>@ethereumjs/util": true,
        "@ethersproject/providers": true,
        "browserify>buffer": true,
        "browserify>insert-module-globals>is-buffer": true,
        "eth-lattice-keyring>@ethereumjs/tx>@chainsafe/ssz": true,
        "eth-lattice-keyring>@ethereumjs/tx>ethereum-cryptography": true
      }
    },
    "eth-lattice-keyring>@ethereumjs/tx>@chainsafe/ssz": {
      "packages": {
        "browserify": true,
        "browserify>buffer": true,
        "eth-lattice-keyring>@ethereumjs/tx>@chainsafe/ssz>@chainsafe/persistent-merkle-tree": true,
        "eth-lattice-keyring>@ethereumjs/tx>@chainsafe/ssz>case": true
      }
    },
    "eth-lattice-keyring>@ethereumjs/tx>@chainsafe/ssz>@chainsafe/persistent-merkle-tree": {
      "globals": {
        "WeakRef": true
      },
      "packages": {
        "browserify": true
      }
    },
    "eth-lattice-keyring>@ethereumjs/tx>ethereum-cryptography": {
      "globals": {
        "TextDecoder": true,
        "crypto": true
      },
      "packages": {
        "eth-lattice-keyring>@ethereumjs/tx>ethereum-cryptography>@noble/hashes": true
      }
    },
    "eth-lattice-keyring>@ethereumjs/tx>ethereum-cryptography>@noble/hashes": {
      "globals": {
        "TextEncoder": true,
        "crypto": true
      }
    },
    "eth-lattice-keyring>@noble/secp256k1": {
      "globals": {
        "crypto": true
      },
      "packages": {
        "browserify>browser-resolve": true
      }
    },
    "eth-lattice-keyring>gridplus-sdk": {
      "globals": {
        "AbortController": true,
        "Request": true,
        "URL": true,
        "__values": true,
        "caches": true,
        "clearTimeout": true,
        "console.error": true,
        "console.log": true,
        "console.warn": true,
        "fetch": true,
        "setTimeout": true
      },
      "packages": {
        "@ethereumjs/common>crc-32": true,
        "@ethersproject/abi": true,
        "@metamask/ethjs>js-sha3": true,
        "@metamask/ppom-validator>elliptic": true,
        "bn.js": true,
        "browserify>buffer": true,
        "eth-lattice-keyring>gridplus-sdk>@ethereumjs/common": true,
        "eth-lattice-keyring>gridplus-sdk>@ethereumjs/tx": true,
        "eth-lattice-keyring>gridplus-sdk>aes-js": true,
        "eth-lattice-keyring>gridplus-sdk>bech32": true,
        "eth-lattice-keyring>gridplus-sdk>bignumber.js": true,
        "eth-lattice-keyring>gridplus-sdk>bitwise": true,
        "eth-lattice-keyring>gridplus-sdk>borc": true,
        "eth-lattice-keyring>gridplus-sdk>eth-eip712-util-browser": true,
        "eth-lattice-keyring>gridplus-sdk>secp256k1": true,
        "eth-lattice-keyring>gridplus-sdk>uuid": true,
        "eth-lattice-keyring>rlp": true,
        "ethereumjs-util>ethereum-cryptography>bs58check": true,
        "ethereumjs-util>ethereum-cryptography>hash.js": true,
        "lodash": true
      }
    },
    "eth-lattice-keyring>gridplus-sdk>@ethereumjs/common": {
      "packages": {
        "@ethereumjs/common>crc-32": true,
        "@ethereumjs/tx>@ethereumjs/util": true,
        "browserify>buffer": true,
        "webpack>events": true
      }
    },
    "eth-lattice-keyring>gridplus-sdk>@ethereumjs/tx": {
      "packages": {
        "@ethereumjs/tx>@ethereumjs/rlp": true,
        "@ethereumjs/tx>@ethereumjs/util": true,
        "@ethersproject/providers": true,
        "browserify>buffer": true,
        "browserify>insert-module-globals>is-buffer": true,
        "eth-lattice-keyring>@ethereumjs/tx>@chainsafe/ssz": true,
        "eth-lattice-keyring>gridplus-sdk>@ethereumjs/tx>@ethereumjs/common": true,
        "eth-lattice-keyring>gridplus-sdk>@ethereumjs/tx>ethereum-cryptography": true
      }
    },
    "eth-lattice-keyring>gridplus-sdk>@ethereumjs/tx>@ethereumjs/common": {
      "packages": {
        "@ethereumjs/common>crc-32": true,
        "@ethereumjs/tx>@ethereumjs/util": true,
        "browserify>buffer": true,
        "webpack>events": true
      }
    },
    "eth-lattice-keyring>gridplus-sdk>@ethereumjs/tx>ethereum-cryptography": {
      "globals": {
        "TextDecoder": true,
        "crypto": true
      },
      "packages": {
        "eth-lattice-keyring>gridplus-sdk>@ethereumjs/tx>ethereum-cryptography>@noble/hashes": true
      }
    },
    "eth-lattice-keyring>gridplus-sdk>@ethereumjs/tx>ethereum-cryptography>@noble/hashes": {
      "globals": {
        "TextEncoder": true,
        "crypto": true
      }
    },
    "eth-lattice-keyring>gridplus-sdk>aes-js": {
      "globals": {
        "define": true
      }
    },
    "eth-lattice-keyring>gridplus-sdk>bignumber.js": {
      "globals": {
        "crypto": true,
        "define": true
      }
    },
    "eth-lattice-keyring>gridplus-sdk>bitwise": {
      "packages": {
        "browserify>buffer": true
      }
    },
    "eth-lattice-keyring>gridplus-sdk>borc": {
      "globals": {
        "console": true
      },
      "packages": {
        "browserify>buffer": true,
        "browserify>buffer>ieee754": true,
        "eth-lattice-keyring>gridplus-sdk>borc>bignumber.js": true,
        "eth-lattice-keyring>gridplus-sdk>borc>iso-url": true
      }
    },
    "eth-lattice-keyring>gridplus-sdk>borc>bignumber.js": {
      "globals": {
        "crypto": true,
        "define": true
      }
    },
    "eth-lattice-keyring>gridplus-sdk>borc>iso-url": {
      "globals": {
        "URL": true,
        "URLSearchParams": true,
        "location": true
      }
    },
    "eth-lattice-keyring>gridplus-sdk>eth-eip712-util-browser": {
      "globals": {
        "intToBuffer": true
      },
      "packages": {
        "@metamask/ethjs>js-sha3": true,
        "bn.js": true,
        "ganache>abstract-level>buffer": true
      }
    },
    "eth-lattice-keyring>gridplus-sdk>secp256k1": {
      "packages": {
        "@metamask/ppom-validator>elliptic": true
      }
    },
    "eth-lattice-keyring>gridplus-sdk>uuid": {
      "globals": {
        "crypto": true
      }
    },
    "eth-lattice-keyring>rlp": {
      "globals": {
        "TextEncoder": true
      }
    },
    "eth-method-registry": {
      "packages": {
        "@metamask/ethjs-contract": true,
        "@metamask/ethjs-query": true
      }
    },
    "eth-rpc-errors": {
      "packages": {
        "eth-rpc-errors>fast-safe-stringify": true
      }
    },
    "ethereumjs-util": {
      "packages": {
        "bn.js": true,
        "browserify>assert": true,
        "browserify>buffer": true,
        "browserify>insert-module-globals>is-buffer": true,
        "ethereumjs-util>create-hash": true,
        "ethereumjs-util>ethereum-cryptography": true,
        "ethereumjs-util>rlp": true
      }
    },
    "ethereumjs-util>create-hash": {
      "packages": {
        "addons-linter>sha.js": true,
        "ethereumjs-util>create-hash>cipher-base": true,
        "ethereumjs-util>create-hash>md5.js": true,
        "ethereumjs-util>create-hash>ripemd160": true,
        "pumpify>inherits": true
      }
    },
    "ethereumjs-util>create-hash>cipher-base": {
      "packages": {
        "browserify>string_decoder": true,
        "koa>content-disposition>safe-buffer": true,
        "pumpify>inherits": true,
        "stream-browserify": true
      }
    },
    "ethereumjs-util>create-hash>md5.js": {
      "packages": {
        "ethereumjs-util>create-hash>md5.js>hash-base": true,
        "koa>content-disposition>safe-buffer": true,
        "pumpify>inherits": true
      }
    },
    "ethereumjs-util>create-hash>md5.js>hash-base": {
      "packages": {
        "ethereumjs-util>create-hash>md5.js>hash-base>readable-stream": true,
        "koa>content-disposition>safe-buffer": true,
        "pumpify>inherits": true
      }
    },
    "ethereumjs-util>create-hash>md5.js>hash-base>readable-stream": {
      "packages": {
        "browserify>browser-resolve": true,
        "browserify>buffer": true,
        "browserify>process": true,
        "browserify>string_decoder": true,
        "pumpify>inherits": true,
        "readable-stream>util-deprecate": true,
        "webpack>events": true
      }
    },
    "ethereumjs-util>create-hash>ripemd160": {
      "packages": {
        "browserify>buffer": true,
        "ethereumjs-util>create-hash>md5.js>hash-base": true,
        "pumpify>inherits": true
      }
    },
    "ethereumjs-util>ethereum-cryptography": {
      "packages": {
        "browserify>buffer": true,
        "ganache>keccak": true,
        "ganache>secp256k1": true,
        "mocha>serialize-javascript>randombytes": true
      }
    },
    "ethereumjs-util>ethereum-cryptography>browserify-aes": {
      "packages": {
        "browserify>buffer": true,
        "browserify>crypto-browserify>browserify-cipher>evp_bytestokey": true,
        "ethereumjs-util>create-hash>cipher-base": true,
        "ethereumjs-util>ethereum-cryptography>browserify-aes>buffer-xor": true,
        "koa>content-disposition>safe-buffer": true,
        "pumpify>inherits": true
      }
    },
    "ethereumjs-util>ethereum-cryptography>browserify-aes>buffer-xor": {
      "packages": {
        "browserify>buffer": true
      }
    },
    "ethereumjs-util>ethereum-cryptography>bs58check": {
      "packages": {
        "ethereumjs-util>create-hash": true,
        "ethereumjs-util>ethereum-cryptography>bs58check>bs58": true,
        "koa>content-disposition>safe-buffer": true
      }
    },
    "ethereumjs-util>ethereum-cryptography>bs58check>bs58": {
      "packages": {
        "@ensdomains/content-hash>multihashes>multibase>base-x": true
      }
    },
    "ethereumjs-util>ethereum-cryptography>hash.js": {
      "packages": {
        "@metamask/ppom-validator>elliptic>minimalistic-assert": true,
        "pumpify>inherits": true
      }
    },
    "ethereumjs-util>ethereum-cryptography>scrypt-js": {
      "globals": {
        "define": true,
        "setTimeout": true
      },
      "packages": {
        "browserify>timers-browserify": true
      }
    },
    "ethereumjs-util>rlp": {
      "packages": {
        "bn.js": true,
        "browserify>buffer": true
      }
    },
    "ethereumjs-wallet>randombytes": {
      "globals": {
        "crypto.getRandomValues": true
      }
    },
    "extension-port-stream": {
      "packages": {
        "browserify>buffer": true,
        "extension-port-stream>readable-stream": true
      }
    },
    "extension-port-stream>readable-stream": {
      "globals": {
        "AbortController": true,
        "AggregateError": true,
        "Blob": true
      },
      "packages": {
        "browserify>buffer": true,
        "browserify>process": true,
        "browserify>string_decoder": true,
        "extension-port-stream>readable-stream>abort-controller": true,
        "webpack>events": true
      }
    },
    "extension-port-stream>readable-stream>abort-controller": {
      "globals": {
        "AbortController": true
      }
    },
    "fast-json-patch": {
      "globals": {
        "addEventListener": true,
        "clearTimeout": true,
        "removeEventListener": true,
        "setTimeout": true
      }
    },
    "fuse.js": {
      "globals": {
        "console": true,
        "define": true
      }
    },
    "ganache>abstract-level>buffer": {
      "globals": {
        "console": true
      },
      "packages": {
        "base64-js": true,
        "browserify>buffer>ieee754": true
      }
    },
    "ganache>keccak": {
      "packages": {
        "browserify>buffer": true,
        "ganache>keccak>readable-stream": true
      }
    },
    "ganache>keccak>readable-stream": {
      "packages": {
        "browserify>browser-resolve": true,
        "browserify>buffer": true,
        "browserify>process": true,
        "browserify>string_decoder": true,
        "pumpify>inherits": true,
        "readable-stream>util-deprecate": true,
        "webpack>events": true
      }
    },
    "ganache>secp256k1": {
      "packages": {
        "@metamask/ppom-validator>elliptic": true
      }
    },
    "gulp>vinyl-fs>object.assign": {
      "packages": {
        "@lavamoat/lavapack>json-stable-stringify>object-keys": true,
        "string.prototype.matchall>call-bind": true,
        "string.prototype.matchall>define-properties": true,
        "string.prototype.matchall>has-symbols": true
      }
    },
    "json-rpc-engine": {
      "packages": {
        "@metamask/safe-event-emitter": true,
        "eth-rpc-errors": true
      }
    },
    "json-rpc-middleware-stream": {
      "globals": {
        "console.warn": true,
        "setTimeout": true
      },
      "packages": {
        "json-rpc-middleware-stream>@metamask/safe-event-emitter": true,
        "json-rpc-middleware-stream>readable-stream": true
      }
    },
    "json-rpc-middleware-stream>@metamask/safe-event-emitter": {
      "globals": {
        "setTimeout": true
      },
      "packages": {
        "webpack>events": true
      }
    },
    "json-rpc-middleware-stream>readable-stream": {
      "packages": {
        "browserify>browser-resolve": true,
        "browserify>buffer": true,
        "browserify>process": true,
        "browserify>string_decoder": true,
        "pumpify>inherits": true,
        "readable-stream>util-deprecate": true,
        "webpack>events": true
      }
    },
    "koa>content-disposition>safe-buffer": {
      "packages": {
        "browserify>buffer": true
      }
    },
    "koa>is-generator-function": {
      "packages": {
        "koa>is-generator-function>has-tostringtag": true
      }
    },
    "koa>is-generator-function>has-tostringtag": {
      "packages": {
        "string.prototype.matchall>has-symbols": true
      }
    },
    "localforage": {
      "globals": {
        "Blob": true,
        "BlobBuilder": true,
        "FileReader": true,
        "IDBKeyRange": true,
        "MSBlobBuilder": true,
        "MozBlobBuilder": true,
        "OIndexedDB": true,
        "WebKitBlobBuilder": true,
        "atob": true,
        "btoa": true,
        "console.error": true,
        "console.info": true,
        "console.warn": true,
        "define": true,
        "fetch": true,
        "indexedDB": true,
        "localStorage": true,
        "mozIndexedDB": true,
        "msIndexedDB": true,
        "navigator.platform": true,
        "navigator.userAgent": true,
        "openDatabase": true,
        "setTimeout": true,
        "webkitIndexedDB": true
      }
    },
    "lodash": {
      "globals": {
        "clearTimeout": true,
        "define": true,
        "setTimeout": true
      }
    },
    "loglevel": {
      "globals": {
        "console": true,
        "define": true,
        "document.cookie": true,
        "localStorage": true,
        "log": "write",
        "navigator": true
      }
    },
    "luxon": {
      "globals": {
        "Intl": true
      }
    },
    "mocha>serialize-javascript>randombytes": {
      "globals": {
        "crypto": true,
        "msCrypto": true
      },
      "packages": {
        "browserify>process": true,
        "koa>content-disposition>safe-buffer": true
      }
    },
    "nanoid": {
      "globals": {
        "crypto": true,
        "msCrypto": true,
        "navigator": true
      }
    },
    "nock>debug": {
      "globals": {
        "console": true,
        "document": true,
        "localStorage": true,
        "navigator": true,
        "process": true
      },
      "packages": {
        "browserify>process": true,
        "nock>debug>ms": true
      }
    },
    "node-fetch": {
      "globals": {
        "Headers": true,
        "Request": true,
        "Response": true,
        "fetch": true
      }
    },
    "obj-multiplex": {
      "globals": {
        "console.warn": true
      },
      "packages": {
        "end-of-stream": true,
        "pump>once": true,
        "readable-stream": true
      }
    },
    "promise-to-callback": {
      "packages": {
        "promise-to-callback>is-fn": true,
        "promise-to-callback>set-immediate-shim": true
      }
    },
    "promise-to-callback>set-immediate-shim": {
      "globals": {
        "setTimeout.apply": true
      },
      "packages": {
        "browserify>timers-browserify": true
      }
    },
    "prop-types": {
      "globals": {
        "console": true
      },
      "packages": {
        "prop-types>react-is": true,
        "react>object-assign": true
      }
    },
    "prop-types>react-is": {
      "globals": {
        "console": true
      }
    },
    "pump": {
      "packages": {
        "browserify>browser-resolve": true,
        "browserify>process": true,
        "end-of-stream": true,
        "pump>once": true
      }
    },
    "pump>once": {
      "packages": {
        "pump>once>wrappy": true
      }
    },
    "qrcode-generator": {
      "globals": {
        "define": true
      }
    },
    "qrcode.react": {
      "globals": {
        "Path2D": true,
        "devicePixelRatio": true
      },
      "packages": {
        "prop-types": true,
        "qrcode.react>qr.js": true,
        "react": true
      }
    },
    "react": {
      "globals": {
        "console": true
      },
      "packages": {
        "prop-types": true,
        "react>object-assign": true
      }
    },
    "react-beautiful-dnd": {
      "globals": {
        "Element.prototype": true,
        "__REDUX_DEVTOOLS_EXTENSION_COMPOSE__": true,
        "addEventListener": true,
        "cancelAnimationFrame": true,
        "clearTimeout": true,
        "console": true,
        "document": true,
        "getComputedStyle": true,
        "pageXOffset": true,
        "pageYOffset": true,
        "removeEventListener": true,
        "requestAnimationFrame": true,
        "scrollBy": true,
        "setTimeout": true
      },
      "packages": {
        "@babel/runtime": true,
        "react": true,
        "react-beautiful-dnd>css-box-model": true,
        "react-beautiful-dnd>memoize-one": true,
        "react-beautiful-dnd>raf-schd": true,
        "react-beautiful-dnd>use-memo-one": true,
        "react-dom": true,
        "react-redux": true,
        "redux": true
      }
    },
    "react-beautiful-dnd>css-box-model": {
      "globals": {
        "getComputedStyle": true,
        "pageXOffset": true,
        "pageYOffset": true
      },
      "packages": {
        "react-router-dom>tiny-invariant": true
      }
    },
    "react-beautiful-dnd>raf-schd": {
      "globals": {
        "cancelAnimationFrame": true,
        "requestAnimationFrame": true
      }
    },
    "react-beautiful-dnd>use-memo-one": {
      "packages": {
        "react": true
      }
    },
    "react-chartjs-2": {
      "globals": {
        "setTimeout": true
      },
      "packages": {
        "chart.js": true,
        "react": true
      }
    },
    "react-devtools": {
      "packages": {
        "react-devtools>react-devtools-core": true
      }
    },
    "react-devtools>react-devtools-core": {
      "globals": {
        "WebSocket": true,
        "setTimeout": true
      }
    },
    "react-dnd-html5-backend": {
      "globals": {
        "addEventListener": true,
        "clearTimeout": true,
        "removeEventListener": true
      }
    },
    "react-dom": {
      "globals": {
        "HTMLIFrameElement": true,
        "MSApp": true,
        "__REACT_DEVTOOLS_GLOBAL_HOOK__": true,
        "addEventListener": true,
        "clearTimeout": true,
        "clipboardData": true,
        "console": true,
        "dispatchEvent": true,
        "document": true,
        "event": "write",
        "jest": true,
        "location.protocol": true,
        "navigator.userAgent.indexOf": true,
        "performance": true,
        "removeEventListener": true,
        "self": true,
        "setTimeout": true,
        "top": true,
        "trustedTypes": true
      },
      "packages": {
        "prop-types": true,
        "react": true,
        "react-dom>scheduler": true,
        "react>object-assign": true
      }
    },
    "react-dom>scheduler": {
      "globals": {
        "MessageChannel": true,
        "cancelAnimationFrame": true,
        "clearTimeout": true,
        "console": true,
        "navigator": true,
        "performance": true,
        "requestAnimationFrame": true,
        "setTimeout": true
      }
    },
    "react-focus-lock": {
      "globals": {
        "addEventListener": true,
        "console.error": true,
        "console.warn": true,
        "document": true,
        "removeEventListener": true,
        "setTimeout": true
      },
      "packages": {
        "@babel/runtime": true,
        "prop-types": true,
        "react": true,
        "react-focus-lock>focus-lock": true,
        "react-focus-lock>react-clientside-effect": true,
        "react-focus-lock>use-callback-ref": true,
        "react-focus-lock>use-sidecar": true
      }
    },
    "react-focus-lock>focus-lock": {
      "globals": {
        "HTMLIFrameElement": true,
        "Node.DOCUMENT_FRAGMENT_NODE": true,
        "Node.DOCUMENT_NODE": true,
        "Node.DOCUMENT_POSITION_CONTAINED_BY": true,
        "Node.DOCUMENT_POSITION_CONTAINS": true,
        "Node.ELEMENT_NODE": true,
        "console.error": true,
        "console.warn": true,
        "document": true,
        "getComputedStyle": true,
        "setTimeout": true
      },
      "packages": {
        "@trezor/connect-web>tslib": true
      }
    },
    "react-focus-lock>react-clientside-effect": {
      "packages": {
        "@babel/runtime": true,
        "react": true
      }
    },
    "react-focus-lock>use-callback-ref": {
      "packages": {
        "react": true
      }
    },
    "react-focus-lock>use-sidecar": {
      "globals": {
        "console.error": true
      },
      "packages": {
        "@trezor/connect-web>tslib": true,
        "react": true,
        "react-focus-lock>use-sidecar>detect-node-es": true
      }
    },
    "react-idle-timer": {
      "globals": {
        "clearTimeout": true,
        "document": true,
        "setTimeout": true
      },
      "packages": {
        "prop-types": true,
        "react": true
      }
    },
    "react-inspector": {
      "globals": {
        "Node": true,
        "chromeDark": true,
        "chromeLight": true
      },
      "packages": {
        "react": true
      }
    },
    "react-markdown": {
      "globals": {
        "console.warn": true
      },
      "packages": {
        "prop-types": true,
        "react": true,
        "react-markdown>comma-separated-tokens": true,
        "react-markdown>property-information": true,
        "react-markdown>react-is": true,
        "react-markdown>remark-parse": true,
        "react-markdown>remark-rehype": true,
        "react-markdown>space-separated-tokens": true,
        "react-markdown>style-to-object": true,
        "react-markdown>unified": true,
        "react-markdown>unist-util-visit": true,
        "react-markdown>vfile": true
      }
    },
    "react-markdown>property-information": {
      "packages": {
        "watchify>xtend": true
      }
    },
    "react-markdown>react-is": {
      "globals": {
        "console": true
      }
    },
    "react-markdown>remark-parse": {
      "packages": {
        "react-markdown>remark-parse>mdast-util-from-markdown": true
      }
    },
    "react-markdown>remark-parse>mdast-util-from-markdown": {
      "packages": {
        "react-markdown>remark-parse>mdast-util-from-markdown>mdast-util-to-string": true,
        "react-markdown>remark-parse>mdast-util-from-markdown>micromark": true,
        "react-markdown>remark-parse>mdast-util-from-markdown>unist-util-stringify-position": true,
        "react-syntax-highlighter>refractor>parse-entities": true
      }
    },
    "react-markdown>remark-parse>mdast-util-from-markdown>micromark": {
      "packages": {
        "react-syntax-highlighter>refractor>parse-entities": true
      }
    },
    "react-markdown>remark-rehype": {
      "packages": {
        "react-markdown>remark-rehype>mdast-util-to-hast": true
      }
    },
    "react-markdown>remark-rehype>mdast-util-to-hast": {
      "globals": {
        "console.warn": true
      },
      "packages": {
        "@storybook/addon-docs>remark-external-links>mdast-util-definitions": true,
        "react-markdown>remark-rehype>mdast-util-to-hast>mdurl": true,
        "react-markdown>remark-rehype>mdast-util-to-hast>unist-builder": true,
        "react-markdown>remark-rehype>mdast-util-to-hast>unist-util-generated": true,
        "react-markdown>remark-rehype>mdast-util-to-hast>unist-util-position": true,
        "react-markdown>unist-util-visit": true
      }
    },
    "react-markdown>style-to-object": {
      "packages": {
        "react-markdown>style-to-object>inline-style-parser": true
      }
    },
    "react-markdown>unified": {
      "packages": {
        "mocha>yargs-unparser>is-plain-obj": true,
        "react-markdown>unified>bail": true,
        "react-markdown>unified>extend": true,
        "react-markdown>unified>is-buffer": true,
        "react-markdown>unified>trough": true,
        "react-markdown>vfile": true
      }
    },
    "react-markdown>unist-util-visit": {
      "packages": {
        "react-markdown>unist-util-visit>unist-util-visit-parents": true
      }
    },
    "react-markdown>unist-util-visit>unist-util-visit-parents": {
      "packages": {
        "react-markdown>unist-util-visit>unist-util-is": true
      }
    },
    "react-markdown>vfile": {
      "packages": {
        "browserify>path-browserify": true,
        "browserify>process": true,
        "react-markdown>vfile>is-buffer": true,
        "react-markdown>vfile>vfile-message": true,
        "vinyl>replace-ext": true
      }
    },
    "react-markdown>vfile>vfile-message": {
      "packages": {
        "react-markdown>vfile>unist-util-stringify-position": true
      }
    },
    "react-popper": {
      "globals": {
        "document": true
      },
      "packages": {
        "@popperjs/core": true,
        "react": true,
        "react-popper>react-fast-compare": true,
        "react-popper>warning": true
      }
    },
    "react-popper>react-fast-compare": {
      "globals": {
        "Element": true,
        "console.warn": true
      }
    },
    "react-popper>warning": {
      "globals": {
        "console": true
      }
    },
    "react-redux": {
      "globals": {
        "console": true,
        "document": true
      },
      "packages": {
        "@babel/runtime": true,
        "prop-types": true,
        "prop-types>react-is": true,
        "react": true,
        "react-dom": true,
        "react-redux>hoist-non-react-statics": true,
        "redux": true
      }
    },
    "react-redux>hoist-non-react-statics": {
      "packages": {
        "prop-types>react-is": true
      }
    },
    "react-responsive-carousel": {
      "globals": {
        "HTMLElement": true,
        "addEventListener": true,
        "clearTimeout": true,
        "console.warn": true,
        "document": true,
        "getComputedStyle": true,
        "removeEventListener": true,
        "setTimeout": true
      },
      "packages": {
        "classnames": true,
        "react": true,
        "react-dom": true,
        "react-responsive-carousel>react-easy-swipe": true
      }
    },
    "react-responsive-carousel>react-easy-swipe": {
      "globals": {
        "addEventListener": true,
        "define": true,
        "document.addEventListener": true,
        "document.removeEventListener": true
      },
      "packages": {
        "prop-types": true,
        "react": true
      }
    },
    "react-router-dom": {
      "packages": {
        "prop-types": true,
        "react": true,
        "react-router-dom>history": true,
        "react-router-dom>react-router": true,
        "react-router-dom>tiny-invariant": true,
        "react-router-dom>tiny-warning": true
      }
    },
    "react-router-dom>history": {
      "globals": {
        "addEventListener": true,
        "confirm": true,
        "document": true,
        "history": true,
        "location": true,
        "navigator.userAgent": true,
        "removeEventListener": true
      },
      "packages": {
        "react-router-dom>history>resolve-pathname": true,
        "react-router-dom>history>value-equal": true,
        "react-router-dom>tiny-invariant": true,
        "react-router-dom>tiny-warning": true
      }
    },
    "react-router-dom>react-router": {
      "packages": {
        "prop-types": true,
        "prop-types>react-is": true,
        "react": true,
        "react-redux>hoist-non-react-statics": true,
        "react-router-dom>react-router>history": true,
        "react-router-dom>react-router>mini-create-react-context": true,
        "react-router-dom>tiny-invariant": true,
        "react-router-dom>tiny-warning": true,
        "sinon>nise>path-to-regexp": true
      }
    },
    "react-router-dom>react-router>history": {
      "globals": {
        "addEventListener": true,
        "confirm": true,
        "document": true,
        "history": true,
        "location": true,
        "navigator.userAgent": true,
        "removeEventListener": true
      },
      "packages": {
        "react-router-dom>history>resolve-pathname": true,
        "react-router-dom>history>value-equal": true,
        "react-router-dom>tiny-invariant": true,
        "react-router-dom>tiny-warning": true
      }
    },
    "react-router-dom>react-router>mini-create-react-context": {
      "packages": {
        "@babel/runtime": true,
        "prop-types": true,
        "react": true,
        "react-router-dom>react-router>mini-create-react-context>gud": true,
        "react-router-dom>tiny-warning": true
      }
    },
    "react-router-dom>tiny-warning": {
      "globals": {
        "console": true
      }
    },
    "react-simple-file-input": {
      "globals": {
        "File": true,
        "FileReader": true,
        "console.warn": true
      },
      "packages": {
        "prop-types": true,
        "react": true
      }
    },
    "react-syntax-highlighter>refractor>parse-entities": {
      "globals": {
        "document.createElement": true
      }
    },
    "react-tippy": {
      "globals": {
        "Element": true,
        "MSStream": true,
        "MutationObserver": true,
        "addEventListener": true,
        "clearTimeout": true,
        "console.error": true,
        "console.warn": true,
        "define": true,
        "document": true,
        "getComputedStyle": true,
        "innerHeight": true,
        "innerWidth": true,
        "navigator.maxTouchPoints": true,
        "navigator.msMaxTouchPoints": true,
        "navigator.userAgent": true,
        "performance": true,
        "requestAnimationFrame": true,
        "setTimeout": true
      },
      "packages": {
        "react": true,
        "react-dom": true,
        "react-tippy>popper.js": true
      }
    },
    "react-tippy>popper.js": {
      "globals": {
        "MSInputMethodContext": true,
        "Node.DOCUMENT_POSITION_FOLLOWING": true,
        "cancelAnimationFrame": true,
        "console.warn": true,
        "define": true,
        "devicePixelRatio": true,
        "document": true,
        "getComputedStyle": true,
        "innerHeight": true,
        "innerWidth": true,
        "navigator.userAgent": true,
        "requestAnimationFrame": true,
        "setTimeout": true
      }
    },
    "react-toggle-button": {
      "globals": {
        "clearTimeout": true,
        "console.warn": true,
        "define": true,
        "performance": true,
        "setTimeout": true
      },
      "packages": {
        "react": true
      }
    },
    "readable-stream": {
      "packages": {
        "browserify>browser-resolve": true,
        "browserify>process": true,
        "browserify>timers-browserify": true,
        "pumpify>inherits": true,
        "readable-stream>core-util-is": true,
        "readable-stream>isarray": true,
        "readable-stream>process-nextick-args": true,
        "readable-stream>safe-buffer": true,
        "readable-stream>string_decoder": true,
        "readable-stream>util-deprecate": true,
        "webpack>events": true
      }
    },
    "readable-stream>core-util-is": {
      "packages": {
        "browserify>insert-module-globals>is-buffer": true
      }
    },
    "readable-stream>process-nextick-args": {
      "packages": {
        "browserify>process": true
      }
    },
    "readable-stream>safe-buffer": {
      "packages": {
        "browserify>buffer": true
      }
    },
    "readable-stream>string_decoder": {
      "packages": {
        "readable-stream>safe-buffer": true
      }
    },
    "readable-stream>util-deprecate": {
      "globals": {
        "console.trace": true,
        "console.warn": true,
        "localStorage": true
      }
    },
    "redux": {
      "globals": {
        "console": true
      },
      "packages": {
        "@babel/runtime": true
      }
    },
    "semver": {
      "globals": {
        "console.error": true
      },
      "packages": {
        "browserify>process": true,
        "semver>lru-cache": true
      }
    },
    "semver>lru-cache": {
      "packages": {
        "semver>lru-cache>yallist": true
      }
    },
    "sinon>nise>path-to-regexp": {
      "packages": {
        "sinon>nise>path-to-regexp>isarray": true
      }
    },
    "stream-browserify": {
      "packages": {
        "pumpify>inherits": true,
        "stream-browserify>readable-stream": true,
        "webpack>events": true
      }
    },
    "stream-browserify>readable-stream": {
      "packages": {
        "browserify>browser-resolve": true,
        "browserify>buffer": true,
        "browserify>process": true,
        "browserify>string_decoder": true,
        "pumpify>inherits": true,
        "readable-stream>util-deprecate": true,
        "webpack>events": true
      }
    },
    "string.prototype.matchall>call-bind": {
      "packages": {
        "browserify>has>function-bind": true,
        "string.prototype.matchall>call-bind>es-errors": true,
        "string.prototype.matchall>call-bind>set-function-length": true,
        "string.prototype.matchall>get-intrinsic": true
      }
    },
    "string.prototype.matchall>call-bind>set-function-length": {
      "packages": {
        "string.prototype.matchall>call-bind>es-errors": true,
        "string.prototype.matchall>define-properties>define-data-property": true,
        "string.prototype.matchall>es-abstract>gopd": true,
        "string.prototype.matchall>es-abstract>has-property-descriptors": true,
        "string.prototype.matchall>get-intrinsic": true
      }
    },
    "string.prototype.matchall>define-properties": {
      "packages": {
        "@lavamoat/lavapack>json-stable-stringify>object-keys": true,
        "string.prototype.matchall>define-properties>define-data-property": true,
        "string.prototype.matchall>es-abstract>has-property-descriptors": true
      }
    },
    "string.prototype.matchall>define-properties>define-data-property": {
      "packages": {
        "string.prototype.matchall>call-bind>es-errors": true,
        "string.prototype.matchall>es-abstract>gopd": true,
        "string.prototype.matchall>es-abstract>has-property-descriptors": true,
        "string.prototype.matchall>get-intrinsic": true
      }
    },
    "string.prototype.matchall>es-abstract>array-buffer-byte-length": {
      "packages": {
        "string.prototype.matchall>call-bind": true,
        "string.prototype.matchall>es-abstract>is-array-buffer": true
      }
    },
    "string.prototype.matchall>es-abstract>es-to-primitive>is-symbol": {
      "packages": {
        "string.prototype.matchall>has-symbols": true
      }
    },
    "string.prototype.matchall>es-abstract>gopd": {
      "packages": {
        "string.prototype.matchall>get-intrinsic": true
      }
    },
    "string.prototype.matchall>es-abstract>has-property-descriptors": {
      "packages": {
        "string.prototype.matchall>get-intrinsic": true
      }
    },
    "string.prototype.matchall>es-abstract>is-array-buffer": {
      "packages": {
        "browserify>util>is-typed-array": true,
        "string.prototype.matchall>call-bind": true,
        "string.prototype.matchall>get-intrinsic": true
      }
    },
    "string.prototype.matchall>es-abstract>is-callable": {
      "globals": {
        "document": true
      }
    },
    "string.prototype.matchall>es-abstract>is-regex": {
      "packages": {
        "koa>is-generator-function>has-tostringtag": true,
        "string.prototype.matchall>call-bind": true
      }
    },
    "string.prototype.matchall>es-abstract>is-shared-array-buffer": {
      "packages": {
        "string.prototype.matchall>call-bind": true
      }
    },
    "string.prototype.matchall>get-intrinsic": {
      "globals": {
        "AggregateError": true,
        "FinalizationRegistry": true,
        "WeakRef": true
      },
      "packages": {
        "browserify>has>function-bind": true,
        "depcheck>is-core-module>hasown": true,
        "string.prototype.matchall>call-bind>es-errors": true,
        "string.prototype.matchall>es-abstract>has-proto": true,
        "string.prototype.matchall>has-symbols": true
      }
    },
    "string.prototype.matchall>internal-slot": {
      "packages": {
        "depcheck>is-core-module>hasown": true,
        "string.prototype.matchall>get-intrinsic": true,
        "string.prototype.matchall>side-channel": true
      }
    },
    "string.prototype.matchall>regexp.prototype.flags": {
      "packages": {
        "string.prototype.matchall>call-bind": true,
        "string.prototype.matchall>define-properties": true,
        "string.prototype.matchall>regexp.prototype.flags>set-function-name": true
      }
    },
    "string.prototype.matchall>regexp.prototype.flags>set-function-name": {
      "packages": {
        "string.prototype.matchall>define-properties>define-data-property": true,
        "string.prototype.matchall>es-abstract>function.prototype.name>functions-have-names": true,
        "string.prototype.matchall>es-abstract>has-property-descriptors": true
      }
    },
    "string.prototype.matchall>side-channel": {
      "packages": {
        "brfs>static-module>object-inspect": true,
        "string.prototype.matchall>call-bind": true,
        "string.prototype.matchall>get-intrinsic": true
      }
    },
    "superstruct": {
      "globals": {
        "console.warn": true,
        "define": true
      }
    },
    "terser>source-map-support>buffer-from": {
      "packages": {
        "browserify>buffer": true
      }
    },
    "uuid": {
      "globals": {
        "crypto": true,
        "msCrypto": true
      }
    },
    "vinyl>replace-ext": {
      "packages": {
        "browserify>path-browserify": true
      }
    },
    "web3": {
      "globals": {
        "XMLHttpRequest": true
      }
    },
    "web3-stream-provider": {
      "globals": {
        "setTimeout": true
      },
      "packages": {
        "browserify>util": true,
        "readable-stream": true,
        "web3-stream-provider>uuid": true
      }
    },
    "web3-stream-provider>uuid": {
      "globals": {
        "crypto": true,
        "msCrypto": true
      }
    },
    "webextension-polyfill": {
      "globals": {
        "browser": true,
        "chrome": true,
        "console.error": true,
        "console.warn": true,
        "define": true
      }
    },
    "webpack>events": {
      "globals": {
        "console": true
      }
    }
  }
}<|MERGE_RESOLUTION|>--- conflicted
+++ resolved
@@ -2574,11 +2574,6 @@
         "@ethereumjs/tx>@ethereumjs/util": true,
         "@ethersproject/abi": true,
         "@ethersproject/providers": true,
-<<<<<<< HEAD
-        "@metamask/base-controller": true,
-        "@metamask/controller-utils": true,
-=======
->>>>>>> b1c90606
         "@metamask/eth-query": true,
         "@metamask/gas-fee-controller": true,
         "@metamask/metamask-eth-abis": true,
