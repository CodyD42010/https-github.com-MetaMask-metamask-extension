{
  "resources": {
    "3box": {
      "globals": {
        "console.error": true,
        "console.log": true,
        "console.warn": true,
        "fetch": true,
        "setTimeout": true
      },
      "packages": {
        "3box-orbitdb-plugins": true,
        "3id-resolver": true,
        "@babel/runtime": true,
        "buffer": true,
        "did-jwt": true,
        "elliptic": true,
        "ethers": true,
        "graphql-request": true,
        "https-did-resolver": true,
        "ipfs": true,
        "ipfs-did-document": true,
        "ipfs-log": true,
        "ipfs-mini": true,
        "is-ipfs": true,
        "js-sha256": true,
        "multihashes": true,
        "muport-did-resolver": true,
        "node-fetch": true,
        "orbit-db": true,
        "orbit-db-access-controllers": true,
        "orbit-db-identity-provider": true,
        "orbit-db-pubsub": true,
        "process": true,
        "store": true,
        "tweetnacl": true,
        "tweetnacl-util": true
      }
    },
    "3box-orbitdb-plugins": {
      "globals": {
        "console.log": true
      },
      "packages": {
        "base64url": true,
        "did-jwt": true,
        "did-resolver": true,
        "events": true,
        "ipfs-log": true,
        "is-ipfs": true,
        "orbit-db-access-controllers": true,
        "orbit-db-io": true,
        "safe-buffer": true
      }
    },
    "3id-resolver": {
      "packages": {
        "@babel/runtime": true,
        "base64url": true,
        "did-jwt": true,
        "did-resolver": true,
        "ipfs-did-document": true
      }
    },
    "@babel/runtime": {
      "packages": {
        "regenerator-runtime": true
      }
    },
    "@download/blockies": {
      "globals": {
        "document.createElement": true
      }
    },
    "@ensdomains/content-hash": {
      "globals": {
        "console.warn": true
      },
      "packages": {
        "buffer": true,
        "cids": true,
        "js-base64": true,
        "multicodec": true,
        "multihashes": true
      }
    },
    "@eth-optimism/contracts": {
      "packages": {
        "@ethersproject/abstract-provider": true,
        "ethers": true
      }
    },
    "@ethereumjs/common": {
      "packages": {
        "buffer": true,
        "crc-32": true,
        "ethereumjs-util": true,
        "events": true
      }
    },
    "@ethereumjs/tx": {
      "packages": {
        "@ethereumjs/common": true,
        "buffer": true,
        "ethereumjs-util": true,
        "is-buffer": true
      }
    },
    "@ethersproject/abi": {
      "globals": {
        "console.log": true
      },
      "packages": {
        "@ethersproject/address": true,
        "@ethersproject/bignumber": true,
        "@ethersproject/bytes": true,
        "@ethersproject/constants": true,
        "@ethersproject/hash": true,
        "@ethersproject/keccak256": true,
        "@ethersproject/logger": true,
        "@ethersproject/properties": true,
        "@ethersproject/strings": true
      }
    },
    "@ethersproject/abstract-provider": {
      "packages": {
        "@ethersproject/bignumber": true,
        "@ethersproject/bytes": true,
        "@ethersproject/logger": true,
        "@ethersproject/properties": true
      }
    },
    "@ethersproject/abstract-signer": {
      "packages": {
        "@ethersproject/logger": true,
        "@ethersproject/properties": true
      }
    },
    "@ethersproject/address": {
      "packages": {
        "@ethersproject/bignumber": true,
        "@ethersproject/bytes": true,
        "@ethersproject/keccak256": true,
        "@ethersproject/logger": true,
        "@ethersproject/rlp": true
      }
    },
    "@ethersproject/base64": {
      "globals": {
        "atob": true,
        "btoa": true
      },
      "packages": {
        "@ethersproject/bytes": true
      }
    },
    "@ethersproject/basex": {
      "packages": {
        "@ethersproject/bytes": true,
        "@ethersproject/properties": true
      }
    },
    "@ethersproject/bignumber": {
      "packages": {
        "@ethersproject/bytes": true,
        "@ethersproject/logger": true,
        "bn.js": true
      }
    },
    "@ethersproject/bytes": {
      "packages": {
        "@ethersproject/logger": true
      }
    },
    "@ethersproject/constants": {
      "packages": {
        "@ethersproject/bignumber": true
      }
    },
    "@ethersproject/contracts": {
      "globals": {
        "setTimeout": true
      },
      "packages": {
        "@ethersproject/abi": true,
        "@ethersproject/abstract-provider": true,
        "@ethersproject/abstract-signer": true,
        "@ethersproject/address": true,
        "@ethersproject/bignumber": true,
        "@ethersproject/bytes": true,
        "@ethersproject/logger": true,
        "@ethersproject/properties": true,
        "@ethersproject/transactions": true
      }
    },
    "@ethersproject/hash": {
      "packages": {
        "@ethersproject/address": true,
        "@ethersproject/bignumber": true,
        "@ethersproject/bytes": true,
        "@ethersproject/keccak256": true,
        "@ethersproject/logger": true,
        "@ethersproject/properties": true,
        "@ethersproject/strings": true
      }
    },
    "@ethersproject/hdnode": {
      "packages": {
        "@ethersproject/basex": true,
        "@ethersproject/bignumber": true,
        "@ethersproject/bytes": true,
        "@ethersproject/logger": true,
        "@ethersproject/pbkdf2": true,
        "@ethersproject/properties": true,
        "@ethersproject/sha2": true,
        "@ethersproject/signing-key": true,
        "@ethersproject/strings": true,
        "@ethersproject/transactions": true,
        "@ethersproject/wordlists": true
      }
    },
    "@ethersproject/json-wallets": {
      "packages": {
        "@ethersproject/address": true,
        "@ethersproject/bytes": true,
        "@ethersproject/hdnode": true,
        "@ethersproject/keccak256": true,
        "@ethersproject/logger": true,
        "@ethersproject/pbkdf2": true,
        "@ethersproject/properties": true,
        "@ethersproject/random": true,
        "@ethersproject/strings": true,
        "@ethersproject/transactions": true,
        "aes-js": true,
        "scrypt-js": true
      }
    },
    "@ethersproject/keccak256": {
      "packages": {
        "@ethersproject/bytes": true,
        "js-sha3": true
      }
    },
    "@ethersproject/logger": {
      "globals": {
        "console": true
      }
    },
    "@ethersproject/networks": {
      "packages": {
        "@ethersproject/logger": true
      }
    },
    "@ethersproject/pbkdf2": {
      "packages": {
        "@ethersproject/bytes": true,
        "@ethersproject/sha2": true
      }
    },
    "@ethersproject/properties": {
      "packages": {
        "@ethersproject/logger": true
      }
    },
    "@ethersproject/providers": {
      "globals": {
        "WebSocket": true,
        "clearInterval": true,
        "clearTimeout": true,
        "console.log": true,
        "console.warn": true,
        "name": true,
        "setInterval": true,
        "setTimeout": true
      },
      "packages": {
        "@ethersproject/abstract-provider": true,
        "@ethersproject/abstract-signer": true,
        "@ethersproject/address": true,
        "@ethersproject/basex": true,
        "@ethersproject/bignumber": true,
        "@ethersproject/bytes": true,
        "@ethersproject/constants": true,
        "@ethersproject/hash": true,
        "@ethersproject/logger": true,
        "@ethersproject/networks": true,
        "@ethersproject/properties": true,
        "@ethersproject/random": true,
        "@ethersproject/sha2": true,
        "@ethersproject/strings": true,
        "@ethersproject/transactions": true,
        "@ethersproject/web": true,
        "bech32": true
      }
    },
    "@ethersproject/random": {
      "packages": {
        "@ethersproject/bytes": true,
        "@ethersproject/logger": true
      }
    },
    "@ethersproject/rlp": {
      "packages": {
        "@ethersproject/bytes": true,
        "@ethersproject/logger": true
      }
    },
    "@ethersproject/sha2": {
      "packages": {
        "@ethersproject/bytes": true,
        "@ethersproject/logger": true,
        "hash.js": true
      }
    },
    "@ethersproject/signing-key": {
      "packages": {
        "@ethersproject/bytes": true,
        "@ethersproject/logger": true,
        "@ethersproject/properties": true,
        "elliptic": true
      }
    },
    "@ethersproject/solidity": {
      "packages": {
        "@ethersproject/bignumber": true,
        "@ethersproject/bytes": true,
        "@ethersproject/keccak256": true,
        "@ethersproject/logger": true,
        "@ethersproject/sha2": true,
        "@ethersproject/strings": true
      }
    },
    "@ethersproject/strings": {
      "packages": {
        "@ethersproject/bytes": true,
        "@ethersproject/constants": true,
        "@ethersproject/logger": true
      }
    },
    "@ethersproject/transactions": {
      "globals": {
        "console.log": true
      },
      "packages": {
        "@ethersproject/address": true,
        "@ethersproject/bignumber": true,
        "@ethersproject/bytes": true,
        "@ethersproject/constants": true,
        "@ethersproject/keccak256": true,
        "@ethersproject/logger": true,
        "@ethersproject/properties": true,
        "@ethersproject/rlp": true,
        "@ethersproject/signing-key": true
      }
    },
    "@ethersproject/units": {
      "packages": {
        "@ethersproject/bignumber": true,
        "@ethersproject/logger": true
      }
    },
    "@ethersproject/wallet": {
      "packages": {
        "@ethersproject/abstract-provider": true,
        "@ethersproject/abstract-signer": true,
        "@ethersproject/address": true,
        "@ethersproject/bytes": true,
        "@ethersproject/hash": true,
        "@ethersproject/hdnode": true,
        "@ethersproject/json-wallets": true,
        "@ethersproject/keccak256": true,
        "@ethersproject/logger": true,
        "@ethersproject/properties": true,
        "@ethersproject/random": true,
        "@ethersproject/signing-key": true,
        "@ethersproject/transactions": true
      }
    },
    "@ethersproject/web": {
      "globals": {
        "clearTimeout": true,
        "fetch": true,
        "setTimeout": true
      },
      "packages": {
        "@ethersproject/base64": true,
        "@ethersproject/bytes": true,
        "@ethersproject/logger": true,
        "@ethersproject/properties": true,
        "@ethersproject/strings": true
      }
    },
    "@ethersproject/wordlists": {
      "packages": {
        "@ethersproject/bytes": true,
        "@ethersproject/hash": true,
        "@ethersproject/logger": true,
        "@ethersproject/properties": true,
        "@ethersproject/strings": true
      }
    },
    "@formatjs/intl-relativetimeformat": {
      "globals": {
        "Intl": true
      },
      "packages": {
        "@formatjs/intl-utils": true
      }
    },
    "@formatjs/intl-utils": {
      "globals": {
        "Intl.getCanonicalLocales": true
      }
    },
    "@keystonehq/base-eth-keyring": {
      "packages": {
        "@ethereumjs/tx": true,
        "@keystonehq/bc-ur-registry-eth": true,
        "buffer": true,
        "ethereumjs-util": true,
        "hdkey": true,
        "uuid": true
      }
    },
    "@keystonehq/bc-ur-registry": {
      "globals": {
        "define": true
      },
      "packages": {
        "@ngraveio/bc-ur": true,
        "bs58check": true,
        "buffer": true
      }
    },
    "@keystonehq/bc-ur-registry-eth": {
      "packages": {
        "@keystonehq/bc-ur-registry": true,
        "buffer": true,
        "ethereumjs-util": true,
        "hdkey": true,
        "uuid": true
      }
    },
    "@keystonehq/metamask-airgapped-keyring": {
      "packages": {
        "@ethereumjs/tx": true,
        "@keystonehq/base-eth-keyring": true,
        "@keystonehq/bc-ur-registry-eth": true,
        "@metamask/obs-store": true,
        "buffer": true,
        "events": true,
        "rlp": true,
        "uuid": true
      }
    },
    "@material-ui/core": {
      "globals": {
        "Image": true,
        "_formatMuiErrorMessage": true,
        "addEventListener": true,
        "clearInterval": true,
        "clearTimeout": true,
        "console.error": true,
        "console.warn": true,
        "document": true,
        "getComputedStyle": true,
        "getSelection": true,
        "innerHeight": true,
        "innerWidth": true,
        "matchMedia": true,
        "navigator": true,
        "performance.now": true,
        "removeEventListener": true,
        "requestAnimationFrame": true,
        "setInterval": true,
        "setTimeout": true
      },
      "packages": {
        "@babel/runtime": true,
        "@material-ui/styles": true,
        "@material-ui/system": true,
        "@material-ui/utils": true,
        "clsx": true,
        "hoist-non-react-statics": true,
        "popper.js": true,
        "prop-types": true,
        "react": true,
        "react-dom": true,
        "react-is": true,
        "react-transition-group": true
      }
    },
    "@material-ui/styles": {
      "globals": {
        "console.error": true,
        "console.warn": true,
        "document.createComment": true,
        "document.head": true
      },
      "packages": {
        "@babel/runtime": true,
        "@material-ui/utils": true,
        "clsx": true,
        "hoist-non-react-statics": true,
        "jss": true,
        "jss-plugin-camel-case": true,
        "jss-plugin-default-unit": true,
        "jss-plugin-global": true,
        "jss-plugin-nested": true,
        "jss-plugin-props-sort": true,
        "jss-plugin-rule-value-function": true,
        "jss-plugin-vendor-prefixer": true,
        "prop-types": true,
        "react": true
      }
    },
    "@material-ui/system": {
      "globals": {
        "console.error": true
      },
      "packages": {
        "@babel/runtime": true,
        "@material-ui/utils": true,
        "prop-types": true
      }
    },
    "@material-ui/utils": {
      "packages": {
        "@babel/runtime": true,
        "prop-types": true,
        "react-is": true
      }
    },
    "@metamask/controllers": {
      "globals": {
        "Headers": true,
        "URL": true,
        "clearInterval": true,
        "clearTimeout": true,
        "console.error": true,
        "console.log": true,
        "fetch": true,
        "setInterval": true,
        "setTimeout": true
      },
      "packages": {
        "@ethereumjs/common": true,
        "@ethereumjs/tx": true,
        "@metamask/contract-metadata": true,
        "@metamask/metamask-eth-abis": true,
        "abort-controller": true,
        "async-mutex": true,
        "buffer": true,
        "deep-freeze-strict": true,
        "eth-ens-namehash": true,
        "eth-json-rpc-infura": true,
        "eth-keyring-controller": true,
        "eth-method-registry": true,
        "eth-phishing-detect": true,
        "eth-query": true,
        "eth-rpc-errors": true,
        "eth-sig-util": true,
        "ethereumjs-util": true,
        "ethereumjs-wallet": true,
        "ethers": true,
        "ethjs-unit": true,
        "events": true,
        "fast-deep-equal": true,
        "immer": true,
        "isomorphic-fetch": true,
        "json-rpc-engine": true,
        "jsonschema": true,
        "multiformats": true,
        "nanoid": true,
        "punycode": true,
        "single-call-balance-checker-abi": true,
        "uuid": true,
        "web3": true,
        "web3-provider-engine": true
      }
    },
    "@metamask/eth-ledger-bridge-keyring": {
      "globals": {
        "addEventListener": true,
        "console.log": true,
        "document.createElement": true,
        "document.head.appendChild": true,
        "fetch": true,
        "removeEventListener": true
      },
      "packages": {
        "@ethereumjs/tx": true,
        "buffer": true,
        "eth-sig-util": true,
        "ethereumjs-util": true,
        "events": true,
        "hdkey": true
      }
    },
    "@metamask/eth-sig-util": {
      "packages": {
        "buffer": true,
        "ethereumjs-abi": true,
        "ethereumjs-util": true,
        "ethjs-util": true,
        "tweetnacl": true,
        "tweetnacl-util": true
      }
    },
    "@metamask/eth-token-tracker": {
      "globals": {
        "console.warn": true
      },
      "packages": {
        "@babel/runtime": true,
        "deep-equal": true,
        "eth-block-tracker": true,
        "ethjs": true,
        "ethjs-contract": true,
        "ethjs-query": true,
        "human-standard-token-abi": true,
        "safe-event-emitter": true
      }
    },
    "@metamask/etherscan-link": {
      "globals": {
        "URL": true
      }
    },
    "@metamask/iframe-execution-environment-service": {
      "globals": {
        "clearTimeout": true,
        "document.body.appendChild": true,
        "document.createElement": true,
        "document.getElementById": true,
        "setTimeout": true
      },
      "packages": {
        "@metamask/execution-environments": true,
        "@metamask/post-message-stream": true,
        "@metamask/snap-controllers": true,
        "json-rpc-engine": true,
        "json-rpc-middleware-stream": true,
        "nanoid": true,
        "pump": true
      }
    },
    "@metamask/jazzicon": {
      "globals": {
        "document.createElement": true,
        "document.createElementNS": true
      },
      "packages": {
        "color": true,
        "mersenne-twister": true
      }
    },
    "@metamask/key-tree": {
      "packages": {
        "bip39": true,
        "buffer": true,
        "crypto-browserify": true,
        "is-buffer": true,
        "keccak": true,
        "secp256k1": true
      }
    },
    "@metamask/logo": {
      "globals": {
        "addEventListener": true,
        "document.body.appendChild": true,
        "document.createElementNS": true,
        "innerHeight": true,
        "innerWidth": true,
        "requestAnimationFrame": true
      },
      "packages": {
        "gl-mat4": true,
        "gl-vec3": true
      }
    },
    "@metamask/object-multiplex": {
      "globals": {
        "console.warn": true
      },
      "packages": {
        "end-of-stream": true,
        "once": true,
        "readable-stream": true
      }
    },
    "@metamask/obs-store": {
      "globals": {
        "localStorage": true
      },
      "packages": {
        "@metamask/safe-event-emitter": true,
        "stream-browserify": true,
        "through2": true
      }
    },
    "@metamask/post-message-stream": {
      "globals": {
        "addEventListener": true,
        "location.origin": true,
        "onmessage": "write",
        "postMessage": true,
        "removeEventListener": true
      },
      "packages": {
        "readable-stream": true
      }
    },
    "@metamask/rpc-methods": {
      "packages": {
        "@metamask/controllers": true,
        "@metamask/key-tree": true,
        "@metamask/snap-controllers": true,
        "eth-rpc-errors": true
      }
    },
    "@metamask/safe-event-emitter": {
      "globals": {
        "setTimeout": true
      },
      "packages": {
        "events": true
      }
    },
    "@metamask/smart-transactions-controller": {
      "globals": {
        "URLSearchParams": true,
        "clearInterval": true,
        "console.error": true,
        "console.log": true,
        "fetch": true,
        "setInterval": true,
        "setTimeout": true
      },
      "packages": {
        "@metamask/controllers": true,
        "bignumber.js": true,
        "ethers": true,
        "fast-json-patch": true,
        "isomorphic-fetch": true,
        "lodash": true
      }
    },
    "@metamask/snap-controllers": {
      "globals": {
        "URL": true,
        "Worker": true,
        "clearTimeout": true,
        "console.error": true,
        "console.log": true,
<<<<<<< HEAD
        "console.warn": true,
=======
>>>>>>> bc8d4a3a
        "setTimeout": true
      },
      "packages": {
        "@metamask/controllers": true,
        "@metamask/execution-environments": true,
        "@metamask/object-multiplex": true,
        "@metamask/obs-store": true,
        "@metamask/post-message-stream": true,
        "@metamask/safe-event-emitter": true,
        "ajv": true,
        "buffer": true,
        "concat-stream": true,
        "cross-fetch": true,
        "crypto-browserify": true,
        "eth-rpc-errors": true,
        "fast-deep-equal": true,
        "gunzip-maybe": true,
        "json-rpc-engine": true,
        "json-rpc-middleware-stream": true,
        "nanoid": true,
        "pump": true,
        "readable-web-to-node-stream": true,
        "semver": true,
        "tar-stream": true
      }
    },
    "@ngraveio/bc-ur": {
      "packages": {
        "@apocentre/alias-sampling": true,
        "assert": true,
        "bignumber.js": true,
        "buffer": true,
        "cbor-sync": true,
        "crc": true,
        "jsbi": true,
        "sha.js": true
      }
    },
    "@popperjs/core": {
      "globals": {
        "Element": true,
        "HTMLElement": true,
        "ShadowRoot": true,
        "console.error": true,
        "console.warn": true,
        "document": true,
        "navigator.userAgent": true
      }
    },
    "@reduxjs/toolkit": {
      "globals": {
        "AbortController": true,
        "__REDUX_DEVTOOLS_EXTENSION_COMPOSE__": true,
        "__REDUX_DEVTOOLS_EXTENSION__": true,
        "console.error": true,
        "console.info": true,
        "console.warn": true
      },
      "packages": {
        "immer": true,
        "redux": true,
        "redux-thunk": true,
        "reselect": true
      }
    },
    "@segment/loosely-validate-event": {
      "packages": {
        "assert": true,
        "buffer": true,
        "component-type": true,
        "join-component": true
      }
    },
    "@sentry/browser": {
      "globals": {
        "XMLHttpRequest": true,
        "setTimeout": true
      },
      "packages": {
        "@sentry/core": true,
        "@sentry/types": true,
        "@sentry/utils": true,
        "tslib": true
      }
    },
    "@sentry/core": {
      "globals": {
        "clearInterval": true,
        "setInterval": true
      },
      "packages": {
        "@sentry/hub": true,
        "@sentry/minimal": true,
        "@sentry/types": true,
        "@sentry/utils": true,
        "tslib": true
      }
    },
    "@sentry/hub": {
      "globals": {
        "clearInterval": true,
        "setInterval": true
      },
      "packages": {
        "@sentry/types": true,
        "@sentry/utils": true,
        "tslib": true
      }
    },
    "@sentry/integrations": {
      "globals": {
        "clearTimeout": true,
        "console.error": true,
        "console.log": true,
        "setTimeout": true
      },
      "packages": {
        "@sentry/types": true,
        "@sentry/utils": true,
        "localforage": true,
        "tslib": true
      }
    },
    "@sentry/minimal": {
      "packages": {
        "@sentry/hub": true,
        "tslib": true
      }
    },
    "@sentry/utils": {
      "globals": {
        "CustomEvent": true,
        "DOMError": true,
        "DOMException": true,
        "Element": true,
        "ErrorEvent": true,
        "Event": true,
        "Headers": true,
        "Request": true,
        "Response": true,
        "XMLHttpRequest.prototype": true,
        "clearTimeout": true,
        "console.error": true,
        "document": true,
        "setTimeout": true
      },
      "packages": {
        "process": true,
        "tslib": true
      }
    },
    "@sindresorhus/is": {
      "packages": {
        "is-buffer": true,
        "util": true
      }
    },
    "@truffle/abi-utils": {
      "packages": {
        "change-case": true,
        "faker": true,
        "fast-check": true
      }
    },
    "@truffle/code-utils": {
      "packages": {
        "buffer": true,
        "cbor": true
      }
    },
    "@truffle/codec": {
      "packages": {
        "@truffle/abi-utils": true,
        "@truffle/compile-common": true,
        "big.js": true,
        "bn.js": true,
        "buffer": true,
        "cbor": true,
        "debug": true,
        "lodash.clonedeep": true,
        "lodash.escaperegexp": true,
        "lodash.partition": true,
        "lodash.sum": true,
        "semver": true,
        "utf8": true,
        "util": true,
        "web3-utils": true
      }
    },
    "@truffle/compile-common": {
      "packages": {
        "@truffle/error": true,
        "colors": true,
        "path-browserify": true
      }
    },
    "@truffle/decoder": {
      "packages": {
        "@truffle/abi-utils": true,
        "@truffle/codec": true,
        "@truffle/compile-common": true,
        "@truffle/source-map-utils": true,
        "bn.js": true,
        "debug": true,
        "web3-utils": true
      }
    },
    "@truffle/source-map-utils": {
      "packages": {
        "@truffle/code-utils": true,
        "@truffle/codec": true,
        "debug": true,
        "json-pointer": true,
        "node-interval-tree": true,
        "web3-utils": true
      }
    },
    "@zxing/browser": {
      "globals": {
        "HTMLElement": true,
        "HTMLImageElement": true,
        "HTMLVideoElement": true,
        "URL.createObjectURL": true,
        "clearTimeout": true,
        "console.error": true,
        "console.warn": true,
        "document": true,
        "navigator": true,
        "setTimeout": true
      },
      "packages": {
        "@zxing/library": true
      }
    },
    "@zxing/library": {
      "globals": {
        "TextDecoder": true,
        "TextEncoder": true,
        "btoa": true,
        "clearTimeout": true,
        "define": true,
        "document.createElement": true,
        "document.createElementNS": true,
        "document.getElementById": true,
        "navigator.mediaDevices.enumerateDevices": true,
        "navigator.mediaDevices.getUserMedia": true,
        "setTimeout": true
      }
    },
    "abort-controller": {
      "globals": {
        "AbortController": true
      }
    },
    "abstract-leveldown": {
      "packages": {
        "buffer": true,
        "immediate": true,
        "is-buffer": true,
        "level-supports": true,
        "process": true,
        "xtend": true
      }
    },
    "accounting": {
      "globals": {
        "define": true
      }
    },
    "aes-js": {
      "globals": {
        "define": true
      }
    },
    "ajv": {
      "packages": {
        "fast-deep-equal": true
      }
    },
    "analytics-node": {
      "globals": {
        "clearTimeout": true,
        "console.log": true,
        "setImmediate": true,
        "setTimeout": true
      },
      "packages": {
        "@segment/loosely-validate-event": true,
        "assert": true,
        "axios": true,
        "axios-retry": true,
        "lodash.isstring": true,
        "md5": true,
        "ms": true,
        "process": true,
        "remove-trailing-slash": true,
        "uuid": true
      }
    },
    "asap": {
      "globals": {
        "clearInterval": true,
        "clearTimeout": true,
        "document.createTextNode": true,
        "setInterval": true,
        "setTimeout": true
      }
    },
    "asn1.js": {
      "packages": {
        "bn.js": true,
        "buffer": true,
        "inherits": true,
        "minimalistic-assert": true,
        "vm-browserify": true
      }
    },
    "assemblyscript": {
      "globals": {
        "WebAssembly.Instance": true,
        "WebAssembly.Module": true,
        "WebAssembly.instantiateStreaming": true,
        "console.log": true
      }
    },
    "assert": {
      "globals": {
        "Buffer": true
      },
      "packages": {
        "object-assign": true,
        "util": true
      }
    },
    "async": {
      "globals": {
        "clearTimeout": true,
        "setTimeout": true
      },
      "packages": {
        "lodash": true,
        "process": true,
        "timers-browserify": true
      }
    },
    "async-iterator-to-pull-stream": {
      "packages": {
        "get-iterator": true,
        "pull-stream-to-async-iterator": true
      }
    },
    "async-iterator-to-stream": {
      "packages": {
        "process": true,
        "readable-stream": true
      }
    },
    "async-mutex": {
      "globals": {
        "setTimeout": true
      },
      "packages": {
        "tslib": true
      }
    },
    "await-semaphore": {
      "packages": {
        "process": true,
        "timers-browserify": true
      }
    },
    "axios": {
      "globals": {
        "FormData": true,
        "URLSearchParams": true,
        "XMLHttpRequest": true,
        "btoa": true,
        "console.warn": true,
        "document": true,
        "location.href": true,
        "navigator": true,
        "setTimeout": true
      },
      "packages": {
        "process": true
      }
    },
    "axios-retry": {
      "globals": {
        "setTimeout": true
      },
      "packages": {
        "is-retry-allowed": true
      }
    },
    "babel-runtime": {
      "packages": {
        "core-js": true,
        "regenerator-runtime": true
      }
    },
    "backoff": {
      "globals": {
        "clearTimeout": true,
        "setTimeout": true
      },
      "packages": {
        "events": true,
        "precond": true,
        "util": true
      }
    },
    "base-x": {
      "packages": {
        "safe-buffer": true
      }
    },
    "base32-encode": {
      "packages": {
        "to-data-view": true
      }
    },
    "base64url": {
      "packages": {
        "buffer": true
      }
    },
    "big.js": {
      "globals": {
        "define": true
      }
    },
    "bignumber.js": {
      "globals": {
        "crypto": true,
        "define": true
      },
      "packages": {
        "crypto-browserify": true
      }
    },
    "bip39": {
      "packages": {
        "buffer": true,
        "create-hash": true,
        "pbkdf2": true,
        "randombytes": true,
        "safe-buffer": true,
        "unorm": true
      }
    },
    "bip66": {
      "packages": {
        "safe-buffer": true
      }
    },
    "bitwise": {
      "packages": {
        "buffer": true
      }
    },
    "bl": {
      "packages": {
        "buffer": true,
        "inherits": true,
        "readable-stream": true,
        "util": true
      }
    },
    "blakejs": {
      "globals": {
        "console.log": true
      },
      "packages": {
        "buffer": true
      }
    },
    "blob": {
      "globals": {
        "Blob": true,
        "MSBlobBuilder": true,
        "MozBlobBuilder": true,
        "WebKitBlobBuilder": true
      }
    },
    "bn.js": {
      "globals": {
        "Buffer": true
      },
      "packages": {
        "browser-resolve": true
      }
    },
    "borc": {
      "globals": {
        "console": true
      },
      "packages": {
        "bignumber.js": true,
        "buffer": true,
        "ieee754": true,
        "iso-url": true
      }
    },
    "brorand": {
      "globals": {
        "crypto": true,
        "msCrypto": true
      },
      "packages": {
        "browser-resolve": true
      }
    },
    "browser-passworder": {
      "globals": {
        "btoa": true,
        "crypto.getRandomValues": true,
        "crypto.subtle.decrypt": true,
        "crypto.subtle.deriveKey": true,
        "crypto.subtle.encrypt": true,
        "crypto.subtle.importKey": true
      },
      "packages": {
        "browserify-unibabel": true
      }
    },
    "browserify-aes": {
      "packages": {
        "buffer": true,
        "buffer-xor": true,
        "cipher-base": true,
        "evp_bytestokey": true,
        "inherits": true,
        "safe-buffer": true
      }
    },
    "browserify-cipher": {
      "packages": {
        "browserify-aes": true,
        "browserify-des": true,
        "evp_bytestokey": true
      }
    },
    "browserify-des": {
      "packages": {
        "buffer": true,
        "cipher-base": true,
        "des.js": true,
        "inherits": true
      }
    },
    "browserify-rsa": {
      "packages": {
        "bn.js": true,
        "buffer": true,
        "randombytes": true
      }
    },
    "browserify-sign": {
      "packages": {
        "bn.js": true,
        "browserify-rsa": true,
        "buffer": true,
        "create-hash": true,
        "create-hmac": true,
        "elliptic": true,
        "inherits": true,
        "parse-asn1": true,
        "stream-browserify": true
      }
    },
    "browserify-unibabel": {
      "globals": {
        "atob": true,
        "btoa": true
      }
    },
    "browserify-zlib": {
      "packages": {
        "assert": true,
        "buffer": true,
        "pako": true,
        "process": true,
        "readable-stream": true,
        "util": true
      }
    },
    "bs58": {
      "packages": {
        "base-x": true
      }
    },
    "bs58check": {
      "packages": {
        "bs58": true,
        "create-hash": true,
        "safe-buffer": true
      }
    },
    "btoa": {
      "packages": {
        "buffer": true
      }
    },
    "buffer": {
      "globals": {
        "console": true
      },
      "packages": {
        "base64-js": true,
        "ieee754": true
      }
    },
    "buffer-from": {
      "packages": {
        "buffer": true
      }
    },
    "buffer-split": {
      "packages": {
        "buffer-indexof": true
      }
    },
    "buffer-xor": {
      "packages": {
        "buffer": true
      }
    },
    "call-bind": {
      "packages": {
        "function-bind": true,
        "get-intrinsic": true
      }
    },
    "camel-case": {
      "packages": {
        "no-case": true,
        "upper-case": true
      }
    },
    "cbor": {
      "globals": {
        "TextDecoder": true
      },
      "packages": {
        "bignumber.js": true,
        "buffer": true,
        "is-buffer": true,
        "nofilter": true,
        "stream-browserify": true,
        "url": true,
        "util": true
      }
    },
    "cbor-sync": {
      "globals": {
        "define": true
      },
      "packages": {
        "buffer": true
      }
    },
    "change-case": {
      "packages": {
        "camel-case": true,
        "constant-case": true,
        "dot-case": true,
        "header-case": true,
        "is-lower-case": true,
        "is-upper-case": true,
        "lower-case": true,
        "lower-case-first": true,
        "no-case": true,
        "param-case": true,
        "pascal-case": true,
        "path-case": true,
        "sentence-case": true,
        "snake-case": true,
        "swap-case": true,
        "title-case": true,
        "upper-case": true,
        "upper-case-first": true
      }
    },
    "cids": {
      "packages": {
        "buffer": true,
        "class-is": true,
        "is-buffer": true,
        "multibase": true,
        "multicodec": true,
        "multihashes": true,
        "uint8arrays": true
      }
    },
    "cipher-base": {
      "packages": {
        "inherits": true,
        "safe-buffer": true,
        "stream-browserify": true,
        "string_decoder": true
      }
    },
    "classnames": {
      "globals": {
        "classNames": "write",
        "define": true
      }
    },
    "clone": {
      "packages": {
        "buffer": true
      }
    },
    "coinstring": {
      "packages": {
        "bs58": true,
        "buffer": true,
        "create-hash": true
      }
    },
    "color": {
      "packages": {
        "clone": true,
        "color-convert": true,
        "color-string": true
      }
    },
    "color-convert": {
      "packages": {
        "color-name": true
      }
    },
    "color-string": {
      "packages": {
        "color-name": true
      }
    },
    "colors": {
      "globals": {
        "console.log": true
      },
      "packages": {
        "os-browserify": true,
        "process": true,
        "util": true
      }
    },
    "concat-stream": {
      "packages": {
        "buffer": true,
        "inherits": true,
        "readable-stream": true
      }
    },
    "constant-case": {
      "packages": {
        "snake-case": true,
        "upper-case": true
      }
    },
    "cookiejar": {
      "globals": {
        "console.warn": true
      }
    },
    "copy-to-clipboard": {
      "globals": {
        "clipboardData": true,
        "console.error": true,
        "console.warn": true,
        "document.body.appendChild": true,
        "document.body.removeChild": true,
        "document.createElement": true,
        "document.createRange": true,
        "document.execCommand": true,
        "document.getSelection": true,
        "navigator.userAgent": true,
        "prompt": true
      },
      "packages": {
        "toggle-selection": true
      }
    },
    "core-js": {
      "globals": {
        "PromiseRejectionEvent": true,
        "__e": "write",
        "__g": "write",
        "document.createTextNode": true,
        "postMessage": true,
        "setTimeout": true
      }
    },
    "core-util-is": {
      "packages": {
        "is-buffer": true
      }
    },
    "crc": {
      "packages": {
        "buffer": true
      }
    },
    "crc-32": {
      "globals": {
        "DO_NOT_EXPORT_CRC": true,
        "define": true
      }
    },
    "create-ecdh": {
      "packages": {
        "bn.js": true,
        "buffer": true,
        "elliptic": true
      }
    },
    "create-hash": {
      "packages": {
        "cipher-base": true,
        "inherits": true,
        "md5.js": true,
        "ripemd160": true,
        "sha.js": true
      }
    },
    "create-hmac": {
      "packages": {
        "cipher-base": true,
        "create-hash": true,
        "inherits": true,
        "ripemd160": true,
        "safe-buffer": true,
        "sha.js": true
      }
    },
    "cross-fetch": {
      "globals": {
        "Blob": true,
        "FileReader": true,
        "FormData": true,
        "URLSearchParams.prototype.isPrototypeOf": true,
        "XMLHttpRequest": true
      }
    },
    "crypto-browserify": {
      "packages": {
        "browserify-cipher": true,
        "browserify-sign": true,
        "create-ecdh": true,
        "create-hash": true,
        "create-hmac": true,
        "diffie-hellman": true,
        "pbkdf2": true,
        "public-encrypt": true,
        "randombytes": true,
        "randomfill": true
      }
    },
    "crypto-js": {
      "globals": {
        "define": true
      }
    },
    "css-vendor": {
      "globals": {
        "document.createElement": true,
        "document.documentElement": true,
        "getComputedStyle": true
      },
      "packages": {
        "@babel/runtime": true,
        "is-in-browser": true
      }
    },
    "currency-formatter": {
      "packages": {
        "accounting": true,
        "locale-currency": true,
        "object-assign": true
      }
    },
    "data-queue": {
      "packages": {
        "events": true
      }
    },
    "datastore-core": {
      "packages": {
        "async": true,
        "buffer": true,
        "interface-datastore": true,
        "pull-many": true,
        "pull-stream": true
      }
    },
    "datastore-level": {
      "packages": {
        "buffer": true,
        "encoding-down": true,
        "interface-datastore": true,
        "level-js": true,
        "levelup": true,
        "pull-stream": true
      }
    },
    "datastore-pubsub": {
      "packages": {
        "assert": true,
        "buffer": true,
        "debug": true,
        "err-code": true,
        "interface-datastore": true,
        "multibase": true
      }
    },
    "debounce": {
      "globals": {
        "clearTimeout": true,
        "setTimeout": true
      }
    },
    "debounce-stream": {
      "packages": {
        "debounce": true,
        "duplexer": true,
        "through": true
      }
    },
    "debug": {
      "globals": {
        "chrome": true,
        "console": true,
        "document": true,
        "localStorage": true,
        "navigator": true,
        "process": true
      },
      "packages": {
        "ms": true,
        "process": true
      }
    },
    "deep-equal": {
      "packages": {
        "is-arguments": true,
        "is-date-object": true,
        "is-regex": true,
        "object-is": true,
        "object-keys": true,
        "regexp.prototype.flags": true
      }
    },
    "deep-extend": {
      "packages": {
        "buffer": true
      }
    },
    "deferred-leveldown": {
      "packages": {
        "abstract-leveldown": true,
        "inherits": true
      }
    },
    "define-properties": {
      "packages": {
        "object-keys": true
      }
    },
    "des.js": {
      "packages": {
        "inherits": true,
        "minimalistic-assert": true
      }
    },
    "did-jwt": {
      "packages": {
        "@babel/runtime": true,
        "@stablelib/utf8": true,
        "base64url": true,
        "buffer": true,
        "did-resolver": true,
        "elliptic": true,
        "js-sha256": true,
        "js-sha3": true,
        "tweetnacl": true,
        "tweetnacl-util": true,
        "uport-base64url": true
      }
    },
    "diffie-hellman": {
      "packages": {
        "bn.js": true,
        "buffer": true,
        "miller-rabin": true,
        "randombytes": true
      }
    },
    "dlv": {
      "globals": {
        "define": true
      }
    },
    "dnd-core": {
      "packages": {
        "asap": true,
        "invariant": true,
        "lodash": true,
        "redux": true
      }
    },
    "dom-helpers": {
      "globals": {
        "document": true,
        "setTimeout": true
      },
      "packages": {
        "@babel/runtime": true
      }
    },
    "dot-case": {
      "packages": {
        "no-case": true
      }
    },
    "drbg.js": {
      "packages": {
        "buffer": true,
        "create-hmac": true
      }
    },
    "duplexer": {
      "packages": {
        "stream-browserify": true
      }
    },
    "duplexify": {
      "packages": {
        "buffer": true,
        "end-of-stream": true,
        "inherits": true,
        "process": true,
        "readable-stream": true,
        "stream-shift": true
      }
    },
    "elliptic": {
      "packages": {
        "bn.js": true,
        "brorand": true,
        "hash.js": true,
        "hmac-drbg": true,
        "inherits": true,
        "minimalistic-assert": true,
        "minimalistic-crypto-utils": true
      }
    },
    "encoding-down": {
      "packages": {
        "abstract-leveldown": true,
        "inherits": true,
        "level-codec": true,
        "level-errors": true
      }
    },
    "end-of-stream": {
      "packages": {
        "once": true,
        "process": true
      }
    },
    "engine.io-client": {
      "globals": {
        "MozWebSocket": true,
        "WebSocket": true,
        "XDomainRequest": true,
        "XMLHttpRequest": true,
        "addEventListener": true,
        "attachEvent": true,
        "clearTimeout": true,
        "document": true,
        "location": true,
        "navigator": true,
        "setTimeout": true
      },
      "packages": {
        "browser-resolve": true,
        "buffer": true,
        "component-emitter": true,
        "component-inherit": true,
        "debug": true,
        "engine.io-parser": true,
        "has-cors": true,
        "indexof": true,
        "parseqs": true,
        "parseuri": true,
        "yeast": true
      }
    },
    "engine.io-parser": {
      "globals": {
        "FileReader": true,
        "btoa": true,
        "navigator": true
      },
      "packages": {
        "after": true,
        "arraybuffer.slice": true,
        "base64-arraybuffer": true,
        "blob": true,
        "has-binary2": true
      }
    },
    "errno": {
      "packages": {
        "prr": true
      }
    },
    "eth-block-tracker": {
      "globals": {
        "clearTimeout": true,
        "console.error": true,
        "setTimeout": true
      },
      "packages": {
        "@metamask/safe-event-emitter": true,
        "eth-query": true,
        "json-rpc-random-id": true,
        "pify": true,
        "safe-event-emitter": true
      }
    },
    "eth-eip712-util-browser": {
      "globals": {
        "intToBuffer": true
      },
      "packages": {
        "bn.js": true,
        "buffer": true,
        "js-sha3": true
      }
    },
    "eth-ens-namehash": {
      "globals": {
        "name": "write"
      },
      "packages": {
        "buffer": true,
        "idna-uts46": true,
        "idna-uts46-hx": true,
        "js-sha3": true
      }
    },
    "eth-hd-keyring": {
      "packages": {
        "bip39": true,
        "eth-sig-util": true,
        "eth-simple-keyring": true,
        "ethereumjs-wallet": true
      }
    },
    "eth-json-rpc-filters": {
      "globals": {
        "console.error": true,
        "results": "write"
      },
      "packages": {
        "await-semaphore": true,
        "eth-json-rpc-middleware": true,
        "eth-query": true,
        "json-rpc-engine": true,
        "lodash.flatmap": true,
        "pify": true,
        "safe-event-emitter": true
      }
    },
    "eth-json-rpc-infura": {
      "globals": {
        "setTimeout": true
      },
      "packages": {
        "eth-json-rpc-middleware": true,
        "eth-rpc-errors": true,
        "json-rpc-engine": true,
        "node-fetch": true
      }
    },
    "eth-json-rpc-middleware": {
      "globals": {
        "URL": true,
        "btoa": true,
        "console.error": true,
        "fetch": true,
        "setTimeout": true
      },
      "packages": {
        "@metamask/safe-event-emitter": true,
        "browser-resolve": true,
        "btoa": true,
        "clone": true,
        "eth-rpc-errors": true,
        "eth-sig-util": true,
        "json-rpc-engine": true,
        "json-stable-stringify": true,
        "node-fetch": true,
        "pify": true,
        "safe-event-emitter": true,
        "url": true
      }
    },
    "eth-keyring-controller": {
      "packages": {
        "bip39": true,
        "browser-passworder": true,
        "eth-hd-keyring": true,
        "eth-sig-util": true,
        "eth-simple-keyring": true,
        "ethereumjs-util": true,
        "events": true,
        "loglevel": true,
        "obs-store": true
      }
    },
    "eth-lattice-keyring": {
      "globals": {
        "addEventListener": true,
        "browser": true,
        "clearInterval": true,
        "open": true,
        "setInterval": true
      },
      "packages": {
        "@ethereumjs/common": true,
        "@ethereumjs/tx": true,
        "bignumber.js": true,
        "buffer": true,
        "crypto-browserify": true,
        "ethereumjs-util": true,
        "events": true,
        "gridplus-sdk": true
      }
    },
    "eth-method-registry": {
      "packages": {
        "ethjs": true
      }
    },
    "eth-phishing-detect": {
      "packages": {
        "fast-levenshtein": true
      }
    },
    "eth-query": {
      "packages": {
        "json-rpc-random-id": true,
        "xtend": true
      }
    },
    "eth-rpc-errors": {
      "packages": {
        "fast-safe-stringify": true
      }
    },
    "eth-sig-util": {
      "packages": {
        "buffer": true,
        "ethereumjs-abi": true,
        "ethereumjs-util": true,
        "tweetnacl": true,
        "tweetnacl-util": true
      }
    },
    "eth-simple-keyring": {
      "packages": {
        "buffer": true,
        "eth-sig-util": true,
        "ethereumjs-util": true,
        "ethereumjs-wallet": true,
        "events": true
      }
    },
    "eth-trezor-keyring": {
      "globals": {
        "setTimeout": true
      },
      "packages": {
        "@ethereumjs/tx": true,
        "buffer": true,
        "ethereumjs-util": true,
        "events": true,
        "hdkey": true,
        "trezor-connect": true
      }
    },
    "ethereum-bloom-filters": {
      "packages": {
        "js-sha3": true
      }
    },
    "ethereum-cryptography": {
      "packages": {
        "assert": true,
        "bs58check": true,
        "buffer": true,
        "create-hmac": true,
        "hash.js": true,
        "keccak": true,
        "randombytes": true,
        "safe-buffer": true,
        "secp256k1": true
      }
    },
    "ethereumjs-abi": {
      "packages": {
        "bn.js": true,
        "buffer": true,
        "ethereumjs-util": true
      }
    },
    "ethereumjs-util": {
      "packages": {
        "assert": true,
        "bn.js": true,
        "buffer": true,
        "create-hash": true,
        "elliptic": true,
        "ethereum-cryptography": true,
        "ethjs-util": true,
        "is-buffer": true,
        "keccak": true,
        "rlp": true,
        "safe-buffer": true,
        "secp256k1": true
      }
    },
    "ethereumjs-wallet": {
      "packages": {
        "aes-js": true,
        "bs58check": true,
        "buffer": true,
        "crypto-browserify": true,
        "ethereum-cryptography": true,
        "ethereumjs-util": true,
        "randombytes": true,
        "safe-buffer": true,
        "scrypt-js": true,
        "scryptsy": true,
        "utf8": true,
        "uuid": true
      }
    },
    "ethers": {
      "globals": {
        "MessageChannel": true,
        "XMLHttpRequest": true,
        "atob": true,
        "btoa": true,
        "clearInterval": true,
        "clearTimeout": true,
        "console": true,
        "crypto.getRandomValues": true,
        "define": true,
        "setInterval": true,
        "setTimeout": true
      },
      "packages": {
        "@ethersproject/abi": true,
        "@ethersproject/abstract-signer": true,
        "@ethersproject/address": true,
        "@ethersproject/base64": true,
        "@ethersproject/basex": true,
        "@ethersproject/bignumber": true,
        "@ethersproject/bytes": true,
        "@ethersproject/constants": true,
        "@ethersproject/contracts": true,
        "@ethersproject/hash": true,
        "@ethersproject/hdnode": true,
        "@ethersproject/json-wallets": true,
        "@ethersproject/keccak256": true,
        "@ethersproject/logger": true,
        "@ethersproject/properties": true,
        "@ethersproject/providers": true,
        "@ethersproject/random": true,
        "@ethersproject/rlp": true,
        "@ethersproject/sha2": true,
        "@ethersproject/signing-key": true,
        "@ethersproject/solidity": true,
        "@ethersproject/strings": true,
        "@ethersproject/transactions": true,
        "@ethersproject/units": true,
        "@ethersproject/wallet": true,
        "@ethersproject/web": true,
        "@ethersproject/wordlists": true
      }
    },
    "ethjs": {
      "globals": {
        "clearInterval": true,
        "setInterval": true
      },
      "packages": {
        "bn.js": true,
        "buffer": true,
        "ethjs-abi": true,
        "ethjs-contract": true,
        "ethjs-filter": true,
        "ethjs-provider-http": true,
        "ethjs-query": true,
        "ethjs-unit": true,
        "ethjs-util": true,
        "js-sha3": true,
        "number-to-bn": true
      }
    },
    "ethjs-abi": {
      "packages": {
        "bn.js": true,
        "buffer": true,
        "js-sha3": true,
        "number-to-bn": true
      }
    },
    "ethjs-contract": {
      "packages": {
        "babel-runtime": true,
        "ethjs-abi": true,
        "ethjs-filter": true,
        "ethjs-util": true,
        "js-sha3": true,
        "promise-to-callback": true
      }
    },
    "ethjs-ens": {
      "packages": {
        "eth-ens-namehash": true,
        "ethereum-ens-network-map": true,
        "ethjs-contract": true,
        "ethjs-query": true
      }
    },
    "ethjs-filter": {
      "globals": {
        "clearInterval": true,
        "setInterval": true
      }
    },
    "ethjs-format": {
      "packages": {
        "ethjs-schema": true,
        "ethjs-util": true,
        "number-to-bn": true,
        "strip-hex-prefix": true
      }
    },
    "ethjs-provider-http": {
      "packages": {
        "xhr2": true
      }
    },
    "ethjs-query": {
      "globals": {
        "console": true
      },
      "packages": {
        "babel-runtime": true,
        "ethjs-format": true,
        "ethjs-rpc": true,
        "promise-to-callback": true
      }
    },
    "ethjs-rpc": {
      "packages": {
        "promise-to-callback": true
      }
    },
    "ethjs-unit": {
      "packages": {
        "bn.js": true,
        "number-to-bn": true
      }
    },
    "ethjs-util": {
      "packages": {
        "buffer": true,
        "is-hex-prefixed": true,
        "strip-hex-prefix": true
      }
    },
    "events": {
      "globals": {
        "console": true
      }
    },
    "evp_bytestokey": {
      "packages": {
        "md5.js": true,
        "safe-buffer": true
      }
    },
    "extension-port-stream": {
      "packages": {
        "buffer": true,
        "stream-browserify": true
      }
    },
    "faker": {
      "globals": {
        "console.error": true,
        "console.log": true,
        "dbg": "write"
      }
    },
    "fast-check": {
      "globals": {
        "clearTimeout": true,
        "console.log": true,
        "setTimeout": true
      },
      "packages": {
        "buffer": true,
        "pure-rand": true
      }
    },
    "fast-json-patch": {
      "globals": {
        "addEventListener": true,
        "clearTimeout": true,
        "removeEventListener": true,
        "setTimeout": true
      },
      "packages": {
        "fast-deep-equal": true
      }
    },
    "fast-levenshtein": {
      "globals": {
        "Intl": true,
        "Levenshtein": "write",
        "console.log": true,
        "define": true,
        "importScripts": true,
        "postMessage": true
      }
    },
    "fs-constants": {
      "packages": {
        "constants-browserify": true
      }
    },
    "fsm-event": {
      "packages": {
        "assert": true,
        "events": true,
        "fsm": true
      }
    },
    "fuse.js": {
      "globals": {
        "console": true,
        "define": true
      }
    },
    "get-browser-rtc": {
      "globals": {
        "RTCIceCandidate": true,
        "RTCPeerConnection": true,
        "RTCSessionDescription": true,
        "mozRTCIceCandidate": true,
        "mozRTCPeerConnection": true,
        "mozRTCSessionDescription": true,
        "webkitRTCIceCandidate": true,
        "webkitRTCPeerConnection": true,
        "webkitRTCSessionDescription": true
      }
    },
    "get-intrinsic": {
      "globals": {
        "AggregateError": true,
        "FinalizationRegistry": true,
        "WeakRef": true
      },
      "packages": {
        "function-bind": true,
        "has": true,
        "has-symbols": true
      }
    },
    "graphql-request": {
      "globals": {
        "fetch": true
      },
      "packages": {
        "cross-fetch": true
      }
    },
    "gridplus-sdk": {
      "globals": {
        "console.error": true,
        "console.warn": true,
        "setTimeout": true
      },
      "packages": {
        "aes-js": true,
        "bech32": true,
        "bignumber.js": true,
        "bitwise": true,
        "borc": true,
        "bs58check": true,
        "buffer": true,
        "crc-32": true,
        "elliptic": true,
        "eth-eip712-util-browser": true,
        "hash.js": true,
        "js-sha3": true,
        "rlp-browser": true,
        "secp256k1": true,
        "superagent": true
      }
    },
    "gunzip-maybe": {
      "packages": {
        "browserify-zlib": true,
        "is-deflate": true,
        "is-gzip": true,
        "peek-stream": true,
        "pumpify": true,
        "through2": true
      }
    },
    "hamt-sharding": {
      "packages": {
        "is-buffer": true,
        "sparse-array": true
      }
    },
    "has": {
      "packages": {
        "function-bind": true
      }
    },
    "has-binary2": {
      "globals": {
        "Blob": true,
        "File": true
      },
      "packages": {
        "buffer": true,
        "isarray": true
      }
    },
    "has-cors": {
      "globals": {
        "XMLHttpRequest": true
      }
    },
    "hash-base": {
      "packages": {
        "inherits": true,
        "safe-buffer": true,
        "stream-browserify": true
      }
    },
    "hash.js": {
      "packages": {
        "inherits": true,
        "minimalistic-assert": true
      }
    },
    "hdkey": {
      "packages": {
        "assert": true,
        "bs58check": true,
        "coinstring": true,
        "crypto-browserify": true,
        "safe-buffer": true,
        "secp256k1": true
      }
    },
    "header-case": {
      "packages": {
        "no-case": true,
        "upper-case": true
      }
    },
    "heap": {
      "globals": {
        "define": true
      }
    },
    "hi-base32": {
      "globals": {
        "define": true
      },
      "packages": {
        "process": true
      }
    },
    "history": {
      "globals": {
        "addEventListener": true,
        "confirm": true,
        "document": true,
        "history": true,
        "location": true,
        "navigator.userAgent": true,
        "removeEventListener": true
      },
      "packages": {
        "resolve-pathname": true,
        "tiny-invariant": true,
        "tiny-warning": true,
        "value-equal": true
      }
    },
    "hmac-drbg": {
      "packages": {
        "hash.js": true,
        "minimalistic-assert": true,
        "minimalistic-crypto-utils": true
      }
    },
    "hoist-non-react-statics": {
      "packages": {
        "react-is": true
      }
    },
    "https-browserify": {
      "packages": {
        "stream-http": true,
        "url": true
      }
    },
    "https-did-resolver": {
      "globals": {
        "XMLHttpRequest": true
      },
      "packages": {
        "browser-resolve": true,
        "did-resolver": true
      }
    },
    "human-to-milliseconds": {
      "packages": {
        "promisify-es6": true
      }
    },
    "idb-readable-stream": {
      "globals": {
        "IDBKeyRange.bound": true,
        "IDBKeyRange.lowerBound": true,
        "IDBKeyRange.upperBound": true
      },
      "packages": {
        "stream-browserify": true,
        "xtend": true
      }
    },
    "idna-uts46": {
      "globals": {
        "define": true
      },
      "packages": {
        "punycode": true
      }
    },
    "idna-uts46-hx": {
      "globals": {
        "define": true
      },
      "packages": {
        "punycode": true
      }
    },
    "immediate": {
      "globals": {
        "MessageChannel": true,
        "MutationObserver": true,
        "WebKitMutationObserver": true,
        "clearTimeout": true,
        "document.createElement": true,
        "document.createTextNode": true,
        "document.documentElement.appendChild": true,
        "setImmediate": true,
        "setTimeout": true
      },
      "packages": {
        "process": true
      }
    },
    "interface-connection": {
      "packages": {
        "pull-defer": true
      }
    },
    "interface-datastore": {
      "packages": {
        "async": true,
        "buffer": true,
        "class-is": true,
        "err-code": true,
        "os-browserify": true,
        "path-browserify": true,
        "pull-defer": true,
        "pull-stream": true,
        "uuid": true
      }
    },
    "ip": {
      "packages": {
        "buffer": true,
        "os-browserify": true
      }
    },
    "ipfs": {
      "globals": {
        "AbortController": true,
        "clearInterval": true,
        "clearTimeout": true,
        "console.log": true,
        "fetch": true,
        "setInterval": true,
        "setTimeout": true
      },
      "packages": {
        "async": true,
        "async-iterator-all": true,
        "async-iterator-to-pull-stream": true,
        "async-iterator-to-stream": true,
        "base32.js": true,
        "bignumber.js": true,
        "browser-resolve": true,
        "buffer": true,
        "callbackify": true,
        "cids": true,
        "class-is": true,
        "datastore-core": true,
        "datastore-pubsub": true,
        "debug": true,
        "dlv": true,
        "err-code": true,
        "events": true,
        "fnv1a": true,
        "fsm-event": true,
        "human-to-milliseconds": true,
        "interface-datastore": true,
        "ipfs-bitswap": true,
        "ipfs-block": true,
        "ipfs-block-service": true,
        "ipfs-mfs": true,
        "ipfs-repo": true,
        "ipfs-unixfs": true,
        "ipfs-unixfs-exporter": true,
        "ipfs-unixfs-importer": true,
        "ipfs-utils": true,
        "ipld": true,
        "ipld-dag-cbor": true,
        "ipld-dag-pb": true,
        "ipld-raw": true,
        "ipns": true,
        "is-buffer": true,
        "is-ipfs": true,
        "is-pull-stream": true,
        "is-stream": true,
        "iso-url": true,
        "just-flatten-it": true,
        "kind-of": true,
        "libp2p": true,
        "libp2p-bootstrap": true,
        "libp2p-crypto": true,
        "libp2p-kad-dht": true,
        "libp2p-keychain": true,
        "libp2p-record": true,
        "libp2p-secio": true,
        "libp2p-webrtc-star": true,
        "libp2p-websocket-star-multi": true,
        "libp2p-websockets": true,
        "mafmt": true,
        "merge-options": true,
        "multiaddr": true,
        "multiaddr-to-uri": true,
        "multibase": true,
        "multicodec": true,
        "multihashes": true,
        "multihashing-async": true,
        "peer-book": true,
        "peer-id": true,
        "peer-info": true,
        "promisify-es6": true,
        "protons": true,
        "pull-cat": true,
        "pull-defer": true,
        "pull-mplex": true,
        "pull-pushable": true,
        "pull-sort": true,
        "pull-stream": true,
        "pull-stream-to-async-iterator": true,
        "pull-stream-to-stream": true,
        "pull-traverse": true,
        "readable-stream": true,
        "receptacle": true,
        "stream-to-pull-stream": true,
        "superstruct": true,
        "timers-browserify": true,
        "varint": true
      }
    },
    "ipfs-bitswap": {
      "globals": {
        "clearInterval": true,
        "clearTimeout": true,
        "setInterval": true,
        "setTimeout": true
      },
      "packages": {
        "assert": true,
        "async": true,
        "bignumber.js": true,
        "cids": true,
        "debug": true,
        "events": true,
        "ipfs-block": true,
        "just-debounce-it": true,
        "lodash.isequalwith": true,
        "moving-average": true,
        "multicodec": true,
        "multihashing-async": true,
        "protons": true,
        "pull-length-prefixed": true,
        "pull-stream": true,
        "varint-decoder": true
      }
    },
    "ipfs-block": {
      "packages": {
        "cids": true,
        "class-is": true,
        "is-buffer": true
      }
    },
    "ipfs-block-service": {
      "packages": {
        "async": true
      }
    },
    "ipfs-log": {
      "globals": {
        "clearTimeout": true,
        "console.warn": true,
        "setTimeout": true
      },
      "packages": {
        "buffer": true,
        "json-stringify-deterministic": true,
        "orbit-db-io": true,
        "p-each-series": true,
        "p-map": true,
        "p-whilst": true
      }
    },
    "ipfs-mfs": {
      "globals": {
        "Blob": true,
        "FileReader": true
      },
      "packages": {
        "assert": true,
        "async-iterator-last": true,
        "browser-resolve": true,
        "buffer": true,
        "cids": true,
        "debug": true,
        "err-code": true,
        "hamt-sharding": true,
        "interface-datastore": true,
        "ipfs-unixfs": true,
        "ipfs-unixfs-exporter": true,
        "ipfs-unixfs-importer": true,
        "ipld-dag-pb": true,
        "mortice": true,
        "multicodec": true,
        "multihashes": true,
        "promisify-es6": true
      }
    },
    "ipfs-mini": {
      "globals": {
        "XMLHttpRequest": true
      }
    },
    "ipfs-pubsub-1on1": {
      "globals": {
        "clearInterval": true,
        "setInterval": true
      },
      "packages": {
        "events": true,
        "path-browserify": true,
        "safe-buffer": true
      }
    },
    "ipfs-pubsub-peer-monitor": {
      "globals": {
        "clearInterval": true,
        "setInterval": true,
        "setTimeout": true
      },
      "packages": {
        "events": true
      }
    },
    "ipfs-repo": {
      "packages": {
        "assert": true,
        "async": true,
        "base32.js": true,
        "bignumber.js": true,
        "buffer": true,
        "cids": true,
        "datastore-core": true,
        "datastore-level": true,
        "debug": true,
        "dlv": true,
        "interface-datastore": true,
        "ipfs-block": true,
        "just-safe-set": true,
        "path-browserify": true,
        "pull-stream": true,
        "sort-keys": true,
        "timers-browserify": true
      }
    },
    "ipfs-unixfs": {
      "packages": {
        "protons": true
      }
    },
    "ipfs-unixfs-exporter": {
      "packages": {
        "async-iterator-last": true,
        "buffer": true,
        "cids": true,
        "err-code": true,
        "hamt-sharding": true,
        "ipfs-unixfs": true,
        "ipfs-unixfs-importer": true,
        "is-buffer": true
      }
    },
    "ipfs-unixfs-importer": {
      "packages": {
        "async-iterator-all": true,
        "async-iterator-batch": true,
        "async-iterator-first": true,
        "bl": true,
        "buffer": true,
        "deep-extend": true,
        "err-code": true,
        "hamt-sharding": true,
        "ipfs-unixfs": true,
        "ipld-dag-pb": true,
        "multicodec": true,
        "multihashes": true,
        "multihashing-async": true,
        "rabin-wasm": true,
        "superstruct": true
      }
    },
    "ipfs-utils": {
      "globals": {
        "FileReader": true
      },
      "packages": {
        "is-buffer": true,
        "is-pull-stream": true,
        "is-stream": true,
        "kind-of": true,
        "readable-stream": true
      }
    },
    "ipld": {
      "packages": {
        "cids": true,
        "ipfs-block": true,
        "ipld-dag-cbor": true,
        "ipld-dag-pb": true,
        "ipld-raw": true,
        "is-buffer": true,
        "merge-options": true,
        "multicodec": true,
        "promisify-es6": true,
        "typical": true
      }
    },
    "ipld-dag-cbor": {
      "packages": {
        "borc": true,
        "buffer": true,
        "cids": true,
        "is-buffer": true,
        "is-circular": true,
        "multicodec": true,
        "multihashing-async": true
      }
    },
    "ipld-dag-pb": {
      "packages": {
        "assert": true,
        "buffer": true,
        "cids": true,
        "class-is": true,
        "is-buffer": true,
        "multicodec": true,
        "multihashing-async": true,
        "protons": true,
        "stable": true
      }
    },
    "ipld-raw": {
      "packages": {
        "cids": true,
        "multicodec": true,
        "multihashing-async": true
      }
    },
    "ipns": {
      "packages": {
        "base32-encode": true,
        "buffer": true,
        "debug": true,
        "interface-datastore": true,
        "libp2p-crypto": true,
        "multihashes": true,
        "peer-id": true,
        "protons": true,
        "timestamp-nano": true
      }
    },
    "is-dom": {
      "globals": {
        "Node": true
      },
      "packages": {
        "is-object": true,
        "is-window": true
      }
    },
    "is-in-browser": {
      "globals": {
        "document": true
      }
    },
    "is-ip": {
      "packages": {
        "ip-regex": true
      }
    },
    "is-ipfs": {
      "packages": {
        "bs58": true,
        "buffer": true,
        "cids": true,
        "mafmt": true,
        "multiaddr": true,
        "multibase": true,
        "multihashes": true
      }
    },
    "is-lower-case": {
      "packages": {
        "lower-case": true
      }
    },
    "is-regex": {
      "packages": {
        "call-bind": true,
        "has-symbols": true
      }
    },
    "is-upper-case": {
      "packages": {
        "upper-case": true
      }
    },
    "iso-random-stream": {
      "globals": {
        "crypto": true,
        "msCrypto": true
      },
      "packages": {
        "buffer": true
      }
    },
    "iso-url": {
      "globals": {
        "URL": true,
        "URLSearchParams": true,
        "location": true
      }
    },
    "isomorphic-fetch": {
      "globals": {
        "fetch.bind": true
      },
      "packages": {
        "whatwg-fetch": true
      }
    },
    "js-base64": {
      "globals": {
        "Base64": "write",
        "TextDecoder": true,
        "TextEncoder": true,
        "atob": true,
        "btoa": true,
        "define": true
      },
      "packages": {
        "buffer": true
      }
    },
    "js-sha256": {
      "globals": {
        "define": true
      },
      "packages": {
        "process": true
      }
    },
    "js-sha3": {
      "globals": {
        "define": true
      },
      "packages": {
        "process": true
      }
    },
    "jsbi": {
      "globals": {
        "define": true
      }
    },
    "json-pointer": {
      "packages": {
        "foreach": true
      }
    },
    "json-rpc-engine": {
      "packages": {
        "@metamask/safe-event-emitter": true,
        "eth-rpc-errors": true,
        "safe-event-emitter": true
      }
    },
    "json-rpc-middleware-stream": {
      "globals": {
        "setTimeout": true
      },
      "packages": {
        "@metamask/safe-event-emitter": true,
        "readable-stream": true
      }
    },
    "json-stable-stringify": {
      "packages": {
        "jsonify": true
      }
    },
    "jsonschema": {
      "packages": {
        "url": true
      }
    },
    "jss": {
      "globals": {
        "CSS": true,
        "document.createElement": true,
        "document.querySelector": true
      },
      "packages": {
        "@babel/runtime": true,
        "is-in-browser": true,
        "tiny-warning": true
      }
    },
    "jss-plugin-camel-case": {
      "packages": {
        "hyphenate-style-name": true
      }
    },
    "jss-plugin-default-unit": {
      "globals": {
        "CSS": true
      },
      "packages": {
        "jss": true
      }
    },
    "jss-plugin-global": {
      "packages": {
        "@babel/runtime": true,
        "jss": true
      }
    },
    "jss-plugin-nested": {
      "packages": {
        "@babel/runtime": true,
        "tiny-warning": true
      }
    },
    "jss-plugin-rule-value-function": {
      "packages": {
        "jss": true,
        "tiny-warning": true
      }
    },
    "jss-plugin-vendor-prefixer": {
      "packages": {
        "css-vendor": true,
        "jss": true
      }
    },
    "just-debounce-it": {
      "globals": {
        "clearTimeout": true,
        "setTimeout": true
      }
    },
    "k-bucket": {
      "packages": {
        "events": true,
        "randombytes": true
      }
    },
    "keccak": {
      "packages": {
        "buffer": true,
        "inherits": true,
        "readable-stream": true,
        "safe-buffer": true,
        "stream-browserify": true
      }
    },
    "latency-monitor": {
      "globals": {
        "clearInterval": true,
        "clearTimeout": true,
        "document": true,
        "performance": true,
        "setInterval": true,
        "setTimeout": true
      },
      "packages": {
        "debug": true,
        "events": true,
        "lodash": true,
        "process": true
      }
    },
    "level-codec": {
      "packages": {
        "buffer": true
      }
    },
    "level-errors": {
      "packages": {
        "errno": true
      }
    },
    "level-iterator-stream": {
      "packages": {
        "inherits": true,
        "readable-stream": true,
        "xtend": true
      }
    },
    "level-js": {
      "globals": {
        "IDBKeyRange.bound": true,
        "IDBKeyRange.lowerBound": true,
        "IDBKeyRange.only": true,
        "IDBKeyRange.upperBound": true,
        "indexedDB": true
      },
      "packages": {
        "abstract-leveldown": true,
        "buffer": true,
        "idb-readable-stream": true,
        "immediate": true,
        "inherits": true,
        "is-buffer": true,
        "ltgt": true,
        "process": true,
        "stream-browserify": true,
        "typedarray-to-buffer": true,
        "util": true,
        "xtend": true
      }
    },
    "level-supports": {
      "packages": {
        "xtend": true
      }
    },
    "levelup": {
      "packages": {
        "assert": true,
        "deferred-leveldown": true,
        "events": true,
        "level-errors": true,
        "level-iterator-stream": true,
        "process": true,
        "util": true,
        "xtend": true
      }
    },
    "libp2p": {
      "packages": {
        "async": true,
        "debug": true,
        "err-code": true,
        "events": true,
        "fsm-event": true,
        "is-buffer": true,
        "libp2p-connection-manager": true,
        "libp2p-floodsub": true,
        "libp2p-ping": true,
        "libp2p-switch": true,
        "libp2p-websockets": true,
        "multiaddr": true,
        "once": true,
        "peer-book": true,
        "peer-id": true,
        "peer-info": true,
        "process": true,
        "superstruct": true
      }
    },
    "libp2p-bootstrap": {
      "globals": {
        "clearInterval": true,
        "setInterval": true
      },
      "packages": {
        "async": true,
        "debug": true,
        "events": true,
        "mafmt": true,
        "multiaddr": true,
        "peer-id": true,
        "peer-info": true
      }
    },
    "libp2p-circuit": {
      "packages": {
        "async": true,
        "debug": true,
        "events": true,
        "interface-connection": true,
        "mafmt": true,
        "multiaddr": true,
        "once": true,
        "peer-id": true,
        "peer-info": true,
        "protons": true,
        "pull-handshake": true,
        "pull-length-prefixed": true,
        "pull-stream": true
      }
    },
    "libp2p-connection-manager": {
      "packages": {
        "debug": true,
        "events": true,
        "latency-monitor": true
      }
    },
    "libp2p-crypto": {
      "globals": {
        "crypto": true,
        "msCrypto": true
      },
      "packages": {
        "asn1.js": true,
        "async": true,
        "browserify-aes": true,
        "bs58": true,
        "buffer": true,
        "iso-random-stream": true,
        "libp2p-crypto-secp256k1": true,
        "multihashing-async": true,
        "node-forge": true,
        "protons": true,
        "tweetnacl": true
      }
    },
    "libp2p-crypto-secp256k1": {
      "packages": {
        "async": true,
        "bs58": true,
        "multihashing-async": true,
        "secp256k1": true
      }
    },
    "libp2p-floodsub": {
      "packages": {
        "assert": true,
        "async": true,
        "debug": true,
        "libp2p-pubsub": true,
        "pull-length-prefixed": true,
        "pull-stream": true
      }
    },
    "libp2p-identify": {
      "globals": {
        "console.warn": true
      },
      "packages": {
        "buffer": true,
        "multiaddr": true,
        "peer-id": true,
        "peer-info": true,
        "protons": true,
        "pull-length-prefixed": true,
        "pull-stream": true
      }
    },
    "libp2p-kad-dht": {
      "globals": {
        "clearInterval": true,
        "clearTimeout": true,
        "setInterval": true,
        "setTimeout": true
      },
      "packages": {
        "abort-controller": true,
        "assert": true,
        "async": true,
        "base32.js": true,
        "buffer": true,
        "cids": true,
        "debug": true,
        "err-code": true,
        "events": true,
        "hashlru": true,
        "heap": true,
        "interface-datastore": true,
        "is-buffer": true,
        "k-bucket": true,
        "libp2p-crypto": true,
        "libp2p-record": true,
        "multihashes": true,
        "multihashing-async": true,
        "p-queue": true,
        "p-times": true,
        "peer-id": true,
        "peer-info": true,
        "promise-to-callback": true,
        "promisify-es6": true,
        "protons": true,
        "pull-length-prefixed": true,
        "pull-stream": true,
        "pull-stream-to-async-iterator": true,
        "varint": true,
        "xor-distance": true
      }
    },
    "libp2p-keychain": {
      "globals": {
        "setTimeout": true
      },
      "packages": {
        "async": true,
        "buffer": true,
        "err-code": true,
        "interface-datastore": true,
        "libp2p-crypto": true,
        "merge-options": true,
        "node-forge": true,
        "pull-stream": true,
        "sanitize-filename": true
      }
    },
    "libp2p-ping": {
      "packages": {
        "debug": true,
        "events": true,
        "libp2p-crypto": true,
        "pull-handshake": true,
        "pull-stream": true
      }
    },
    "libp2p-pubsub": {
      "packages": {
        "async": true,
        "bs58": true,
        "buffer": true,
        "debug": true,
        "err-code": true,
        "events": true,
        "is-buffer": true,
        "libp2p-crypto": true,
        "protons": true,
        "pull-length-prefixed": true,
        "pull-pushable": true,
        "pull-stream": true,
        "time-cache": true
      }
    },
    "libp2p-record": {
      "packages": {
        "assert": true,
        "async": true,
        "buffer": true,
        "buffer-split": true,
        "err-code": true,
        "is-buffer": true,
        "multihashing-async": true,
        "protons": true
      }
    },
    "libp2p-secio": {
      "packages": {
        "assert": true,
        "async": true,
        "buffer": true,
        "debug": true,
        "interface-connection": true,
        "libp2p-crypto": true,
        "multihashing-async": true,
        "once": true,
        "peer-id": true,
        "peer-info": true,
        "protons": true,
        "pull-defer": true,
        "pull-handshake": true,
        "pull-length-prefixed": true,
        "pull-stream": true
      }
    },
    "libp2p-switch": {
      "packages": {
        "assert": true,
        "async": true,
        "bignumber.js": true,
        "class-is": true,
        "debug": true,
        "err-code": true,
        "events": true,
        "fsm-event": true,
        "hashlru": true,
        "interface-connection": true,
        "libp2p-circuit": true,
        "libp2p-identify": true,
        "moving-average": true,
        "multiaddr": true,
        "multistream-select": true,
        "once": true,
        "peer-id": true,
        "peer-info": true,
        "pull-stream": true,
        "retimer": true
      }
    },
    "libp2p-webrtc-star": {
      "packages": {
        "async": true,
        "class-is": true,
        "debug": true,
        "events": true,
        "interface-connection": true,
        "mafmt": true,
        "multiaddr": true,
        "once": true,
        "peer-id": true,
        "peer-info": true,
        "simple-peer": true,
        "socket.io-client": true,
        "stream-to-pull-stream": true,
        "webrtcsupport": true
      }
    },
    "libp2p-websocket-star": {
      "globals": {
        "console.error": true
      },
      "packages": {
        "async": true,
        "buffer": true,
        "class-is": true,
        "debug": true,
        "events": true,
        "interface-connection": true,
        "libp2p-crypto": true,
        "mafmt": true,
        "multiaddr": true,
        "once": true,
        "peer-id": true,
        "peer-info": true,
        "pull-stream": true,
        "socket.io-client": true,
        "socket.io-pull-stream": true,
        "uuid": true
      }
    },
    "libp2p-websocket-star-multi": {
      "globals": {
        "setTimeout": true
      },
      "packages": {
        "async": true,
        "debug": true,
        "events": true,
        "libp2p-websocket-star": true,
        "mafmt": true,
        "multiaddr": true,
        "once": true
      }
    },
    "libp2p-websockets": {
      "packages": {
        "class-is": true,
        "debug": true,
        "interface-connection": true,
        "mafmt": true,
        "multiaddr": true,
        "multiaddr-to-uri": true,
        "os-browserify": true,
        "pull-ws": true
      }
    },
    "locale-currency": {
      "globals": {
        "countryCode": true
      }
    },
    "localforage": {
      "globals": {
        "Blob": true,
        "BlobBuilder": true,
        "FileReader": true,
        "IDBKeyRange": true,
        "MSBlobBuilder": true,
        "MozBlobBuilder": true,
        "OIndexedDB": true,
        "WebKitBlobBuilder": true,
        "atob": true,
        "btoa": true,
        "console.error": true,
        "console.info": true,
        "console.warn": true,
        "define": true,
        "fetch": true,
        "indexedDB": true,
        "localStorage": true,
        "mozIndexedDB": true,
        "msIndexedDB": true,
        "navigator.platform": true,
        "navigator.userAgent": true,
        "openDatabase": true,
        "setTimeout": true,
        "webkitIndexedDB": true
      }
    },
    "lodash": {
      "globals": {
        "define": true
      }
    },
    "lodash.throttle": {
      "globals": {
        "clearTimeout": true,
        "setTimeout": true
      }
    },
    "loglevel": {
      "globals": {
        "console": true,
        "define": true,
        "document.cookie": true,
        "localStorage": true,
        "log": "write"
      }
    },
    "logplease": {
      "globals": {
        "LOG": true,
        "console.error": true,
        "console.log": true
      },
      "packages": {
        "browser-resolve": true,
        "events": true,
        "process": true,
        "util": true
      }
    },
    "lower-case-first": {
      "packages": {
        "lower-case": true
      }
    },
    "lru": {
      "packages": {
        "events": true,
        "inherits": true
      }
    },
    "lru-cache": {
      "packages": {
        "yallist": true
      }
    },
    "ltgt": {
      "packages": {
        "is-buffer": true
      }
    },
    "luxon": {
      "globals": {
        "Intl": true
      }
    },
    "mafmt": {
      "packages": {
        "multiaddr": true
      }
    },
    "md5": {
      "packages": {
        "charenc": true,
        "crypt": true,
        "is-buffer": true
      }
    },
    "md5.js": {
      "packages": {
        "hash-base": true,
        "inherits": true,
        "safe-buffer": true
      }
    },
    "merge-options": {
      "packages": {
        "is-plain-obj": true
      }
    },
    "miller-rabin": {
      "packages": {
        "bn.js": true,
        "brorand": true
      }
    },
    "mini-create-react-context": {
      "packages": {
        "@babel/runtime": true,
        "gud": true,
        "prop-types": true,
        "react": true,
        "tiny-warning": true
      }
    },
    "mortice": {
      "globals": {
        "Worker": true
      },
      "packages": {
        "browser-resolve": true,
        "events": true,
        "observable-webworkers": true,
        "p-queue": true,
        "process": true,
        "promise-timeout": true,
        "shortid": true
      }
    },
    "multiaddr": {
      "packages": {
        "bs58": true,
        "buffer": true,
        "class-is": true,
        "hi-base32": true,
        "ip": true,
        "is-ip": true,
        "varint": true
      }
    },
    "multiaddr-to-uri": {
      "packages": {
        "multiaddr": true
      }
    },
    "multibase": {
      "globals": {
        "TextDecoder": true,
        "TextEncoder": true
      },
      "packages": {
        "@multiformats/base-x": true,
        "base-x": true,
        "buffer": true,
        "web-encoding": true
      }
    },
    "multicodec": {
      "packages": {
        "buffer": true,
        "uint8arrays": true,
        "varint": true
      }
    },
    "multiformats": {
      "globals": {
        "TextDecoder": true,
        "TextEncoder": true,
        "console.warn": true
      }
    },
    "multihashes": {
      "packages": {
        "bs58": true,
        "buffer": true,
        "multibase": true,
        "uint8arrays": true,
        "varint": true,
        "web-encoding": true
      }
    },
    "multihashing-async": {
      "globals": {
        "crypto": true,
        "msCrypto": true
      },
      "packages": {
        "blakejs": true,
        "buffer": true,
        "err-code": true,
        "js-sha3": true,
        "multihashes": true,
        "murmurhash3js": true,
        "murmurhash3js-revisited": true,
        "nodeify": true,
        "process": true
      }
    },
    "multistream-select": {
      "packages": {
        "assert": true,
        "async": true,
        "buffer": true,
        "debug": true,
        "err-code": true,
        "interface-connection": true,
        "once": true,
        "pull-handshake": true,
        "pull-length-prefixed": true,
        "pull-stream": true,
        "semver": true,
        "varint": true
      }
    },
    "muport-did-resolver": {
      "packages": {
        "@babel/runtime": true,
        "did-resolver": true,
        "node-fetch": true
      }
    },
    "murmurhash3js": {
      "globals": {
        "define": true
      }
    },
    "murmurhash3js-revisited": {
      "globals": {
        "define": true
      }
    },
    "nanoid": {
      "globals": {
        "crypto": true,
        "msCrypto": true,
        "navigator": true
      }
    },
    "no-case": {
      "packages": {
        "lower-case": true
      }
    },
    "node-forge": {
      "globals": {
        "Blob": true,
        "MutationObserver": true,
        "QuotaExceededError": true,
        "URL.createObjectURL": true,
        "URL.revokeObjectURL": true,
        "Worker": true,
        "addEventListener": true,
        "document": true,
        "jQuery": true,
        "localStorage": true,
        "navigator": true,
        "postMessage": true,
        "removeEventListener": true,
        "setTimeout": true
      },
      "packages": {
        "browser-resolve": true,
        "process": true,
        "timers-browserify": true
      }
    },
    "node-interval-tree": {
      "packages": {
        "shallowequal": true
      }
    },
    "nodeify": {
      "globals": {
        "setTimeout": true
      },
      "packages": {
        "is-promise": true,
        "process": true,
        "promise": true,
        "timers-browserify": true
      }
    },
    "nofilter": {
      "packages": {
        "buffer": true,
        "stream-browserify": true,
        "util": true
      }
    },
    "nonce-tracker": {
      "packages": {
        "assert": true,
        "await-semaphore": true,
        "ethjs-query": true
      }
    },
    "number-to-bn": {
      "packages": {
        "bn.js": true,
        "strip-hex-prefix": true
      }
    },
    "obj-multiplex": {
      "globals": {
        "console.warn": true
      },
      "packages": {
        "end-of-stream": true,
        "once": true,
        "readable-stream": true
      }
    },
    "obs-store": {
      "packages": {
        "safe-event-emitter": true,
        "xtend": true
      }
    },
    "once": {
      "packages": {
        "wrappy": true
      }
    },
    "orbit-db": {
      "globals": {
        "console.log": true
      },
      "packages": {
        "cids": true,
        "ipfs-pubsub-1on1": true,
        "logplease": true,
        "multihashes": true,
        "orbit-db-access-controllers": true,
        "orbit-db-cache": true,
        "orbit-db-counterstore": true,
        "orbit-db-docstore": true,
        "orbit-db-eventstore": true,
        "orbit-db-feedstore": true,
        "orbit-db-identity-provider": true,
        "orbit-db-io": true,
        "orbit-db-keystore": true,
        "orbit-db-kvstore": true,
        "orbit-db-pubsub": true,
        "path-browserify": true
      }
    },
    "orbit-db-access-controllers": {
      "globals": {
        "console.log": true
      },
      "packages": {
        "events": true,
        "orbit-db-io": true,
        "p-map-series": true,
        "path-browserify": true,
        "safe-buffer": true
      }
    },
    "orbit-db-cache": {
      "packages": {
        "level-js": true,
        "logplease": true,
        "path-browserify": true
      }
    },
    "orbit-db-counterstore": {
      "packages": {
        "crdts": true,
        "orbit-db-store": true
      }
    },
    "orbit-db-docstore": {
      "packages": {
        "orbit-db-store": true,
        "p-map": true,
        "readable-stream": true
      }
    },
    "orbit-db-eventstore": {
      "packages": {
        "orbit-db-store": true
      }
    },
    "orbit-db-feedstore": {
      "packages": {
        "orbit-db-eventstore": true
      }
    },
    "orbit-db-identity-provider": {
      "packages": {
        "orbit-db-keystore": true
      }
    },
    "orbit-db-io": {
      "packages": {
        "buffer": true,
        "cids": true,
        "ipld-dag-pb": true
      }
    },
    "orbit-db-keystore": {
      "globals": {
        "console.error": true,
        "console.log": true
      },
      "packages": {
        "elliptic": true,
        "level-js": true,
        "levelup": true,
        "libp2p-crypto": true,
        "lru": true,
        "safe-buffer": true,
        "secp256k1": true
      }
    },
    "orbit-db-kvstore": {
      "packages": {
        "orbit-db-store": true
      }
    },
    "orbit-db-pubsub": {
      "packages": {
        "buffer": true,
        "ipfs-pubsub-peer-monitor": true,
        "logplease": true,
        "p-series": true
      }
    },
    "orbit-db-store": {
      "globals": {
        "clearInterval": true,
        "console.error": true,
        "console.warn": true,
        "setInterval": true,
        "setTimeout": true
      },
      "packages": {
        "buffer": true,
        "events": true,
        "ipfs-log": true,
        "logplease": true,
        "orbit-db-io": true,
        "p-each-series": true,
        "p-map": true,
        "readable-stream": true
      }
    },
    "os-browserify": {
      "globals": {
        "location": true,
        "navigator": true
      }
    },
    "p-each-series": {
      "packages": {
        "p-reduce": true
      }
    },
    "p-map-series": {
      "packages": {
        "p-reduce": true
      }
    },
    "p-queue": {
      "globals": {
        "clearInterval": true,
        "setInterval": true,
        "setTimeout": true
      },
      "packages": {
        "eventemitter3": true
      }
    },
    "p-series": {
      "packages": {
        "@sindresorhus/is": true,
        "p-reduce": true
      }
    },
    "p-times": {
      "packages": {
        "p-map": true
      }
    },
    "param-case": {
      "packages": {
        "no-case": true
      }
    },
    "parse-asn1": {
      "packages": {
        "asn1.js": true,
        "browserify-aes": true,
        "buffer": true,
        "evp_bytestokey": true,
        "pbkdf2": true
      }
    },
    "pascal-case": {
      "packages": {
        "camel-case": true,
        "upper-case-first": true
      }
    },
    "path-browserify": {
      "packages": {
        "process": true
      }
    },
    "path-case": {
      "packages": {
        "no-case": true
      }
    },
    "path-to-regexp": {
      "packages": {
        "isarray": true
      }
    },
    "pbkdf2": {
      "globals": {
        "crypto": true,
        "process": true
      },
      "packages": {
        "create-hash": true,
        "process": true,
        "ripemd160": true,
        "safe-buffer": true,
        "sha.js": true
      }
    },
    "peek-stream": {
      "packages": {
        "buffer": true,
        "buffer-from": true,
        "duplexify": true,
        "through2": true
      }
    },
    "peer-book": {
      "packages": {
        "bs58": true,
        "is-buffer": true,
        "peer-id": true,
        "peer-info": true
      }
    },
    "peer-id": {
      "packages": {
        "assert": true,
        "async": true,
        "buffer": true,
        "class-is": true,
        "libp2p-crypto": true,
        "multihashes": true
      }
    },
    "peer-info": {
      "packages": {
        "assert": true,
        "multiaddr": true,
        "peer-id": true,
        "unique-by": true
      }
    },
    "popper.js": {
      "globals": {
        "MSInputMethodContext": true,
        "Node.DOCUMENT_POSITION_FOLLOWING": true,
        "cancelAnimationFrame": true,
        "console.warn": true,
        "define": true,
        "devicePixelRatio": true,
        "document": true,
        "getComputedStyle": true,
        "innerHeight": true,
        "innerWidth": true,
        "navigator": true,
        "requestAnimationFrame": true,
        "setTimeout": true
      }
    },
    "precond": {
      "packages": {
        "util": true
      }
    },
    "process": {
      "globals": {
        "clearTimeout": true,
        "setTimeout": true
      }
    },
    "process-nextick-args": {
      "packages": {
        "process": true
      }
    },
    "promise": {
      "globals": {
        "setImediate": true,
        "setTimeout": true
      },
      "packages": {
        "is-promise": true,
        "process": true
      }
    },
    "promise-timeout": {
      "globals": {
        "clearTimeout": true,
        "setTimeout": true
      }
    },
    "promise-to-callback": {
      "packages": {
        "is-fn": true,
        "set-immediate-shim": true
      }
    },
    "prop-types": {
      "globals": {
        "console": true
      },
      "packages": {
        "object-assign": true,
        "react-is": true
      }
    },
    "protons": {
      "packages": {
        "buffer": true,
        "is-buffer": true,
        "protocol-buffers-schema": true,
        "safe-buffer": true,
        "signed-varint": true,
        "varint": true
      }
    },
    "public-encrypt": {
      "packages": {
        "bn.js": true,
        "browserify-rsa": true,
        "buffer": true,
        "create-hash": true,
        "parse-asn1": true,
        "randombytes": true
      }
    },
    "pubnub": {
      "globals": {
        "ActiveXObject": true,
        "XMLHttpRequest": true,
        "addEventListener": true,
        "btoa": true,
        "clearInterval": true,
        "clearTimeout": true,
        "console": true,
        "define": true,
        "localStorage.getItem": true,
        "localStorage.setItem": true,
        "location": true,
        "navigator": true,
        "setInterval": true,
        "setTimeout": true
      }
    },
    "pull-handshake": {
      "packages": {
        "pull-cat": true,
        "pull-pair": true,
        "pull-pushable": true,
        "pull-reader": true
      }
    },
    "pull-length-prefixed": {
      "packages": {
        "pull-pushable": true,
        "pull-reader": true,
        "safe-buffer": true,
        "varint": true
      }
    },
    "pull-mplex": {
      "packages": {
        "async": true,
        "buffer": true,
        "debug": true,
        "events": true,
        "interface-connection": true,
        "looper": true,
        "pull-abortable": true,
        "pull-pushable": true,
        "pull-stream": true,
        "pull-through": true,
        "varint": true
      }
    },
    "pull-reader": {
      "globals": {
        "cb": true,
        "clearTimeout": true,
        "setTimeout": true
      },
      "packages": {
        "buffer": true
      }
    },
    "pull-sort": {
      "packages": {
        "pull-defer": true,
        "pull-stream": true
      }
    },
    "pull-stream": {
      "globals": {
        "console.log": true
      }
    },
    "pull-stream-to-async-iterator": {
      "packages": {
        "pull-stream": true
      }
    },
    "pull-stream-to-stream": {
      "packages": {
        "process": true,
        "stream-browserify": true,
        "timers-browserify": true
      }
    },
    "pull-through": {
      "packages": {
        "looper": true
      }
    },
    "pull-ws": {
      "globals": {
        "WebSocket": true,
        "location": true
      },
      "packages": {
        "browser-resolve": true,
        "events": true,
        "https-browserify": true,
        "process": true,
        "relative-url": true,
        "safe-buffer": true,
        "stream-http": true,
        "timers-browserify": true,
        "url": true
      }
    },
    "pump": {
      "packages": {
        "browser-resolve": true,
        "end-of-stream": true,
        "once": true,
        "process": true
      }
    },
    "pumpify": {
      "packages": {
        "duplexify": true,
        "inherits": true,
        "pump": true
      }
    },
    "punycode": {
      "globals": {
        "define": true
      }
    },
    "qrcode-generator": {
      "globals": {
        "define": true
      }
    },
    "qrcode.react": {
      "globals": {
        "Path2D": true,
        "devicePixelRatio": true
      },
      "packages": {
        "prop-types": true,
        "qr.js": true,
        "react": true
      }
    },
    "rabin-wasm": {
      "globals": {
        "Blob": true,
        "Response": true,
        "WebAssembly": true
      },
      "packages": {
        "assemblyscript": true
      }
    },
    "randombytes": {
      "globals": {
        "crypto": true,
        "msCrypto": true
      },
      "packages": {
        "process": true,
        "safe-buffer": true
      }
    },
    "randomfill": {
      "globals": {
        "crypto": true,
        "msCrypto": true
      },
      "packages": {
        "process": true,
        "randombytes": true,
        "safe-buffer": true
      }
    },
    "react": {
      "globals": {
        "console": true
      },
      "packages": {
        "object-assign": true,
        "prop-types": true
      }
    },
    "react-dnd": {
      "globals": {
        "console.error": true
      },
      "packages": {
        "disposables": true,
        "dnd-core": true,
        "hoist-non-react-statics": true,
        "invariant": true,
        "lodash": true,
        "prop-types": true,
        "react": true,
        "shallowequal": true
      }
    },
    "react-dnd-html5-backend": {
      "globals": {
        "Image": true,
        "console.warn": true,
        "devicePixelRatio": true,
        "document": true,
        "navigator.userAgent": true,
        "safari": true,
        "setTimeout": true
      }
    },
    "react-dom": {
      "globals": {
        "MSApp": true,
        "__REACT_DEVTOOLS_GLOBAL_HOOK__": true,
        "addEventListener": true,
        "clearTimeout": true,
        "clipboardData": true,
        "console": true,
        "dispatchEvent": true,
        "document": true,
        "event": "write",
        "jest": true,
        "location.protocol": true,
        "navigator.userAgent.indexOf": true,
        "performance": true,
        "removeEventListener": true,
        "self": true,
        "setTimeout": true,
        "top": true,
        "trustedTypes": true
      },
      "packages": {
        "object-assign": true,
        "prop-types": true,
        "react": true,
        "scheduler": true
      }
    },
    "react-easy-swipe": {
      "globals": {
        "addEventListener": true,
        "define": true,
        "document.addEventListener": true,
        "document.removeEventListener": true
      },
      "packages": {
        "prop-types": true,
        "react": true
      }
    },
    "react-fast-compare": {
      "globals": {
        "Element": true,
        "console.warn": true
      }
    },
    "react-idle-timer": {
      "globals": {
        "clearTimeout": true,
        "document": true,
        "setTimeout": true
      },
      "packages": {
        "prop-types": true,
        "react": true
      }
    },
    "react-inspector": {
      "globals": {
        "Node.CDATA_SECTION_NODE": true,
        "Node.COMMENT_NODE": true,
        "Node.DOCUMENT_FRAGMENT_NODE": true,
        "Node.DOCUMENT_NODE": true,
        "Node.DOCUMENT_TYPE_NODE": true,
        "Node.ELEMENT_NODE": true,
        "Node.PROCESSING_INSTRUCTION_NODE": true,
        "Node.TEXT_NODE": true
      },
      "packages": {
        "babel-runtime": true,
        "is-dom": true,
        "prop-types": true,
        "react": true
      }
    },
    "react-is": {
      "globals": {
        "console": true
      }
    },
    "react-popper": {
      "globals": {
        "document": true
      },
      "packages": {
        "@popperjs/core": true,
        "react": true,
        "react-fast-compare": true,
        "warning": true
      }
    },
    "react-redux": {
      "globals": {
        "console": true,
        "document": true
      },
      "packages": {
        "@babel/runtime": true,
        "hoist-non-react-statics": true,
        "prop-types": true,
        "react": true,
        "react-dom": true,
        "react-is": true,
        "redux": true
      }
    },
    "react-responsive-carousel": {
      "globals": {
        "HTMLElement": true,
        "clearTimeout": true,
        "console.warn": true,
        "document": true,
        "getComputedStyle": true,
        "setTimeout": true
      },
      "packages": {
        "classnames": true,
        "react": true,
        "react-dom": true,
        "react-easy-swipe": true
      }
    },
    "react-router": {
      "packages": {
        "history": true,
        "hoist-non-react-statics": true,
        "mini-create-react-context": true,
        "path-to-regexp": true,
        "prop-types": true,
        "react": true,
        "react-is": true,
        "tiny-invariant": true,
        "tiny-warning": true
      }
    },
    "react-router-dom": {
      "packages": {
        "history": true,
        "prop-types": true,
        "react": true,
        "react-router": true,
        "tiny-invariant": true,
        "tiny-warning": true
      }
    },
    "react-simple-file-input": {
      "globals": {
        "File": true,
        "FileReader": true,
        "console.warn": true
      },
      "packages": {
        "prop-types": true,
        "react": true
      }
    },
    "react-tippy": {
      "globals": {
        "Element": true,
        "MSStream": true,
        "MutationObserver": true,
        "addEventListener": true,
        "clearTimeout": true,
        "console.error": true,
        "console.warn": true,
        "define": true,
        "document": true,
        "getComputedStyle": true,
        "innerHeight": true,
        "innerWidth": true,
        "navigator.maxTouchPoints": true,
        "navigator.msMaxTouchPoints": true,
        "navigator.userAgent": true,
        "performance": true,
        "requestAnimationFrame": true,
        "setTimeout": true
      },
      "packages": {
        "popper.js": true,
        "react": true,
        "react-dom": true
      }
    },
    "react-toggle-button": {
      "globals": {
        "clearTimeout": true,
        "console.warn": true,
        "define": true,
        "performance": true,
        "setTimeout": true
      },
      "packages": {
        "react": true
      }
    },
    "react-transition-group": {
      "globals": {
        "Element": true,
        "clearTimeout": true,
        "setTimeout": true
      },
      "packages": {
        "chain-function": true,
        "dom-helpers": true,
        "prop-types": true,
        "react": true,
        "react-dom": true,
        "warning": true
      }
    },
    "readable-stream": {
      "packages": {
        "browser-resolve": true,
        "buffer": true,
        "core-util-is": true,
        "events": true,
        "inherits": true,
        "isarray": true,
        "process": true,
        "process-nextick-args": true,
        "safe-buffer": true,
        "string_decoder": true,
        "timers-browserify": true,
        "util-deprecate": true
      }
    },
    "readable-web-to-node-stream": {
      "packages": {
        "readable-stream": true
      }
    },
    "receptacle": {
      "globals": {
        "clearTimeout": true,
        "setTimeout": true
      },
      "packages": {
        "ms": true
      }
    },
    "redux": {
      "globals": {
        "console": true
      },
      "packages": {
        "@babel/runtime": true
      }
    },
    "regenerator-runtime": {
      "globals": {
        "regeneratorRuntime": "write"
      }
    },
    "regexp.prototype.flags": {
      "packages": {
        "call-bind": true,
        "define-properties": true
      }
    },
    "relative-url": {
      "packages": {
        "url": true
      }
    },
    "retimer": {
      "globals": {
        "clearTimeout": true,
        "setTimeout": true
      }
    },
    "ripemd160": {
      "packages": {
        "buffer": true,
        "hash-base": true,
        "inherits": true
      }
    },
    "rlp": {
      "packages": {
        "bn.js": true,
        "buffer": true
      }
    },
    "rlp-browser": {
      "packages": {
        "assert": true,
        "buffer": true
      }
    },
    "safe-buffer": {
      "packages": {
        "buffer": true
      }
    },
    "safe-event-emitter": {
      "globals": {
        "setTimeout": true
      },
      "packages": {
        "events": true,
        "util": true
      }
    },
    "sanitize-filename": {
      "packages": {
        "truncate-utf8-bytes": true
      }
    },
    "scheduler": {
      "globals": {
        "MessageChannel": true,
        "cancelAnimationFrame": true,
        "clearTimeout": true,
        "console": true,
        "navigator": true,
        "performance": true,
        "requestAnimationFrame": true,
        "setTimeout": true
      }
    },
    "scrypt-js": {
      "globals": {
        "define": true,
        "setTimeout": true
      },
      "packages": {
        "timers-browserify": true
      }
    },
    "scryptsy": {
      "packages": {
        "buffer": true,
        "pbkdf2": true
      }
    },
    "secp256k1": {
      "packages": {
        "bip66": true,
        "bn.js": true,
        "create-hash": true,
        "drbg.js": true,
        "elliptic": true,
        "is-buffer": true,
        "safe-buffer": true
      }
    },
    "semaphore": {
      "globals": {
        "define": true,
        "setTimeout": true
      },
      "packages": {
        "process": true
      }
    },
    "semver": {
      "globals": {
        "console": true
      },
      "packages": {
        "lru-cache": true,
        "process": true
      }
    },
    "sentence-case": {
      "packages": {
        "no-case": true,
        "upper-case-first": true
      }
    },
    "set-immediate-shim": {
      "globals": {
        "setTimeout.apply": true
      },
      "packages": {
        "timers-browserify": true
      }
    },
    "sha.js": {
      "packages": {
        "inherits": true,
        "safe-buffer": true
      }
    },
    "shortid": {
      "globals": {
        "crypto": true,
        "msCrypto": true
      },
      "packages": {
        "nanoid": true
      }
    },
    "signed-varint": {
      "packages": {
        "varint": true
      }
    },
    "simple-peer": {
      "globals": {
        "clearInterval": true,
        "console.warn": true,
        "setInterval": true,
        "setTimeout": true
      },
      "packages": {
        "buffer": true,
        "debug": true,
        "get-browser-rtc": true,
        "inherits": true,
        "randombytes": true,
        "readable-stream": true
      }
    },
    "snake-case": {
      "packages": {
        "no-case": true
      }
    },
    "socket.io-client": {
      "globals": {
        "clearTimeout": true,
        "location": true,
        "setTimeout": true
      },
      "packages": {
        "backo2": true,
        "component-bind": true,
        "component-emitter": true,
        "debug": true,
        "engine.io-client": true,
        "has-binary2": true,
        "indexof": true,
        "parseqs": true,
        "parseuri": true,
        "socket.io-parser": true,
        "to-array": true
      }
    },
    "socket.io-parser": {
      "globals": {
        "Blob": true,
        "File": true,
        "FileReader": true
      },
      "packages": {
        "buffer": true,
        "component-emitter": true,
        "debug": true,
        "isarray": true
      }
    },
    "socket.io-pull-stream": {
      "globals": {
        "console.error": true
      },
      "packages": {
        "buffer": true,
        "data-queue": true,
        "debug": true,
        "pull-stream": true,
        "uuid": true
      }
    },
    "sort-keys": {
      "packages": {
        "is-plain-obj": true
      }
    },
    "stable": {
      "globals": {
        "define": true
      }
    },
    "store": {
      "globals": {
        "ActiveXObject": true,
        "console": true
      }
    },
    "stream-browserify": {
      "packages": {
        "events": true,
        "inherits": true,
        "readable-stream": true
      }
    },
    "stream-http": {
      "globals": {
        "AbortController": true,
        "Blob": true,
        "MSStreamReader": true,
        "ReadableStream": true,
        "WritableStream": true,
        "XDomainRequest": true,
        "XMLHttpRequest": true,
        "clearTimeout": true,
        "fetch": true,
        "location.protocol.search": true,
        "setTimeout": true
      },
      "packages": {
        "buffer": true,
        "builtin-status-codes": true,
        "inherits": true,
        "process": true,
        "readable-stream": true,
        "url": true,
        "xtend": true
      }
    },
    "stream-to-pull-stream": {
      "globals": {
        "console.error": true
      },
      "packages": {
        "looper": true,
        "process": true,
        "pull-stream": true
      }
    },
    "string_decoder": {
      "packages": {
        "safe-buffer": true
      }
    },
    "strip-hex-prefix": {
      "packages": {
        "is-hex-prefixed": true
      }
    },
    "superagent": {
      "globals": {
        "ActiveXObject": true,
        "XMLHttpRequest": true,
        "btoa": true,
        "clearTimeout": true,
        "console.error": true,
        "console.trace": true,
        "console.warn": true,
        "setTimeout": true
      },
      "packages": {
        "component-emitter": true
      }
    },
    "swap-case": {
      "packages": {
        "lower-case": true,
        "upper-case": true
      }
    },
    "tar-stream": {
      "packages": {
        "bl": true,
        "buffer": true,
        "end-of-stream": true,
        "fs-constants": true,
        "inherits": true,
        "process": true,
        "readable-stream": true,
        "string_decoder": true,
        "util": true
      }
    },
    "textarea-caret": {
      "globals": {
        "document.body.appendChild": true,
        "document.body.removeChild": true,
        "document.createElement": true,
        "document.querySelector": true,
        "getCaretCoordinates": "write",
        "getComputedStyle": true,
        "mozInnerScreenX": true
      }
    },
    "through": {
      "packages": {
        "process": true,
        "stream-browserify": true
      }
    },
    "through2": {
      "packages": {
        "process": true,
        "readable-stream": true,
        "util": true,
        "xtend": true
      }
    },
    "time-cache": {
      "packages": {
        "lodash.throttle": true
      }
    },
    "timers-browserify": {
      "globals": {
        "clearInterval": true,
        "clearTimeout": true,
        "setInterval": true,
        "setTimeout": true
      },
      "packages": {
        "process": true
      }
    },
    "tiny-warning": {
      "globals": {
        "console": true
      }
    },
    "title-case": {
      "packages": {
        "no-case": true,
        "upper-case": true
      }
    },
    "toggle-selection": {
      "globals": {
        "document.activeElement": true,
        "document.getSelection": true
      }
    },
    "trezor-connect": {
      "globals": {
        "__TREZOR_CONNECT_SRC": true,
        "addEventListener": true,
        "btoa": true,
        "chrome": true,
        "clearInterval": true,
        "clearTimeout": true,
        "console": true,
        "document.body": true,
        "document.createElement": true,
        "document.createTextNode": true,
        "document.getElementById": true,
        "document.querySelectorAll": true,
        "location": true,
        "navigator": true,
        "open": true,
        "removeEventListener": true,
        "setInterval": true,
        "setTimeout": true
      },
      "packages": {
        "@babel/runtime": true,
        "@metamask/eth-sig-util": true,
        "cross-fetch": true,
        "events": true
      }
    },
    "truncate-utf8-bytes": {
      "packages": {
        "utf8-byte-length": true
      }
    },
    "tslib": {
      "globals": {
        "define": true
      }
    },
    "tweetnacl": {
      "globals": {
        "crypto": true,
        "msCrypto": true,
        "nacl": "write"
      },
      "packages": {
        "browser-resolve": true
      }
    },
    "tweetnacl-util": {
      "globals": {
        "atob": true,
        "btoa": true
      },
      "packages": {
        "browser-resolve": true
      }
    },
    "typedarray-to-buffer": {
      "packages": {
        "buffer": true,
        "is-typedarray": true
      }
    },
    "typical": {
      "globals": {
        "define": true
      }
    },
    "uint8arrays": {
      "globals": {
        "TextDecoder": true,
        "TextEncoder": true
      },
      "packages": {
        "multibase": true,
        "web-encoding": true
      }
    },
    "unorm": {
      "globals": {
        "define": true
      }
    },
    "uport-base64url": {
      "packages": {
        "buffer": true
      }
    },
    "upper-case-first": {
      "packages": {
        "upper-case": true
      }
    },
    "url": {
      "packages": {
        "punycode": true,
        "querystring-es3": true
      }
    },
    "utf8": {
      "globals": {
        "define": true
      }
    },
    "util": {
      "globals": {
        "console.error": true,
        "console.log": true,
        "console.trace": true,
        "process": true
      },
      "packages": {
        "inherits": true,
        "process": true
      }
    },
    "util-deprecate": {
      "globals": {
        "console.trace": true,
        "console.warn": true,
        "localStorage": true
      }
    },
    "uuid": {
      "globals": {
        "crypto": true,
        "msCrypto": true
      }
    },
    "varint-decoder": {
      "packages": {
        "is-buffer": true,
        "varint": true
      }
    },
    "vm-browserify": {
      "globals": {
        "document.body.appendChild": true,
        "document.body.removeChild": true,
        "document.createElement": true
      }
    },
    "warning": {
      "globals": {
        "console": true
      }
    },
    "web-encoding": {
      "globals": {
        "TextDecoder": true,
        "TextEncoder": true
      },
      "packages": {
        "util": true
      }
    },
    "web3": {
      "globals": {
        "Web3": "write",
        "XMLHttpRequest": "write",
        "clearTimeout": true,
        "console.error": true,
        "setTimeout": true
      },
      "packages": {
        "bignumber.js": true,
        "buffer": true,
        "crypto-js": true,
        "utf8": true,
        "xhr2-cookies": true
      }
    },
    "web3-provider-engine": {
      "globals": {
        "WebSocket": true,
        "console": true,
        "setTimeout": true
      },
      "packages": {
        "@ethereumjs/tx": true,
        "async": true,
        "backoff": true,
        "browser-resolve": true,
        "buffer": true,
        "eth-block-tracker": true,
        "eth-json-rpc-filters": true,
        "eth-json-rpc-infura": true,
        "eth-json-rpc-middleware": true,
        "eth-sig-util": true,
        "ethereumjs-util": true,
        "events": true,
        "json-stable-stringify": true,
        "semaphore": true,
        "util": true,
        "xtend": true
      }
    },
    "web3-stream-provider": {
      "globals": {
        "setTimeout": true
      },
      "packages": {
        "readable-stream": true,
        "util": true,
        "uuid": true
      }
    },
    "web3-utils": {
      "globals": {
        "setTimeout": true
      },
      "packages": {
        "bn.js": true,
        "eth-lib": true,
        "ethereum-bloom-filters": true,
        "ethjs-unit": true,
        "is-buffer": true,
        "number-to-bn": true,
        "randombytes": true,
        "utf8": true
      }
    },
    "webextension-polyfill": {
      "globals": {
        "browser": true,
        "chrome": true,
        "console.error": true,
        "console.warn": true,
        "define": true
      }
    },
    "webrtcsupport": {
      "globals": {
        "AudioContext": true,
        "MediaStream": true,
        "RTCIceCandidate": true,
        "RTCPeerConnection": true,
        "RTCSessionDescription": true,
        "document": true,
        "location.protocol": true,
        "mozRTCIceCandidate": true,
        "mozRTCPeerConnection": true,
        "mozRTCSessionDescription": true,
        "navigator.getUserMedia": true,
        "navigator.mozGetUserMedia": true,
        "navigator.msGetUserMedia": true,
        "navigator.userAgent.match": true,
        "navigator.webkitGetUserMedia": true,
        "webkitAudioContext": true,
        "webkitMediaStream": true,
        "webkitRTCPeerConnection": true
      }
    },
    "whatwg-fetch": {
      "globals": {
        "Blob": true,
        "FileReader": true,
        "FormData": true,
        "URLSearchParams.prototype.isPrototypeOf": true,
        "XMLHttpRequest": true,
        "define": true,
        "setTimeout": true
      }
    },
    "xhr2": {
      "globals": {
        "XMLHttpRequest": true
      }
    },
    "xhr2-cookies": {
      "globals": {
        "console.warn": true
      },
      "packages": {
        "buffer": true,
        "cookiejar": true,
        "https-browserify": true,
        "os-browserify": true,
        "process": true,
        "stream-http": true,
        "url": true
      }
    },
    "xor-distance": {
      "packages": {
        "buffer": true
      }
    }
  }
}<|MERGE_RESOLUTION|>--- conflicted
+++ resolved
@@ -630,6 +630,7 @@
     "@metamask/iframe-execution-environment-service": {
       "globals": {
         "clearTimeout": true,
+        "console.log": true,
         "document.body.appendChild": true,
         "document.createElement": true,
         "document.getElementById": true,
@@ -753,10 +754,6 @@
         "clearTimeout": true,
         "console.error": true,
         "console.log": true,
-<<<<<<< HEAD
-        "console.warn": true,
-=======
->>>>>>> bc8d4a3a
         "setTimeout": true
       },
       "packages": {
