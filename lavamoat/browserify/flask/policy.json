{
  "resources": {
    "3box": {
      "globals": {
        "console.error": true,
        "console.log": true,
        "console.warn": true,
        "fetch": true,
        "setTimeout": true
      },
      "packages": {
        "3box>3box-orbitdb-plugins": true,
        "3box>3box-orbitdb-plugins>ipfs-log": true,
        "3box>3id-resolver": true,
        "3box>did-jwt": true,
        "3box>ethers": true,
        "3box>ethers>elliptic": true,
        "3box>graphql-request": true,
        "3box>https-did-resolver": true,
        "3box>ipfs": true,
        "3box>ipfs-did-document": true,
        "3box>ipfs-mini": true,
        "3box>ipfs>is-ipfs": true,
        "3box>ipfs>multihashes": true,
        "3box>js-sha256": true,
        "3box>muport-did-resolver": true,
        "3box>orbit-db": true,
        "3box>orbit-db>orbit-db-access-controllers": true,
        "3box>orbit-db>orbit-db-identity-provider": true,
        "3box>orbit-db>orbit-db-pubsub": true,
        "3box>store": true,
        "3box>tweetnacl": true,
        "3box>tweetnacl-util": true,
        "@babel/runtime": true,
        "browserify>buffer": true,
        "browserify>process": true,
        "node-fetch": true
      }
    },
    "3box>3box-orbitdb-plugins": {
      "globals": {
        "console.log": true
      },
      "packages": {
        "3box>3box-orbitdb-plugins>ipfs-log": true,
        "3box>3id-resolver>did-jwt": true,
        "3box>3id-resolver>did-jwt>base64url": true,
        "3box>did-jwt>did-resolver": true,
        "3box>ipfs>is-ipfs": true,
        "3box>orbit-db>orbit-db-access-controllers": true,
        "3box>orbit-db>orbit-db-io": true,
        "browserify>events": true,
        "ethereumjs-wallet>safe-buffer": true
      }
    },
    "3box>3box-orbitdb-plugins>ipfs-log": {
      "globals": {
        "clearTimeout": true,
        "console.warn": true,
        "setTimeout": true
      },
      "packages": {
        "3box>3box-orbitdb-plugins>ipfs-log>json-stringify-deterministic": true,
        "3box>3box-orbitdb-plugins>ipfs-log>p-map": true,
        "3box>3box-orbitdb-plugins>ipfs-log>p-whilst": true,
        "3box>orbit-db>orbit-db-io": true,
        "browserify>buffer": true,
        "jest>@jest/core>p-each-series": true
      }
    },
    "3box>3id-resolver": {
      "packages": {
        "3box>3id-resolver>did-jwt": true,
        "3box>3id-resolver>did-jwt>base64url": true,
        "3box>did-jwt>did-resolver": true,
        "3box>ipfs-did-document": true,
        "@babel/runtime": true
      }
    },
    "3box>3id-resolver>did-jwt": {
      "packages": {
        "3box>3id-resolver>did-jwt>base64url": true,
        "3box>did-jwt>did-resolver": true,
        "3box>ethers>elliptic": true,
        "3box>js-sha256": true,
        "3box>tweetnacl": true,
        "3box>tweetnacl-util": true,
        "@babel/runtime": true,
        "browserify>buffer": true,
        "ethers>@ethersproject/keccak256>js-sha3": true
      }
    },
    "3box>3id-resolver>did-jwt>base64url": {
      "packages": {
        "browserify>buffer": true
      }
    },
    "3box>did-jwt": {
      "packages": {
        "3box>did-jwt>@stablelib/utf8": true,
        "3box>did-jwt>did-resolver": true,
        "3box>did-jwt>js-sha3": true,
        "3box>did-jwt>uport-base64url": true,
        "3box>ethers>elliptic": true,
        "3box>js-sha256": true,
        "3box>tweetnacl": true,
        "browserify>buffer": true
      }
    },
    "3box>did-jwt>js-sha3": {
      "globals": {
        "define": true
      },
      "packages": {
        "browserify>process": true
      }
    },
    "3box>did-jwt>uport-base64url": {
      "packages": {
        "browserify>buffer": true
      }
    },
    "3box>ethers": {
      "globals": {
        "MessageChannel": true,
        "XMLHttpRequest": true,
        "atob": true,
        "btoa": true,
        "clearInterval": true,
        "clearTimeout": true,
        "console": true,
        "crypto.getRandomValues": true,
        "define": true,
        "setInterval": true,
        "setTimeout": true
      }
    },
    "3box>ethers>elliptic": {
      "packages": {
        "3box>ethers>elliptic>brorand": true,
        "3box>ethers>elliptic>hmac-drbg": true,
        "3box>ethers>elliptic>minimalistic-crypto-utils": true,
        "3box>ethers>hash.js>minimalistic-assert": true,
        "bn.js": true,
        "ethers>@ethersproject/sha2>hash.js": true,
        "pumpify>inherits": true
      }
    },
    "3box>ethers>elliptic>brorand": {
      "globals": {
        "crypto": true,
        "msCrypto": true
      },
      "packages": {
        "browserify>browser-resolve": true
      }
    },
    "3box>ethers>elliptic>hmac-drbg": {
      "packages": {
        "3box>ethers>elliptic>minimalistic-crypto-utils": true,
        "3box>ethers>hash.js>minimalistic-assert": true,
        "ethers>@ethersproject/sha2>hash.js": true
      }
    },
    "3box>events": {
      "globals": {
        "console": true
      }
    },
    "3box>graphql-request": {
      "globals": {
        "fetch": true
      },
      "packages": {
        "3box>graphql-request>cross-fetch": true
      }
    },
    "3box>graphql-request>cross-fetch": {
      "globals": {
        "Blob": true,
        "FileReader": true,
        "FormData": true,
        "URLSearchParams.prototype.isPrototypeOf": true,
        "XMLHttpRequest": true
      }
    },
    "3box>graphql-request>cross-fetch>node-fetch": {
      "globals": {
        "fetch": true
      }
    },
    "3box>https-did-resolver": {
      "globals": {
        "XMLHttpRequest": true
      },
      "packages": {
        "3box>did-jwt>did-resolver": true,
        "browserify>browser-resolve": true
      }
    },
    "3box>ipfs": {
      "globals": {
        "AbortController": true,
        "clearInterval": true,
        "clearTimeout": true,
        "console.log": true,
        "fetch": true,
        "setInterval": true,
        "setTimeout": true
      },
      "packages": {
        "3box>ipfs>async": true,
        "3box>ipfs>async-iterator-all": true,
        "3box>ipfs>async-iterator-to-pull-stream": true,
        "3box>ipfs>async-iterator-to-stream": true,
        "3box>ipfs>base32.js": true,
        "3box>ipfs>bignumber.js": true,
        "3box>ipfs>callbackify": true,
        "3box>ipfs>cids": true,
        "3box>ipfs>class-is": true,
        "3box>ipfs>datastore-core": true,
        "3box>ipfs>datastore-pubsub": true,
        "3box>ipfs>dlv": true,
        "3box>ipfs>err-code": true,
        "3box>ipfs>fnv1a": true,
        "3box>ipfs>fsm-event": true,
        "3box>ipfs>human-to-milliseconds": true,
        "3box>ipfs>interface-datastore": true,
        "3box>ipfs>ipfs-bitswap": true,
        "3box>ipfs>ipfs-block": true,
        "3box>ipfs>ipfs-block-service": true,
        "3box>ipfs>ipfs-mfs": true,
        "3box>ipfs>ipfs-repo": true,
        "3box>ipfs>ipfs-unixfs": true,
        "3box>ipfs>ipfs-unixfs-exporter": true,
        "3box>ipfs>ipfs-unixfs-importer": true,
        "3box>ipfs>ipfs-utils": true,
        "3box>ipfs>ipld": true,
        "3box>ipfs>ipld-dag-cbor": true,
        "3box>ipfs>ipld-dag-pb": true,
        "3box>ipfs>ipld-raw": true,
        "3box>ipfs>ipns": true,
        "3box>ipfs>is-ipfs": true,
        "3box>ipfs>is-pull-stream": true,
        "3box>ipfs>iso-url": true,
        "3box>ipfs>just-flatten-it": true,
        "3box>ipfs>kind-of": true,
        "3box>ipfs>libp2p": true,
        "3box>ipfs>libp2p-bootstrap": true,
        "3box>ipfs>libp2p-crypto": true,
        "3box>ipfs>libp2p-kad-dht": true,
        "3box>ipfs>libp2p-keychain": true,
        "3box>ipfs>libp2p-record": true,
        "3box>ipfs>libp2p-secio": true,
        "3box>ipfs>libp2p-webrtc-star": true,
        "3box>ipfs>libp2p-websocket-star-multi": true,
        "3box>ipfs>libp2p-websockets": true,
        "3box>ipfs>mafmt": true,
        "3box>ipfs>merge-options": true,
        "3box>ipfs>multiaddr": true,
        "3box>ipfs>multiaddr-to-uri": true,
        "3box>ipfs>multibase": true,
        "3box>ipfs>multicodec": true,
        "3box>ipfs>multihashes": true,
        "3box>ipfs>multihashing-async": true,
        "3box>ipfs>peer-book": true,
        "3box>ipfs>peer-id": true,
        "3box>ipfs>peer-info": true,
        "3box>ipfs>promisify-es6": true,
        "3box>ipfs>protons": true,
        "3box>ipfs>pull-cat": true,
        "3box>ipfs>pull-defer": true,
        "3box>ipfs>pull-mplex": true,
        "3box>ipfs>pull-pushable": true,
        "3box>ipfs>pull-sort": true,
        "3box>ipfs>pull-stream": true,
        "3box>ipfs>pull-stream-to-async-iterator": true,
        "3box>ipfs>pull-stream-to-stream": true,
        "3box>ipfs>pull-traverse": true,
        "3box>ipfs>readable-stream": true,
        "3box>ipfs>receptacle": true,
        "3box>ipfs>stream-to-pull-stream": true,
        "3box>ipfs>superstruct": true,
        "3box>ipfs>varint": true,
        "@metamask/providers>is-stream": true,
        "browserify>browser-resolve": true,
        "browserify>buffer": true,
        "browserify>events": true,
        "browserify>insert-module-globals>is-buffer": true,
        "browserify>timers-browserify": true,
        "eslint>debug": true
      }
    },
    "3box>ipfs-mini": {
      "globals": {
        "XMLHttpRequest": true
      }
    },
    "3box>ipfs-postmsg-proxy>shortid": {
      "globals": {
        "crypto": true,
        "msCrypto": true
      },
      "packages": {
        "nanoid": true
      }
    },
    "3box>ipfs>async": {
      "globals": {
        "clearTimeout": true,
        "setTimeout": true
      },
      "packages": {
        "browserify>process": true,
        "browserify>timers-browserify": true,
        "lodash": true
      }
    },
    "3box>ipfs>async-iterator-to-pull-stream": {
      "packages": {
        "3box>ipfs>async-iterator-to-pull-stream>get-iterator": true,
        "3box>ipfs>pull-stream-to-async-iterator": true
      }
    },
    "3box>ipfs>async-iterator-to-stream": {
      "packages": {
        "3box>ipfs>async-iterator-to-stream>readable-stream": true,
        "browserify>process": true
      }
    },
    "3box>ipfs>async-iterator-to-stream>readable-stream": {
      "packages": {
        "@storybook/api>util-deprecate": true,
        "browserify>browser-resolve": true,
        "browserify>buffer": true,
        "browserify>events": true,
        "browserify>process": true,
        "browserify>string_decoder": true,
        "pumpify>inherits": true
      }
    },
    "3box>ipfs>bignumber.js": {
      "globals": {
        "crypto": true,
        "define": true
      }
    },
    "3box>ipfs>bl": {
      "packages": {
        "3box>ipfs>bl>readable-stream": true,
        "browserify>buffer": true,
        "browserify>util": true
      }
    },
    "3box>ipfs>bl>readable-stream": {
      "packages": {
        "@storybook/api>util-deprecate": true,
        "browserify>browser-resolve": true,
        "browserify>buffer": true,
        "browserify>events": true,
        "browserify>process": true,
        "browserify>string_decoder": true,
        "pumpify>inherits": true
      }
    },
    "3box>ipfs>bs58": {
      "packages": {
        "3box>ipfs>bs58>base-x": true
      }
    },
    "3box>ipfs>bs58>base-x": {
      "packages": {
        "ethereumjs-wallet>safe-buffer": true
      }
    },
    "3box>ipfs>cids": {
      "packages": {
        "3box>ipfs>class-is": true,
        "3box>ipfs>multibase": true,
        "3box>ipfs>multicodec": true,
        "3box>ipfs>multihashes": true,
        "browserify>buffer": true,
        "browserify>insert-module-globals>is-buffer": true
      }
    },
    "3box>ipfs>datastore-core": {
      "packages": {
        "3box>ipfs>async": true,
        "3box>ipfs>datastore-core>pull-many": true,
        "3box>ipfs>interface-datastore": true,
        "3box>ipfs>pull-stream": true,
        "browserify>buffer": true
      }
    },
    "3box>ipfs>datastore-pubsub": {
      "packages": {
        "3box>ipfs>err-code": true,
        "3box>ipfs>interface-datastore": true,
        "3box>ipfs>multibase": true,
        "browserify>assert": true,
        "browserify>buffer": true,
        "eslint>debug": true
      }
    },
    "3box>ipfs>dlv": {
      "globals": {
        "define": true
      }
    },
    "3box>ipfs>fsm-event": {
      "packages": {
        "3box>ipfs>fsm-event>fsm": true,
        "browserify>assert": true,
        "browserify>events": true
      }
    },
    "3box>ipfs>human-to-milliseconds": {
      "packages": {
        "3box>ipfs>promisify-es6": true
      }
    },
    "3box>ipfs>interface-datastore": {
      "packages": {
        "3box>ipfs>async": true,
        "3box>ipfs>class-is": true,
        "3box>ipfs>err-code": true,
        "3box>ipfs>interface-datastore>uuid": true,
        "3box>ipfs>pull-defer": true,
        "3box>ipfs>pull-stream": true,
        "browserify>buffer": true,
        "browserify>os-browserify": true,
        "browserify>path-browserify": true
      }
    },
    "3box>ipfs>interface-datastore>uuid": {
      "globals": {
        "crypto": true,
        "msCrypto": true
      }
    },
    "3box>ipfs>ipfs-bitswap": {
      "globals": {
        "clearInterval": true,
        "clearTimeout": true,
        "setInterval": true,
        "setTimeout": true
      },
      "packages": {
        "3box>ipfs>async": true,
        "3box>ipfs>cids": true,
        "3box>ipfs>ipfs-bitswap>bignumber.js": true,
        "3box>ipfs>ipfs-bitswap>just-debounce-it": true,
        "3box>ipfs>ipfs-bitswap>lodash.isequalwith": true,
        "3box>ipfs>ipfs-bitswap>moving-average": true,
        "3box>ipfs>ipfs-bitswap>multihashing-async": true,
        "3box>ipfs>ipfs-bitswap>varint-decoder": true,
        "3box>ipfs>ipfs-block": true,
        "3box>ipfs>libp2p-secio>pull-length-prefixed": true,
        "3box>ipfs>multicodec": true,
        "3box>ipfs>protons": true,
        "3box>ipfs>pull-stream": true,
        "browserify>assert": true,
        "browserify>events": true,
        "eslint>debug": true
      }
    },
    "3box>ipfs>ipfs-bitswap>bignumber.js": {
      "globals": {
        "crypto": true,
        "define": true
      }
    },
    "3box>ipfs>ipfs-bitswap>just-debounce-it": {
      "globals": {
        "clearTimeout": true,
        "setTimeout": true
      }
    },
    "3box>ipfs>ipfs-bitswap>multihashing-async": {
      "globals": {
        "crypto": true,
        "msCrypto": true
      },
      "packages": {
        "3box>ipfs>multihashes": true,
        "3box>ipfs>multihashing-async>murmurhash3js": true,
        "3box>ipfs>multihashing-async>nodeify": true,
        "browserify>buffer": true,
        "browserify>process": true,
        "ethereumjs-util>ethereum-cryptography>blakejs": true,
        "ethers>@ethersproject/keccak256>js-sha3": true
      }
    },
    "3box>ipfs>ipfs-bitswap>varint-decoder": {
      "packages": {
        "3box>ipfs>varint": true,
        "browserify>insert-module-globals>is-buffer": true
      }
    },
    "3box>ipfs>ipfs-block": {
      "packages": {
        "3box>ipfs>cids": true,
        "3box>ipfs>class-is": true,
        "browserify>insert-module-globals>is-buffer": true
      }
    },
    "3box>ipfs>ipfs-block-service": {
      "packages": {
        "3box>ipfs>async": true
      }
    },
    "3box>ipfs>ipfs-mfs": {
      "globals": {
        "Blob": true,
        "FileReader": true
      },
      "packages": {
        "3box>ipfs>cids": true,
        "3box>ipfs>err-code": true,
        "3box>ipfs>interface-datastore": true,
        "3box>ipfs>ipfs-mfs>async-iterator-last": true,
        "3box>ipfs>ipfs-mfs>hamt-sharding": true,
        "3box>ipfs>ipfs-mfs>mortice": true,
        "3box>ipfs>ipfs-unixfs": true,
        "3box>ipfs>ipfs-unixfs-exporter": true,
        "3box>ipfs>ipfs-unixfs-importer": true,
        "3box>ipfs>ipld-dag-pb": true,
        "3box>ipfs>multicodec": true,
        "3box>ipfs>multihashes": true,
        "3box>ipfs>promisify-es6": true,
        "browserify>assert": true,
        "browserify>browser-resolve": true,
        "browserify>buffer": true,
        "eslint>debug": true
      }
    },
    "3box>ipfs>ipfs-mfs>hamt-sharding": {
      "packages": {
        "3box>ipfs>ipfs-mfs>hamt-sharding>sparse-array": true,
        "browserify>insert-module-globals>is-buffer": true
      }
    },
    "3box>ipfs>ipfs-mfs>mortice": {
      "globals": {
        "Worker": true
      },
      "packages": {
        "3box>ipfs-postmsg-proxy>shortid": true,
        "3box>ipfs>ipfs-mfs>mortice>observable-webworkers": true,
        "3box>ipfs>ipfs-mfs>mortice>promise-timeout": true,
        "3box>ipfs>libp2p-kad-dht>p-queue": true,
        "browserify>browser-resolve": true,
        "browserify>events": true,
        "browserify>process": true
      }
    },
    "3box>ipfs>ipfs-mfs>mortice>promise-timeout": {
      "globals": {
        "clearTimeout": true,
        "setTimeout": true
      }
    },
    "3box>ipfs>ipfs-repo": {
      "packages": {
        "3box>ipfs>async": true,
        "3box>ipfs>base32.js": true,
        "3box>ipfs>cids": true,
        "3box>ipfs>datastore-core": true,
        "3box>ipfs>dlv": true,
        "3box>ipfs>interface-datastore": true,
        "3box>ipfs>ipfs-block": true,
        "3box>ipfs>ipfs-repo>bignumber.js": true,
        "3box>ipfs>ipfs-repo>datastore-level": true,
        "3box>ipfs>ipfs-repo>sort-keys": true,
        "3box>ipfs>just-safe-set": true,
        "3box>ipfs>pull-stream": true,
        "browserify>assert": true,
        "browserify>buffer": true,
        "browserify>path-browserify": true,
        "browserify>timers-browserify": true,
        "eslint>debug": true
      }
    },
    "3box>ipfs>ipfs-repo>bignumber.js": {
      "globals": {
        "crypto": true,
        "define": true
      }
    },
    "3box>ipfs>ipfs-repo>datastore-level": {
      "packages": {
        "3box>ipfs>interface-datastore": true,
        "3box>ipfs>ipfs-repo>datastore-level>encoding-down": true,
        "3box>ipfs>ipfs-repo>datastore-level>level-js": true,
        "3box>ipfs>pull-stream": true,
        "3box>orbit-db>orbit-db-keystore>levelup": true,
        "browserify>buffer": true
      }
    },
    "3box>ipfs>ipfs-repo>datastore-level>encoding-down": {
      "packages": {
        "3box>ipfs>ipfs-repo>datastore-level>encoding-down>abstract-leveldown": true,
        "3box>ipfs>ipfs-repo>datastore-level>encoding-down>level-codec": true,
        "3box>orbit-db>orbit-db-keystore>levelup>level-errors": true,
        "pumpify>inherits": true
      }
    },
    "3box>ipfs>ipfs-repo>datastore-level>encoding-down>abstract-leveldown": {
      "packages": {
        "3box>ipfs>ipfs-repo>datastore-level>encoding-down>abstract-leveldown>level-supports": true,
        "3box>orbit-db>orbit-db-cache>level-js>immediate": true,
        "browserify>buffer": true,
        "watchify>xtend": true
      }
    },
    "3box>ipfs>ipfs-repo>datastore-level>encoding-down>abstract-leveldown>level-supports": {
      "packages": {
        "watchify>xtend": true
      }
    },
    "3box>ipfs>ipfs-repo>datastore-level>encoding-down>level-codec": {
      "packages": {
        "browserify>buffer": true
      }
    },
    "3box>ipfs>ipfs-repo>datastore-level>level-js": {
      "globals": {
        "IDBKeyRange.bound": true,
        "IDBKeyRange.lowerBound": true,
        "IDBKeyRange.only": true,
        "IDBKeyRange.upperBound": true,
        "indexedDB.deleteDatabase": true,
        "indexedDB.open": true
      },
      "packages": {
        "3box>ipfs>ipfs-repo>datastore-level>level-js>abstract-leveldown": true,
        "3box>ipfs>ipfs-repo>datastore-level>level-js>idb-readable-stream": true,
        "3box>orbit-db>orbit-db-cache>level-js>ltgt": true,
        "browserify>buffer": true,
        "browserify>process": true,
        "browserify>stream-browserify": true,
        "browserify>util": true,
        "watchify>xtend": true
      }
    },
    "3box>ipfs>ipfs-repo>datastore-level>level-js>abstract-leveldown": {
      "packages": {
        "browserify>insert-module-globals>is-buffer": true,
        "browserify>process": true,
        "watchify>xtend": true
      }
    },
    "3box>ipfs>ipfs-repo>datastore-level>level-js>idb-readable-stream": {
      "globals": {
        "IDBKeyRange.bound": true,
        "IDBKeyRange.lowerBound": true,
        "IDBKeyRange.upperBound": true
      },
      "packages": {
        "browserify>stream-browserify": true,
        "watchify>xtend": true
      }
    },
    "3box>ipfs>ipfs-repo>sort-keys": {
      "packages": {
        "geckodriver>got>is-plain-obj": true
      }
    },
    "3box>ipfs>ipfs-unixfs": {
      "packages": {
        "3box>ipfs>protons": true
      }
    },
    "3box>ipfs>ipfs-unixfs-exporter": {
      "packages": {
        "3box>ipfs>cids": true,
        "3box>ipfs>err-code": true,
        "3box>ipfs>ipfs-mfs>async-iterator-last": true,
        "3box>ipfs>ipfs-mfs>hamt-sharding": true,
        "3box>ipfs>ipfs-unixfs": true,
        "3box>ipfs>ipfs-unixfs-importer": true,
        "browserify>buffer": true,
        "browserify>insert-module-globals>is-buffer": true
      }
    },
    "3box>ipfs>ipfs-unixfs-importer": {
      "packages": {
        "3box>ipfs>async-iterator-all": true,
        "3box>ipfs>bl": true,
        "3box>ipfs>err-code": true,
        "3box>ipfs>ipfs-mfs>hamt-sharding": true,
        "3box>ipfs>ipfs-unixfs": true,
        "3box>ipfs>ipfs-unixfs-importer>async-iterator-batch": true,
        "3box>ipfs>ipfs-unixfs-importer>async-iterator-first": true,
        "3box>ipfs>ipfs-unixfs-importer>rabin-wasm": true,
        "3box>ipfs>ipld-dag-pb": true,
        "3box>ipfs>ipld-raw>multihashing-async": true,
        "3box>ipfs>multicodec": true,
        "3box>ipfs>multihashes": true,
        "3box>ipfs>superstruct": true,
        "browserify>buffer": true,
        "rc>deep-extend": true
      }
    },
    "3box>ipfs>ipfs-unixfs-importer>rabin-wasm": {
      "globals": {
        "Blob": true,
        "Response": true,
        "WebAssembly": true
      },
      "packages": {
        "3box>ipfs>ipfs-unixfs-importer>rabin-wasm>assemblyscript": true
      }
    },
    "3box>ipfs>ipfs-unixfs-importer>rabin-wasm>assemblyscript": {
      "globals": {
        "WebAssembly.Instance": true,
        "WebAssembly.Module": true,
        "WebAssembly.instantiateStreaming": true,
        "console.log": true
      }
    },
    "3box>ipfs>ipfs-utils": {
      "globals": {
        "FileReader": true
      },
      "packages": {
        "3box>ipfs>ipfs-utils>is-buffer": true,
        "3box>ipfs>ipfs-utils>readable-stream": true,
        "3box>ipfs>is-pull-stream": true,
        "3box>ipfs>kind-of": true,
        "@metamask/providers>is-stream": true
      }
    },
    "3box>ipfs>ipfs-utils>readable-stream": {
      "packages": {
        "@storybook/api>util-deprecate": true,
        "browserify>browser-resolve": true,
        "browserify>buffer": true,
        "browserify>events": true,
        "browserify>process": true,
        "browserify>string_decoder": true,
        "pumpify>inherits": true
      }
    },
    "3box>ipfs>ipld": {
      "packages": {
        "3box>ipfs>cids": true,
        "3box>ipfs>ipfs-block": true,
        "3box>ipfs>ipld-dag-cbor": true,
        "3box>ipfs>ipld-dag-pb": true,
        "3box>ipfs>ipld-raw": true,
        "3box>ipfs>ipld>typical": true,
        "3box>ipfs>merge-options": true,
        "3box>ipfs>multicodec": true,
        "3box>ipfs>promisify-es6": true,
        "browserify>insert-module-globals>is-buffer": true
      }
    },
    "3box>ipfs>ipld-dag-cbor": {
      "packages": {
        "3box>ipfs>cids": true,
        "3box>ipfs>ipld-dag-cbor>is-circular": true,
        "3box>ipfs>ipld-raw>multihashing-async": true,
        "3box>ipfs>multicodec": true,
        "browserify>buffer": true,
        "browserify>insert-module-globals>is-buffer": true,
        "eth-lattice-keyring>gridplus-sdk>borc": true
      }
    },
    "3box>ipfs>ipld-dag-pb": {
      "packages": {
        "3box>ipfs>cids": true,
        "3box>ipfs>class-is": true,
        "3box>ipfs>ipld-raw>multihashing-async": true,
        "3box>ipfs>multicodec": true,
        "3box>ipfs>protons": true,
        "@storybook/client-api>stable": true,
        "browserify>assert": true,
        "browserify>buffer": true,
        "browserify>insert-module-globals>is-buffer": true
      }
    },
    "3box>ipfs>ipld-raw": {
      "packages": {
        "3box>ipfs>cids": true,
        "3box>ipfs>ipld-raw>multihashing-async": true,
        "3box>ipfs>multicodec": true
      }
    },
    "3box>ipfs>ipld-raw>multihashing-async": {
      "globals": {
        "crypto": true,
        "msCrypto": true
      },
      "packages": {
        "3box>ipfs>err-code": true,
        "3box>ipfs>ipld-raw>multihashing-async>murmurhash3js-revisited": true,
        "3box>ipfs>multihashes": true,
        "browserify>buffer": true,
        "ethereumjs-util>ethereum-cryptography>blakejs": true,
        "ethers>@ethersproject/keccak256>js-sha3": true
      }
    },
    "3box>ipfs>ipld-raw>multihashing-async>murmurhash3js-revisited": {
      "globals": {
        "define": true
      }
    },
    "3box>ipfs>ipld>typical": {
      "globals": {
        "define": true
      }
    },
    "3box>ipfs>ipns": {
      "packages": {
        "3box>ipfs>interface-datastore": true,
        "3box>ipfs>ipns>timestamp-nano": true,
        "3box>ipfs>libp2p-crypto": true,
        "3box>ipfs>multihashes": true,
        "3box>ipfs>peer-id": true,
        "3box>ipfs>protons": true,
        "base32-encode": true,
        "browserify>buffer": true,
        "eslint>debug": true
      }
    },
    "3box>ipfs>is-ipfs": {
      "packages": {
        "3box>ipfs>bs58": true,
        "3box>ipfs>cids": true,
        "3box>ipfs>mafmt": true,
        "3box>ipfs>multiaddr": true,
        "3box>ipfs>multibase": true,
        "3box>ipfs>multihashes": true,
        "browserify>buffer": true
      }
    },
    "3box>ipfs>iso-url": {
      "globals": {
        "URL": true,
        "URLSearchParams": true,
        "location": true
      }
    },
    "3box>ipfs>libp2p": {
      "packages": {
        "3box>ipfs>async": true,
        "3box>ipfs>err-code": true,
        "3box>ipfs>fsm-event": true,
        "3box>ipfs>libp2p-websockets": true,
        "3box>ipfs>libp2p>libp2p-connection-manager": true,
        "3box>ipfs>libp2p>libp2p-floodsub": true,
        "3box>ipfs>libp2p>libp2p-ping": true,
        "3box>ipfs>libp2p>libp2p-switch": true,
        "3box>ipfs>multiaddr": true,
        "3box>ipfs>peer-book": true,
        "3box>ipfs>peer-id": true,
        "3box>ipfs>peer-info": true,
        "3box>ipfs>superstruct": true,
        "browserify>events": true,
        "browserify>insert-module-globals>is-buffer": true,
        "browserify>process": true,
        "eslint>debug": true,
        "pump>once": true
      }
    },
    "3box>ipfs>libp2p-bootstrap": {
      "globals": {
        "clearInterval": true,
        "setInterval": true
      },
      "packages": {
        "3box>ipfs>async": true,
        "3box>ipfs>mafmt": true,
        "3box>ipfs>multiaddr": true,
        "3box>ipfs>peer-id": true,
        "3box>ipfs>peer-info": true,
        "browserify>events": true,
        "eslint>debug": true
      }
    },
    "3box>ipfs>libp2p-crypto": {
      "globals": {
        "crypto": true,
        "msCrypto": true
      },
      "packages": {
        "3box>ipfs>async": true,
        "3box>ipfs>bs58": true,
        "3box>ipfs>libp2p-crypto>asn1.js": true,
        "3box>ipfs>libp2p-crypto>iso-random-stream": true,
        "3box>ipfs>libp2p-crypto>libp2p-crypto-secp256k1": true,
        "3box>ipfs>libp2p-crypto>multihashing-async": true,
        "3box>ipfs>protons": true,
        "3box>tweetnacl": true,
        "browserify>buffer": true,
        "ethereumjs-util>ethereum-cryptography>browserify-aes": true,
        "mockttp>node-forge": true
      }
    },
    "3box>ipfs>libp2p-crypto>asn1.js": {
      "packages": {
        "3box>ethers>hash.js>minimalistic-assert": true,
        "bn.js": true,
        "browserify>buffer": true,
        "pumpify>inherits": true
      }
    },
    "3box>ipfs>libp2p-crypto>iso-random-stream": {
      "globals": {
        "crypto": true,
        "msCrypto": true
      },
      "packages": {
        "browserify>buffer": true
      }
    },
    "3box>ipfs>libp2p-crypto>libp2p-crypto-secp256k1": {
      "packages": {
        "3box>ipfs>async": true,
        "3box>ipfs>bs58": true,
        "3box>ipfs>libp2p-crypto>libp2p-crypto-secp256k1>multihashing-async": true,
        "eth-trezor-keyring>hdkey>secp256k1": true
      }
    },
    "3box>ipfs>libp2p-crypto>libp2p-crypto-secp256k1>multihashing-async": {
      "globals": {
        "crypto": true,
        "msCrypto": true
      },
      "packages": {
        "3box>ipfs>multihashes": true,
        "3box>ipfs>multihashing-async>murmurhash3js": true,
        "3box>ipfs>multihashing-async>nodeify": true,
        "browserify>buffer": true,
        "browserify>process": true,
        "ethereumjs-util>ethereum-cryptography>blakejs": true,
        "ethers>@ethersproject/keccak256>js-sha3": true
      }
    },
    "3box>ipfs>libp2p-crypto>multihashing-async": {
      "globals": {
        "crypto": true,
        "msCrypto": true
      },
      "packages": {
        "3box>ipfs>multihashes": true,
        "3box>ipfs>multihashing-async>murmurhash3js": true,
        "3box>ipfs>multihashing-async>nodeify": true,
        "browserify>buffer": true,
        "browserify>process": true,
        "ethereumjs-util>ethereum-cryptography>blakejs": true,
        "ethers>@ethersproject/keccak256>js-sha3": true
      }
    },
    "3box>ipfs>libp2p-kad-dht": {
      "globals": {
        "clearInterval": true,
        "clearTimeout": true,
        "setInterval": true,
        "setTimeout": true
      },
      "packages": {
        "3box>ipfs>async": true,
        "3box>ipfs>base32.js": true,
        "3box>ipfs>cids": true,
        "3box>ipfs>err-code": true,
        "3box>ipfs>interface-datastore": true,
        "3box>ipfs>libp2p-crypto": true,
        "3box>ipfs>libp2p-kad-dht>hashlru": true,
        "3box>ipfs>libp2p-kad-dht>heap": true,
        "3box>ipfs>libp2p-kad-dht>k-bucket": true,
        "3box>ipfs>libp2p-kad-dht>multihashing-async": true,
        "3box>ipfs>libp2p-kad-dht>p-queue": true,
        "3box>ipfs>libp2p-kad-dht>p-times": true,
        "3box>ipfs>libp2p-kad-dht>xor-distance": true,
        "3box>ipfs>libp2p-record": true,
        "3box>ipfs>libp2p-secio>pull-length-prefixed": true,
        "3box>ipfs>multihashes": true,
        "3box>ipfs>peer-id": true,
        "3box>ipfs>peer-info": true,
        "3box>ipfs>promisify-es6": true,
        "3box>ipfs>protons": true,
        "3box>ipfs>pull-stream": true,
        "3box>ipfs>pull-stream-to-async-iterator": true,
        "3box>ipfs>varint": true,
        "@metamask/controllers>abort-controller": true,
        "browserify>assert": true,
        "browserify>buffer": true,
        "browserify>events": true,
        "browserify>insert-module-globals>is-buffer": true,
        "eslint>debug": true,
        "promise-to-callback": true
      }
    },
    "3box>ipfs>libp2p-kad-dht>heap": {
      "globals": {
        "define": true
      }
    },
    "3box>ipfs>libp2p-kad-dht>k-bucket": {
      "packages": {
        "browserify>events": true,
        "ethereumjs-wallet>randombytes": true
      }
    },
    "3box>ipfs>libp2p-kad-dht>multihashing-async": {
      "globals": {
        "crypto": true,
        "msCrypto": true
      },
      "packages": {
        "3box>ipfs>multihashes": true,
        "3box>ipfs>multihashing-async>murmurhash3js": true,
        "3box>ipfs>multihashing-async>nodeify": true,
        "browserify>buffer": true,
        "browserify>process": true,
        "ethereumjs-util>ethereum-cryptography>blakejs": true,
        "ethers>@ethersproject/keccak256>js-sha3": true
      }
    },
    "3box>ipfs>libp2p-kad-dht>p-queue": {
      "globals": {
        "clearInterval": true,
        "setInterval": true,
        "setTimeout": true
      },
      "packages": {
        "mockttp>@httptoolkit/subscriptions-transport-ws>eventemitter3": true
      }
    },
    "3box>ipfs>libp2p-kad-dht>p-times": {
      "packages": {
        "3box>ipfs>libp2p-kad-dht>p-times>p-map": true
      }
    },
    "3box>ipfs>libp2p-kad-dht>xor-distance": {
      "packages": {
        "browserify>buffer": true
      }
    },
    "3box>ipfs>libp2p-keychain": {
      "globals": {
        "setTimeout": true
      },
      "packages": {
        "3box>ipfs>async": true,
        "3box>ipfs>err-code": true,
        "3box>ipfs>interface-datastore": true,
        "3box>ipfs>libp2p-crypto": true,
        "3box>ipfs>libp2p-keychain>sanitize-filename": true,
        "3box>ipfs>merge-options": true,
        "3box>ipfs>pull-stream": true,
        "browserify>buffer": true,
        "mockttp>node-forge": true
      }
    },
    "3box>ipfs>libp2p-keychain>sanitize-filename": {
      "packages": {
        "3box>ipfs>libp2p-keychain>sanitize-filename>truncate-utf8-bytes": true
      }
    },
    "3box>ipfs>libp2p-keychain>sanitize-filename>truncate-utf8-bytes": {
      "packages": {
        "3box>ipfs>libp2p-keychain>sanitize-filename>truncate-utf8-bytes>utf8-byte-length": true
      }
    },
    "3box>ipfs>libp2p-record": {
      "packages": {
        "3box>ipfs>async": true,
        "3box>ipfs>err-code": true,
        "3box>ipfs>libp2p-record>buffer-split": true,
        "3box>ipfs>libp2p-record>multihashing-async": true,
        "3box>ipfs>protons": true,
        "browserify>assert": true,
        "browserify>buffer": true,
        "browserify>insert-module-globals>is-buffer": true
      }
    },
    "3box>ipfs>libp2p-record>buffer-split": {
      "packages": {
        "3box>ipfs>libp2p-record>buffer-split>buffer-indexof": true
      }
    },
    "3box>ipfs>libp2p-record>multihashing-async": {
      "globals": {
        "crypto": true,
        "msCrypto": true
      },
      "packages": {
        "3box>ipfs>multihashes": true,
        "3box>ipfs>multihashing-async>murmurhash3js": true,
        "3box>ipfs>multihashing-async>nodeify": true,
        "browserify>buffer": true,
        "browserify>process": true,
        "ethereumjs-util>ethereum-cryptography>blakejs": true,
        "ethers>@ethersproject/keccak256>js-sha3": true
      }
    },
    "3box>ipfs>libp2p-secio": {
      "packages": {
        "3box>ipfs>async": true,
        "3box>ipfs>libp2p-crypto": true,
        "3box>ipfs>libp2p-secio>multihashing-async": true,
        "3box>ipfs>libp2p-secio>pull-handshake": true,
        "3box>ipfs>libp2p-secio>pull-length-prefixed": true,
        "3box>ipfs>peer-id": true,
        "3box>ipfs>peer-info": true,
        "3box>ipfs>protons": true,
        "3box>ipfs>pull-defer": true,
        "3box>ipfs>pull-mplex>interface-connection": true,
        "3box>ipfs>pull-stream": true,
        "browserify>assert": true,
        "browserify>buffer": true,
        "eslint>debug": true,
        "pump>once": true
      }
    },
    "3box>ipfs>libp2p-secio>multihashing-async": {
      "globals": {
        "crypto": true,
        "msCrypto": true
      },
      "packages": {
        "3box>ipfs>multihashes": true,
        "3box>ipfs>multihashing-async>murmurhash3js": true,
        "3box>ipfs>multihashing-async>nodeify": true,
        "browserify>buffer": true,
        "browserify>process": true,
        "ethereumjs-util>ethereum-cryptography>blakejs": true,
        "ethers>@ethersproject/keccak256>js-sha3": true
      }
    },
    "3box>ipfs>libp2p-secio>pull-handshake": {
      "packages": {
        "3box>ipfs>libp2p-secio>pull-handshake>pull-reader": true,
        "3box>ipfs>pull-cat": true,
        "3box>ipfs>pull-mplex>pull-pair": true,
        "3box>ipfs>pull-pushable": true
      }
    },
    "3box>ipfs>libp2p-secio>pull-handshake>pull-reader": {
      "globals": {
        "cb": true,
        "clearTimeout": true,
        "setTimeout": true
      },
      "packages": {
        "browserify>buffer": true
      }
    },
    "3box>ipfs>libp2p-secio>pull-length-prefixed": {
      "packages": {
        "3box>ipfs>libp2p-secio>pull-handshake>pull-reader": true,
        "3box>ipfs>pull-pushable": true,
        "3box>ipfs>varint": true,
        "ethereumjs-wallet>safe-buffer": true
      }
    },
    "3box>ipfs>libp2p-webrtc-star": {
      "packages": {
        "3box>ipfs>async": true,
        "3box>ipfs>class-is": true,
        "3box>ipfs>libp2p-webrtc-star>simple-peer": true,
        "3box>ipfs>libp2p-webrtc-star>socket.io-client": true,
        "3box>ipfs>libp2p-webrtc-star>webrtcsupport": true,
        "3box>ipfs>mafmt": true,
        "3box>ipfs>multiaddr": true,
        "3box>ipfs>peer-id": true,
        "3box>ipfs>peer-info": true,
        "3box>ipfs>pull-mplex>interface-connection": true,
        "3box>ipfs>stream-to-pull-stream": true,
        "browserify>events": true,
        "eslint>debug": true,
        "pump>once": true
      }
    },
    "3box>ipfs>libp2p-webrtc-star>simple-peer": {
      "globals": {
        "clearInterval": true,
        "console.warn": true,
        "setInterval": true,
        "setTimeout": true
      },
      "packages": {
        "3box>ipfs>libp2p-webrtc-star>simple-peer>get-browser-rtc": true,
        "3box>ipfs>libp2p-webrtc-star>simple-peer>readable-stream": true,
        "browserify>buffer": true,
        "eslint>debug": true,
        "ethereumjs-wallet>randombytes": true,
        "pumpify>inherits": true
      }
    },
    "3box>ipfs>libp2p-webrtc-star>simple-peer>get-browser-rtc": {
      "globals": {
        "RTCIceCandidate": true,
        "RTCPeerConnection": true,
        "RTCSessionDescription": true,
        "mozRTCIceCandidate": true,
        "mozRTCPeerConnection": true,
        "mozRTCSessionDescription": true,
        "webkitRTCIceCandidate": true,
        "webkitRTCPeerConnection": true,
        "webkitRTCSessionDescription": true
      }
    },
    "3box>ipfs>libp2p-webrtc-star>simple-peer>readable-stream": {
      "packages": {
        "@storybook/api>util-deprecate": true,
        "browserify>browser-resolve": true,
        "browserify>buffer": true,
        "browserify>events": true,
        "browserify>process": true,
        "browserify>string_decoder": true,
        "pumpify>inherits": true
      }
    },
    "3box>ipfs>libp2p-webrtc-star>socket.io-client": {
      "globals": {
        "clearTimeout": true,
        "location": true,
        "setTimeout": true
      },
      "packages": {
        "3box>ipfs>libp2p-webrtc-star>socket.io-client>component-bind": true,
        "3box>ipfs>libp2p-webrtc-star>socket.io-client>debug": true,
        "3box>ipfs>libp2p-webrtc-star>socket.io-client>engine.io-client": true,
        "3box>ipfs>libp2p-webrtc-star>socket.io-client>indexof": true,
        "3box>ipfs>libp2p-webrtc-star>socket.io-client>parseqs": true,
        "3box>ipfs>libp2p-webrtc-star>socket.io-client>parseuri": true,
        "3box>ipfs>libp2p-webrtc-star>socket.io-client>socket.io-parser": true,
        "3box>ipfs>libp2p-webrtc-star>socket.io-client>to-array": true,
        "3box>ipfs>libp2p-webrtc-star>socket.io>has-binary2": true,
        "mockttp>@httptoolkit/subscriptions-transport-ws>backo2": true,
        "pubnub>superagent>component-emitter": true
      }
    },
    "3box>ipfs>libp2p-webrtc-star>socket.io-client>debug": {
      "globals": {
        "chrome": true,
        "console": true,
        "document": true,
        "localStorage": true,
        "navigator": true,
        "process": true
      },
      "packages": {
        "3box>ipfs>libp2p-webrtc-star>socket.io-client>debug>ms": true,
        "browserify>process": true
      }
    },
    "3box>ipfs>libp2p-webrtc-star>socket.io-client>engine.io-client": {
      "globals": {
        "MozWebSocket": true,
        "WebSocket": true,
        "XDomainRequest": true,
        "XMLHttpRequest": true,
        "addEventListener": true,
        "attachEvent": true,
        "clearTimeout": true,
        "document": true,
        "location": true,
        "navigator": true,
        "setTimeout": true
      },
      "packages": {
        "3box>ipfs>libp2p-webrtc-star>socket.io-client>engine.io-client>component-inherit": true,
        "3box>ipfs>libp2p-webrtc-star>socket.io-client>engine.io-client>debug": true,
        "3box>ipfs>libp2p-webrtc-star>socket.io-client>engine.io-client>engine.io-parser": true,
        "3box>ipfs>libp2p-webrtc-star>socket.io-client>engine.io-client>has-cors": true,
        "3box>ipfs>libp2p-webrtc-star>socket.io-client>engine.io-client>yeast": true,
        "3box>ipfs>libp2p-webrtc-star>socket.io-client>indexof": true,
        "3box>ipfs>libp2p-webrtc-star>socket.io-client>parseqs": true,
        "3box>ipfs>libp2p-webrtc-star>socket.io-client>parseuri": true,
        "browserify>browser-resolve": true,
        "browserify>buffer": true,
        "pubnub>superagent>component-emitter": true
      }
    },
    "3box>ipfs>libp2p-webrtc-star>socket.io-client>engine.io-client>debug": {
      "globals": {
        "chrome": true,
        "console": true,
        "document": true,
        "localStorage": true,
        "navigator": true,
        "process": true
      },
      "packages": {
        "3box>ipfs>libp2p-webrtc-star>socket.io-client>engine.io-client>debug>ms": true,
        "browserify>process": true
      }
    },
    "3box>ipfs>libp2p-webrtc-star>socket.io-client>engine.io-client>engine.io-parser": {
      "globals": {
        "FileReader": true,
        "btoa": true,
        "navigator": true
      },
      "packages": {
        "3box>ipfs>libp2p-webrtc-star>socket.io-client>engine.io-client>engine.io-parser>after": true,
        "3box>ipfs>libp2p-webrtc-star>socket.io-client>engine.io-client>engine.io-parser>arraybuffer.slice": true,
        "3box>ipfs>libp2p-webrtc-star>socket.io-client>engine.io-client>engine.io-parser>blob": true,
        "3box>ipfs>libp2p-webrtc-star>socket.io>engine.io>engine.io-parser>base64-arraybuffer": true,
        "3box>ipfs>libp2p-webrtc-star>socket.io>has-binary2": true
      }
    },
    "3box>ipfs>libp2p-webrtc-star>socket.io-client>engine.io-client>engine.io-parser>blob": {
      "globals": {
        "Blob": true,
        "MSBlobBuilder": true,
        "MozBlobBuilder": true,
        "WebKitBlobBuilder": true
      }
    },
    "3box>ipfs>libp2p-webrtc-star>socket.io-client>engine.io-client>has-cors": {
      "globals": {
        "XMLHttpRequest": true
      }
    },
    "3box>ipfs>libp2p-webrtc-star>socket.io-client>socket.io-parser": {
      "globals": {
        "Blob": true,
        "File": true,
        "FileReader": true
      },
      "packages": {
        "3box>ipfs>libp2p-webrtc-star>socket.io-client>socket.io-parser>debug": true,
        "3box>ipfs>libp2p-webrtc-star>socket.io-client>socket.io-parser>isarray": true,
        "browserify>buffer": true,
        "pubnub>superagent>component-emitter": true
      }
    },
    "3box>ipfs>libp2p-webrtc-star>socket.io-client>socket.io-parser>debug": {
      "globals": {
        "chrome": true,
        "console": true,
        "document": true,
        "localStorage": true,
        "navigator": true,
        "process": true
      },
      "packages": {
        "3box>ipfs>libp2p-webrtc-star>socket.io-client>socket.io-parser>debug>ms": true,
        "browserify>process": true
      }
    },
    "3box>ipfs>libp2p-webrtc-star>socket.io>has-binary2": {
      "globals": {
        "Blob": true,
        "File": true
      },
      "packages": {
        "3box>ipfs>libp2p-webrtc-star>socket.io>has-binary2>isarray": true,
        "browserify>buffer": true
      }
    },
    "3box>ipfs>libp2p-webrtc-star>webrtcsupport": {
      "globals": {
        "AudioContext": true,
        "MediaStream": true,
        "RTCIceCandidate": true,
        "RTCPeerConnection": true,
        "RTCSessionDescription": true,
        "document": true,
        "location.protocol": true,
        "mozRTCIceCandidate": true,
        "mozRTCPeerConnection": true,
        "mozRTCSessionDescription": true,
        "navigator.getUserMedia": true,
        "navigator.mozGetUserMedia": true,
        "navigator.msGetUserMedia": true,
        "navigator.userAgent.match": true,
        "navigator.webkitGetUserMedia": true,
        "webkitAudioContext": true,
        "webkitMediaStream": true,
        "webkitRTCPeerConnection": true
      }
    },
    "3box>ipfs>libp2p-websocket-star-multi": {
      "globals": {
        "setTimeout": true
      },
      "packages": {
        "3box>ipfs>async": true,
        "3box>ipfs>libp2p-websocket-star-multi>libp2p-websocket-star": true,
        "3box>ipfs>mafmt": true,
        "3box>ipfs>multiaddr": true,
        "browserify>events": true,
        "eslint>debug": true,
        "pump>once": true
      }
    },
    "3box>ipfs>libp2p-websocket-star-multi>libp2p-websocket-star": {
      "globals": {
        "console.error": true
      },
      "packages": {
        "3box>ipfs>async": true,
        "3box>ipfs>class-is": true,
        "3box>ipfs>libp2p-crypto": true,
        "3box>ipfs>libp2p-webrtc-star>socket.io-client": true,
        "3box>ipfs>libp2p-websocket-star-multi>libp2p-websocket-star>socket.io-pull-stream": true,
        "3box>ipfs>mafmt": true,
        "3box>ipfs>multiaddr": true,
        "3box>ipfs>peer-id": true,
        "3box>ipfs>peer-info": true,
        "3box>ipfs>pull-mplex>interface-connection": true,
        "3box>ipfs>pull-stream": true,
        "browserify>buffer": true,
        "browserify>events": true,
        "eslint>debug": true,
        "pump>once": true,
        "uuid": true
      }
    },
    "3box>ipfs>libp2p-websocket-star-multi>libp2p-websocket-star>socket.io-pull-stream": {
      "globals": {
        "console.error": true
      },
      "packages": {
        "3box>ipfs>libp2p-websocket-star-multi>libp2p-websocket-star>socket.io-pull-stream>data-queue": true,
        "3box>ipfs>libp2p-websocket-star-multi>libp2p-websocket-star>socket.io-pull-stream>debug": true,
        "3box>ipfs>libp2p-websocket-star-multi>libp2p-websocket-star>socket.io-pull-stream>uuid": true,
        "3box>ipfs>pull-stream": true,
        "browserify>buffer": true
      }
    },
    "3box>ipfs>libp2p-websocket-star-multi>libp2p-websocket-star>socket.io-pull-stream>data-queue": {
      "packages": {
        "browserify>events": true
      }
    },
    "3box>ipfs>libp2p-websocket-star-multi>libp2p-websocket-star>socket.io-pull-stream>debug": {
      "globals": {
        "console": true,
        "document": true,
        "localStorage": true,
        "navigator": true,
        "process": true
      },
      "packages": {
        "analytics-node>ms": true,
        "browserify>process": true
      }
    },
    "3box>ipfs>libp2p-websocket-star-multi>libp2p-websocket-star>socket.io-pull-stream>uuid": {
      "globals": {
        "crypto": true,
        "msCrypto": true
      }
    },
    "3box>ipfs>libp2p-websockets": {
      "packages": {
        "3box>ipfs>class-is": true,
        "3box>ipfs>libp2p-websockets>pull-ws": true,
        "3box>ipfs>mafmt": true,
        "3box>ipfs>multiaddr": true,
        "3box>ipfs>multiaddr-to-uri": true,
        "3box>ipfs>pull-mplex>interface-connection": true,
        "browserify>os-browserify": true,
        "eslint>debug": true
      }
    },
    "3box>ipfs>libp2p-websockets>pull-ws": {
      "globals": {
        "WebSocket": true,
        "location": true
      },
      "packages": {
        "3box>ipfs>libp2p-websockets>pull-ws>relative-url": true,
        "browserify>browser-resolve": true,
        "browserify>events": true,
        "browserify>https-browserify": true,
        "browserify>process": true,
        "browserify>stream-http": true,
        "browserify>timers-browserify": true,
        "browserify>url": true,
        "ethereumjs-wallet>safe-buffer": true
      }
    },
    "3box>ipfs>libp2p-websockets>pull-ws>relative-url": {
      "packages": {
        "browserify>url": true
      }
    },
    "3box>ipfs>libp2p>libp2p-connection-manager": {
      "packages": {
        "3box>ipfs>libp2p>libp2p-connection-manager>latency-monitor": true,
        "browserify>events": true,
        "eslint>debug": true
      }
    },
    "3box>ipfs>libp2p>libp2p-connection-manager>latency-monitor": {
      "globals": {
        "clearInterval": true,
        "clearTimeout": true,
        "document": true,
        "performance": true,
        "setInterval": true,
        "setTimeout": true
      },
      "packages": {
        "3box>ipfs>libp2p>libp2p-connection-manager>latency-monitor>debug": true,
        "browserify>events": true,
        "browserify>process": true,
        "lodash": true
      }
    },
    "3box>ipfs>libp2p>libp2p-connection-manager>latency-monitor>debug": {
      "globals": {
        "chrome": true,
        "console": true,
        "document": true,
        "localStorage": true,
        "navigator": true,
        "process": true
      },
      "packages": {
        "3box>ipfs>libp2p>libp2p-connection-manager>latency-monitor>debug>ms": true,
        "browserify>process": true
      }
    },
    "3box>ipfs>libp2p>libp2p-floodsub": {
      "packages": {
        "3box>ipfs>async": true,
        "3box>ipfs>libp2p-secio>pull-length-prefixed": true,
        "3box>ipfs>libp2p>libp2p-floodsub>libp2p-pubsub": true,
        "3box>ipfs>pull-stream": true,
        "browserify>assert": true,
        "eslint>debug": true
      }
    },
    "3box>ipfs>libp2p>libp2p-floodsub>libp2p-pubsub": {
      "packages": {
        "3box>ipfs>async": true,
        "3box>ipfs>bs58": true,
        "3box>ipfs>err-code": true,
        "3box>ipfs>libp2p-crypto": true,
        "3box>ipfs>libp2p-secio>pull-length-prefixed": true,
        "3box>ipfs>libp2p>libp2p-floodsub>libp2p-pubsub>time-cache": true,
        "3box>ipfs>protons": true,
        "3box>ipfs>pull-pushable": true,
        "3box>ipfs>pull-stream": true,
        "browserify>buffer": true,
        "browserify>events": true,
        "browserify>insert-module-globals>is-buffer": true,
        "eslint>debug": true
      }
    },
    "3box>ipfs>libp2p>libp2p-floodsub>libp2p-pubsub>time-cache": {
      "packages": {
        "3box>ipfs>libp2p>libp2p-floodsub>libp2p-pubsub>time-cache>lodash.throttle": true
      }
    },
    "3box>ipfs>libp2p>libp2p-floodsub>libp2p-pubsub>time-cache>lodash.throttle": {
      "globals": {
        "clearTimeout": true,
        "setTimeout": true
      }
    },
    "3box>ipfs>libp2p>libp2p-ping": {
      "packages": {
        "3box>ipfs>libp2p-crypto": true,
        "3box>ipfs>libp2p-secio>pull-handshake": true,
        "3box>ipfs>pull-stream": true,
        "browserify>events": true,
        "eslint>debug": true
      }
    },
    "3box>ipfs>libp2p>libp2p-switch": {
      "packages": {
        "3box>ipfs>async": true,
        "3box>ipfs>class-is": true,
        "3box>ipfs>err-code": true,
        "3box>ipfs>fsm-event": true,
        "3box>ipfs>ipfs-bitswap>moving-average": true,
        "3box>ipfs>libp2p-kad-dht>hashlru": true,
        "3box>ipfs>libp2p>libp2p-switch>bignumber.js": true,
        "3box>ipfs>libp2p>libp2p-switch>libp2p-circuit": true,
        "3box>ipfs>libp2p>libp2p-switch>libp2p-identify": true,
        "3box>ipfs>libp2p>libp2p-switch>multistream-select": true,
        "3box>ipfs>libp2p>libp2p-switch>retimer": true,
        "3box>ipfs>multiaddr": true,
        "3box>ipfs>peer-id": true,
        "3box>ipfs>peer-info": true,
        "3box>ipfs>pull-mplex>interface-connection": true,
        "3box>ipfs>pull-stream": true,
        "browserify>assert": true,
        "browserify>events": true,
        "eslint>debug": true,
        "pump>once": true
      }
    },
    "3box>ipfs>libp2p>libp2p-switch>bignumber.js": {
      "globals": {
        "crypto": true,
        "define": true
      }
    },
    "3box>ipfs>libp2p>libp2p-switch>libp2p-circuit": {
      "packages": {
        "3box>ipfs>async": true,
        "3box>ipfs>libp2p-secio>pull-handshake": true,
        "3box>ipfs>libp2p-secio>pull-length-prefixed": true,
        "3box>ipfs>mafmt": true,
        "3box>ipfs>multiaddr": true,
        "3box>ipfs>peer-id": true,
        "3box>ipfs>peer-info": true,
        "3box>ipfs>protons": true,
        "3box>ipfs>pull-mplex>interface-connection": true,
        "3box>ipfs>pull-stream": true,
        "browserify>events": true,
        "eslint>debug": true,
        "pump>once": true
      }
    },
    "3box>ipfs>libp2p>libp2p-switch>libp2p-identify": {
      "globals": {
        "console.warn": true
      },
      "packages": {
        "3box>ipfs>libp2p-secio>pull-length-prefixed": true,
        "3box>ipfs>multiaddr": true,
        "3box>ipfs>peer-id": true,
        "3box>ipfs>peer-info": true,
        "3box>ipfs>protons": true,
        "3box>ipfs>pull-stream": true,
        "browserify>buffer": true
      }
    },
    "3box>ipfs>libp2p>libp2p-switch>multistream-select": {
      "packages": {
        "3box>ipfs>async": true,
        "3box>ipfs>err-code": true,
        "3box>ipfs>libp2p-secio>pull-handshake": true,
        "3box>ipfs>libp2p-secio>pull-length-prefixed": true,
        "3box>ipfs>libp2p>libp2p-switch>multistream-select>semver": true,
        "3box>ipfs>pull-mplex>interface-connection": true,
        "3box>ipfs>pull-stream": true,
        "3box>ipfs>varint": true,
        "browserify>assert": true,
        "browserify>buffer": true,
        "eslint>debug": true,
        "pump>once": true
      }
    },
    "3box>ipfs>libp2p>libp2p-switch>multistream-select>semver": {
      "globals": {
        "console": true
      },
      "packages": {
        "browserify>process": true
      }
    },
    "3box>ipfs>libp2p>libp2p-switch>retimer": {
      "globals": {
        "clearTimeout": true,
        "setTimeout": true
      }
    },
    "3box>ipfs>mafmt": {
      "packages": {
        "3box>ipfs>multiaddr": true
      }
    },
    "3box>ipfs>merge-options": {
      "packages": {
        "geckodriver>got>is-plain-obj": true
      }
    },
    "3box>ipfs>multiaddr": {
      "packages": {
        "3box>ipfs>bs58": true,
        "3box>ipfs>class-is": true,
        "3box>ipfs>multiaddr>hi-base32": true,
        "3box>ipfs>multiaddr>is-ip": true,
        "3box>ipfs>varint": true,
        "browserify>buffer": true,
        "react-devtools>ip": true
      }
    },
    "3box>ipfs>multiaddr-to-uri": {
      "packages": {
        "3box>ipfs>multiaddr": true
      }
    },
    "3box>ipfs>multiaddr>hi-base32": {
      "globals": {
        "define": true
      },
      "packages": {
        "browserify>process": true
      }
    },
    "3box>ipfs>multiaddr>is-ip": {
      "packages": {
        "chromedriver>tcp-port-used>is2>ip-regex": true
      }
    },
    "3box>ipfs>multibase": {
      "packages": {
        "3box>ipfs>multibase>base-x": true,
        "browserify>buffer": true
      }
    },
    "3box>ipfs>multibase>base-x": {
      "packages": {
        "ethereumjs-wallet>safe-buffer": true
      }
    },
    "3box>ipfs>multicodec": {
      "packages": {
        "3box>ipfs>varint": true,
        "browserify>buffer": true
      }
    },
    "3box>ipfs>multihashes": {
      "packages": {
        "3box>ipfs>bs58": true,
        "3box>ipfs>varint": true,
        "browserify>buffer": true
      }
    },
    "3box>ipfs>multihashing-async": {
      "globals": {
        "crypto": true,
        "msCrypto": true
      },
      "packages": {
        "3box>ipfs>multihashes": true,
        "3box>ipfs>multihashing-async>murmurhash3js": true,
        "3box>ipfs>multihashing-async>nodeify": true,
        "browserify>buffer": true,
        "browserify>process": true,
        "ethereumjs-util>ethereum-cryptography>blakejs": true,
        "ethers>@ethersproject/keccak256>js-sha3": true
      }
    },
    "3box>ipfs>multihashing-async>murmurhash3js": {
      "globals": {
        "define": true
      }
    },
    "3box>ipfs>multihashing-async>nodeify": {
      "globals": {
        "setTimeout": true
      },
      "packages": {
        "3box>ipfs>multihashing-async>nodeify>is-promise": true,
        "3box>ipfs>multihashing-async>nodeify>promise": true,
        "browserify>process": true,
        "browserify>timers-browserify": true
      }
    },
    "3box>ipfs>multihashing-async>nodeify>promise": {
      "globals": {
        "setImediate": true,
        "setTimeout": true
      },
      "packages": {
        "3box>ipfs>multihashing-async>nodeify>is-promise": true,
        "browserify>process": true
      }
    },
    "3box>ipfs>peer-book": {
      "packages": {
        "3box>ipfs>bs58": true,
        "3box>ipfs>peer-id": true,
        "3box>ipfs>peer-info": true,
        "browserify>insert-module-globals>is-buffer": true
      }
    },
    "3box>ipfs>peer-id": {
      "packages": {
        "3box>ipfs>async": true,
        "3box>ipfs>class-is": true,
        "3box>ipfs>libp2p-crypto": true,
        "3box>ipfs>multihashes": true,
        "browserify>assert": true,
        "browserify>buffer": true
      }
    },
    "3box>ipfs>peer-info": {
      "packages": {
        "3box>ipfs>multiaddr": true,
        "3box>ipfs>peer-id": true,
        "3box>ipfs>peer-info>unique-by": true,
        "browserify>assert": true
      }
    },
    "3box>ipfs>protons": {
      "packages": {
        "3box>ipfs>protons>protocol-buffers-schema": true,
        "3box>ipfs>protons>signed-varint": true,
        "3box>ipfs>varint": true,
        "browserify>buffer": true,
        "browserify>insert-module-globals>is-buffer": true,
        "ethereumjs-wallet>safe-buffer": true
      }
    },
    "3box>ipfs>protons>signed-varint": {
      "packages": {
        "3box>ipfs>varint": true
      }
    },
    "3box>ipfs>pull-mplex": {
      "packages": {
        "3box>ipfs>async": true,
        "3box>ipfs>pull-abortable": true,
        "3box>ipfs>pull-mplex>interface-connection": true,
        "3box>ipfs>pull-mplex>looper": true,
        "3box>ipfs>pull-mplex>pull-through": true,
        "3box>ipfs>pull-pushable": true,
        "3box>ipfs>pull-stream": true,
        "3box>ipfs>varint": true,
        "browserify>buffer": true,
        "browserify>events": true,
        "eslint>debug": true
      }
    },
    "3box>ipfs>pull-mplex>interface-connection": {
      "packages": {
        "3box>ipfs>pull-defer": true
      }
    },
    "3box>ipfs>pull-mplex>pull-through": {
      "packages": {
        "3box>ipfs>stream-to-pull-stream>looper": true
      }
    },
    "3box>ipfs>pull-sort": {
      "packages": {
        "3box>ipfs>pull-defer": true,
        "3box>ipfs>pull-stream": true
      }
    },
    "3box>ipfs>pull-stream": {
      "globals": {
        "console.log": true
      }
    },
    "3box>ipfs>pull-stream-to-async-iterator": {
      "packages": {
        "3box>ipfs>pull-stream": true
      }
    },
    "3box>ipfs>pull-stream-to-stream": {
      "packages": {
        "browserify>process": true,
        "browserify>stream-browserify": true,
        "browserify>timers-browserify": true
      }
    },
    "3box>ipfs>readable-stream": {
      "packages": {
        "@storybook/api>util-deprecate": true,
        "browserify>browser-resolve": true,
        "browserify>buffer": true,
        "browserify>events": true,
        "browserify>process": true,
        "browserify>string_decoder": true,
        "pumpify>inherits": true
      }
    },
    "3box>ipfs>receptacle": {
      "globals": {
        "clearTimeout": true,
        "setTimeout": true
      },
      "packages": {
        "analytics-node>ms": true
      }
    },
    "3box>ipfs>stream-to-pull-stream": {
      "globals": {
        "console.error": true
      },
      "packages": {
        "3box>ipfs>pull-stream": true,
        "3box>ipfs>stream-to-pull-stream>looper": true,
        "browserify>process": true
      }
    },
    "3box>js-sha256": {
      "globals": {
        "define": true
      },
      "packages": {
        "browserify>process": true
      }
    },
    "3box>muport-did-resolver": {
      "packages": {
        "3box>did-jwt>did-resolver": true,
        "@babel/runtime": true,
        "node-fetch": true
      }
    },
    "3box>orbit-db": {
      "globals": {
        "console.log": true
      },
      "packages": {
        "3box>ipfs>cids": true,
        "3box>ipfs>multihashes": true,
        "3box>orbit-db>ipfs-pubsub-1on1": true,
        "3box>orbit-db>logplease": true,
        "3box>orbit-db>orbit-db-access-controllers": true,
        "3box>orbit-db>orbit-db-cache": true,
        "3box>orbit-db>orbit-db-counterstore": true,
        "3box>orbit-db>orbit-db-docstore": true,
        "3box>orbit-db>orbit-db-eventstore": true,
        "3box>orbit-db>orbit-db-feedstore": true,
        "3box>orbit-db>orbit-db-identity-provider": true,
        "3box>orbit-db>orbit-db-io": true,
        "3box>orbit-db>orbit-db-keystore": true,
        "3box>orbit-db>orbit-db-kvstore": true,
        "3box>orbit-db>orbit-db-pubsub": true,
        "browserify>path-browserify": true
      }
    },
    "3box>orbit-db>ipfs-pubsub-1on1": {
      "globals": {
        "clearInterval": true,
        "setInterval": true
      },
      "packages": {
        "3box>orbit-db>ipfs-pubsub-1on1>safe-buffer": true,
        "browserify>events": true,
        "browserify>path-browserify": true
      }
    },
    "3box>orbit-db>ipfs-pubsub-1on1>safe-buffer": {
      "packages": {
        "browserify>buffer": true
      }
    },
    "3box>orbit-db>logplease": {
      "globals": {
        "LOG": true,
        "console.error": true,
        "console.log": true
      },
      "packages": {
        "browserify>browser-resolve": true,
        "browserify>events": true,
        "browserify>process": true,
        "browserify>util": true
      }
    },
    "3box>orbit-db>orbit-db-access-controllers": {
      "globals": {
        "console.log": true
      },
      "packages": {
        "3box>orbit-db>orbit-db-access-controllers>p-map-series": true,
        "3box>orbit-db>orbit-db-io": true,
        "browserify>events": true,
        "browserify>path-browserify": true,
        "ethereumjs-wallet>safe-buffer": true
      }
    },
    "3box>orbit-db>orbit-db-access-controllers>p-map-series": {
      "packages": {
        "3box>orbit-db>orbit-db-store>p-each-series>p-reduce": true
      }
    },
    "3box>orbit-db>orbit-db-cache": {
      "packages": {
        "3box>orbit-db>logplease": true,
        "3box>orbit-db>orbit-db-cache>level-js": true,
        "browserify>path-browserify": true
      }
    },
    "3box>orbit-db>orbit-db-cache>level-js": {
      "globals": {
        "IDBKeyRange.bound": true,
        "IDBKeyRange.lowerBound": true,
        "IDBKeyRange.upperBound": true,
        "indexedDB": true
      },
      "packages": {
        "3box>orbit-db>orbit-db-cache>level-js>abstract-leveldown": true,
        "3box>orbit-db>orbit-db-cache>level-js>immediate": true,
        "3box>orbit-db>orbit-db-cache>level-js>ltgt": true,
        "browserify>buffer": true,
        "browserify>insert-module-globals>is-buffer": true,
        "pumpify>inherits": true,
        "stylelint>write-file-atomic>typedarray-to-buffer": true
      }
    },
    "3box>orbit-db>orbit-db-cache>level-js>abstract-leveldown": {
      "packages": {
        "browserify>insert-module-globals>is-buffer": true,
        "browserify>process": true,
        "watchify>xtend": true
      }
    },
    "3box>orbit-db>orbit-db-cache>level-js>immediate": {
      "globals": {
        "MessageChannel": true,
        "MutationObserver": true,
        "WebKitMutationObserver": true,
        "clearTimeout": true,
        "document.createElement": true,
        "document.createTextNode": true,
        "document.documentElement.appendChild": true,
        "setImmediate": true,
        "setTimeout": true
      },
      "packages": {
        "browserify>process": true
      }
    },
    "3box>orbit-db>orbit-db-cache>level-js>ltgt": {
      "packages": {
        "browserify>insert-module-globals>is-buffer": true
      }
    },
    "3box>orbit-db>orbit-db-counterstore": {
      "packages": {
        "3box>orbit-db>orbit-db-counterstore>crdts": true,
        "3box>orbit-db>orbit-db-store": true
      }
    },
    "3box>orbit-db>orbit-db-docstore": {
      "packages": {
        "3box>orbit-db>orbit-db-docstore>p-map": true,
        "3box>orbit-db>orbit-db-store": true,
        "readable-stream": true
      }
    },
    "3box>orbit-db>orbit-db-eventstore": {
      "packages": {
        "3box>orbit-db>orbit-db-store": true
      }
    },
    "3box>orbit-db>orbit-db-feedstore": {
      "packages": {
        "3box>orbit-db>orbit-db-eventstore": true
      }
    },
    "3box>orbit-db>orbit-db-identity-provider": {
      "packages": {
        "3box>orbit-db>orbit-db-keystore": true
      }
    },
    "3box>orbit-db>orbit-db-io": {
      "packages": {
        "3box>ipfs>cids": true,
        "3box>ipfs>ipld-dag-pb": true,
        "browserify>buffer": true
      }
    },
    "3box>orbit-db>orbit-db-keystore": {
      "globals": {
        "console.error": true,
        "console.log": true
      },
      "packages": {
        "3box>ethers>elliptic": true,
        "3box>ipfs>libp2p-crypto": true,
        "3box>orbit-db>orbit-db-cache>level-js": true,
        "3box>orbit-db>orbit-db-keystore>levelup": true,
        "3box>orbit-db>orbit-db-keystore>lru": true,
        "eth-trezor-keyring>hdkey>secp256k1": true,
        "ethereumjs-wallet>safe-buffer": true
      }
    },
    "3box>orbit-db>orbit-db-keystore>levelup": {
      "packages": {
        "3box>orbit-db>orbit-db-keystore>levelup>deferred-leveldown": true,
        "3box>orbit-db>orbit-db-keystore>levelup>level-errors": true,
        "3box>orbit-db>orbit-db-keystore>levelup>level-iterator-stream": true,
        "browserify>assert": true,
        "browserify>events": true,
        "browserify>process": true,
        "browserify>util": true,
        "watchify>xtend": true
      }
    },
    "3box>orbit-db>orbit-db-keystore>levelup>deferred-leveldown": {
      "packages": {
        "3box>orbit-db>orbit-db-cache>level-js>abstract-leveldown": true,
        "pumpify>inherits": true
      }
    },
    "3box>orbit-db>orbit-db-keystore>levelup>level-errors": {
      "packages": {
        "webpack>memory-fs>errno": true
      }
    },
    "3box>orbit-db>orbit-db-keystore>levelup>level-iterator-stream": {
      "packages": {
        "3box>orbit-db>orbit-db-keystore>levelup>level-iterator-stream>readable-stream": true,
        "pumpify>inherits": true,
        "watchify>xtend": true
      }
    },
    "3box>orbit-db>orbit-db-keystore>levelup>level-iterator-stream>readable-stream": {
      "packages": {
        "@storybook/api>util-deprecate": true,
        "browserify>browser-resolve": true,
        "browserify>buffer": true,
        "browserify>events": true,
        "browserify>process": true,
        "browserify>string_decoder": true,
        "pumpify>inherits": true
      }
    },
    "3box>orbit-db>orbit-db-keystore>lru": {
      "packages": {
        "browserify>events": true,
        "pumpify>inherits": true
      }
    },
    "3box>orbit-db>orbit-db-kvstore": {
      "packages": {
        "3box>orbit-db>orbit-db-store": true
      }
    },
    "3box>orbit-db>orbit-db-pubsub": {
      "packages": {
        "3box>orbit-db>logplease": true,
        "3box>orbit-db>orbit-db-pubsub>ipfs-pubsub-peer-monitor": true,
        "3box>orbit-db>orbit-db-pubsub>p-series": true,
        "browserify>buffer": true
      }
    },
    "3box>orbit-db>orbit-db-pubsub>ipfs-pubsub-peer-monitor": {
      "globals": {
        "clearInterval": true,
        "setInterval": true,
        "setTimeout": true
      },
      "packages": {
        "browserify>events": true
      }
    },
    "3box>orbit-db>orbit-db-pubsub>p-series": {
      "packages": {
        "3box>orbit-db>orbit-db-pubsub>p-series>@sindresorhus/is": true,
        "3box>orbit-db>orbit-db-store>p-each-series>p-reduce": true
      }
    },
    "3box>orbit-db>orbit-db-pubsub>p-series>@sindresorhus/is": {
      "packages": {
        "browserify>insert-module-globals>is-buffer": true,
        "browserify>util": true
      }
    },
    "3box>orbit-db>orbit-db-store": {
      "globals": {
        "clearInterval": true,
        "console.error": true,
        "console.warn": true,
        "setInterval": true,
        "setTimeout": true
      },
      "packages": {
        "3box>3box-orbitdb-plugins>ipfs-log": true,
        "3box>ipfs>libp2p-kad-dht>p-times>p-map": true,
        "3box>orbit-db>logplease": true,
        "3box>orbit-db>orbit-db-io": true,
        "3box>orbit-db>orbit-db-store>p-each-series": true,
        "browserify>buffer": true,
        "browserify>events": true,
        "readable-stream": true
      }
    },
    "3box>orbit-db>orbit-db-store>p-each-series": {
      "packages": {
        "3box>orbit-db>orbit-db-store>p-each-series>p-reduce": true
      }
    },
    "3box>store": {
      "globals": {
        "ActiveXObject": true,
        "console": true
      }
    },
    "3box>tweetnacl": {
      "globals": {
        "crypto": true,
        "msCrypto": true,
        "nacl": "write"
      },
      "packages": {
        "browserify>browser-resolve": true
      }
    },
    "3box>tweetnacl-util": {
      "globals": {
        "atob": true,
        "btoa": true
      },
      "packages": {
        "browserify>browser-resolve": true
      }
    },
    "@babel/runtime": {
      "packages": {
        "@storybook/api>regenerator-runtime": true
      }
    },
    "@download/blockies": {
      "globals": {
        "document.createElement": true
      }
    },
    "@ensdomains/content-hash": {
      "globals": {
        "console.warn": true
      },
      "packages": {
<<<<<<< HEAD
        "@ethereumjs/tx": true,
        "buffer": true,
        "ethereumjs-util": true,
        "events": true,
        "hdkey": true,
        "trezor-connect": true
      }
    },
    "eth-walletconnect-keyring": {
      "globals": {
        "addEventListener": true,
        "console.warn": true,
        "document.createElement": true,
        "document.head.appendChild": true
      },
      "packages": {
        "@ethereumjs/tx": true,
        "buffer": true,
        "eth-sig-util": true,
        "ethereumjs-tx": true,
        "ethereumjs-util": true,
        "events": true,
        "hdkey": true,
        "rlp": true
      }
    },
    "ethereum-bloom-filters": {
      "packages": {
        "js-sha3": true
=======
        "@ensdomains/content-hash>cids": true,
        "@ensdomains/content-hash>js-base64": true,
        "@ensdomains/content-hash>multicodec": true,
        "@ensdomains/content-hash>multihashes": true,
        "browserify>buffer": true
>>>>>>> 97055316
      }
    },
    "@ensdomains/content-hash>cids": {
      "packages": {
        "@ensdomains/content-hash>cids>multibase": true,
        "@ensdomains/content-hash>cids>multicodec": true,
        "@ensdomains/content-hash>cids>multihashes": true,
        "@ensdomains/content-hash>cids>uint8arrays": true
      }
    },
    "@ensdomains/content-hash>cids>multibase": {
      "globals": {
        "TextDecoder": true,
        "TextEncoder": true
      },
      "packages": {
        "@ensdomains/content-hash>cids>multibase>@multiformats/base-x": true
      }
    },
<<<<<<< HEAD
    "ethereumjs-tx": {
      "packages": {
        "buffer": true,
        "ethereum-common": true,
        "ethereumjs-util": true
      }
    },
    "ethereumjs-util": {
=======
    "@ensdomains/content-hash>cids>multicodec": {
>>>>>>> 97055316
      "packages": {
        "@ensdomains/content-hash>cids>multicodec>varint": true,
        "@ensdomains/content-hash>cids>uint8arrays": true
      }
    },
    "@ensdomains/content-hash>cids>multihashes": {
      "packages": {
        "3box>ipfs>varint": true,
        "@ensdomains/content-hash>cids>multibase": true,
        "@ensdomains/content-hash>cids>uint8arrays": true
      }
    },
    "@ensdomains/content-hash>cids>uint8arrays": {
      "globals": {
        "TextDecoder": true,
        "TextEncoder": true
      },
      "packages": {
        "@ensdomains/content-hash>cids>multibase": true
      }
    },
    "@ensdomains/content-hash>js-base64": {
      "globals": {
        "Base64": "write",
        "TextDecoder": true,
        "TextEncoder": true,
        "atob": true,
        "btoa": true,
        "define": true
      },
      "packages": {
        "browserify>buffer": true
      }
    },
    "@ensdomains/content-hash>multicodec": {
      "packages": {
        "@ensdomains/content-hash>multicodec>uint8arrays": true,
        "@ensdomains/content-hash>multicodec>varint": true
      }
    },
    "@ensdomains/content-hash>multicodec>uint8arrays": {
      "packages": {
        "@ensdomains/content-hash>multicodec>uint8arrays>multibase": true,
        "@ensdomains/content-hash>multihashes>web-encoding": true
      }
    },
    "@ensdomains/content-hash>multicodec>uint8arrays>multibase": {
      "packages": {
        "@ensdomains/content-hash>cids>multibase>@multiformats/base-x": true,
        "@ensdomains/content-hash>multihashes>web-encoding": true
      }
    },
    "@ensdomains/content-hash>multihashes": {
      "packages": {
        "3box>ipfs>varint": true,
        "@ensdomains/content-hash>multihashes>multibase": true,
        "@ensdomains/content-hash>multihashes>web-encoding": true,
        "browserify>buffer": true
      }
    },
    "@ensdomains/content-hash>multihashes>multibase": {
      "packages": {
        "3box>ipfs>bs58>base-x": true,
        "@ensdomains/content-hash>multihashes>web-encoding": true,
        "browserify>buffer": true
      }
    },
    "@ensdomains/content-hash>multihashes>web-encoding": {
      "globals": {
        "TextDecoder": true,
        "TextEncoder": true
      },
      "packages": {
        "browserify>util": true
      }
    },
    "@eth-optimism/contracts": {
      "packages": {
        "ethers": true,
        "ethers>@ethersproject/abstract-provider": true
      }
    },
    "@ethereumjs/common": {
      "packages": {
        "@ethereumjs/common>crc-32": true,
        "browserify>buffer": true,
        "browserify>events": true,
        "ethereumjs-util": true
      }
    },
    "@ethereumjs/common>crc-32": {
      "globals": {
        "DO_NOT_EXPORT_CRC": true,
        "define": true
      }
    },
    "@ethereumjs/tx": {
      "packages": {
        "@ethereumjs/common": true,
        "browserify>buffer": true,
        "browserify>insert-module-globals>is-buffer": true,
        "ethereumjs-util": true
      }
    },
    "@formatjs/intl-relativetimeformat": {
      "globals": {
        "Intl": true
      },
      "packages": {
        "@formatjs/intl-relativetimeformat>@formatjs/intl-utils": true
      }
    },
    "@formatjs/intl-relativetimeformat>@formatjs/intl-utils": {
      "globals": {
        "Intl.getCanonicalLocales": true
      }
    },
    "@keystonehq/bc-ur-registry-eth": {
      "packages": {
        "@keystonehq/bc-ur-registry-eth>@keystonehq/bc-ur-registry": true,
        "@keystonehq/bc-ur-registry-eth>hdkey": true,
        "browserify>buffer": true,
        "ethereumjs-util": true,
        "uuid": true
      }
    },
    "@keystonehq/bc-ur-registry-eth>@keystonehq/bc-ur-registry": {
      "globals": {
        "define": true
      },
      "packages": {
        "@ngraveio/bc-ur": true,
        "browserify>buffer": true,
        "ethereumjs-wallet>bs58check": true
      }
    },
    "@keystonehq/bc-ur-registry-eth>hdkey": {
      "packages": {
        "@keystonehq/bc-ur-registry-eth>hdkey>secp256k1": true,
        "browserify>assert": true,
        "browserify>crypto-browserify": true,
        "ethereumjs-wallet>bs58check": true,
        "ethereumjs-wallet>safe-buffer": true
      }
    },
    "@keystonehq/bc-ur-registry-eth>hdkey>secp256k1": {
      "packages": {
        "3box>ethers>elliptic": true
      }
    },
    "@keystonehq/metamask-airgapped-keyring": {
      "packages": {
        "@ethereumjs/tx": true,
        "@keystonehq/metamask-airgapped-keyring>@keystonehq/base-eth-keyring": true,
        "@keystonehq/metamask-airgapped-keyring>@keystonehq/bc-ur-registry-eth": true,
        "@keystonehq/metamask-airgapped-keyring>@metamask/obs-store": true,
        "browserify>buffer": true,
        "browserify>events": true,
        "ethereumjs-util>rlp": true,
        "uuid": true
      }
    },
    "@keystonehq/metamask-airgapped-keyring>@keystonehq/base-eth-keyring": {
      "packages": {
        "@keystonehq/bc-ur-registry-eth>hdkey": true,
        "@keystonehq/metamask-airgapped-keyring>@keystonehq/base-eth-keyring>@ethereumjs/tx": true,
        "@keystonehq/metamask-airgapped-keyring>@keystonehq/base-eth-keyring>@keystonehq/bc-ur-registry-eth": true,
        "browserify>buffer": true,
        "ethereumjs-util": true,
        "uuid": true
      }
    },
    "@keystonehq/metamask-airgapped-keyring>@keystonehq/base-eth-keyring>@ethereumjs/tx": {
      "packages": {
        "@ethereumjs/common": true,
        "browserify>buffer": true,
        "ethereumjs-util": true
      }
    },
    "@keystonehq/metamask-airgapped-keyring>@keystonehq/base-eth-keyring>@keystonehq/bc-ur-registry-eth": {
      "packages": {
        "@keystonehq/bc-ur-registry-eth>@keystonehq/bc-ur-registry": true,
        "@keystonehq/bc-ur-registry-eth>hdkey": true,
        "browserify>buffer": true,
        "ethereumjs-util": true,
        "uuid": true
      }
    },
    "@keystonehq/metamask-airgapped-keyring>@keystonehq/bc-ur-registry-eth": {
      "packages": {
        "@keystonehq/bc-ur-registry-eth>@keystonehq/bc-ur-registry": true,
        "@keystonehq/bc-ur-registry-eth>hdkey": true,
        "browserify>buffer": true,
        "ethereumjs-util": true,
        "uuid": true
      }
    },
    "@keystonehq/metamask-airgapped-keyring>@metamask/obs-store": {
      "packages": {
        "@keystonehq/metamask-airgapped-keyring>@metamask/obs-store>through2": true,
        "browserify>stream-browserify": true,
        "json-rpc-engine>@metamask/safe-event-emitter": true
      }
    },
    "@keystonehq/metamask-airgapped-keyring>@metamask/obs-store>through2": {
      "packages": {
        "browserify>process": true,
        "browserify>util": true,
        "readable-stream": true,
        "watchify>xtend": true
      }
    },
    "@material-ui/core": {
      "globals": {
        "Image": true,
        "_formatMuiErrorMessage": true,
        "addEventListener": true,
        "clearInterval": true,
        "clearTimeout": true,
        "console.error": true,
        "console.warn": true,
        "document": true,
        "getComputedStyle": true,
        "getSelection": true,
        "innerHeight": true,
        "innerWidth": true,
        "matchMedia": true,
        "navigator": true,
        "performance.now": true,
        "removeEventListener": true,
        "requestAnimationFrame": true,
        "setInterval": true,
        "setTimeout": true
      },
      "packages": {
<<<<<<< HEAD
        "inherits": true,
        "readable-stream": true,
        "safe-buffer": true,
        "stream-browserify": true
=======
        "@babel/runtime": true,
        "@material-ui/core>@material-ui/styles": true,
        "@material-ui/core>@material-ui/system": true,
        "@material-ui/core>@material-ui/utils": true,
        "@material-ui/core>clsx": true,
        "@material-ui/core>popper.js": true,
        "@material-ui/core>react-transition-group": true,
        "prop-types": true,
        "prop-types>react-is": true,
        "react": true,
        "react-dom": true,
        "react-redux>hoist-non-react-statics": true
>>>>>>> 97055316
      }
    },
    "@material-ui/core>@material-ui/styles": {
      "globals": {
        "console.error": true,
        "console.warn": true,
        "document.createComment": true,
        "document.head": true
      },
      "packages": {
        "@babel/runtime": true,
        "@material-ui/core>@material-ui/styles>jss": true,
        "@material-ui/core>@material-ui/styles>jss-plugin-camel-case": true,
        "@material-ui/core>@material-ui/styles>jss-plugin-default-unit": true,
        "@material-ui/core>@material-ui/styles>jss-plugin-global": true,
        "@material-ui/core>@material-ui/styles>jss-plugin-nested": true,
        "@material-ui/core>@material-ui/styles>jss-plugin-props-sort": true,
        "@material-ui/core>@material-ui/styles>jss-plugin-rule-value-function": true,
        "@material-ui/core>@material-ui/styles>jss-plugin-vendor-prefixer": true,
        "@material-ui/core>@material-ui/utils": true,
        "@material-ui/core>clsx": true,
        "prop-types": true,
        "react": true,
        "react-redux>hoist-non-react-statics": true
      }
    },
    "@material-ui/core>@material-ui/styles>jss": {
      "globals": {
        "CSS": true,
        "document.createElement": true,
        "document.querySelector": true
      },
      "packages": {
        "@babel/runtime": true,
        "@material-ui/core>@material-ui/styles>jss>is-in-browser": true,
        "react-router-dom>tiny-warning": true
      }
    },
    "@material-ui/core>@material-ui/styles>jss-plugin-camel-case": {
      "packages": {
        "@material-ui/core>@material-ui/styles>jss-plugin-camel-case>hyphenate-style-name": true
      }
    },
    "@material-ui/core>@material-ui/styles>jss-plugin-default-unit": {
      "globals": {
        "CSS": true
      },
      "packages": {
        "@material-ui/core>@material-ui/styles>jss": true
      }
    },
    "@material-ui/core>@material-ui/styles>jss-plugin-global": {
      "packages": {
        "@babel/runtime": true,
        "@material-ui/core>@material-ui/styles>jss": true
      }
    },
    "@material-ui/core>@material-ui/styles>jss-plugin-nested": {
      "packages": {
        "@babel/runtime": true,
        "react-router-dom>tiny-warning": true
      }
    },
    "@material-ui/core>@material-ui/styles>jss-plugin-rule-value-function": {
      "packages": {
        "@material-ui/core>@material-ui/styles>jss": true,
        "react-router-dom>tiny-warning": true
      }
    },
    "@material-ui/core>@material-ui/styles>jss-plugin-vendor-prefixer": {
      "packages": {
        "@material-ui/core>@material-ui/styles>jss": true,
        "@material-ui/core>@material-ui/styles>jss-plugin-vendor-prefixer>css-vendor": true
      }
    },
    "@material-ui/core>@material-ui/styles>jss-plugin-vendor-prefixer>css-vendor": {
      "globals": {
        "document.createElement": true,
        "document.documentElement": true,
        "getComputedStyle": true
      },
      "packages": {
        "@babel/runtime": true,
        "@material-ui/core>@material-ui/styles>jss>is-in-browser": true
      }
    },
    "@material-ui/core>@material-ui/styles>jss>is-in-browser": {
      "globals": {
        "document": true
      }
    },
    "@material-ui/core>@material-ui/system": {
      "globals": {
        "console.error": true
      },
      "packages": {
        "@babel/runtime": true,
        "@material-ui/core>@material-ui/utils": true,
        "prop-types": true
      }
    },
    "@material-ui/core>@material-ui/utils": {
      "packages": {
        "@babel/runtime": true,
        "prop-types": true,
        "prop-types>react-is": true
      }
    },
    "@material-ui/core>popper.js": {
      "globals": {
        "MSInputMethodContext": true,
        "Node.DOCUMENT_POSITION_FOLLOWING": true,
        "cancelAnimationFrame": true,
        "console.warn": true,
        "define": true,
        "devicePixelRatio": true,
        "document": true,
        "getComputedStyle": true,
        "innerHeight": true,
        "innerWidth": true,
        "navigator": true,
        "requestAnimationFrame": true,
        "setTimeout": true
      }
    },
    "@material-ui/core>react-transition-group": {
      "globals": {
        "Element": true,
        "setTimeout": true
      },
      "packages": {
        "@material-ui/core>react-transition-group>dom-helpers": true,
        "prop-types": true,
        "react": true,
        "react-dom": true
      }
    },
    "@material-ui/core>react-transition-group>dom-helpers": {
      "packages": {
        "@babel/runtime": true
      }
    },
    "@metamask/controllers": {
      "globals": {
        "Headers": true,
        "URL": true,
        "clearInterval": true,
        "clearTimeout": true,
        "console.error": true,
        "console.log": true,
        "fetch": true,
        "setInterval": true,
        "setTimeout": true
      },
      "packages": {
        "@ethereumjs/common": true,
        "@ethereumjs/tx": true,
        "@metamask/contract-metadata": true,
        "@metamask/controllers>abort-controller": true,
        "@metamask/controllers>async-mutex": true,
        "@metamask/controllers>eth-method-registry": true,
        "@metamask/controllers>eth-phishing-detect": true,
        "@metamask/controllers>ethereumjs-wallet": true,
        "@metamask/controllers>isomorphic-fetch": true,
        "@metamask/controllers>multiformats": true,
        "@metamask/controllers>nanoid": true,
        "@metamask/controllers>web3-provider-engine": true,
        "@metamask/metamask-eth-abis": true,
        "@storybook/api>fast-deep-equal": true,
        "browserify>buffer": true,
        "browserify>events": true,
        "deep-freeze-strict": true,
        "eth-ens-namehash": true,
        "eth-json-rpc-infura": true,
        "eth-keyring-controller": true,
        "eth-query": true,
        "eth-rpc-errors": true,
        "eth-sig-util": true,
        "ethereumjs-util": true,
        "ethers": true,
        "ethjs>ethjs-unit": true,
        "immer": true,
        "json-rpc-engine": true,
        "jsonschema": true,
        "punycode": true,
        "single-call-balance-checker-abi": true,
        "uuid": true,
        "web3": true
      }
    },
    "@metamask/controllers>abort-controller": {
      "globals": {
        "AbortController": true
      }
    },
    "@metamask/controllers>async-mutex": {
      "globals": {
        "setTimeout": true
      },
      "packages": {
        "@metamask/controllers>async-mutex>tslib": true
      }
    },
    "@metamask/controllers>async-mutex>tslib": {
      "globals": {
        "define": true
      }
    },
    "@metamask/controllers>eth-method-registry": {
      "packages": {
        "@metamask/controllers>eth-method-registry>ethjs": true
      }
    },
    "@metamask/controllers>eth-method-registry>ethjs": {
      "globals": {
        "clearInterval": true,
        "setInterval": true
      },
      "packages": {
        "@metamask/controllers>eth-method-registry>ethjs>bn.js": true,
        "@metamask/controllers>eth-method-registry>ethjs>ethjs-abi": true,
        "@metamask/controllers>eth-method-registry>ethjs>ethjs-contract": true,
        "@metamask/controllers>eth-method-registry>ethjs>ethjs-query": true,
        "@metamask/controllers>eth-method-registry>ethjs>js-sha3": true,
        "browserify>buffer": true,
        "ethjs>ethjs-filter": true,
        "ethjs>ethjs-provider-http": true,
        "ethjs>ethjs-unit": true,
        "ethjs>ethjs-util": true,
        "ethjs>number-to-bn": true
      }
    },
    "@metamask/controllers>eth-method-registry>ethjs>ethjs-abi": {
      "packages": {
        "@metamask/controllers>eth-method-registry>ethjs>bn.js": true,
        "@metamask/controllers>eth-method-registry>ethjs>js-sha3": true,
        "browserify>buffer": true,
        "ethjs>number-to-bn": true
      }
    },
    "@metamask/controllers>eth-method-registry>ethjs>ethjs-contract": {
      "packages": {
        "@metamask/controllers>eth-method-registry>ethjs>ethjs-contract>ethjs-abi": true,
        "@metamask/controllers>eth-method-registry>ethjs>js-sha3": true,
        "ethjs-query>babel-runtime": true,
        "ethjs>ethjs-filter": true,
        "ethjs>ethjs-util": true,
        "promise-to-callback": true
      }
    },
    "@metamask/controllers>eth-method-registry>ethjs>ethjs-contract>ethjs-abi": {
      "packages": {
        "@metamask/controllers>eth-method-registry>ethjs>bn.js": true,
        "@metamask/controllers>eth-method-registry>ethjs>js-sha3": true,
        "browserify>buffer": true,
        "ethjs>number-to-bn": true
      }
    },
    "@metamask/controllers>eth-method-registry>ethjs>ethjs-query": {
      "globals": {
        "console": true
      },
      "packages": {
        "ethjs-query>babel-runtime": true,
        "ethjs-query>ethjs-format": true,
        "ethjs-query>ethjs-rpc": true,
        "promise-to-callback": true
      }
    },
    "@metamask/controllers>eth-method-registry>ethjs>js-sha3": {
      "packages": {
        "browserify>process": true
      }
    },
    "@metamask/controllers>eth-phishing-detect": {
      "packages": {
        "eslint>optionator>fast-levenshtein": true
      }
    },
    "@metamask/controllers>ethereumjs-wallet": {
      "packages": {
        "@metamask/controllers>ethereumjs-wallet>uuid": true,
        "@truffle/codec>utf8": true,
        "browserify>buffer": true,
        "browserify>crypto-browserify": true,
        "ethereumjs-util": true,
        "ethereumjs-util>ethereum-cryptography": true,
        "ethereumjs-wallet>aes-js": true,
        "ethereumjs-wallet>bs58check": true,
        "ethereumjs-wallet>randombytes": true,
        "ethers>@ethersproject/json-wallets>scrypt-js": true
      }
    },
    "@metamask/controllers>ethereumjs-wallet>uuid": {
      "globals": {
        "crypto": true,
        "msCrypto": true
      }
    },
    "@metamask/controllers>isomorphic-fetch": {
      "globals": {
        "fetch.bind": true
      },
      "packages": {
        "@metamask/controllers>isomorphic-fetch>whatwg-fetch": true
      }
    },
    "@metamask/controllers>isomorphic-fetch>whatwg-fetch": {
      "globals": {
        "Blob": true,
        "FileReader": true,
        "FormData": true,
        "URLSearchParams.prototype.isPrototypeOf": true,
        "XMLHttpRequest": true,
        "define": true,
        "setTimeout": true
      }
    },
    "@metamask/controllers>multiformats": {
      "globals": {
        "TextDecoder": true,
        "TextEncoder": true,
        "console.warn": true
      }
    },
    "@metamask/controllers>nanoid": {
      "globals": {
        "crypto.getRandomValues": true
      }
    },
    "@metamask/controllers>web3-provider-engine": {
      "globals": {
        "WebSocket": true,
        "console": true,
        "setTimeout": true
      },
      "packages": {
        "3box>ipfs>async": true,
        "@ethereumjs/tx": true,
        "@metamask/controllers>web3-provider-engine>backoff": true,
        "@metamask/controllers>web3-provider-engine>eth-block-tracker": true,
        "@metamask/controllers>web3-provider-engine>eth-json-rpc-middleware": true,
        "@metamask/controllers>web3-provider-engine>eth-sig-util": true,
        "@metamask/controllers>web3-provider-engine>ethereumjs-util": true,
        "@metamask/controllers>web3-provider-engine>semaphore": true,
        "browserify>browser-resolve": true,
        "browserify>buffer": true,
        "browserify>events": true,
        "browserify>util": true,
        "eth-json-rpc-filters": true,
        "eth-json-rpc-infura": true,
        "lavamoat>json-stable-stringify": true,
        "watchify>xtend": true
      }
    },
    "@metamask/controllers>web3-provider-engine>backoff": {
      "globals": {
        "clearTimeout": true,
        "setTimeout": true
      },
      "packages": {
        "@metamask/controllers>web3-provider-engine>backoff>precond": true,
        "browserify>events": true,
        "browserify>util": true
      }
    },
    "@metamask/controllers>web3-provider-engine>backoff>precond": {
      "packages": {
        "browserify>util": true
      }
    },
    "@metamask/controllers>web3-provider-engine>cross-fetch>node-fetch": {
      "globals": {
        "fetch": true
      }
    },
    "@metamask/controllers>web3-provider-engine>eth-block-tracker": {
      "globals": {
        "clearTimeout": true,
        "console.error": true,
        "setTimeout": true
      },
      "packages": {
        "@metamask/controllers>web3-provider-engine>eth-block-tracker>pify": true,
        "eth-query": true,
        "safe-event-emitter": true
      }
    },
    "@metamask/controllers>web3-provider-engine>eth-json-rpc-middleware": {
      "globals": {
        "console.error": true,
        "fetch": true,
        "setTimeout": true
      },
      "packages": {
        "@metamask/controllers>web3-provider-engine>eth-json-rpc-middleware>json-rpc-engine": true,
        "@metamask/controllers>web3-provider-engine>eth-rpc-errors": true,
        "browserify>url": true,
        "lavamoat>json-stable-stringify": true,
        "node-fetch": true,
        "source-map-explorer>btoa": true,
        "vinyl>clone": true
      }
    },
    "@metamask/controllers>web3-provider-engine>eth-json-rpc-middleware>node-fetch": {
      "globals": {
        "fetch": true
      }
    },
    "@metamask/controllers>web3-provider-engine>eth-rpc-errors": {
      "packages": {
        "eth-rpc-errors>fast-safe-stringify": true
      }
    },
    "@metamask/controllers>web3-provider-engine>eth-sig-util": {
      "packages": {
        "@metamask/controllers>web3-provider-engine>eth-sig-util>ethereumjs-abi": true,
        "@metamask/controllers>web3-provider-engine>ethereumjs-util": true
      }
    },
    "@metamask/controllers>web3-provider-engine>eth-sig-util>ethereumjs-abi": {
      "packages": {
        "@metamask/controllers>web3-provider-engine>eth-sig-util>ethereumjs-abi>ethereumjs-util": true,
        "bn.js": true,
        "browserify>buffer": true
      }
    },
    "@metamask/controllers>web3-provider-engine>eth-sig-util>ethereumjs-abi>ethereumjs-util": {
      "packages": {
        "3box>ethers>elliptic": true,
        "@metamask/controllers>web3-provider-engine>ethereumjs-util>ethjs-util": true,
        "bn.js": true,
        "browserify>assert": true,
        "browserify>buffer": true,
        "ethereumjs-util>create-hash": true,
        "ethereumjs-util>ethereum-cryptography": true,
        "ethereumjs-util>rlp": true
      }
    },
    "@metamask/controllers>web3-provider-engine>ethereumjs-util": {
      "packages": {
        "3box>ethers>elliptic": true,
        "@metamask/controllers>web3-provider-engine>ethereumjs-util>ethjs-util": true,
        "bn.js": true,
        "browserify>assert": true,
        "browserify>buffer": true,
        "ethereumjs-util>create-hash": true,
        "ethereumjs-util>ethereum-cryptography": true,
        "ethereumjs-util>rlp": true,
        "ethereumjs-wallet>safe-buffer": true
      }
    },
    "@metamask/controllers>web3-provider-engine>ethereumjs-util>ethjs-util": {
      "packages": {
        "browserify>buffer": true,
        "ethjs>ethjs-util>is-hex-prefixed": true,
        "ethjs>ethjs-util>strip-hex-prefix": true
      }
    },
    "@metamask/controllers>web3-provider-engine>semaphore": {
      "globals": {
        "define": true,
        "setTimeout": true
      },
      "packages": {
        "browserify>process": true
      }
    },
    "@metamask/eth-ledger-bridge-keyring": {
      "globals": {
        "addEventListener": true,
        "console.log": true,
        "document.createElement": true,
        "document.head.appendChild": true,
        "fetch": true,
        "removeEventListener": true
      },
      "packages": {
        "@ethereumjs/tx": true,
        "@metamask/eth-ledger-bridge-keyring>eth-sig-util": true,
        "@metamask/eth-ledger-bridge-keyring>hdkey": true,
        "browserify>buffer": true,
        "browserify>events": true,
        "ethereumjs-util": true
      }
    },
    "@metamask/eth-ledger-bridge-keyring>eth-sig-util": {
      "packages": {
        "3box>tweetnacl": true,
        "3box>tweetnacl-util": true,
        "@metamask/eth-ledger-bridge-keyring>eth-sig-util>ethereumjs-util": true,
        "browserify>buffer": true,
        "ethereumjs-abi": true
      }
    },
    "@metamask/eth-ledger-bridge-keyring>eth-sig-util>ethereumjs-util": {
      "packages": {
        "3box>ethers>elliptic": true,
        "@metamask/eth-ledger-bridge-keyring>eth-sig-util>ethereumjs-util>ethjs-util": true,
        "bn.js": true,
        "browserify>assert": true,
        "browserify>buffer": true,
        "ethereumjs-util>create-hash": true,
        "ethereumjs-util>ethereum-cryptography": true,
        "ethereumjs-util>rlp": true,
        "ethereumjs-wallet>safe-buffer": true
      }
    },
    "@metamask/eth-ledger-bridge-keyring>eth-sig-util>ethereumjs-util>ethjs-util": {
      "packages": {
        "browserify>buffer": true,
        "ethjs>ethjs-util>is-hex-prefixed": true,
        "ethjs>ethjs-util>strip-hex-prefix": true
      }
    },
    "@metamask/eth-ledger-bridge-keyring>hdkey": {
      "packages": {
        "browserify>assert": true,
        "browserify>crypto-browserify": true,
        "eth-trezor-keyring>hdkey>coinstring": true,
        "eth-trezor-keyring>hdkey>secp256k1": true,
        "ethereumjs-wallet>safe-buffer": true
      }
    },
    "@metamask/eth-token-tracker": {
      "globals": {
        "console.warn": true
      },
      "packages": {
        "@babel/runtime": true,
        "@metamask/eth-token-tracker>eth-block-tracker": true,
        "@metamask/eth-token-tracker>ethjs": true,
        "@metamask/eth-token-tracker>human-standard-token-abi": true,
        "ethjs-contract": true,
        "ethjs-query": true,
        "nock>deep-equal": true,
        "safe-event-emitter": true
      }
    },
    "@metamask/eth-token-tracker>eth-block-tracker": {
      "globals": {
        "clearTimeout": true,
        "console.error": true,
        "setTimeout": true
      },
      "packages": {
        "@metamask/eth-token-tracker>eth-block-tracker>pify": true,
        "eth-query": true,
        "safe-event-emitter": true
      }
    },
    "@metamask/eth-token-tracker>ethjs": {
      "globals": {
        "clearInterval": true,
        "setInterval": true
      },
      "packages": {
        "@metamask/eth-token-tracker>ethjs>bn.js": true,
        "@metamask/eth-token-tracker>ethjs>ethjs-abi": true,
        "@metamask/eth-token-tracker>ethjs>ethjs-contract": true,
        "@metamask/eth-token-tracker>ethjs>ethjs-query": true,
        "@metamask/eth-token-tracker>ethjs>js-sha3": true,
        "browserify>buffer": true,
        "ethjs>ethjs-filter": true,
        "ethjs>ethjs-provider-http": true,
        "ethjs>ethjs-unit": true,
        "ethjs>ethjs-util": true,
        "ethjs>number-to-bn": true
      }
    },
    "@metamask/eth-token-tracker>ethjs>ethjs-abi": {
      "packages": {
        "@metamask/eth-token-tracker>ethjs>bn.js": true,
        "@metamask/eth-token-tracker>ethjs>js-sha3": true,
        "browserify>buffer": true,
        "ethjs>number-to-bn": true
      }
    },
    "@metamask/eth-token-tracker>ethjs>ethjs-contract": {
      "packages": {
        "@metamask/eth-token-tracker>ethjs>ethjs-contract>ethjs-abi": true,
        "@metamask/eth-token-tracker>ethjs>js-sha3": true,
        "ethjs-query>babel-runtime": true,
        "ethjs>ethjs-filter": true,
        "ethjs>ethjs-util": true,
        "promise-to-callback": true
      }
    },
    "@metamask/eth-token-tracker>ethjs>ethjs-contract>ethjs-abi": {
      "packages": {
        "@metamask/eth-token-tracker>ethjs>bn.js": true,
        "@metamask/eth-token-tracker>ethjs>js-sha3": true,
        "browserify>buffer": true,
        "ethjs>number-to-bn": true
      }
    },
    "@metamask/eth-token-tracker>ethjs>ethjs-query": {
      "globals": {
        "console": true
      },
      "packages": {
        "ethjs-query>babel-runtime": true,
        "ethjs-query>ethjs-format": true,
        "ethjs-query>ethjs-rpc": true,
        "promise-to-callback": true
      }
    },
    "@metamask/eth-token-tracker>ethjs>js-sha3": {
      "packages": {
        "browserify>process": true
      }
    },
    "@metamask/etherscan-link": {
      "globals": {
        "URL": true
      }
    },
    "@metamask/jazzicon": {
      "globals": {
        "document.createElement": true,
        "document.createElementNS": true
      },
      "packages": {
        "@metamask/jazzicon>color": true,
        "@metamask/jazzicon>mersenne-twister": true
      }
    },
    "@metamask/jazzicon>color": {
      "packages": {
        "@metamask/jazzicon>color>clone": true,
        "@metamask/jazzicon>color>color-convert": true,
        "@metamask/jazzicon>color>color-string": true
      }
    },
    "@metamask/jazzicon>color>clone": {
      "packages": {
        "browserify>buffer": true
      }
    },
    "@metamask/jazzicon>color>color-convert": {
      "packages": {
        "@metamask/jazzicon>color>color-convert>color-name": true
      }
    },
    "@metamask/jazzicon>color>color-string": {
      "packages": {
        "jest-canvas-mock>moo-color>color-name": true
      }
    },
    "@metamask/logo": {
      "globals": {
        "addEventListener": true,
        "document.body.appendChild": true,
        "document.createElementNS": true,
        "innerHeight": true,
        "innerWidth": true,
        "requestAnimationFrame": true
      },
      "packages": {
        "@metamask/logo>gl-mat4": true,
        "@metamask/logo>gl-vec3": true
      }
    },
    "@metamask/obs-store": {
      "globals": {
        "localStorage": true
      },
      "packages": {
        "@metamask/obs-store>through2": true,
        "browserify>stream-browserify": true,
        "json-rpc-engine>@metamask/safe-event-emitter": true
      }
    },
    "@metamask/obs-store>through2": {
      "packages": {
        "browserify>process": true,
        "browserify>util": true,
        "readable-stream": true,
        "watchify>xtend": true
      }
    },
    "@metamask/post-message-stream": {
      "globals": {
        "addEventListener": true,
        "location.origin": true,
        "onmessage": "write",
        "postMessage": true,
        "removeEventListener": true
      },
      "packages": {
        "@metamask/post-message-stream>readable-stream": true
      }
    },
    "@metamask/post-message-stream>readable-stream": {
      "packages": {
        "@metamask/post-message-stream>readable-stream>safe-buffer": true,
        "@metamask/post-message-stream>readable-stream>string_decoder": true,
        "@storybook/api>util-deprecate": true,
        "browserify>browser-resolve": true,
        "browserify>events": true,
        "browserify>process": true,
        "browserify>timers-browserify": true,
        "pumpify>inherits": true,
        "readable-stream>core-util-is": true,
        "readable-stream>isarray": true,
        "vinyl>cloneable-readable>process-nextick-args": true
      }
    },
    "@metamask/post-message-stream>readable-stream>safe-buffer": {
      "packages": {
        "browserify>buffer": true
      }
    },
    "@metamask/post-message-stream>readable-stream>string_decoder": {
      "packages": {
        "@metamask/post-message-stream>readable-stream>safe-buffer": true
      }
    },
    "@metamask/providers>@metamask/object-multiplex": {
      "globals": {
        "console.warn": true
      },
      "packages": {
        "end-of-stream": true,
        "pump>once": true,
        "readable-stream": true
      }
    },
    "@metamask/rpc-methods": {
      "packages": {
        "@metamask/controllers": true,
        "@metamask/rpc-methods>@metamask/key-tree": true,
        "@metamask/rpc-methods>@metamask/utils": true,
        "@metamask/snap-controllers": true,
        "eth-rpc-errors": true
      }
    },
    "@metamask/rpc-methods>@metamask/key-tree": {
      "packages": {
        "@metamask/rpc-methods>@metamask/key-tree>@noble/ed25519": true,
        "@metamask/rpc-methods>@metamask/key-tree>@noble/hashes": true,
        "@metamask/rpc-methods>@metamask/key-tree>@noble/secp256k1": true,
        "@metamask/rpc-methods>@metamask/key-tree>@scure/base": true,
        "@metamask/rpc-methods>@metamask/key-tree>@scure/bip39": true,
        "browserify>buffer": true
      }
    },
    "@metamask/rpc-methods>@metamask/key-tree>@noble/ed25519": {
      "globals": {
        "crypto": true
      },
      "packages": {
        "browserify>browser-resolve": true
      }
    },
    "@metamask/rpc-methods>@metamask/key-tree>@noble/hashes": {
      "globals": {
        "TextEncoder": true,
        "crypto": true,
        "setTimeout": true
      }
    },
    "@metamask/rpc-methods>@metamask/key-tree>@noble/secp256k1": {
      "globals": {
        "crypto": true
      },
      "packages": {
        "browserify>browser-resolve": true
      }
    },
    "@metamask/rpc-methods>@metamask/key-tree>@scure/base": {
      "globals": {
        "TextDecoder": true,
        "TextEncoder": true
      }
    },
    "@metamask/rpc-methods>@metamask/key-tree>@scure/bip39": {
      "packages": {
        "@metamask/rpc-methods>@metamask/key-tree>@noble/hashes": true,
        "@metamask/rpc-methods>@metamask/key-tree>@scure/base": true
      }
    },
    "@metamask/rpc-methods>@metamask/utils": {
      "packages": {
        "@storybook/api>fast-deep-equal": true
      }
    },
    "@metamask/smart-transactions-controller": {
      "globals": {
        "URLSearchParams": true,
        "clearInterval": true,
        "console.error": true,
        "console.log": true,
        "fetch": true,
        "setInterval": true
      },
      "packages": {
        "@metamask/controllers": true,
        "@metamask/controllers>isomorphic-fetch": true,
        "@metamask/smart-transactions-controller>bignumber.js": true,
        "@metamask/smart-transactions-controller>fast-json-patch": true,
        "ethers": true,
        "lodash": true
      }
    },
    "@metamask/smart-transactions-controller>@metamask/controllers>nanoid": {
      "globals": {
        "crypto.getRandomValues": true
      }
    },
    "@metamask/smart-transactions-controller>bignumber.js": {
      "globals": {
        "crypto": true,
        "define": true
      }
    },
    "@metamask/smart-transactions-controller>fast-json-patch": {
      "globals": {
        "addEventListener": true,
        "clearTimeout": true,
        "removeEventListener": true,
        "setTimeout": true
      }
    },
    "@metamask/snap-controllers": {
      "globals": {
        "URL": true,
        "Worker": true,
        "clearTimeout": true,
        "console.error": true,
        "console.info": true,
        "console.log": true,
        "console.warn": true,
        "document.body.appendChild": true,
        "document.createElement": true,
        "document.getElementById": true,
        "fetch": true,
        "setTimeout": true
      },
      "packages": {
        "@metamask/controllers": true,
        "@metamask/post-message-stream": true,
        "@metamask/providers>@metamask/object-multiplex": true,
        "@metamask/rpc-methods>@metamask/utils": true,
        "@metamask/snap-controllers>@metamask/execution-environments": true,
        "@metamask/snap-controllers>@metamask/obs-store": true,
        "@metamask/snap-controllers>ajv": true,
        "@metamask/snap-controllers>concat-stream": true,
        "@metamask/snap-controllers>gunzip-maybe": true,
        "@metamask/snap-controllers>json-rpc-middleware-stream": true,
        "@metamask/snap-controllers>nanoid": true,
        "@metamask/snap-controllers>readable-web-to-node-stream": true,
        "@metamask/snap-controllers>tar-stream": true,
        "@storybook/api>fast-deep-equal": true,
        "browserify>buffer": true,
        "browserify>crypto-browserify": true,
        "eth-rpc-errors": true,
        "json-rpc-engine": true,
        "json-rpc-engine>@metamask/safe-event-emitter": true,
        "pump": true,
        "semver": true
      }
    },
    "@metamask/snap-controllers>@metamask/obs-store": {
      "packages": {
        "@metamask/snap-controllers>@metamask/obs-store>through2": true,
        "browserify>stream-browserify": true,
        "json-rpc-engine>@metamask/safe-event-emitter": true
      }
    },
    "@metamask/snap-controllers>@metamask/obs-store>through2": {
      "packages": {
        "browserify>process": true,
        "browserify>util": true,
        "readable-stream": true,
        "watchify>xtend": true
      }
    },
    "@metamask/snap-controllers>ajv": {
      "packages": {
        "@storybook/api>fast-deep-equal": true
      }
    },
    "@metamask/snap-controllers>concat-stream": {
      "packages": {
        "@metamask/snap-controllers>concat-stream>readable-stream": true,
        "browserify>buffer": true,
        "pumpify>inherits": true
      }
    },
    "@metamask/snap-controllers>concat-stream>readable-stream": {
      "packages": {
        "@storybook/api>util-deprecate": true,
        "browserify>browser-resolve": true,
        "browserify>buffer": true,
        "browserify>events": true,
        "browserify>process": true,
        "browserify>string_decoder": true,
        "pumpify>inherits": true
      }
    },
    "@metamask/snap-controllers>gunzip-maybe": {
      "packages": {
        "@metamask/snap-controllers>gunzip-maybe>browserify-zlib": true,
        "@metamask/snap-controllers>gunzip-maybe>is-deflate": true,
        "@metamask/snap-controllers>gunzip-maybe>is-gzip": true,
        "@metamask/snap-controllers>gunzip-maybe>peek-stream": true,
        "@metamask/snap-controllers>gunzip-maybe>pumpify": true,
        "@metamask/snap-controllers>gunzip-maybe>through2": true
      }
    },
    "@metamask/snap-controllers>gunzip-maybe>browserify-zlib": {
      "packages": {
        "@metamask/snap-controllers>gunzip-maybe>browserify-zlib>pako": true,
        "browserify>assert": true,
        "browserify>buffer": true,
        "browserify>process": true,
        "browserify>util": true,
        "readable-stream": true
      }
    },
    "@metamask/snap-controllers>gunzip-maybe>peek-stream": {
      "packages": {
        "@metamask/snap-controllers>gunzip-maybe>peek-stream>duplexify": true,
        "@metamask/snap-controllers>gunzip-maybe>peek-stream>through2": true,
        "browserify>buffer": true,
        "terser>source-map-support>buffer-from": true
      }
    },
    "@metamask/snap-controllers>gunzip-maybe>peek-stream>duplexify": {
      "packages": {
        "browserify>buffer": true,
        "browserify>process": true,
        "duplexify>stream-shift": true,
        "end-of-stream": true,
        "pumpify>inherits": true,
        "readable-stream": true
      }
    },
    "@metamask/snap-controllers>gunzip-maybe>peek-stream>through2": {
      "packages": {
        "browserify>process": true,
        "browserify>util": true,
        "readable-stream": true,
        "watchify>xtend": true
      }
    },
    "@metamask/snap-controllers>gunzip-maybe>pumpify": {
      "packages": {
        "@metamask/snap-controllers>gunzip-maybe>pumpify>duplexify": true,
        "@metamask/snap-controllers>gunzip-maybe>pumpify>pump": true,
        "pumpify>inherits": true
      }
    },
    "@metamask/snap-controllers>gunzip-maybe>pumpify>duplexify": {
      "packages": {
        "browserify>buffer": true,
        "browserify>process": true,
        "duplexify>stream-shift": true,
        "end-of-stream": true,
        "pumpify>inherits": true,
        "readable-stream": true
      }
    },
    "@metamask/snap-controllers>gunzip-maybe>pumpify>pump": {
      "packages": {
        "browserify>browser-resolve": true,
        "end-of-stream": true,
        "pump>once": true
      }
    },
    "@metamask/snap-controllers>gunzip-maybe>through2": {
      "packages": {
        "browserify>process": true,
        "browserify>util": true,
        "readable-stream": true,
        "watchify>xtend": true
      }
    },
    "@metamask/snap-controllers>json-rpc-middleware-stream": {
      "globals": {
        "setTimeout": true
      },
      "packages": {
        "json-rpc-engine>@metamask/safe-event-emitter": true,
        "readable-stream": true
      }
    },
    "@metamask/snap-controllers>nanoid": {
      "globals": {
        "crypto.getRandomValues": true
      }
    },
    "@metamask/snap-controllers>readable-web-to-node-stream": {
      "packages": {
        "@metamask/snap-controllers>readable-web-to-node-stream>readable-stream": true
      }
    },
    "@metamask/snap-controllers>readable-web-to-node-stream>readable-stream": {
      "packages": {
        "@storybook/api>util-deprecate": true,
        "browserify>browser-resolve": true,
        "browserify>buffer": true,
        "browserify>events": true,
        "browserify>process": true,
        "browserify>string_decoder": true,
        "pumpify>inherits": true
      }
    },
    "@metamask/snap-controllers>tar-stream": {
      "packages": {
        "@metamask/snap-controllers>tar-stream>bl": true,
        "@metamask/snap-controllers>tar-stream>fs-constants": true,
        "@metamask/snap-controllers>tar-stream>readable-stream": true,
        "browserify>buffer": true,
        "browserify>process": true,
        "browserify>string_decoder": true,
        "browserify>util": true,
        "end-of-stream": true,
        "pumpify>inherits": true
      }
    },
    "@metamask/snap-controllers>tar-stream>bl": {
      "packages": {
        "@metamask/snap-controllers>tar-stream>readable-stream": true,
        "browserify>buffer": true,
        "pumpify>inherits": true
      }
    },
    "@metamask/snap-controllers>tar-stream>fs-constants": {
      "packages": {
        "browserify>constants-browserify": true
      }
    },
    "@metamask/snap-controllers>tar-stream>readable-stream": {
      "packages": {
        "@storybook/api>util-deprecate": true,
        "browserify>browser-resolve": true,
        "browserify>buffer": true,
        "browserify>events": true,
        "browserify>process": true,
        "browserify>string_decoder": true,
        "pumpify>inherits": true
      }
    },
    "@ngraveio/bc-ur": {
      "packages": {
        "@ngraveio/bc-ur>@apocentre/alias-sampling": true,
        "@ngraveio/bc-ur>bignumber.js": true,
        "@ngraveio/bc-ur>crc": true,
        "@ngraveio/bc-ur>jsbi": true,
        "addons-linter>sha.js": true,
        "browserify>assert": true,
        "browserify>buffer": true,
        "pubnub>cbor-sync": true
      }
    },
    "@ngraveio/bc-ur>bignumber.js": {
      "globals": {
        "crypto": true,
        "define": true
      }
    },
    "@ngraveio/bc-ur>crc": {
      "packages": {
        "browserify>buffer": true
      }
    },
    "@ngraveio/bc-ur>jsbi": {
      "globals": {
        "define": true
      }
    },
    "@popperjs/core": {
      "globals": {
        "Element": true,
        "HTMLElement": true,
        "ShadowRoot": true,
        "console.error": true,
        "console.warn": true,
        "document": true,
        "navigator.userAgent": true
      }
    },
    "@reduxjs/toolkit": {
      "globals": {
        "AbortController": true,
        "__REDUX_DEVTOOLS_EXTENSION_COMPOSE__": true,
        "__REDUX_DEVTOOLS_EXTENSION__": true,
        "console.error": true,
        "console.info": true,
        "console.warn": true
      },
      "packages": {
        "@reduxjs/toolkit>reselect": true,
        "immer": true,
        "redux": true,
        "redux-thunk": true
      }
    },
    "@sentry/browser": {
      "globals": {
        "XMLHttpRequest": true,
        "setTimeout": true
      },
      "packages": {
        "@sentry/browser>@sentry/core": true,
        "@sentry/browser>@sentry/types": true,
        "@sentry/browser>@sentry/utils": true,
        "@sentry/browser>tslib": true
      }
    },
    "@sentry/browser>@sentry/core": {
      "globals": {
        "clearInterval": true,
        "setInterval": true
      },
      "packages": {
        "@sentry/browser>@sentry/core>@sentry/hub": true,
        "@sentry/browser>@sentry/core>@sentry/minimal": true,
        "@sentry/browser>@sentry/types": true,
        "@sentry/browser>@sentry/utils": true,
        "@sentry/browser>tslib": true
      }
    },
    "@sentry/browser>@sentry/core>@sentry/hub": {
      "globals": {
        "clearInterval": true,
        "setInterval": true
      },
      "packages": {
        "@sentry/browser>@sentry/types": true,
        "@sentry/browser>@sentry/utils": true,
        "@sentry/browser>tslib": true
      }
    },
    "@sentry/browser>@sentry/core>@sentry/minimal": {
      "packages": {
        "@sentry/browser>@sentry/core>@sentry/hub": true,
        "@sentry/browser>tslib": true
      }
    },
    "@sentry/browser>@sentry/utils": {
      "globals": {
        "CustomEvent": true,
        "DOMError": true,
        "DOMException": true,
        "Element": true,
        "ErrorEvent": true,
        "Event": true,
        "Headers": true,
        "Request": true,
        "Response": true,
        "XMLHttpRequest.prototype": true,
        "clearTimeout": true,
        "console.error": true,
        "document": true,
        "setTimeout": true
      },
      "packages": {
        "@sentry/browser>tslib": true,
        "browserify>process": true
      }
    },
    "@sentry/browser>tslib": {
      "globals": {
        "define": true
      }
    },
    "@sentry/integrations": {
      "globals": {
        "clearTimeout": true,
        "console.error": true,
        "console.log": true,
        "setTimeout": true
      },
      "packages": {
        "@sentry/browser>@sentry/types": true,
        "@sentry/browser>@sentry/utils": true,
        "@sentry/browser>tslib": true,
        "localforage": true
      }
    },
    "@storybook/api>regenerator-runtime": {
      "globals": {
        "regeneratorRuntime": "write"
      }
    },
    "@storybook/api>util-deprecate": {
      "globals": {
        "console.trace": true,
        "console.warn": true,
        "localStorage": true
      }
    },
    "@storybook/client-api>stable": {
      "globals": {
        "define": true
      }
    },
    "@truffle/codec": {
      "packages": {
        "@truffle/codec>@truffle/abi-utils": true,
        "@truffle/codec>@truffle/compile-common": true,
        "@truffle/codec>big.js": true,
        "@truffle/codec>bn.js": true,
        "@truffle/codec>cbor": true,
        "@truffle/codec>lodash.escaperegexp": true,
        "@truffle/codec>lodash.partition": true,
        "@truffle/codec>lodash.sum": true,
        "@truffle/codec>utf8": true,
        "@truffle/codec>web3-utils": true,
        "browserify>buffer": true,
        "browserify>util": true,
        "eslint>debug": true,
        "gulp-dart-sass>lodash.clonedeep": true,
        "semver": true
      }
    },
    "@truffle/codec>@truffle/abi-utils": {
      "packages": {
        "@truffle/codec>@truffle/abi-utils>change-case": true,
        "@truffle/codec>@truffle/abi-utils>faker": true,
        "@truffle/codec>@truffle/abi-utils>fast-check": true
      }
    },
    "@truffle/codec>@truffle/abi-utils>change-case": {
      "packages": {
        "@truffle/codec>@truffle/abi-utils>change-case>camel-case": true,
        "@truffle/codec>@truffle/abi-utils>change-case>constant-case": true,
        "@truffle/codec>@truffle/abi-utils>change-case>dot-case": true,
        "@truffle/codec>@truffle/abi-utils>change-case>header-case": true,
        "@truffle/codec>@truffle/abi-utils>change-case>is-lower-case": true,
        "@truffle/codec>@truffle/abi-utils>change-case>is-upper-case": true,
        "@truffle/codec>@truffle/abi-utils>change-case>lower-case": true,
        "@truffle/codec>@truffle/abi-utils>change-case>lower-case-first": true,
        "@truffle/codec>@truffle/abi-utils>change-case>no-case": true,
        "@truffle/codec>@truffle/abi-utils>change-case>param-case": true,
        "@truffle/codec>@truffle/abi-utils>change-case>pascal-case": true,
        "@truffle/codec>@truffle/abi-utils>change-case>path-case": true,
        "@truffle/codec>@truffle/abi-utils>change-case>sentence-case": true,
        "@truffle/codec>@truffle/abi-utils>change-case>snake-case": true,
        "@truffle/codec>@truffle/abi-utils>change-case>swap-case": true,
        "@truffle/codec>@truffle/abi-utils>change-case>title-case": true,
        "@truffle/codec>@truffle/abi-utils>change-case>upper-case": true,
        "@truffle/codec>@truffle/abi-utils>change-case>upper-case-first": true
      }
    },
    "@truffle/codec>@truffle/abi-utils>change-case>camel-case": {
      "packages": {
        "@truffle/codec>@truffle/abi-utils>change-case>no-case": true,
        "@truffle/codec>@truffle/abi-utils>change-case>upper-case": true
      }
    },
    "@truffle/codec>@truffle/abi-utils>change-case>constant-case": {
      "packages": {
        "@truffle/codec>@truffle/abi-utils>change-case>snake-case": true,
        "@truffle/codec>@truffle/abi-utils>change-case>upper-case": true
      }
    },
    "@truffle/codec>@truffle/abi-utils>change-case>dot-case": {
      "packages": {
        "@truffle/codec>@truffle/abi-utils>change-case>no-case": true
      }
    },
    "@truffle/codec>@truffle/abi-utils>change-case>header-case": {
      "packages": {
        "@truffle/codec>@truffle/abi-utils>change-case>no-case": true,
        "@truffle/codec>@truffle/abi-utils>change-case>upper-case": true
      }
    },
    "@truffle/codec>@truffle/abi-utils>change-case>is-lower-case": {
      "packages": {
        "@truffle/codec>@truffle/abi-utils>change-case>lower-case": true
      }
    },
    "@truffle/codec>@truffle/abi-utils>change-case>is-upper-case": {
      "packages": {
        "@truffle/codec>@truffle/abi-utils>change-case>upper-case": true
      }
    },
    "@truffle/codec>@truffle/abi-utils>change-case>lower-case-first": {
      "packages": {
        "@truffle/codec>@truffle/abi-utils>change-case>lower-case": true
      }
    },
    "@truffle/codec>@truffle/abi-utils>change-case>no-case": {
      "packages": {
        "@truffle/codec>@truffle/abi-utils>change-case>lower-case": true
      }
    },
    "@truffle/codec>@truffle/abi-utils>change-case>param-case": {
      "packages": {
        "@truffle/codec>@truffle/abi-utils>change-case>no-case": true
      }
    },
    "@truffle/codec>@truffle/abi-utils>change-case>pascal-case": {
      "packages": {
        "@truffle/codec>@truffle/abi-utils>change-case>camel-case": true,
        "@truffle/codec>@truffle/abi-utils>change-case>upper-case-first": true
      }
    },
    "@truffle/codec>@truffle/abi-utils>change-case>path-case": {
      "packages": {
        "@truffle/codec>@truffle/abi-utils>change-case>no-case": true
      }
    },
    "@truffle/codec>@truffle/abi-utils>change-case>sentence-case": {
      "packages": {
        "@truffle/codec>@truffle/abi-utils>change-case>no-case": true,
        "@truffle/codec>@truffle/abi-utils>change-case>upper-case-first": true
      }
    },
    "@truffle/codec>@truffle/abi-utils>change-case>snake-case": {
      "packages": {
        "@truffle/codec>@truffle/abi-utils>change-case>no-case": true
      }
    },
    "@truffle/codec>@truffle/abi-utils>change-case>swap-case": {
      "packages": {
        "@truffle/codec>@truffle/abi-utils>change-case>lower-case": true,
        "@truffle/codec>@truffle/abi-utils>change-case>upper-case": true
      }
    },
    "@truffle/codec>@truffle/abi-utils>change-case>title-case": {
      "packages": {
        "@truffle/codec>@truffle/abi-utils>change-case>no-case": true,
        "@truffle/codec>@truffle/abi-utils>change-case>upper-case": true
      }
    },
    "@truffle/codec>@truffle/abi-utils>change-case>upper-case-first": {
      "packages": {
        "@truffle/codec>@truffle/abi-utils>change-case>upper-case": true
      }
    },
    "@truffle/codec>@truffle/abi-utils>faker": {
      "globals": {
        "console.error": true,
        "console.log": true,
        "dbg": "write"
      }
    },
    "@truffle/codec>@truffle/abi-utils>fast-check": {
      "globals": {
        "clearTimeout": true,
        "console.log": true,
        "setTimeout": true
      },
      "packages": {
        "@truffle/codec>@truffle/abi-utils>fast-check>pure-rand": true,
        "browserify>buffer": true
      }
    },
    "@truffle/codec>@truffle/compile-common": {
      "packages": {
        "@truffle/codec>@truffle/compile-common>@truffle/error": true,
        "@truffle/codec>@truffle/compile-common>colors": true,
        "browserify>path-browserify": true
      }
    },
    "@truffle/codec>@truffle/compile-common>colors": {
      "globals": {
        "console.log": true
      },
      "packages": {
        "browserify>os-browserify": true,
        "browserify>process": true,
        "browserify>util": true
      }
    },
    "@truffle/codec>big.js": {
      "globals": {
        "define": true
      }
    },
    "@truffle/codec>bn.js": {
      "globals": {
        "Buffer": true
      },
      "packages": {
        "browserify>browser-resolve": true
      }
    },
    "@truffle/codec>cbor": {
      "globals": {
        "TextDecoder": true
      },
      "packages": {
        "@truffle/codec>cbor>bignumber.js": true,
        "@truffle/codec>cbor>nofilter": true,
        "browserify>buffer": true,
        "browserify>insert-module-globals>is-buffer": true,
        "browserify>stream-browserify": true,
        "browserify>url": true,
        "browserify>util": true
      }
    },
    "@truffle/codec>cbor>bignumber.js": {
      "globals": {
        "crypto": true,
        "define": true
      }
    },
    "@truffle/codec>cbor>nofilter": {
      "packages": {
        "browserify>buffer": true,
        "browserify>stream-browserify": true,
        "browserify>util": true
      }
    },
    "@truffle/codec>web3-utils": {
      "globals": {
        "setTimeout": true
      },
      "packages": {
        "@truffle/codec>utf8": true,
        "@truffle/codec>web3-utils>eth-lib": true,
        "@truffle/codec>web3-utils>ethereum-bloom-filters": true,
        "bn.js": true,
        "browserify>insert-module-globals>is-buffer": true,
        "ethereumjs-wallet>randombytes": true,
        "ethjs>ethjs-unit": true,
        "ethjs>number-to-bn": true
      }
    },
    "@truffle/codec>web3-utils>ethereum-bloom-filters": {
      "packages": {
        "ethers>@ethersproject/keccak256>js-sha3": true
      }
    },
    "@truffle/decoder": {
      "packages": {
        "@truffle/codec": true,
        "@truffle/codec>@truffle/abi-utils": true,
        "@truffle/codec>@truffle/compile-common": true,
        "@truffle/codec>web3-utils": true,
        "@truffle/decoder>@truffle/source-map-utils": true,
        "@truffle/decoder>bn.js": true,
        "eslint>debug": true
      }
    },
    "@truffle/decoder>@truffle/source-map-utils": {
      "packages": {
        "@truffle/codec": true,
        "@truffle/codec>web3-utils": true,
        "@truffle/decoder>@truffle/source-map-utils>@truffle/code-utils": true,
        "@truffle/decoder>@truffle/source-map-utils>json-pointer": true,
        "@truffle/decoder>@truffle/source-map-utils>node-interval-tree": true,
        "eslint>debug": true
      }
    },
    "@truffle/decoder>@truffle/source-map-utils>@truffle/code-utils": {
      "packages": {
        "@truffle/codec>cbor": true,
        "browserify>buffer": true
      }
    },
    "@truffle/decoder>@truffle/source-map-utils>json-pointer": {
      "packages": {
        "@truffle/decoder>@truffle/source-map-utils>json-pointer>foreach": true
      }
    },
    "@truffle/decoder>@truffle/source-map-utils>node-interval-tree": {
      "packages": {
        "react-dnd>shallowequal": true
      }
    },
    "@truffle/decoder>bn.js": {
      "globals": {
        "Buffer": true
      },
      "packages": {
        "browserify>browser-resolve": true
      }
    },
    "@zxing/browser": {
      "globals": {
        "HTMLElement": true,
        "HTMLImageElement": true,
        "HTMLVideoElement": true,
        "URL.createObjectURL": true,
        "clearTimeout": true,
        "console.error": true,
        "console.warn": true,
        "document": true,
        "navigator": true,
        "setTimeout": true
      },
      "packages": {
        "@zxing/library": true
      }
    },
    "@zxing/library": {
      "globals": {
        "TextDecoder": true,
        "TextEncoder": true,
        "btoa": true,
        "clearTimeout": true,
        "define": true,
        "document.createElement": true,
        "document.createElementNS": true,
        "document.getElementById": true,
        "navigator.mediaDevices.enumerateDevices": true,
        "navigator.mediaDevices.getUserMedia": true,
        "setTimeout": true
      }
    },
    "addons-linter>sha.js": {
      "packages": {
        "ethereumjs-wallet>safe-buffer": true,
        "pumpify>inherits": true
      }
    },
    "analytics-node": {
      "globals": {
        "clearTimeout": true,
        "console.log": true,
        "setImmediate": true,
        "setTimeout": true
      },
      "packages": {
        "analytics-node>@segment/loosely-validate-event": true,
        "analytics-node>axios": true,
        "analytics-node>axios-retry": true,
        "analytics-node>lodash.isstring": true,
        "analytics-node>md5": true,
        "analytics-node>ms": true,
        "analytics-node>remove-trailing-slash": true,
        "analytics-node>uuid": true,
        "browserify>assert": true,
        "browserify>process": true
      }
    },
    "analytics-node>@segment/loosely-validate-event": {
      "packages": {
        "analytics-node>@segment/loosely-validate-event>component-type": true,
        "analytics-node>@segment/loosely-validate-event>join-component": true,
        "browserify>assert": true,
        "browserify>buffer": true
      }
    },
    "analytics-node>axios": {
      "globals": {
        "FormData": true,
        "URLSearchParams": true,
        "XMLHttpRequest": true,
        "btoa": true,
        "console.warn": true,
        "document": true,
        "location.href": true,
        "navigator": true,
        "setTimeout": true
      },
      "packages": {
        "browserify>process": true
      }
    },
    "analytics-node>axios-retry": {
      "globals": {
        "setTimeout": true
      },
      "packages": {
        "geckodriver>got>is-retry-allowed": true
      }
    },
    "analytics-node>md5": {
      "packages": {
        "analytics-node>md5>charenc": true,
        "analytics-node>md5>crypt": true,
        "browserify>insert-module-globals>is-buffer": true
      }
    },
    "analytics-node>uuid": {
      "globals": {
        "crypto": true,
        "msCrypto": true
      }
    },
    "await-semaphore": {
      "packages": {
        "browserify>process": true,
        "browserify>timers-browserify": true
      }
    },
    "base32-encode": {
      "packages": {
        "base32-encode>to-data-view": true
      }
    },
    "bignumber.js": {
      "globals": {
        "crypto": true,
        "define": true
      }
    },
    "bn.js": {
      "globals": {
        "Buffer": true
      },
      "packages": {
        "browserify>browser-resolve": true
      }
    },
    "browserify>assert": {
      "globals": {
        "Buffer": true
      },
      "packages": {
        "browserify>assert>util": true,
        "react>object-assign": true
      }
    },
    "browserify>assert>util": {
      "globals": {
        "console.error": true,
        "console.log": true,
        "console.trace": true,
        "process": true
      },
      "packages": {
        "browserify>assert>util>inherits": true,
        "browserify>process": true
      }
    },
    "browserify>browser-resolve": {
      "packages": {
        "ethjs-query>babel-runtime>core-js": true
      }
    },
    "browserify>buffer": {
      "globals": {
        "console": true
      },
      "packages": {
        "base64-js": true,
        "browserify>buffer>ieee754": true
      }
    },
    "browserify>crypto-browserify": {
      "packages": {
        "browserify>crypto-browserify>browserify-cipher": true,
        "browserify>crypto-browserify>browserify-sign": true,
        "browserify>crypto-browserify>create-ecdh": true,
        "browserify>crypto-browserify>create-hmac": true,
        "browserify>crypto-browserify>diffie-hellman": true,
        "browserify>crypto-browserify>pbkdf2": true,
        "browserify>crypto-browserify>public-encrypt": true,
        "browserify>crypto-browserify>randomfill": true,
        "ethereumjs-util>create-hash": true,
        "ethereumjs-wallet>randombytes": true
      }
    },
    "browserify>crypto-browserify>browserify-cipher": {
      "packages": {
        "browserify>crypto-browserify>browserify-cipher>browserify-des": true,
        "browserify>crypto-browserify>browserify-cipher>evp_bytestokey": true,
        "ethereumjs-util>ethereum-cryptography>browserify-aes": true
      }
    },
    "browserify>crypto-browserify>browserify-cipher>browserify-des": {
      "packages": {
        "browserify>buffer": true,
        "browserify>crypto-browserify>browserify-cipher>browserify-des>des.js": true,
        "ethereumjs-util>create-hash>cipher-base": true,
        "pumpify>inherits": true
      }
    },
    "browserify>crypto-browserify>browserify-cipher>browserify-des>des.js": {
      "packages": {
        "3box>ethers>hash.js>minimalistic-assert": true,
        "pumpify>inherits": true
      }
    },
    "browserify>crypto-browserify>browserify-cipher>evp_bytestokey": {
      "packages": {
        "ethereumjs-util>create-hash>md5.js": true,
        "ethereumjs-wallet>safe-buffer": true
      }
    },
    "browserify>crypto-browserify>browserify-sign": {
      "packages": {
        "3box>ethers>elliptic": true,
        "bn.js": true,
        "browserify>buffer": true,
        "browserify>crypto-browserify>create-hmac": true,
        "browserify>crypto-browserify>public-encrypt>browserify-rsa": true,
        "browserify>crypto-browserify>public-encrypt>parse-asn1": true,
        "browserify>stream-browserify": true,
        "ethereumjs-util>create-hash": true,
        "pumpify>inherits": true
      }
    },
    "browserify>crypto-browserify>create-ecdh": {
      "packages": {
        "3box>ethers>elliptic": true,
        "bn.js": true,
        "browserify>buffer": true
      }
    },
    "browserify>crypto-browserify>create-hmac": {
      "packages": {
        "addons-linter>sha.js": true,
        "ethereumjs-util>create-hash": true,
        "ethereumjs-util>create-hash>cipher-base": true,
        "ethereumjs-util>create-hash>ripemd160": true,
        "ethereumjs-wallet>safe-buffer": true,
        "pumpify>inherits": true
      }
    },
    "browserify>crypto-browserify>diffie-hellman": {
      "packages": {
        "bn.js": true,
        "browserify>buffer": true,
        "browserify>crypto-browserify>diffie-hellman>miller-rabin": true,
        "ethereumjs-wallet>randombytes": true
      }
    },
    "browserify>crypto-browserify>diffie-hellman>miller-rabin": {
      "packages": {
        "3box>ethers>elliptic>brorand": true,
        "bn.js": true
      }
    },
    "browserify>crypto-browserify>pbkdf2": {
      "globals": {
        "crypto": true,
        "process": true,
        "queueMicrotask": true,
        "setImmediate": true,
        "setTimeout": true
      },
      "packages": {
        "addons-linter>sha.js": true,
        "browserify>process": true,
        "ethereumjs-util>create-hash": true,
        "ethereumjs-util>create-hash>ripemd160": true,
        "ethereumjs-wallet>safe-buffer": true
      }
    },
    "browserify>crypto-browserify>public-encrypt": {
      "packages": {
        "bn.js": true,
        "browserify>buffer": true,
        "browserify>crypto-browserify>public-encrypt>browserify-rsa": true,
        "browserify>crypto-browserify>public-encrypt>parse-asn1": true,
        "ethereumjs-util>create-hash": true,
        "ethereumjs-wallet>randombytes": true
      }
    },
    "browserify>crypto-browserify>public-encrypt>browserify-rsa": {
      "packages": {
        "bn.js": true,
        "browserify>buffer": true,
        "ethereumjs-wallet>randombytes": true
      }
    },
    "browserify>crypto-browserify>public-encrypt>parse-asn1": {
      "packages": {
        "browserify>buffer": true,
        "browserify>crypto-browserify>browserify-cipher>evp_bytestokey": true,
        "browserify>crypto-browserify>pbkdf2": true,
        "browserify>crypto-browserify>public-encrypt>parse-asn1>asn1.js": true,
        "ethereumjs-util>ethereum-cryptography>browserify-aes": true
      }
    },
    "browserify>crypto-browserify>public-encrypt>parse-asn1>asn1.js": {
      "packages": {
        "3box>ethers>hash.js>minimalistic-assert": true,
        "bn.js": true,
        "browserify>buffer": true,
        "browserify>vm-browserify": true,
        "pumpify>inherits": true
      }
    },
    "browserify>crypto-browserify>randomfill": {
      "globals": {
        "crypto": true,
        "msCrypto": true
      },
      "packages": {
        "browserify>process": true,
        "ethereumjs-wallet>randombytes": true,
        "ethereumjs-wallet>safe-buffer": true
      }
    },
    "browserify>events": {
      "globals": {
        "console": true
      }
    },
    "browserify>https-browserify": {
      "packages": {
        "browserify>stream-http": true,
        "browserify>url": true
      }
    },
    "browserify>os-browserify": {
      "globals": {
        "location": true,
        "navigator": true
      }
    },
    "browserify>path-browserify": {
      "packages": {
        "browserify>process": true
      }
    },
    "browserify>process": {
      "globals": {
        "clearTimeout": true,
        "setTimeout": true
      }
    },
    "browserify>punycode": {
      "globals": {
        "define": true
      }
    },
    "browserify>stream-browserify": {
      "packages": {
        "browserify>events": true,
        "pumpify>inherits": true,
        "readable-stream": true
      }
    },
    "browserify>stream-http": {
      "globals": {
        "AbortController": true,
        "Blob": true,
        "MSStreamReader": true,
        "ReadableStream": true,
        "WritableStream": true,
        "XDomainRequest": true,
        "XMLHttpRequest": true,
        "clearTimeout": true,
        "fetch": true,
        "location.protocol.search": true,
        "setTimeout": true
      },
      "packages": {
        "browserify>buffer": true,
        "browserify>process": true,
        "browserify>stream-http>builtin-status-codes": true,
        "browserify>stream-http>readable-stream": true,
        "browserify>url": true,
        "pumpify>inherits": true,
        "watchify>xtend": true
      }
    },
    "browserify>stream-http>readable-stream": {
      "packages": {
        "@storybook/api>util-deprecate": true,
        "browserify>browser-resolve": true,
        "browserify>buffer": true,
        "browserify>events": true,
        "browserify>process": true,
        "browserify>string_decoder": true,
        "pumpify>inherits": true
      }
    },
    "browserify>string_decoder": {
      "packages": {
        "ethereumjs-wallet>safe-buffer": true
      }
    },
    "browserify>timers-browserify": {
      "globals": {
        "clearInterval": true,
        "clearTimeout": true,
        "setInterval": true,
        "setTimeout": true
      },
      "packages": {
        "browserify>process": true
      }
    },
    "browserify>url": {
      "packages": {
        "browserify>punycode": true,
        "browserify>querystring-es3": true
      }
    },
    "browserify>util": {
      "globals": {
        "console.error": true,
        "console.log": true,
        "console.trace": true,
        "process": true
      },
      "packages": {
        "browserify>process": true,
        "browserify>util>inherits": true
      }
    },
    "browserify>vm-browserify": {
      "globals": {
        "document.body.appendChild": true,
        "document.body.removeChild": true,
        "document.createElement": true
      }
    },
    "classnames": {
      "globals": {
        "classNames": "write",
        "define": true
      }
    },
    "copy-to-clipboard": {
      "globals": {
        "clipboardData": true,
        "console.error": true,
        "console.warn": true,
        "document.body.appendChild": true,
        "document.body.removeChild": true,
        "document.createElement": true,
        "document.createRange": true,
        "document.execCommand": true,
        "document.getSelection": true,
        "navigator.userAgent": true,
        "prompt": true
      },
      "packages": {
        "copy-to-clipboard>toggle-selection": true
      }
    },
    "copy-to-clipboard>toggle-selection": {
      "globals": {
        "document.activeElement": true,
        "document.getSelection": true
      }
    },
    "currency-formatter": {
      "packages": {
        "currency-formatter>accounting": true,
        "currency-formatter>locale-currency": true,
        "react>object-assign": true
      }
    },
    "currency-formatter>accounting": {
      "globals": {
        "define": true
      }
    },
    "currency-formatter>locale-currency": {
      "globals": {
        "countryCode": true
      }
    },
    "debounce-stream": {
      "packages": {
        "debounce-stream>debounce": true,
        "debounce-stream>duplexer": true,
        "debounce-stream>through": true
      }
    },
    "debounce-stream>debounce": {
      "globals": {
        "clearTimeout": true,
        "setTimeout": true
      }
    },
    "debounce-stream>duplexer": {
      "packages": {
        "browserify>stream-browserify": true
      }
    },
    "debounce-stream>through": {
      "packages": {
        "browserify>process": true,
        "browserify>stream-browserify": true
      }
    },
    "depcheck>@vue/compiler-sfc>postcss>nanoid": {
      "globals": {
        "crypto.getRandomValues": true
      }
    },
    "dependency-tree>precinct>detective-postcss>postcss>nanoid": {
      "globals": {
        "crypto.getRandomValues": true
      }
    },
    "end-of-stream": {
      "packages": {
        "browserify>process": true,
        "pump>once": true
      }
    },
    "enzyme>has": {
      "packages": {
        "mocha>object.assign>function-bind": true
      }
    },
    "enzyme>is-regex": {
      "packages": {
        "string.prototype.matchall>call-bind": true,
        "string.prototype.matchall>has-symbols": true
      }
    },
    "eslint-plugin-react>array-includes>get-intrinsic": {
      "globals": {
        "AggregateError": true,
        "FinalizationRegistry": true,
        "WeakRef": true
      },
      "packages": {
        "enzyme>has": true,
        "mocha>object.assign>function-bind": true,
        "string.prototype.matchall>has-symbols": true
      }
    },
    "eslint>debug": {
      "globals": {
        "console": true,
        "document": true,
        "localStorage": true,
        "navigator": true,
        "process": true
      },
      "packages": {
        "browserify>process": true,
        "eslint>debug>ms": true
      }
    },
    "eslint>optionator>fast-levenshtein": {
      "globals": {
        "Intl": true,
        "Levenshtein": "write",
        "console.log": true,
        "define": true,
        "importScripts": true,
        "postMessage": true
      }
    },
    "eth-block-tracker": {
      "globals": {
        "clearTimeout": true,
        "console.error": true,
        "setTimeout": true
      },
      "packages": {
        "eth-block-tracker>pify": true,
        "eth-query>json-rpc-random-id": true,
        "json-rpc-engine>@metamask/safe-event-emitter": true
      }
    },
    "eth-ens-namehash": {
      "globals": {
        "name": "write"
      },
      "packages": {
        "browserify>buffer": true,
        "eth-ens-namehash>idna-uts46-hx": true,
        "eth-ens-namehash>js-sha3": true
      }
    },
    "eth-ens-namehash>idna-uts46-hx": {
      "globals": {
        "define": true
      },
      "packages": {
        "browserify>punycode": true
      }
    },
    "eth-ens-namehash>js-sha3": {
      "packages": {
        "browserify>process": true
      }
    },
    "eth-json-rpc-filters": {
      "globals": {
        "console.error": true,
        "results": "write"
      },
      "packages": {
        "await-semaphore": true,
        "eth-json-rpc-filters>eth-json-rpc-middleware": true,
        "eth-json-rpc-filters>eth-json-rpc-middleware>pify": true,
        "eth-json-rpc-filters>json-rpc-engine": true,
        "eth-json-rpc-filters>lodash.flatmap": true,
        "eth-query": true,
        "safe-event-emitter": true
      }
    },
    "eth-json-rpc-filters>eth-json-rpc-middleware": {
      "packages": {
        "eth-json-rpc-filters>json-rpc-engine": true
      }
    },
    "eth-json-rpc-infura": {
      "globals": {
        "setTimeout": true
      },
      "packages": {
        "eth-json-rpc-infura>eth-json-rpc-middleware": true,
        "eth-json-rpc-infura>eth-rpc-errors": true,
        "eth-json-rpc-infura>json-rpc-engine": true,
        "node-fetch": true
      }
    },
    "eth-json-rpc-infura>eth-json-rpc-middleware": {
      "packages": {
        "safe-event-emitter": true
      }
    },
    "eth-json-rpc-infura>eth-rpc-errors": {
      "packages": {
        "eth-rpc-errors>fast-safe-stringify": true
      }
    },
    "eth-json-rpc-infura>json-rpc-engine": {
      "packages": {
        "eth-json-rpc-infura>eth-rpc-errors": true,
        "safe-event-emitter": true
      }
    },
    "eth-json-rpc-middleware": {
      "globals": {
        "URL": true,
        "btoa": true,
        "console.error": true,
        "fetch": true,
        "setTimeout": true
      },
      "packages": {
        "browserify>browser-resolve": true,
        "eth-json-rpc-middleware>eth-sig-util": true,
        "eth-json-rpc-middleware>pify": true,
        "eth-rpc-errors": true,
        "json-rpc-engine": true,
        "json-rpc-engine>@metamask/safe-event-emitter": true,
        "lavamoat>json-stable-stringify": true,
        "vinyl>clone": true
      }
    },
    "eth-json-rpc-middleware>eth-sig-util": {
      "packages": {
        "eth-json-rpc-middleware>eth-sig-util>ethereumjs-abi": true,
        "eth-json-rpc-middleware>eth-sig-util>ethereumjs-util": true
      }
    },
    "eth-json-rpc-middleware>eth-sig-util>ethereumjs-abi": {
      "packages": {
        "bn.js": true,
        "browserify>buffer": true,
        "eth-json-rpc-middleware>eth-sig-util>ethereumjs-abi>ethereumjs-util": true
      }
    },
    "eth-json-rpc-middleware>eth-sig-util>ethereumjs-abi>ethereumjs-util": {
      "packages": {
        "3box>ethers>elliptic": true,
        "bn.js": true,
        "browserify>assert": true,
        "browserify>buffer": true,
        "eth-json-rpc-middleware>eth-sig-util>ethereumjs-util>ethjs-util": true,
        "ethereumjs-util>create-hash": true,
        "ethereumjs-util>ethereum-cryptography": true,
        "ethereumjs-util>rlp": true
      }
    },
    "eth-json-rpc-middleware>eth-sig-util>ethereumjs-util": {
      "packages": {
        "3box>ethers>elliptic": true,
        "bn.js": true,
        "browserify>assert": true,
        "browserify>buffer": true,
        "eth-json-rpc-middleware>eth-sig-util>ethereumjs-util>ethjs-util": true,
        "ethereumjs-util>create-hash": true,
        "ethereumjs-util>ethereum-cryptography": true,
        "ethereumjs-util>rlp": true,
        "ethereumjs-wallet>safe-buffer": true
      }
    },
    "eth-json-rpc-middleware>eth-sig-util>ethereumjs-util>ethjs-util": {
      "packages": {
        "browserify>buffer": true,
        "ethjs>ethjs-util>is-hex-prefixed": true,
        "ethjs>ethjs-util>strip-hex-prefix": true
      }
    },
    "eth-keyring-controller": {
      "packages": {
        "browserify>buffer": true,
        "browserify>events": true,
        "eth-keyring-controller>@metamask/bip39": true,
        "eth-keyring-controller>@metamask/eth-hd-keyring": true,
        "eth-keyring-controller>browser-passworder": true,
        "eth-keyring-controller>eth-simple-keyring": true,
        "eth-keyring-controller>obs-store": true,
        "eth-sig-util": true
      }
    },
    "eth-keyring-controller>@metamask/bip39": {
      "packages": {
        "browserify>buffer": true,
        "browserify>crypto-browserify>pbkdf2": true,
        "ethereumjs-util>create-hash": true,
        "ethereumjs-wallet>randombytes": true
      }
    },
    "eth-keyring-controller>@metamask/eth-hd-keyring": {
      "packages": {
        "browserify>buffer": true,
        "eth-keyring-controller>@metamask/bip39": true,
        "eth-keyring-controller>@metamask/eth-hd-keyring>ethereumjs-wallet": true,
        "eth-keyring-controller>eth-simple-keyring": true,
        "eth-trezor-keyring>@metamask/eth-sig-util": true
      }
    },
    "eth-keyring-controller>@metamask/eth-hd-keyring>ethereumjs-wallet": {
      "packages": {
        "@truffle/codec>utf8": true,
        "browserify>buffer": true,
        "browserify>crypto-browserify": true,
        "eth-keyring-controller>@metamask/eth-hd-keyring>ethereumjs-wallet>uuid": true,
        "ethereumjs-util": true,
        "ethereumjs-util>ethereum-cryptography": true,
        "ethereumjs-wallet>aes-js": true,
        "ethereumjs-wallet>bs58check": true,
        "ethereumjs-wallet>randombytes": true,
        "ethers>@ethersproject/json-wallets>scrypt-js": true
      }
    },
    "eth-keyring-controller>@metamask/eth-hd-keyring>ethereumjs-wallet>uuid": {
      "globals": {
        "crypto": true,
        "msCrypto": true
      }
    },
    "eth-keyring-controller>browser-passworder": {
      "globals": {
        "btoa": true,
        "crypto": true
      },
      "packages": {
        "eth-keyring-controller>browser-passworder>browserify-unibabel": true
      }
    },
    "eth-keyring-controller>browser-passworder>browserify-unibabel": {
      "globals": {
        "atob": true,
        "btoa": true
      }
    },
    "eth-keyring-controller>eth-simple-keyring": {
      "packages": {
        "browserify>buffer": true,
        "browserify>events": true,
        "eth-keyring-controller>eth-simple-keyring>ethereumjs-wallet": true,
        "eth-sig-util": true,
        "ethereumjs-util": true
      }
    },
    "eth-keyring-controller>eth-simple-keyring>ethereumjs-wallet": {
      "packages": {
        "@truffle/codec>utf8": true,
        "browserify>buffer": true,
        "browserify>crypto-browserify": true,
        "eth-keyring-controller>eth-simple-keyring>ethereumjs-wallet>uuid": true,
        "ethereumjs-util": true,
        "ethereumjs-util>ethereum-cryptography": true,
        "ethereumjs-wallet>aes-js": true,
        "ethereumjs-wallet>bs58check": true,
        "ethereumjs-wallet>randombytes": true,
        "ethers>@ethersproject/json-wallets>scrypt-js": true
      }
    },
    "eth-keyring-controller>eth-simple-keyring>ethereumjs-wallet>uuid": {
      "globals": {
        "crypto": true,
        "msCrypto": true
      }
    },
    "eth-keyring-controller>obs-store": {
      "packages": {
        "safe-event-emitter": true,
        "watchify>xtend": true
      }
    },
    "eth-lattice-keyring": {
      "globals": {
        "addEventListener": true,
        "browser": true,
        "clearInterval": true,
        "console.warn": true,
        "fetch": true,
        "open": true,
        "setInterval": true,
        "txData.type": true
      },
      "packages": {
        "@ethereumjs/common": true,
        "@ethereumjs/tx": true,
        "browserify>buffer": true,
        "browserify>crypto-browserify": true,
        "browserify>events": true,
        "eth-lattice-keyring>bn.js": true,
        "eth-lattice-keyring>gridplus-sdk": true,
        "eth-lattice-keyring>rlp": true,
        "eth-lattice-keyring>secp256k1": true,
        "ethereumjs-util": true
      }
    },
    "eth-lattice-keyring>bn.js": {
      "globals": {
        "Buffer": true
      },
      "packages": {
        "browserify>browser-resolve": true
      }
    },
    "eth-lattice-keyring>gridplus-sdk": {
      "globals": {
        "console.warn": true,
        "setTimeout": true
      },
      "packages": {
        "3box>ethers>elliptic": true,
        "@ethereumjs/common": true,
        "@ethereumjs/common>crc-32": true,
        "@ethereumjs/tx": true,
        "bn.js": true,
        "browserify>buffer": true,
        "eth-lattice-keyring>gridplus-sdk>bech32": true,
        "eth-lattice-keyring>gridplus-sdk>bignumber.js": true,
        "eth-lattice-keyring>gridplus-sdk>bitwise": true,
        "eth-lattice-keyring>gridplus-sdk>borc": true,
        "eth-lattice-keyring>gridplus-sdk>eth-eip712-util-browser": true,
        "eth-lattice-keyring>gridplus-sdk>rlp": true,
        "eth-lattice-keyring>gridplus-sdk>secp256k1": true,
        "ethereumjs-wallet>aes-js": true,
        "ethereumjs-wallet>bs58check": true,
        "ethers>@ethersproject/keccak256>js-sha3": true,
        "ethers>@ethersproject/sha2>hash.js": true,
        "lodash": true,
        "pubnub>superagent": true
      }
    },
    "eth-lattice-keyring>gridplus-sdk>bignumber.js": {
      "globals": {
        "crypto": true,
        "define": true
      }
    },
    "eth-lattice-keyring>gridplus-sdk>bitwise": {
      "packages": {
        "browserify>buffer": true
      }
    },
    "eth-lattice-keyring>gridplus-sdk>borc": {
      "globals": {
        "console": true
      },
      "packages": {
        "3box>ipfs>iso-url": true,
        "browserify>buffer": true,
        "browserify>buffer>ieee754": true,
        "eth-lattice-keyring>gridplus-sdk>borc>bignumber.js": true
      }
    },
    "eth-lattice-keyring>gridplus-sdk>borc>bignumber.js": {
      "globals": {
        "crypto": true,
        "define": true
      }
    },
    "eth-lattice-keyring>gridplus-sdk>eth-eip712-util-browser": {
      "globals": {
        "intToBuffer": true
      },
      "packages": {
        "eth-lattice-keyring>gridplus-sdk>eth-eip712-util-browser>bn.js": true,
        "eth-lattice-keyring>gridplus-sdk>eth-eip712-util-browser>buffer": true,
        "ethers>@ethersproject/keccak256>js-sha3": true
      }
    },
    "eth-lattice-keyring>gridplus-sdk>eth-eip712-util-browser>bn.js": {
      "globals": {
        "Buffer": true
      },
      "packages": {
        "browserify>browser-resolve": true
      }
    },
    "eth-lattice-keyring>gridplus-sdk>eth-eip712-util-browser>buffer": {
      "globals": {
        "console": true
      },
      "packages": {
        "base64-js": true,
        "browserify>buffer>ieee754": true
      }
    },
    "eth-lattice-keyring>gridplus-sdk>rlp": {
      "globals": {
        "TextEncoder": true
      }
    },
    "eth-lattice-keyring>gridplus-sdk>secp256k1": {
      "packages": {
        "3box>ethers>elliptic": true
      }
    },
    "eth-lattice-keyring>rlp": {
      "globals": {
        "TextEncoder": true
      }
    },
    "eth-lattice-keyring>secp256k1": {
      "packages": {
        "3box>ethers>elliptic": true
      }
    },
    "eth-method-registry": {
      "packages": {
        "ethjs": true
      }
    },
    "eth-query": {
      "packages": {
        "eth-query>json-rpc-random-id": true,
        "watchify>xtend": true
      }
    },
    "eth-rpc-errors": {
      "packages": {
        "eth-rpc-errors>fast-safe-stringify": true
      }
    },
    "eth-sig-util": {
      "packages": {
        "3box>tweetnacl": true,
        "3box>tweetnacl-util": true,
        "browserify>buffer": true,
        "eth-sig-util>ethereumjs-util": true,
        "ethereumjs-abi": true
      }
    },
    "eth-sig-util>ethereumjs-util": {
      "packages": {
        "3box>ethers>elliptic": true,
        "bn.js": true,
        "browserify>assert": true,
        "browserify>buffer": true,
        "eth-sig-util>ethereumjs-util>ethjs-util": true,
        "ethereumjs-util>create-hash": true,
        "ethereumjs-util>ethereum-cryptography": true,
        "ethereumjs-util>rlp": true,
        "ethereumjs-wallet>safe-buffer": true
      }
    },
    "eth-sig-util>ethereumjs-util>ethjs-util": {
      "packages": {
        "browserify>buffer": true,
        "ethjs>ethjs-util>is-hex-prefixed": true,
        "ethjs>ethjs-util>strip-hex-prefix": true
      }
    },
    "eth-trezor-keyring": {
      "globals": {
        "setTimeout": true
      },
      "packages": {
        "@ethereumjs/tx": true,
        "browserify>buffer": true,
        "browserify>events": true,
        "eth-trezor-keyring>hdkey": true,
        "eth-trezor-keyring>trezor-connect": true,
        "ethereumjs-util": true
      }
    },
    "eth-trezor-keyring>@metamask/eth-sig-util": {
      "packages": {
        "3box>tweetnacl": true,
        "3box>tweetnacl-util": true,
        "browserify>buffer": true,
        "eth-trezor-keyring>@metamask/eth-sig-util>ethereumjs-util": true,
        "eth-trezor-keyring>@metamask/eth-sig-util>ethjs-util": true,
        "ethereumjs-abi": true
      }
    },
    "eth-trezor-keyring>@metamask/eth-sig-util>ethereumjs-util": {
      "packages": {
        "3box>ethers>elliptic": true,
        "bn.js": true,
        "browserify>assert": true,
        "browserify>buffer": true,
        "eth-trezor-keyring>@metamask/eth-sig-util>ethjs-util": true,
        "ethereumjs-util>create-hash": true,
        "ethereumjs-util>ethereum-cryptography": true,
        "ethereumjs-util>rlp": true
      }
    },
    "eth-trezor-keyring>@metamask/eth-sig-util>ethjs-util": {
      "packages": {
        "browserify>buffer": true,
        "ethjs>ethjs-util>is-hex-prefixed": true,
        "ethjs>ethjs-util>strip-hex-prefix": true
      }
    },
    "eth-trezor-keyring>hdkey": {
      "packages": {
        "browserify>assert": true,
        "browserify>crypto-browserify": true,
        "eth-trezor-keyring>hdkey>coinstring": true,
        "eth-trezor-keyring>hdkey>secp256k1": true,
        "ethereumjs-wallet>safe-buffer": true
      }
    },
    "eth-trezor-keyring>hdkey>coinstring": {
      "packages": {
        "browserify>buffer": true,
        "eth-trezor-keyring>hdkey>coinstring>bs58": true,
        "ethereumjs-util>create-hash": true
      }
    },
    "eth-trezor-keyring>hdkey>secp256k1": {
      "packages": {
        "3box>ethers>elliptic": true,
        "bn.js": true,
        "browserify>insert-module-globals>is-buffer": true,
        "eth-trezor-keyring>hdkey>secp256k1>bip66": true,
        "eth-trezor-keyring>hdkey>secp256k1>drbg.js": true,
        "ethereumjs-util>create-hash": true,
        "ethereumjs-wallet>safe-buffer": true
      }
    },
    "eth-trezor-keyring>hdkey>secp256k1>bip66": {
      "packages": {
        "ethereumjs-wallet>safe-buffer": true
      }
    },
    "eth-trezor-keyring>hdkey>secp256k1>drbg.js": {
      "packages": {
        "browserify>buffer": true,
        "browserify>crypto-browserify>create-hmac": true
      }
    },
    "eth-trezor-keyring>trezor-connect": {
      "globals": {
        "__TREZOR_CONNECT_SRC": true,
        "addEventListener": true,
        "btoa": true,
        "chrome": true,
        "clearInterval": true,
        "clearTimeout": true,
        "console": true,
        "document.body": true,
        "document.createElement": true,
        "document.createTextNode": true,
        "document.getElementById": true,
        "document.querySelectorAll": true,
        "location": true,
        "navigator": true,
        "open": true,
        "removeEventListener": true,
        "setInterval": true,
        "setTimeout": true
      },
      "packages": {
        "3box>graphql-request>cross-fetch": true,
        "@babel/runtime": true,
        "browserify>events": true,
        "eth-trezor-keyring>@metamask/eth-sig-util": true
      }
    },
    "ethereumjs-abi": {
      "packages": {
        "bn.js": true,
        "browserify>buffer": true,
        "ethereumjs-abi>ethereumjs-util": true
      }
    },
    "ethereumjs-abi>ethereumjs-util": {
      "packages": {
        "3box>ethers>elliptic": true,
        "bn.js": true,
        "browserify>assert": true,
        "browserify>buffer": true,
        "ethereumjs-abi>ethereumjs-util>ethjs-util": true,
        "ethereumjs-util>create-hash": true,
        "ethereumjs-util>ethereum-cryptography": true,
        "ethereumjs-util>rlp": true
      }
    },
    "ethereumjs-abi>ethereumjs-util>ethjs-util": {
      "packages": {
        "browserify>buffer": true,
        "ethjs>ethjs-util>is-hex-prefixed": true,
        "ethjs>ethjs-util>strip-hex-prefix": true
      }
    },
    "ethereumjs-util": {
      "packages": {
        "browserify>assert": true,
        "browserify>buffer": true,
        "browserify>insert-module-globals>is-buffer": true,
        "ethereumjs-util>bn.js": true,
        "ethereumjs-util>create-hash": true,
        "ethereumjs-util>ethereum-cryptography": true,
        "ethereumjs-util>ethjs-util": true,
        "ethereumjs-util>rlp": true
      }
    },
    "ethereumjs-util>bn.js": {
      "globals": {
        "Buffer": true
      },
      "packages": {
        "browserify>browser-resolve": true
      }
    },
    "ethereumjs-util>create-hash": {
      "packages": {
        "addons-linter>sha.js": true,
        "ethereumjs-util>create-hash>cipher-base": true,
        "ethereumjs-util>create-hash>md5.js": true,
        "ethereumjs-util>create-hash>ripemd160": true,
        "pumpify>inherits": true
      }
    },
    "ethereumjs-util>create-hash>cipher-base": {
      "packages": {
        "browserify>stream-browserify": true,
        "browserify>string_decoder": true,
        "ethereumjs-wallet>safe-buffer": true,
        "pumpify>inherits": true
      }
    },
    "ethereumjs-util>create-hash>md5.js": {
      "packages": {
        "ethereumjs-util>create-hash>md5.js>hash-base": true,
        "ethereumjs-wallet>safe-buffer": true,
        "pumpify>inherits": true
      }
    },
    "ethereumjs-util>create-hash>md5.js>hash-base": {
      "packages": {
        "ethereumjs-util>create-hash>md5.js>hash-base>readable-stream": true,
        "ethereumjs-wallet>safe-buffer": true,
        "pumpify>inherits": true
      }
    },
    "ethereumjs-util>create-hash>md5.js>hash-base>readable-stream": {
      "packages": {
        "@storybook/api>util-deprecate": true,
        "browserify>browser-resolve": true,
        "browserify>buffer": true,
        "browserify>events": true,
        "browserify>process": true,
        "browserify>string_decoder": true,
        "pumpify>inherits": true
      }
    },
    "ethereumjs-util>create-hash>ripemd160": {
      "packages": {
        "browserify>buffer": true,
        "ethereumjs-util>create-hash>md5.js>hash-base": true,
        "pumpify>inherits": true
      }
    },
    "ethereumjs-util>ethereum-cryptography": {
      "packages": {
        "browserify>assert": true,
        "browserify>buffer": true,
        "browserify>crypto-browserify>create-hmac": true,
        "ethereumjs-util>ethereum-cryptography>keccak": true,
        "ethereumjs-util>ethereum-cryptography>secp256k1": true,
        "ethereumjs-wallet>bs58check": true,
        "ethereumjs-wallet>randombytes": true,
        "ethereumjs-wallet>safe-buffer": true,
        "ethers>@ethersproject/sha2>hash.js": true
      }
    },
    "ethereumjs-util>ethereum-cryptography>blakejs": {
      "globals": {
        "TextEncoder": true,
        "console.log": true
      }
    },
    "ethereumjs-util>ethereum-cryptography>browserify-aes": {
      "packages": {
        "browserify>buffer": true,
        "browserify>crypto-browserify>browserify-cipher>evp_bytestokey": true,
        "ethereumjs-util>create-hash>cipher-base": true,
        "ethereumjs-util>ethereum-cryptography>browserify-aes>buffer-xor": true,
        "ethereumjs-wallet>safe-buffer": true,
        "pumpify>inherits": true
      }
    },
    "ethereumjs-util>ethereum-cryptography>browserify-aes>buffer-xor": {
      "packages": {
        "browserify>buffer": true
      }
    },
    "ethereumjs-util>ethereum-cryptography>keccak": {
      "packages": {
        "browserify>buffer": true,
        "ethereumjs-util>ethereum-cryptography>keccak>readable-stream": true
      }
    },
    "ethereumjs-util>ethereum-cryptography>keccak>readable-stream": {
      "packages": {
        "@storybook/api>util-deprecate": true,
        "browserify>browser-resolve": true,
        "browserify>buffer": true,
        "browserify>events": true,
        "browserify>process": true,
        "browserify>string_decoder": true,
        "pumpify>inherits": true
      }
    },
    "ethereumjs-util>ethereum-cryptography>secp256k1": {
      "packages": {
        "3box>ethers>elliptic": true
      }
    },
    "ethereumjs-util>ethjs-util": {
      "packages": {
        "browserify>buffer": true,
        "ethjs>ethjs-util>is-hex-prefixed": true,
        "ethjs>ethjs-util>strip-hex-prefix": true
      }
    },
    "ethereumjs-util>rlp": {
      "packages": {
        "browserify>buffer": true,
        "ethereumjs-util>rlp>bn.js": true
      }
    },
    "ethereumjs-util>rlp>bn.js": {
      "globals": {
        "Buffer": true
      },
      "packages": {
        "browserify>browser-resolve": true
      }
    },
    "ethereumjs-wallet": {
      "packages": {
        "@truffle/codec>utf8": true,
        "browserify>crypto-browserify": true,
        "ethereumjs-wallet>aes-js": true,
        "ethereumjs-wallet>bs58check": true,
        "ethereumjs-wallet>ethereumjs-util": true,
        "ethereumjs-wallet>randombytes": true,
        "ethereumjs-wallet>safe-buffer": true,
        "ethereumjs-wallet>scryptsy": true,
        "ethereumjs-wallet>uuid": true
      }
    },
    "ethereumjs-wallet>aes-js": {
      "globals": {
        "define": true
      }
    },
    "ethereumjs-wallet>bs58check": {
      "packages": {
        "3box>ipfs>bs58": true,
        "ethereumjs-util>create-hash": true,
        "ethereumjs-wallet>safe-buffer": true
      }
    },
    "ethereumjs-wallet>ethereumjs-util": {
      "packages": {
        "3box>ethers>elliptic": true,
        "bn.js": true,
        "browserify>assert": true,
        "browserify>buffer": true,
        "ethereumjs-util>create-hash": true,
        "ethereumjs-util>ethereum-cryptography": true,
        "ethereumjs-util>rlp": true,
        "ethereumjs-wallet>ethereumjs-util>ethjs-util": true
      }
    },
    "ethereumjs-wallet>ethereumjs-util>ethjs-util": {
      "packages": {
        "browserify>buffer": true,
        "ethjs>ethjs-util>is-hex-prefixed": true,
        "ethjs>ethjs-util>strip-hex-prefix": true
      }
    },
    "ethereumjs-wallet>randombytes": {
      "globals": {
        "crypto": true,
        "msCrypto": true
      },
      "packages": {
        "browserify>process": true,
        "ethereumjs-wallet>safe-buffer": true
      }
    },
    "ethereumjs-wallet>safe-buffer": {
      "packages": {
        "browserify>buffer": true
      }
    },
    "ethereumjs-wallet>scryptsy": {
      "packages": {
        "browserify>buffer": true,
        "browserify>crypto-browserify>pbkdf2": true
      }
    },
    "ethereumjs-wallet>uuid": {
      "globals": {
        "crypto": true,
        "msCrypto": true
      }
    },
    "ethers": {
      "packages": {
        "ethers>@ethersproject/abi": true,
        "ethers>@ethersproject/abstract-signer": true,
        "ethers>@ethersproject/address": true,
        "ethers>@ethersproject/base64": true,
        "ethers>@ethersproject/basex": true,
        "ethers>@ethersproject/bignumber": true,
        "ethers>@ethersproject/bytes": true,
        "ethers>@ethersproject/constants": true,
        "ethers>@ethersproject/contracts": true,
        "ethers>@ethersproject/hash": true,
        "ethers>@ethersproject/hdnode": true,
        "ethers>@ethersproject/json-wallets": true,
        "ethers>@ethersproject/keccak256": true,
        "ethers>@ethersproject/logger": true,
        "ethers>@ethersproject/properties": true,
        "ethers>@ethersproject/providers": true,
        "ethers>@ethersproject/random": true,
        "ethers>@ethersproject/rlp": true,
        "ethers>@ethersproject/sha2": true,
        "ethers>@ethersproject/signing-key": true,
        "ethers>@ethersproject/solidity": true,
        "ethers>@ethersproject/strings": true,
        "ethers>@ethersproject/transactions": true,
        "ethers>@ethersproject/units": true,
        "ethers>@ethersproject/wallet": true,
        "ethers>@ethersproject/web": true,
        "ethers>@ethersproject/wordlists": true
      }
    },
    "ethers>@ethersproject/abi": {
      "globals": {
        "console.log": true
      },
      "packages": {
        "ethers>@ethersproject/address": true,
        "ethers>@ethersproject/bignumber": true,
        "ethers>@ethersproject/bytes": true,
        "ethers>@ethersproject/constants": true,
        "ethers>@ethersproject/hash": true,
        "ethers>@ethersproject/keccak256": true,
        "ethers>@ethersproject/logger": true,
        "ethers>@ethersproject/properties": true,
        "ethers>@ethersproject/strings": true
      }
    },
    "ethers>@ethersproject/abstract-provider": {
      "packages": {
        "ethers>@ethersproject/bignumber": true,
        "ethers>@ethersproject/bytes": true,
        "ethers>@ethersproject/logger": true,
        "ethers>@ethersproject/properties": true
      }
    },
    "ethers>@ethersproject/abstract-signer": {
      "packages": {
        "ethers>@ethersproject/logger": true,
        "ethers>@ethersproject/properties": true
      }
    },
    "ethers>@ethersproject/address": {
      "packages": {
        "ethers>@ethersproject/bignumber": true,
        "ethers>@ethersproject/bytes": true,
        "ethers>@ethersproject/keccak256": true,
        "ethers>@ethersproject/logger": true,
        "ethers>@ethersproject/rlp": true
      }
    },
    "ethers>@ethersproject/base64": {
      "globals": {
        "atob": true,
        "btoa": true
      },
      "packages": {
        "ethers>@ethersproject/bytes": true
      }
    },
    "ethers>@ethersproject/basex": {
      "packages": {
        "ethers>@ethersproject/bytes": true,
        "ethers>@ethersproject/properties": true
      }
    },
    "ethers>@ethersproject/bignumber": {
      "packages": {
        "bn.js": true,
        "ethers>@ethersproject/bytes": true,
        "ethers>@ethersproject/logger": true
      }
    },
    "ethers>@ethersproject/bytes": {
      "packages": {
        "ethers>@ethersproject/logger": true
      }
    },
    "ethers>@ethersproject/constants": {
      "packages": {
        "ethers>@ethersproject/bignumber": true
      }
    },
    "ethers>@ethersproject/contracts": {
      "globals": {
        "setTimeout": true
      },
      "packages": {
        "ethers>@ethersproject/abi": true,
        "ethers>@ethersproject/abstract-provider": true,
        "ethers>@ethersproject/abstract-signer": true,
        "ethers>@ethersproject/address": true,
        "ethers>@ethersproject/bignumber": true,
        "ethers>@ethersproject/bytes": true,
        "ethers>@ethersproject/logger": true,
        "ethers>@ethersproject/properties": true,
        "ethers>@ethersproject/transactions": true
      }
    },
    "ethers>@ethersproject/hash": {
      "packages": {
        "ethers>@ethersproject/address": true,
        "ethers>@ethersproject/bignumber": true,
        "ethers>@ethersproject/bytes": true,
        "ethers>@ethersproject/keccak256": true,
        "ethers>@ethersproject/logger": true,
        "ethers>@ethersproject/properties": true,
        "ethers>@ethersproject/strings": true
      }
    },
    "ethers>@ethersproject/hdnode": {
      "packages": {
        "ethers>@ethersproject/basex": true,
        "ethers>@ethersproject/bignumber": true,
        "ethers>@ethersproject/bytes": true,
        "ethers>@ethersproject/logger": true,
        "ethers>@ethersproject/pbkdf2": true,
        "ethers>@ethersproject/properties": true,
        "ethers>@ethersproject/sha2": true,
        "ethers>@ethersproject/signing-key": true,
        "ethers>@ethersproject/strings": true,
        "ethers>@ethersproject/transactions": true,
        "ethers>@ethersproject/wordlists": true
      }
    },
    "ethers>@ethersproject/json-wallets": {
      "packages": {
        "ethers>@ethersproject/address": true,
        "ethers>@ethersproject/bytes": true,
        "ethers>@ethersproject/hdnode": true,
        "ethers>@ethersproject/json-wallets>aes-js": true,
        "ethers>@ethersproject/json-wallets>scrypt-js": true,
        "ethers>@ethersproject/keccak256": true,
        "ethers>@ethersproject/logger": true,
        "ethers>@ethersproject/pbkdf2": true,
        "ethers>@ethersproject/properties": true,
        "ethers>@ethersproject/random": true,
        "ethers>@ethersproject/strings": true,
        "ethers>@ethersproject/transactions": true
      }
    },
    "ethers>@ethersproject/json-wallets>aes-js": {
      "globals": {
        "define": true
      }
    },
    "ethers>@ethersproject/json-wallets>scrypt-js": {
      "globals": {
        "define": true,
        "setTimeout": true
      },
      "packages": {
        "browserify>timers-browserify": true
      }
    },
    "ethers>@ethersproject/keccak256": {
      "packages": {
        "ethers>@ethersproject/bytes": true,
        "ethers>@ethersproject/keccak256>js-sha3": true
      }
    },
    "ethers>@ethersproject/keccak256>js-sha3": {
      "globals": {
        "define": true
      },
      "packages": {
        "browserify>process": true
      }
    },
    "ethers>@ethersproject/logger": {
      "globals": {
        "console": true
      }
    },
    "ethers>@ethersproject/networks": {
      "packages": {
        "ethers>@ethersproject/logger": true
      }
    },
    "ethers>@ethersproject/pbkdf2": {
      "packages": {
        "ethers>@ethersproject/bytes": true,
        "ethers>@ethersproject/sha2": true
      }
    },
    "ethers>@ethersproject/properties": {
      "packages": {
        "ethers>@ethersproject/logger": true
      }
    },
    "ethers>@ethersproject/providers": {
      "globals": {
        "WebSocket": true,
        "clearInterval": true,
        "clearTimeout": true,
        "console.log": true,
        "console.warn": true,
        "name": true,
        "setInterval": true,
        "setTimeout": true
      },
      "packages": {
        "ethers>@ethersproject/abstract-provider": true,
        "ethers>@ethersproject/abstract-signer": true,
        "ethers>@ethersproject/address": true,
        "ethers>@ethersproject/basex": true,
        "ethers>@ethersproject/bignumber": true,
        "ethers>@ethersproject/bytes": true,
        "ethers>@ethersproject/constants": true,
        "ethers>@ethersproject/hash": true,
        "ethers>@ethersproject/logger": true,
        "ethers>@ethersproject/networks": true,
        "ethers>@ethersproject/properties": true,
        "ethers>@ethersproject/providers>bech32": true,
        "ethers>@ethersproject/random": true,
        "ethers>@ethersproject/sha2": true,
        "ethers>@ethersproject/strings": true,
        "ethers>@ethersproject/transactions": true,
        "ethers>@ethersproject/web": true
      }
    },
    "ethers>@ethersproject/random": {
      "globals": {
        "crypto.getRandomValues": true
      },
      "packages": {
        "ethers>@ethersproject/bytes": true,
        "ethers>@ethersproject/logger": true
      }
    },
    "ethers>@ethersproject/rlp": {
      "packages": {
        "ethers>@ethersproject/bytes": true,
        "ethers>@ethersproject/logger": true
      }
    },
    "ethers>@ethersproject/sha2": {
      "packages": {
        "ethers>@ethersproject/bytes": true,
        "ethers>@ethersproject/logger": true,
        "ethers>@ethersproject/sha2>hash.js": true
      }
    },
    "ethers>@ethersproject/sha2>hash.js": {
      "packages": {
        "3box>ethers>hash.js>minimalistic-assert": true,
        "pumpify>inherits": true
      }
    },
    "ethers>@ethersproject/signing-key": {
      "packages": {
        "3box>ethers>elliptic": true,
        "ethers>@ethersproject/bytes": true,
        "ethers>@ethersproject/logger": true,
        "ethers>@ethersproject/properties": true
      }
    },
    "ethers>@ethersproject/solidity": {
      "packages": {
        "ethers>@ethersproject/bignumber": true,
        "ethers>@ethersproject/bytes": true,
        "ethers>@ethersproject/keccak256": true,
        "ethers>@ethersproject/logger": true,
        "ethers>@ethersproject/sha2": true,
        "ethers>@ethersproject/strings": true
      }
    },
    "ethers>@ethersproject/strings": {
      "packages": {
        "ethers>@ethersproject/bytes": true,
        "ethers>@ethersproject/constants": true,
        "ethers>@ethersproject/logger": true
      }
    },
    "ethers>@ethersproject/transactions": {
      "globals": {
        "console.log": true
      },
      "packages": {
        "ethers>@ethersproject/address": true,
        "ethers>@ethersproject/bignumber": true,
        "ethers>@ethersproject/bytes": true,
        "ethers>@ethersproject/constants": true,
        "ethers>@ethersproject/keccak256": true,
        "ethers>@ethersproject/logger": true,
        "ethers>@ethersproject/properties": true,
        "ethers>@ethersproject/rlp": true,
        "ethers>@ethersproject/signing-key": true
      }
    },
    "ethers>@ethersproject/units": {
      "packages": {
        "ethers>@ethersproject/bignumber": true,
        "ethers>@ethersproject/logger": true
      }
    },
    "ethers>@ethersproject/wallet": {
      "packages": {
        "ethers>@ethersproject/abstract-provider": true,
        "ethers>@ethersproject/abstract-signer": true,
        "ethers>@ethersproject/address": true,
        "ethers>@ethersproject/bytes": true,
        "ethers>@ethersproject/hash": true,
        "ethers>@ethersproject/hdnode": true,
        "ethers>@ethersproject/json-wallets": true,
        "ethers>@ethersproject/keccak256": true,
        "ethers>@ethersproject/logger": true,
        "ethers>@ethersproject/properties": true,
        "ethers>@ethersproject/random": true,
        "ethers>@ethersproject/signing-key": true,
        "ethers>@ethersproject/transactions": true
      }
    },
    "ethers>@ethersproject/web": {
      "globals": {
        "clearTimeout": true,
        "fetch": true,
        "setTimeout": true
      },
      "packages": {
        "ethers>@ethersproject/base64": true,
        "ethers>@ethersproject/bytes": true,
        "ethers>@ethersproject/logger": true,
        "ethers>@ethersproject/properties": true,
        "ethers>@ethersproject/strings": true
      }
    },
    "ethers>@ethersproject/wordlists": {
      "packages": {
        "ethers>@ethersproject/bytes": true,
        "ethers>@ethersproject/hash": true,
        "ethers>@ethersproject/logger": true,
        "ethers>@ethersproject/properties": true,
        "ethers>@ethersproject/strings": true
      }
    },
    "ethjs": {
      "globals": {
        "clearInterval": true,
        "setInterval": true
      },
      "packages": {
        "browserify>buffer": true,
        "ethjs-contract": true,
        "ethjs-query": true,
        "ethjs>bn.js": true,
        "ethjs>ethjs-abi": true,
        "ethjs>ethjs-filter": true,
        "ethjs>ethjs-provider-http": true,
        "ethjs>ethjs-unit": true,
        "ethjs>ethjs-util": true,
        "ethjs>js-sha3": true,
        "ethjs>number-to-bn": true
      }
    },
    "ethjs-contract": {
      "packages": {
        "ethjs-contract>ethjs-abi": true,
        "ethjs-contract>js-sha3": true,
        "ethjs-query>babel-runtime": true,
        "ethjs>ethjs-filter": true,
        "ethjs>ethjs-util": true,
        "promise-to-callback": true
      }
    },
    "ethjs-contract>ethjs-abi": {
      "packages": {
        "browserify>buffer": true,
        "ethjs-contract>ethjs-abi>bn.js": true,
        "ethjs-contract>ethjs-abi>js-sha3": true,
        "ethjs>number-to-bn": true
      }
    },
    "ethjs-contract>ethjs-abi>js-sha3": {
      "packages": {
        "browserify>process": true
      }
    },
    "ethjs-contract>js-sha3": {
      "packages": {
        "browserify>process": true
      }
    },
    "ethjs-ens": {
      "packages": {
        "ethereum-ens-network-map": true,
        "ethjs-ens>eth-ens-namehash": true,
        "ethjs-ens>ethjs-contract": true,
        "ethjs-ens>ethjs-query": true
      }
    },
    "ethjs-ens>eth-ens-namehash": {
      "globals": {
        "name": "write"
      },
      "packages": {
        "browserify>buffer": true,
        "ethjs-ens>eth-ens-namehash>idna-uts46": true,
        "ethjs-ens>eth-ens-namehash>js-sha3": true
      }
    },
    "ethjs-ens>eth-ens-namehash>idna-uts46": {
      "globals": {
        "define": true
      },
      "packages": {
        "browserify>punycode": true
      }
    },
    "ethjs-ens>eth-ens-namehash>js-sha3": {
      "packages": {
        "browserify>process": true
      }
    },
    "ethjs-ens>ethjs-contract": {
      "packages": {
        "ethjs-contract>ethjs-abi": true,
        "ethjs-ens>ethjs-contract>ethjs-filter": true,
        "ethjs-ens>ethjs-contract>js-sha3": true,
        "ethjs>ethjs-util": true
      }
    },
    "ethjs-ens>ethjs-contract>ethjs-filter": {
      "globals": {
        "clearInterval": true,
        "setInterval": true
      }
    },
    "ethjs-ens>ethjs-contract>js-sha3": {
      "packages": {
        "browserify>process": true
      }
    },
    "ethjs-ens>ethjs-query": {
      "globals": {
        "console": true
      },
      "packages": {
        "ethjs-ens>ethjs-query>ethjs-format": true,
        "ethjs-ens>ethjs-query>ethjs-rpc": true
      }
    },
    "ethjs-ens>ethjs-query>ethjs-format": {
      "packages": {
        "ethjs-ens>ethjs-query>ethjs-format>ethjs-schema": true,
        "ethjs>ethjs-util": true,
        "ethjs>ethjs-util>strip-hex-prefix": true,
        "ethjs>number-to-bn": true
      }
    },
    "ethjs-query": {
      "globals": {
        "console": true
      },
      "packages": {
        "ethjs-query>ethjs-format": true,
        "ethjs-query>ethjs-rpc": true,
        "promise-to-callback": true
      }
    },
    "ethjs-query>babel-runtime": {
      "packages": {
        "@babel/runtime": true,
        "@storybook/api>regenerator-runtime": true,
        "ethjs-query>babel-runtime>core-js": true
      }
    },
    "ethjs-query>babel-runtime>core-js": {
      "globals": {
        "PromiseRejectionEvent": true,
        "__e": "write",
        "__g": "write",
        "document.createTextNode": true,
        "postMessage": true,
        "setTimeout": true
      }
    },
    "ethjs-query>ethjs-format": {
      "packages": {
        "ethjs-query>ethjs-format>ethjs-schema": true,
        "ethjs>ethjs-util": true,
        "ethjs>ethjs-util>strip-hex-prefix": true,
        "ethjs>number-to-bn": true
      }
    },
    "ethjs-query>ethjs-rpc": {
      "packages": {
        "promise-to-callback": true
      }
    },
    "ethjs>ethjs-abi": {
      "packages": {
        "browserify>buffer": true,
        "ethjs>bn.js": true,
        "ethjs>js-sha3": true,
        "ethjs>number-to-bn": true
      }
    },
    "ethjs>ethjs-filter": {
      "globals": {
        "clearInterval": true,
        "setInterval": true
      }
    },
    "ethjs>ethjs-provider-http": {
      "packages": {
        "ethjs>ethjs-provider-http>xhr2": true
      }
    },
    "ethjs>ethjs-provider-http>xhr2": {
      "globals": {
        "XMLHttpRequest": true
      }
    },
    "ethjs>ethjs-unit": {
      "packages": {
        "ethjs>ethjs-unit>bn.js": true,
        "ethjs>number-to-bn": true
      }
    },
    "ethjs>ethjs-util": {
      "packages": {
        "browserify>buffer": true,
        "ethjs>ethjs-util>is-hex-prefixed": true,
        "ethjs>ethjs-util>strip-hex-prefix": true
      }
    },
    "ethjs>ethjs-util>strip-hex-prefix": {
      "packages": {
        "ethjs>ethjs-util>is-hex-prefixed": true
      }
    },
    "ethjs>js-sha3": {
      "packages": {
        "browserify>process": true
      }
    },
    "ethjs>number-to-bn": {
      "packages": {
        "ethjs>ethjs-util>strip-hex-prefix": true,
        "ethjs>number-to-bn>bn.js": true
      }
    },
    "extension-port-stream": {
      "packages": {
        "browserify>buffer": true,
        "browserify>stream-browserify": true
      }
    },
    "fast-json-patch": {
      "globals": {
        "addEventListener": true,
        "clearTimeout": true,
        "removeEventListener": true,
        "setTimeout": true
      },
      "packages": {
        "fast-json-patch>fast-deep-equal": true
      }
    },
    "fuse.js": {
      "globals": {
        "console": true,
        "define": true
      }
    },
    "globalthis>define-properties": {
      "packages": {
        "nock>deep-equal>object-keys": true
      }
    },
    "json-rpc-engine": {
      "packages": {
        "eth-rpc-errors": true,
        "json-rpc-engine>@metamask/safe-event-emitter": true
      }
    },
    "json-rpc-engine>@metamask/safe-event-emitter": {
      "globals": {
        "setTimeout": true
      },
      "packages": {
        "browserify>events": true
      }
    },
    "json-rpc-middleware-stream": {
      "packages": {
        "readable-stream": true
      }
    },
    "jsonschema": {
      "packages": {
        "browserify>url": true
      }
    },
    "lavamoat>json-stable-stringify": {
      "packages": {
        "lavamoat>json-stable-stringify>jsonify": true
      }
    },
    "localforage": {
      "globals": {
        "Blob": true,
        "BlobBuilder": true,
        "FileReader": true,
        "IDBKeyRange": true,
        "MSBlobBuilder": true,
        "MozBlobBuilder": true,
        "OIndexedDB": true,
        "WebKitBlobBuilder": true,
        "atob": true,
        "btoa": true,
        "console.error": true,
        "console.info": true,
        "console.warn": true,
        "define": true,
        "fetch": true,
        "indexedDB": true,
        "localStorage": true,
        "mozIndexedDB": true,
        "msIndexedDB": true,
        "navigator.platform": true,
        "navigator.userAgent": true,
        "openDatabase": true,
        "setTimeout": true,
        "webkitIndexedDB": true
      }
    },
    "lodash": {
      "globals": {
        "clearTimeout": true,
        "define": true,
        "setTimeout": true
      }
    },
    "loglevel": {
      "globals": {
        "console": true,
        "define": true,
        "document.cookie": true,
        "localStorage": true,
        "log": "write"
      }
    },
    "luxon": {
      "globals": {
        "Intl": true
      }
    },
    "mockttp>node-forge": {
      "globals": {
        "Blob": true,
        "MutationObserver": true,
        "QuotaExceededError": true,
        "URL.createObjectURL": true,
        "URL.revokeObjectURL": true,
        "Worker": true,
        "addEventListener": true,
        "document": true,
        "jQuery": true,
        "localStorage": true,
        "navigator": true,
        "postMessage": true,
        "removeEventListener": true,
        "setTimeout": true
      },
      "packages": {
        "browserify>browser-resolve": true,
        "browserify>process": true,
        "browserify>timers-browserify": true
      }
    },
    "nanoid": {
      "globals": {
        "crypto": true,
        "msCrypto": true,
        "navigator": true
      }
    },
    "nock>deep-equal": {
      "packages": {
        "enzyme>is-regex": true,
        "enzyme>object-is": true,
        "nock>deep-equal>is-arguments": true,
        "nock>deep-equal>is-date-object": true,
        "nock>deep-equal>object-keys": true,
        "string.prototype.matchall>regexp.prototype.flags": true
      }
    },
    "node-fetch": {
      "globals": {
        "Headers": true,
        "Request": true,
        "Response": true,
        "fetch": true
      }
    },
    "nonce-tracker": {
      "packages": {
        "await-semaphore": true,
        "browserify>assert": true,
        "ethjs-query": true
      }
    },
    "obj-multiplex": {
      "globals": {
        "console.warn": true
      },
      "packages": {
        "end-of-stream": true,
        "pump>once": true,
        "readable-stream": true
      }
    },
    "promise-to-callback": {
      "packages": {
        "promise-to-callback>is-fn": true,
        "promise-to-callback>set-immediate-shim": true
      }
    },
    "promise-to-callback>set-immediate-shim": {
      "globals": {
        "setTimeout.apply": true
      },
      "packages": {
        "browserify>timers-browserify": true
      }
    },
    "prop-types": {
      "globals": {
        "console": true
      },
      "packages": {
        "prop-types>react-is": true,
        "react>object-assign": true
      }
    },
    "prop-types>react-is": {
      "globals": {
        "console": true
      }
    },
    "pubnub": {
      "globals": {
        "ActiveXObject": true,
        "XMLHttpRequest": true,
        "addEventListener": true,
        "btoa": true,
        "clearInterval": true,
        "clearTimeout": true,
        "console": true,
        "define": true,
        "localStorage.getItem": true,
        "localStorage.setItem": true,
        "location": true,
        "navigator": true,
        "setInterval": true,
        "setTimeout": true
      }
    },
    "pubnub>cbor-sync": {
      "globals": {
        "define": true
      },
      "packages": {
        "browserify>buffer": true
      }
    },
    "pubnub>superagent": {
      "globals": {
        "ActiveXObject": true,
        "XMLHttpRequest": true,
        "btoa": true,
        "clearTimeout": true,
        "console.error": true,
        "console.trace": true,
        "console.warn": true,
        "setTimeout": true
      },
      "packages": {
        "pubnub>superagent>component-emitter": true
      }
    },
    "pump": {
      "packages": {
        "browserify>browser-resolve": true,
        "browserify>process": true,
        "end-of-stream": true,
        "pump>once": true
      }
    },
    "pump>once": {
      "packages": {
        "pump>once>wrappy": true
      }
    },
    "qrcode-generator": {
      "globals": {
        "define": true
      }
    },
    "qrcode.react": {
      "globals": {
        "Path2D": true,
        "devicePixelRatio": true
      },
      "packages": {
        "prop-types": true,
        "qrcode.react>qr.js": true,
        "react": true
      }
    },
    "rc>deep-extend": {
      "packages": {
        "browserify>buffer": true
      }
    },
    "react": {
      "globals": {
        "console": true
      },
      "packages": {
        "prop-types": true,
        "react>object-assign": true
      }
    },
    "react-devtools": {
      "packages": {
        "react-devtools>react-devtools-core": true
      }
    },
    "react-devtools>ip": {
      "packages": {
        "browserify>buffer": true,
        "browserify>os-browserify": true
      }
    },
    "react-devtools>react-devtools-core": {
      "globals": {
        "WebSocket": true,
        "setTimeout": true
      }
    },
    "react-dnd": {
      "globals": {
        "console.error": true
      },
      "packages": {
        "lodash": true,
        "prop-types": true,
        "react": true,
        "react-dnd>disposables": true,
        "react-dnd>dnd-core": true,
        "react-dnd>hoist-non-react-statics": true,
        "react-dnd>invariant": true,
        "react-dnd>shallowequal": true
      }
    },
    "react-dnd-html5-backend": {
      "globals": {
        "Image": true,
        "console.warn": true,
        "devicePixelRatio": true,
        "document": true,
        "navigator.userAgent": true,
        "safari": true,
        "setTimeout": true
      }
    },
    "react-dnd>dnd-core": {
      "packages": {
        "lodash": true,
        "react-dnd>dnd-core>asap": true,
        "react-dnd>invariant": true,
        "redux": true
      }
    },
    "react-dnd>dnd-core>asap": {
      "globals": {
        "clearInterval": true,
        "clearTimeout": true,
        "document.createTextNode": true,
        "setInterval": true,
        "setTimeout": true
      }
    },
    "react-dom": {
      "globals": {
        "HTMLIFrameElement": true,
        "MSApp": true,
        "__REACT_DEVTOOLS_GLOBAL_HOOK__": true,
        "addEventListener": true,
        "clearTimeout": true,
        "clipboardData": true,
        "console": true,
        "dispatchEvent": true,
        "document": true,
        "event": "write",
        "jest": true,
        "location.protocol": true,
        "navigator.userAgent.indexOf": true,
        "performance": true,
        "removeEventListener": true,
        "self": true,
        "setTimeout": true,
        "top": true,
        "trustedTypes": true
      },
      "packages": {
        "prop-types": true,
        "react": true,
        "react-dom>scheduler": true,
        "react>object-assign": true
      }
    },
    "react-dom>scheduler": {
      "globals": {
        "MessageChannel": true,
        "cancelAnimationFrame": true,
        "clearTimeout": true,
        "console": true,
        "navigator": true,
        "performance": true,
        "requestAnimationFrame": true,
        "setTimeout": true
      }
    },
    "react-idle-timer": {
      "globals": {
        "clearTimeout": true,
        "document": true,
        "setTimeout": true
      },
      "packages": {
        "prop-types": true,
        "react": true
      }
    },
    "react-inspector": {
      "globals": {
        "Node.CDATA_SECTION_NODE": true,
        "Node.COMMENT_NODE": true,
        "Node.DOCUMENT_FRAGMENT_NODE": true,
        "Node.DOCUMENT_NODE": true,
        "Node.DOCUMENT_TYPE_NODE": true,
        "Node.ELEMENT_NODE": true,
        "Node.PROCESSING_INSTRUCTION_NODE": true,
        "Node.TEXT_NODE": true
      },
      "packages": {
        "ethjs-query>babel-runtime": true,
        "prop-types": true,
        "react": true,
        "react-inspector>is-dom": true
      }
    },
    "react-inspector>is-dom": {
      "globals": {
        "Node": true
      },
      "packages": {
        "proxyquire>fill-keys>is-object": true,
        "react-inspector>is-dom>is-window": true
      }
    },
    "react-popper": {
      "globals": {
        "document": true
      },
      "packages": {
        "@popperjs/core": true,
        "react": true,
        "react-popper>react-fast-compare": true,
        "react-popper>warning": true
      }
    },
    "react-popper>react-fast-compare": {
      "globals": {
        "Element": true,
        "console.warn": true
      }
    },
    "react-popper>warning": {
      "globals": {
        "console": true
      }
    },
    "react-redux": {
      "globals": {
        "console": true,
        "document": true
      },
      "packages": {
        "@babel/runtime": true,
        "prop-types": true,
        "prop-types>react-is": true,
        "react": true,
        "react-dom": true,
        "react-redux>hoist-non-react-statics": true,
        "redux": true
      }
    },
    "react-redux>hoist-non-react-statics": {
      "packages": {
        "prop-types>react-is": true
      }
    },
    "react-responsive-carousel": {
      "globals": {
        "HTMLElement": true,
        "clearTimeout": true,
        "console.warn": true,
        "document": true,
        "getComputedStyle": true,
        "setTimeout": true
      },
      "packages": {
        "classnames": true,
        "react": true,
        "react-dom": true,
        "react-responsive-carousel>react-easy-swipe": true
      }
    },
    "react-responsive-carousel>react-easy-swipe": {
      "globals": {
        "addEventListener": true,
        "define": true,
        "document.addEventListener": true,
        "document.removeEventListener": true
      },
      "packages": {
        "prop-types": true,
        "react": true
      }
    },
    "react-router-dom": {
      "packages": {
        "prop-types": true,
        "react": true,
        "react-router-dom>history": true,
        "react-router-dom>react-router": true,
        "react-router-dom>tiny-invariant": true,
        "react-router-dom>tiny-warning": true
      }
    },
    "react-router-dom>history": {
      "globals": {
        "addEventListener": true,
        "confirm": true,
        "document": true,
        "history": true,
        "location": true,
        "navigator.userAgent": true,
        "removeEventListener": true
      },
      "packages": {
        "react-router-dom>history>resolve-pathname": true,
        "react-router-dom>history>value-equal": true,
        "react-router-dom>tiny-invariant": true,
        "react-router-dom>tiny-warning": true
      }
    },
    "react-router-dom>react-router": {
      "packages": {
        "prop-types": true,
        "prop-types>react-is": true,
        "react": true,
        "react-redux>hoist-non-react-statics": true,
        "react-router-dom>react-router>history": true,
        "react-router-dom>react-router>mini-create-react-context": true,
        "react-router-dom>tiny-invariant": true,
        "react-router-dom>tiny-warning": true,
        "sinon>nise>path-to-regexp": true
      }
    },
    "react-router-dom>react-router>history": {
      "globals": {
        "addEventListener": true,
        "confirm": true,
        "document": true,
        "history": true,
        "location": true,
        "navigator.userAgent": true,
        "removeEventListener": true
      },
      "packages": {
        "react-router-dom>history>resolve-pathname": true,
        "react-router-dom>history>value-equal": true,
        "react-router-dom>tiny-invariant": true,
        "react-router-dom>tiny-warning": true
      }
    },
    "react-router-dom>react-router>mini-create-react-context": {
      "packages": {
        "@babel/runtime": true,
        "@storybook/api>@reach/router>create-react-context>gud": true,
        "prop-types": true,
        "react": true,
        "react-router-dom>tiny-warning": true
      }
    },
    "react-router-dom>tiny-warning": {
      "globals": {
        "console": true
      }
    },
    "react-simple-file-input": {
      "globals": {
        "File": true,
        "FileReader": true,
        "console.warn": true
      },
      "packages": {
        "prop-types": true,
        "react": true
      }
    },
    "react-tippy": {
      "globals": {
        "Element": true,
        "MSStream": true,
        "MutationObserver": true,
        "addEventListener": true,
        "clearTimeout": true,
        "console.error": true,
        "console.warn": true,
        "define": true,
        "document": true,
        "getComputedStyle": true,
        "innerHeight": true,
        "innerWidth": true,
        "navigator.maxTouchPoints": true,
        "navigator.msMaxTouchPoints": true,
        "navigator.userAgent": true,
        "performance": true,
        "requestAnimationFrame": true,
        "setTimeout": true
      },
      "packages": {
        "react": true,
        "react-dom": true,
        "react-tippy>popper.js": true
      }
    },
    "react-tippy>popper.js": {
      "globals": {
        "MSInputMethodContext": true,
        "Node.DOCUMENT_POSITION_FOLLOWING": true,
        "cancelAnimationFrame": true,
        "console.warn": true,
        "define": true,
        "devicePixelRatio": true,
        "document": true,
        "getComputedStyle": true,
        "innerHeight": true,
        "innerWidth": true,
        "navigator.userAgent": true,
        "requestAnimationFrame": true,
        "setTimeout": true
      }
    },
    "react-toggle-button": {
      "globals": {
        "clearTimeout": true,
        "console.warn": true,
        "define": true,
        "performance": true,
        "setTimeout": true
      },
      "packages": {
        "react": true
      }
    },
    "react-transition-group": {
      "globals": {
        "clearTimeout": true,
        "setTimeout": true
      },
      "packages": {
        "prop-types": true,
        "react": true,
        "react-dom": true,
        "react-transition-group>chain-function": true,
        "react-transition-group>dom-helpers": true,
        "react-transition-group>warning": true
      }
    },
    "react-transition-group>dom-helpers": {
      "globals": {
        "document": true,
        "setTimeout": true
      },
      "packages": {
        "@babel/runtime": true
      }
    },
    "react-transition-group>warning": {
      "globals": {
        "console": true
      }
    },
    "readable-stream": {
      "packages": {
        "@storybook/api>util-deprecate": true,
        "browserify>browser-resolve": true,
        "browserify>events": true,
        "browserify>process": true,
        "browserify>timers-browserify": true,
        "pumpify>inherits": true,
        "readable-stream>core-util-is": true,
        "readable-stream>isarray": true,
        "readable-stream>process-nextick-args": true,
        "readable-stream>safe-buffer": true,
        "readable-stream>string_decoder": true
      }
    },
    "readable-stream>core-util-is": {
      "packages": {
        "browserify>insert-module-globals>is-buffer": true
      }
    },
    "readable-stream>process-nextick-args": {
      "packages": {
        "browserify>process": true
      }
    },
    "readable-stream>safe-buffer": {
      "packages": {
        "browserify>buffer": true
      }
    },
    "readable-stream>string_decoder": {
      "packages": {
        "readable-stream>safe-buffer": true
      }
    },
    "redux": {
      "globals": {
        "console": true
      },
      "packages": {
        "@babel/runtime": true
      }
    },
    "safe-event-emitter": {
      "globals": {
        "setTimeout": true
      },
      "packages": {
        "3box>events": true,
        "browserify>util": true
      }
    },
    "semver": {
      "globals": {
        "console.error": true
      },
      "packages": {
        "browserify>process": true,
        "semver>lru-cache": true
      }
    },
    "semver>lru-cache": {
      "packages": {
        "semver>lru-cache>yallist": true
      }
    },
    "sinon>nise>path-to-regexp": {
      "packages": {
        "sinon>nise>path-to-regexp>isarray": true
      }
    },
    "source-map-explorer>btoa": {
      "packages": {
        "browserify>buffer": true
      }
    },
    "string.prototype.matchall>call-bind": {
      "packages": {
        "eslint-plugin-react>array-includes>get-intrinsic": true,
        "mocha>object.assign>function-bind": true
      }
    },
    "string.prototype.matchall>regexp.prototype.flags": {
      "packages": {
        "globalthis>define-properties": true,
        "string.prototype.matchall>call-bind": true
      }
    },
    "stylelint>write-file-atomic>typedarray-to-buffer": {
      "packages": {
        "browserify>buffer": true,
        "jsdom>request>is-typedarray": true
      }
    },
    "terser>source-map-support>buffer-from": {
      "packages": {
        "browserify>buffer": true
      }
    },
    "textarea-caret": {
      "globals": {
        "document.body.appendChild": true,
        "document.body.removeChild": true,
        "document.createElement": true,
        "document.querySelector": true,
        "getCaretCoordinates": "write",
        "getComputedStyle": true,
        "mozInnerScreenX": true
      }
    },
    "uuid": {
      "globals": {
        "crypto": true,
        "msCrypto": true
      }
    },
    "vinyl>clone": {
      "packages": {
        "browserify>buffer": true
      }
    },
    "vinyl>cloneable-readable>process-nextick-args": {
      "packages": {
        "browserify>process": true
      }
    },
    "web3": {
      "globals": {
        "Web3": "write",
        "XMLHttpRequest": true,
        "clearTimeout": true,
        "console.error": true,
        "setTimeout": true
      },
      "packages": {
        "browserify>buffer": true,
        "web3>bignumber.js": true,
        "web3>crypto-js": true,
        "web3>utf8": true,
        "web3>xhr2-cookies": true
      }
    },
    "web3-stream-provider": {
      "globals": {
        "setTimeout": true
      },
      "packages": {
        "browserify>util": true,
        "readable-stream": true,
        "web3-stream-provider>uuid": true
      }
    },
    "web3-stream-provider>uuid": {
      "globals": {
        "crypto": true,
        "msCrypto": true
      }
    },
    "web3>bignumber.js": {
      "globals": {
        "define": true
      },
      "packages": {
        "browserify>crypto-browserify": true
      }
    },
    "web3>crypto-js": {
      "globals": {
        "define": true
      }
    },
    "web3>utf8": {
      "globals": {
        "define": true
      }
    },
    "web3>xhr2-cookies": {
      "globals": {
        "console.warn": true
      },
      "packages": {
        "browserify>buffer": true,
        "browserify>https-browserify": true,
        "browserify>os-browserify": true,
        "browserify>process": true,
        "browserify>stream-http": true,
        "browserify>url": true,
        "web3>xhr2-cookies>cookiejar": true
      }
    },
    "web3>xhr2-cookies>cookiejar": {
      "globals": {
        "console.warn": true
      }
    },
    "webextension-polyfill": {
      "globals": {
        "browser": true,
        "chrome": true,
        "console.error": true,
        "console.warn": true,
        "define": true
      }
    },
    "webpack>memory-fs>errno": {
      "packages": {
        "webpack>memory-fs>errno>prr": true
      }
    }
  }
}<|MERGE_RESOLUTION|>--- conflicted
+++ resolved
@@ -2215,43 +2215,11 @@
         "console.warn": true
       },
       "packages": {
-<<<<<<< HEAD
-        "@ethereumjs/tx": true,
-        "buffer": true,
-        "ethereumjs-util": true,
-        "events": true,
-        "hdkey": true,
-        "trezor-connect": true
-      }
-    },
-    "eth-walletconnect-keyring": {
-      "globals": {
-        "addEventListener": true,
-        "console.warn": true,
-        "document.createElement": true,
-        "document.head.appendChild": true
-      },
-      "packages": {
-        "@ethereumjs/tx": true,
-        "buffer": true,
-        "eth-sig-util": true,
-        "ethereumjs-tx": true,
-        "ethereumjs-util": true,
-        "events": true,
-        "hdkey": true,
-        "rlp": true
-      }
-    },
-    "ethereum-bloom-filters": {
-      "packages": {
-        "js-sha3": true
-=======
         "@ensdomains/content-hash>cids": true,
         "@ensdomains/content-hash>js-base64": true,
         "@ensdomains/content-hash>multicodec": true,
         "@ensdomains/content-hash>multihashes": true,
         "browserify>buffer": true
->>>>>>> 97055316
       }
     },
     "@ensdomains/content-hash>cids": {
@@ -2271,18 +2239,7 @@
         "@ensdomains/content-hash>cids>multibase>@multiformats/base-x": true
       }
     },
-<<<<<<< HEAD
-    "ethereumjs-tx": {
-      "packages": {
-        "buffer": true,
-        "ethereum-common": true,
-        "ethereumjs-util": true
-      }
-    },
-    "ethereumjs-util": {
-=======
     "@ensdomains/content-hash>cids>multicodec": {
->>>>>>> 97055316
       "packages": {
         "@ensdomains/content-hash>cids>multicodec>varint": true,
         "@ensdomains/content-hash>cids>uint8arrays": true
@@ -2518,12 +2475,6 @@
         "setTimeout": true
       },
       "packages": {
-<<<<<<< HEAD
-        "inherits": true,
-        "readable-stream": true,
-        "safe-buffer": true,
-        "stream-browserify": true
-=======
         "@babel/runtime": true,
         "@material-ui/core>@material-ui/styles": true,
         "@material-ui/core>@material-ui/system": true,
@@ -2536,7 +2487,6 @@
         "react": true,
         "react-dom": true,
         "react-redux>hoist-non-react-statics": true
->>>>>>> 97055316
       }
     },
     "@material-ui/core>@material-ui/styles": {
@@ -2807,6 +2757,23 @@
       }
     },
     "@metamask/controllers>eth-method-registry>ethjs>js-sha3": {
+      "globals": {
+        "addEventListener": true,
+        "console.warn": true,
+        "document.createElement": true,
+        "document.head.appendChild": true
+      },
+      "packages": {
+        "@ethereumjs/tx": true,
+        "buffer": true,
+        "eth-sig-util": true,
+        "ethereumjs-tx": true,
+        "ethereumjs-util": true,
+        "events": true,
+        "hdkey": true,
+        "rlp": true
+      }
+    },
       "packages": {
         "browserify>process": true
       }
@@ -2834,6 +2801,9 @@
       "globals": {
         "crypto": true,
         "msCrypto": true
+        "ethereumjs-util": true
+      }
+    },
       }
     },
     "@metamask/controllers>isomorphic-fetch": {
