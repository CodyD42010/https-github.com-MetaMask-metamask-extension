{
  "resources": {
    "@babel/runtime": {
      "globals": {
        "regeneratorRuntime": "write"
      }
    },
    "@download/blockies": {
      "globals": {
        "document.createElement": true
      }
    },
    "@ensdomains/content-hash": {
      "globals": {
        "console.warn": true
      },
      "packages": {
        "@ensdomains/content-hash>cids": true,
        "@ensdomains/content-hash>js-base64": true,
        "@ensdomains/content-hash>multicodec": true,
        "@ensdomains/content-hash>multihashes": true,
        "browserify>buffer": true
      }
    },
    "@ensdomains/content-hash>cids": {
      "packages": {
        "@ensdomains/content-hash>cids>multibase": true,
        "@ensdomains/content-hash>cids>multicodec": true,
        "@ensdomains/content-hash>cids>multihashes": true,
        "@ensdomains/content-hash>cids>uint8arrays": true
      }
    },
    "@ensdomains/content-hash>cids>multibase": {
      "globals": {
        "TextDecoder": true,
        "TextEncoder": true
      },
      "packages": {
        "@ensdomains/content-hash>cids>multibase>@multiformats/base-x": true
      }
    },
    "@ensdomains/content-hash>cids>multicodec": {
      "packages": {
        "@ensdomains/content-hash>cids>multicodec>varint": true,
        "@ensdomains/content-hash>cids>uint8arrays": true
      }
    },
    "@ensdomains/content-hash>cids>multihashes": {
      "packages": {
        "@ensdomains/content-hash>cids>multibase": true,
        "@ensdomains/content-hash>cids>uint8arrays": true,
        "@ensdomains/content-hash>multihashes>varint": true
      }
    },
    "@ensdomains/content-hash>cids>uint8arrays": {
      "globals": {
        "TextDecoder": true,
        "TextEncoder": true
      },
      "packages": {
        "@ensdomains/content-hash>cids>multibase": true
      }
    },
    "@ensdomains/content-hash>js-base64": {
      "globals": {
        "Base64": "write",
        "TextDecoder": true,
        "TextEncoder": true,
        "atob": true,
        "btoa": true,
        "define": true
      },
      "packages": {
        "browserify>buffer": true
      }
    },
    "@ensdomains/content-hash>multicodec": {
      "packages": {
        "@ensdomains/content-hash>multicodec>uint8arrays": true,
        "@ensdomains/content-hash>multicodec>varint": true
      }
    },
    "@ensdomains/content-hash>multicodec>uint8arrays": {
      "packages": {
        "@ensdomains/content-hash>multicodec>uint8arrays>multibase": true,
        "@ensdomains/content-hash>multihashes>web-encoding": true
      }
    },
    "@ensdomains/content-hash>multicodec>uint8arrays>multibase": {
      "packages": {
        "@ensdomains/content-hash>cids>multibase>@multiformats/base-x": true,
        "@ensdomains/content-hash>multihashes>web-encoding": true
      }
    },
    "@ensdomains/content-hash>multihashes": {
      "packages": {
        "@ensdomains/content-hash>multihashes>multibase": true,
        "@ensdomains/content-hash>multihashes>varint": true,
        "@ensdomains/content-hash>multihashes>web-encoding": true,
        "browserify>buffer": true
      }
    },
    "@ensdomains/content-hash>multihashes>multibase": {
      "packages": {
        "@ensdomains/content-hash>multihashes>web-encoding": true,
        "browserify>buffer": true,
        "ethereumjs-wallet>bs58check>bs58>base-x": true
      }
    },
    "@ensdomains/content-hash>multihashes>web-encoding": {
      "globals": {
        "TextDecoder": true,
        "TextEncoder": true
      },
      "packages": {
        "browserify>util": true
      }
    },
    "@ethereumjs/common": {
      "packages": {
        "@ethereumjs/common>crc-32": true,
        "browserify>buffer": true,
        "browserify>events": true,
        "ethereumjs-util": true
      }
    },
    "@ethereumjs/common>crc-32": {
      "globals": {
        "DO_NOT_EXPORT_CRC": true,
        "define": true
      }
    },
    "@ethereumjs/tx": {
      "packages": {
        "@ethereumjs/common": true,
        "browserify>buffer": true,
        "browserify>insert-module-globals>is-buffer": true,
        "ethereumjs-util": true
      }
    },
    "@ethersproject/abi": {
      "globals": {
        "console.log": true
      },
      "packages": {
        "@ethersproject/abi>@ethersproject/address": true,
        "@ethersproject/abi>@ethersproject/bytes": true,
        "@ethersproject/abi>@ethersproject/constants": true,
        "@ethersproject/abi>@ethersproject/hash": true,
        "@ethersproject/abi>@ethersproject/keccak256": true,
        "@ethersproject/abi>@ethersproject/logger": true,
        "@ethersproject/abi>@ethersproject/properties": true,
        "@ethersproject/abi>@ethersproject/strings": true,
        "@ethersproject/bignumber": true
      }
    },
    "@ethersproject/abi>@ethersproject/address": {
      "packages": {
        "@ethersproject/abi>@ethersproject/bytes": true,
        "@ethersproject/abi>@ethersproject/keccak256": true,
        "@ethersproject/abi>@ethersproject/logger": true,
        "@ethersproject/bignumber": true,
        "@ethersproject/providers>@ethersproject/rlp": true
      }
    },
    "@ethersproject/abi>@ethersproject/bytes": {
      "packages": {
        "@ethersproject/abi>@ethersproject/logger": true
      }
    },
    "@ethersproject/abi>@ethersproject/constants": {
      "packages": {
        "@ethersproject/bignumber": true
      }
    },
    "@ethersproject/abi>@ethersproject/hash": {
      "packages": {
        "@ethersproject/abi>@ethersproject/address": true,
        "@ethersproject/abi>@ethersproject/bytes": true,
        "@ethersproject/abi>@ethersproject/keccak256": true,
        "@ethersproject/abi>@ethersproject/logger": true,
        "@ethersproject/abi>@ethersproject/properties": true,
        "@ethersproject/abi>@ethersproject/strings": true,
        "@ethersproject/bignumber": true,
        "@ethersproject/providers>@ethersproject/base64": true
      }
    },
    "@ethersproject/abi>@ethersproject/keccak256": {
      "packages": {
        "@ethersproject/abi>@ethersproject/bytes": true,
        "@ethersproject/abi>@ethersproject/keccak256>js-sha3": true
      }
    },
    "@ethersproject/abi>@ethersproject/keccak256>js-sha3": {
      "globals": {
        "define": true
      },
      "packages": {
        "browserify>process": true
      }
    },
    "@ethersproject/abi>@ethersproject/logger": {
      "globals": {
        "console": true
      }
    },
    "@ethersproject/abi>@ethersproject/properties": {
      "packages": {
        "@ethersproject/abi>@ethersproject/logger": true
      }
    },
    "@ethersproject/abi>@ethersproject/strings": {
      "packages": {
        "@ethersproject/abi>@ethersproject/bytes": true,
        "@ethersproject/abi>@ethersproject/constants": true,
        "@ethersproject/abi>@ethersproject/logger": true
      }
    },
    "@ethersproject/bignumber": {
      "packages": {
        "@ethersproject/abi>@ethersproject/bytes": true,
        "@ethersproject/abi>@ethersproject/logger": true,
        "@ethersproject/bignumber>bn.js": true
      }
    },
    "@ethersproject/bignumber>bn.js": {
      "globals": {
        "Buffer": true
      },
      "packages": {
        "browserify>browser-resolve": true
      }
    },
    "@ethersproject/contracts": {
      "globals": {
        "setTimeout": true
      },
      "packages": {
        "@ethersproject/abi": true,
        "@ethersproject/abi>@ethersproject/address": true,
        "@ethersproject/abi>@ethersproject/bytes": true,
        "@ethersproject/abi>@ethersproject/logger": true,
        "@ethersproject/abi>@ethersproject/properties": true,
        "@ethersproject/bignumber": true,
        "@ethersproject/hdnode>@ethersproject/abstract-signer": true,
        "@ethersproject/hdnode>@ethersproject/transactions": true,
        "@ethersproject/providers>@ethersproject/abstract-provider": true
      }
    },
    "@ethersproject/hdnode": {
      "packages": {
        "@ethersproject/abi>@ethersproject/bytes": true,
        "@ethersproject/abi>@ethersproject/logger": true,
        "@ethersproject/abi>@ethersproject/properties": true,
        "@ethersproject/abi>@ethersproject/strings": true,
        "@ethersproject/bignumber": true,
        "@ethersproject/hdnode>@ethersproject/basex": true,
        "@ethersproject/hdnode>@ethersproject/pbkdf2": true,
        "@ethersproject/hdnode>@ethersproject/sha2": true,
        "@ethersproject/hdnode>@ethersproject/signing-key": true,
        "@ethersproject/hdnode>@ethersproject/transactions": true,
        "@ethersproject/hdnode>@ethersproject/wordlists": true
      }
    },
    "@ethersproject/hdnode>@ethersproject/abstract-signer": {
      "packages": {
        "@ethersproject/abi>@ethersproject/logger": true,
        "@ethersproject/abi>@ethersproject/properties": true
      }
    },
    "@ethersproject/hdnode>@ethersproject/basex": {
      "packages": {
        "@ethersproject/abi>@ethersproject/bytes": true,
        "@ethersproject/abi>@ethersproject/properties": true
      }
    },
    "@ethersproject/hdnode>@ethersproject/pbkdf2": {
      "packages": {
        "@ethersproject/abi>@ethersproject/bytes": true,
        "@ethersproject/hdnode>@ethersproject/sha2": true
      }
    },
    "@ethersproject/hdnode>@ethersproject/sha2": {
      "packages": {
        "@ethersproject/abi>@ethersproject/bytes": true,
        "@ethersproject/abi>@ethersproject/logger": true,
        "ethereumjs-util>ethereum-cryptography>hash.js": true
      }
    },
    "@ethersproject/hdnode>@ethersproject/signing-key": {
      "packages": {
        "@ethersproject/abi>@ethersproject/bytes": true,
        "@ethersproject/abi>@ethersproject/logger": true,
        "@ethersproject/abi>@ethersproject/properties": true,
        "ganache>secp256k1>elliptic": true,
        "@unstoppabledomains/resolution>elliptic": true
      }
    },
    "@ethersproject/hdnode>@ethersproject/transactions": {
      "packages": {
        "@ethersproject/abi>@ethersproject/address": true,
        "@ethersproject/abi>@ethersproject/bytes": true,
        "@ethersproject/abi>@ethersproject/constants": true,
        "@ethersproject/abi>@ethersproject/keccak256": true,
        "@ethersproject/abi>@ethersproject/logger": true,
        "@ethersproject/abi>@ethersproject/properties": true,
        "@ethersproject/bignumber": true,
        "@ethersproject/hdnode>@ethersproject/signing-key": true,
        "@ethersproject/providers>@ethersproject/rlp": true
      }
    },
    "@ethersproject/hdnode>@ethersproject/wordlists": {
      "packages": {
        "@ethersproject/abi>@ethersproject/bytes": true,
        "@ethersproject/abi>@ethersproject/hash": true,
        "@ethersproject/abi>@ethersproject/logger": true,
        "@ethersproject/abi>@ethersproject/properties": true,
        "@ethersproject/abi>@ethersproject/strings": true
      }
    },
    "@ethersproject/providers": {
      "globals": {
        "WebSocket": true,
        "clearInterval": true,
        "clearTimeout": true,
        "console.log": true,
        "console.warn": true,
        "setInterval": true,
        "setTimeout": true
      },
      "packages": {
        "@ethersproject/abi>@ethersproject/address": true,
        "@ethersproject/abi>@ethersproject/bytes": true,
        "@ethersproject/abi>@ethersproject/constants": true,
        "@ethersproject/abi>@ethersproject/hash": true,
        "@ethersproject/abi>@ethersproject/logger": true,
        "@ethersproject/abi>@ethersproject/properties": true,
        "@ethersproject/abi>@ethersproject/strings": true,
        "@ethersproject/bignumber": true,
        "@ethersproject/hdnode>@ethersproject/abstract-signer": true,
        "@ethersproject/hdnode>@ethersproject/basex": true,
        "@ethersproject/hdnode>@ethersproject/sha2": true,
        "@ethersproject/hdnode>@ethersproject/transactions": true,
        "@ethersproject/providers>@ethersproject/abstract-provider": true,
        "@ethersproject/providers>@ethersproject/base64": true,
        "@ethersproject/providers>@ethersproject/networks": true,
        "@ethersproject/providers>@ethersproject/random": true,
        "@ethersproject/providers>@ethersproject/web": true,
        "@ethersproject/providers>bech32": true
      }
    },
    "@ethersproject/providers>@ethersproject/abstract-provider": {
      "packages": {
        "@ethersproject/abi>@ethersproject/bytes": true,
        "@ethersproject/abi>@ethersproject/logger": true,
        "@ethersproject/abi>@ethersproject/properties": true,
        "@ethersproject/bignumber": true
      }
    },
    "@ethersproject/providers>@ethersproject/base64": {
      "globals": {
        "atob": true,
        "btoa": true
      },
      "packages": {
        "@ethersproject/abi>@ethersproject/bytes": true
      }
    },
    "@ethersproject/providers>@ethersproject/networks": {
      "packages": {
        "@ethersproject/abi>@ethersproject/logger": true
      }
    },
    "@ethersproject/providers>@ethersproject/random": {
      "packages": {
        "@ethersproject/abi>@ethersproject/bytes": true,
        "@ethersproject/abi>@ethersproject/logger": true
      }
    },
    "@ethersproject/providers>@ethersproject/rlp": {
      "packages": {
        "@ethersproject/abi>@ethersproject/bytes": true,
        "@ethersproject/abi>@ethersproject/logger": true
      }
    },
    "@ethersproject/providers>@ethersproject/web": {
      "globals": {
        "clearTimeout": true,
        "fetch": true,
        "setTimeout": true
      },
      "packages": {
        "@ethersproject/abi>@ethersproject/bytes": true,
        "@ethersproject/abi>@ethersproject/logger": true,
        "@ethersproject/abi>@ethersproject/properties": true,
        "@ethersproject/abi>@ethersproject/strings": true,
        "@ethersproject/providers>@ethersproject/base64": true
      }
    },
    "@formatjs/intl-relativetimeformat": {
      "globals": {
        "Intl": true
      },
      "packages": {
        "@formatjs/intl-relativetimeformat>@formatjs/intl-utils": true
      }
    },
    "@formatjs/intl-relativetimeformat>@formatjs/intl-utils": {
      "globals": {
        "Intl.getCanonicalLocales": true
      }
    },
    "@keystonehq/bc-ur-registry-eth": {
      "packages": {
        "@keystonehq/bc-ur-registry-eth>@keystonehq/bc-ur-registry": true,
        "@keystonehq/bc-ur-registry-eth>hdkey": true,
        "browserify>buffer": true,
        "eth-lattice-keyring>@ethereumjs/util": true,
        "uuid": true
      }
    },
    "@keystonehq/bc-ur-registry-eth>@keystonehq/bc-ur-registry": {
      "globals": {
        "define": true
      },
      "packages": {
        "@ngraveio/bc-ur": true,
        "browserify>buffer": true,
        "ethereumjs-wallet>bs58check": true,
        "wait-on>rxjs>tslib": true
      }
    },
    "@keystonehq/bc-ur-registry-eth>hdkey": {
      "packages": {
        "browserify>assert": true,
        "browserify>crypto-browserify": true,
        "ethereumjs-util>ethereum-cryptography>secp256k1": true,
        "ethereumjs-wallet>bs58check": true,
        "ethereumjs-wallet>safe-buffer": true
      }
    },
    "@keystonehq/bc-ur-registry-eth>hdkey>secp256k1": {
      "packages": {
        "@unstoppabledomains/resolution>elliptic": true
      }
    },
    "@keystonehq/metamask-airgapped-keyring": {
      "packages": {
        "@ethereumjs/tx": true,
        "@keystonehq/bc-ur-registry-eth": true,
        "@keystonehq/metamask-airgapped-keyring>@keystonehq/base-eth-keyring": true,
        "@keystonehq/metamask-airgapped-keyring>@metamask/obs-store": true,
        "browserify>buffer": true,
        "browserify>events": true,
        "ethereumjs-util>rlp": true,
        "uuid": true
      }
    },
    "@keystonehq/metamask-airgapped-keyring>@keystonehq/base-eth-keyring": {
      "packages": {
        "@ethereumjs/tx": true,
        "@keystonehq/bc-ur-registry-eth": true,
        "@keystonehq/bc-ur-registry-eth>hdkey": true,
        "@keystonehq/metamask-airgapped-keyring>@keystonehq/base-eth-keyring>rlp": true,
        "browserify>buffer": true,
        "eth-lattice-keyring>@ethereumjs/util": true,
        "uuid": true
      }
    },
    "@keystonehq/metamask-airgapped-keyring>@keystonehq/base-eth-keyring>hdkey": {
      "packages": {
        "@keystonehq/metamask-airgapped-keyring>@keystonehq/base-eth-keyring>hdkey>secp256k1": true,
        "browserify>assert": true,
        "browserify>crypto-browserify": true,
        "ethereumjs-wallet>bs58check": true,
        "ethereumjs-wallet>safe-buffer": true
      }
    },
    "@keystonehq/metamask-airgapped-keyring>@keystonehq/base-eth-keyring>hdkey>secp256k1": {
      "packages": {
        "@unstoppabledomains/resolution>elliptic": true
      }
    },
    "@keystonehq/metamask-airgapped-keyring>@keystonehq/base-eth-keyring>rlp": {
      "globals": {
        "TextEncoder": true
      }
    },
    "@keystonehq/metamask-airgapped-keyring>@metamask/obs-store": {
      "packages": {
        "@keystonehq/metamask-airgapped-keyring>@metamask/obs-store>through2": true,
        "@metamask/safe-event-emitter": true,
        "browserify>stream-browserify": true
      }
    },
    "@keystonehq/metamask-airgapped-keyring>@metamask/obs-store>through2": {
      "packages": {
        "browserify>process": true,
        "browserify>util": true,
        "readable-stream": true,
        "watchify>xtend": true
      }
    },
    "@material-ui/core": {
      "globals": {
        "Image": true,
        "_formatMuiErrorMessage": true,
        "addEventListener": true,
        "clearInterval": true,
        "clearTimeout": true,
        "console.error": true,
        "console.warn": true,
        "document": true,
        "getComputedStyle": true,
        "getSelection": true,
        "innerHeight": true,
        "innerWidth": true,
        "matchMedia": true,
        "navigator": true,
        "performance.now": true,
        "removeEventListener": true,
        "requestAnimationFrame": true,
        "setInterval": true,
        "setTimeout": true
      },
      "packages": {
        "@babel/runtime": true,
        "@material-ui/core>@material-ui/styles": true,
        "@material-ui/core>@material-ui/system": true,
        "@material-ui/core>@material-ui/utils": true,
        "@material-ui/core>clsx": true,
        "@material-ui/core>popper.js": true,
        "@material-ui/core>react-transition-group": true,
        "prop-types": true,
        "prop-types>react-is": true,
        "react": true,
        "react-dom": true,
        "react-redux>hoist-non-react-statics": true
      }
    },
    "@material-ui/core>@material-ui/styles": {
      "globals": {
        "console.error": true,
        "console.warn": true,
        "document.createComment": true,
        "document.head": true
      },
      "packages": {
        "@babel/runtime": true,
        "@material-ui/core>@material-ui/styles>jss": true,
        "@material-ui/core>@material-ui/styles>jss-plugin-camel-case": true,
        "@material-ui/core>@material-ui/styles>jss-plugin-default-unit": true,
        "@material-ui/core>@material-ui/styles>jss-plugin-global": true,
        "@material-ui/core>@material-ui/styles>jss-plugin-nested": true,
        "@material-ui/core>@material-ui/styles>jss-plugin-props-sort": true,
        "@material-ui/core>@material-ui/styles>jss-plugin-rule-value-function": true,
        "@material-ui/core>@material-ui/styles>jss-plugin-vendor-prefixer": true,
        "@material-ui/core>@material-ui/utils": true,
        "@material-ui/core>clsx": true,
        "prop-types": true,
        "react": true,
        "react-redux>hoist-non-react-statics": true
      }
    },
    "@material-ui/core>@material-ui/styles>jss": {
      "globals": {
        "CSS": true,
        "document.createElement": true,
        "document.querySelector": true
      },
      "packages": {
        "@babel/runtime": true,
        "@material-ui/core>@material-ui/styles>jss>is-in-browser": true,
        "react-router-dom>tiny-warning": true
      }
    },
    "@material-ui/core>@material-ui/styles>jss-plugin-camel-case": {
      "packages": {
        "@material-ui/core>@material-ui/styles>jss-plugin-camel-case>hyphenate-style-name": true
      }
    },
    "@material-ui/core>@material-ui/styles>jss-plugin-default-unit": {
      "globals": {
        "CSS": true
      },
      "packages": {
        "@material-ui/core>@material-ui/styles>jss": true
      }
    },
    "@material-ui/core>@material-ui/styles>jss-plugin-global": {
      "packages": {
        "@babel/runtime": true,
        "@material-ui/core>@material-ui/styles>jss": true
      }
    },
    "@material-ui/core>@material-ui/styles>jss-plugin-nested": {
      "packages": {
        "@babel/runtime": true,
        "react-router-dom>tiny-warning": true
      }
    },
    "@material-ui/core>@material-ui/styles>jss-plugin-rule-value-function": {
      "packages": {
        "@material-ui/core>@material-ui/styles>jss": true,
        "react-router-dom>tiny-warning": true
      }
    },
    "@material-ui/core>@material-ui/styles>jss-plugin-vendor-prefixer": {
      "packages": {
        "@material-ui/core>@material-ui/styles>jss": true,
        "@material-ui/core>@material-ui/styles>jss-plugin-vendor-prefixer>css-vendor": true
      }
    },
    "@material-ui/core>@material-ui/styles>jss-plugin-vendor-prefixer>css-vendor": {
      "globals": {
        "document.createElement": true,
        "document.documentElement": true,
        "getComputedStyle": true
      },
      "packages": {
        "@babel/runtime": true,
        "@material-ui/core>@material-ui/styles>jss>is-in-browser": true
      }
    },
    "@material-ui/core>@material-ui/styles>jss>is-in-browser": {
      "globals": {
        "document": true
      }
    },
    "@material-ui/core>@material-ui/system": {
      "globals": {
        "console.error": true
      },
      "packages": {
        "@babel/runtime": true,
        "@material-ui/core>@material-ui/utils": true,
        "prop-types": true
      }
    },
    "@material-ui/core>@material-ui/utils": {
      "packages": {
        "@babel/runtime": true,
        "prop-types": true,
        "prop-types>react-is": true
      }
    },
    "@material-ui/core>popper.js": {
      "globals": {
        "MSInputMethodContext": true,
        "Node.DOCUMENT_POSITION_FOLLOWING": true,
        "cancelAnimationFrame": true,
        "console.warn": true,
        "define": true,
        "devicePixelRatio": true,
        "document": true,
        "getComputedStyle": true,
        "innerHeight": true,
        "innerWidth": true,
        "navigator": true,
        "requestAnimationFrame": true,
        "setTimeout": true
      }
    },
    "@material-ui/core>react-transition-group": {
      "globals": {
        "Element": true,
        "setTimeout": true
      },
      "packages": {
        "@material-ui/core>react-transition-group>dom-helpers": true,
        "prop-types": true,
        "react": true,
        "react-dom": true
      }
    },
    "@material-ui/core>react-transition-group>dom-helpers": {
      "packages": {
        "@babel/runtime": true
      }
    },
    "@metamask/address-book-controller": {
      "packages": {
        "@metamask/address-book-controller>@metamask/base-controller": true,
        "@metamask/address-book-controller>@metamask/controller-utils": true
      }
    },
    "@metamask/address-book-controller>@metamask/base-controller": {
      "packages": {
        "immer": true
      }
    },
    "@metamask/address-book-controller>@metamask/controller-utils": {
      "globals": {
        "console.error": true,
        "fetch": true,
        "setTimeout": true
      },
      "packages": {
        "@metamask/phishing-controller>isomorphic-fetch": true,
        "browserify>buffer": true,
        "eslint>fast-deep-equal": true,
        "eth-ens-namehash": true,
        "ethereumjs-util": true,
        "ethjs>ethjs-unit": true
      }
    },
    "@metamask/announcement-controller": {
      "packages": {
        "@metamask/base-controller": true
      }
    },
    "@metamask/approval-controller": {
      "packages": {
        "@metamask/approval-controller>nanoid": true,
        "@metamask/base-controller": true,
        "eth-rpc-errors": true
      }
    },
    "@metamask/approval-controller>nanoid": {
      "globals": {
        "crypto.getRandomValues": true
      }
    },
    "@metamask/assets-controllers": {
      "globals": {
        "Headers": true,
        "URL": true,
        "clearInterval": true,
        "clearTimeout": true,
        "console.info": true,
        "console.log": true,
        "setInterval": true,
        "setTimeout": true
      },
      "packages": {
        "@ethersproject/contracts": true,
        "@ethersproject/providers": true,
        "@metamask/assets-controllers>@metamask/abi-utils": true,
        "@metamask/assets-controllers>@metamask/controller-utils": true,
        "@metamask/assets-controllers>@metamask/utils": true,
        "@metamask/assets-controllers>abort-controller": true,
        "@metamask/assets-controllers>multiformats": true,
        "@metamask/base-controller": true,
        "@metamask/contract-metadata": true,
        "@metamask/metamask-eth-abis": true,
        "browserify>events": true,
        "eth-json-rpc-filters>async-mutex": true,
        "eth-query": true,
        "eth-rpc-errors": true,
        "ethereumjs-util": true,
        "single-call-balance-checker-abi": true,
        "uuid": true
      }
    },
    "@metamask/assets-controllers>@metamask/abi-utils": {
      "packages": {
        "@metamask/assets-controllers>@metamask/abi-utils>@metamask/utils": true,
        "@metamask/utils>superstruct": true
      }
    },
    "@metamask/assets-controllers>@metamask/abi-utils>@metamask/utils": {
      "globals": {
        "TextDecoder": true,
        "TextEncoder": true
      },
      "packages": {
        "@metamask/utils>superstruct": true,
        "browserify>buffer": true,
        "nock>debug": true,
        "semver": true
      }
    },
    "@metamask/assets-controllers>@metamask/controller-utils": {
      "globals": {
        "console.error": true,
        "fetch": true,
        "setTimeout": true
      },
      "packages": {
        "@metamask/phishing-controller>isomorphic-fetch": true,
        "browserify>buffer": true,
        "eslint>fast-deep-equal": true,
        "eth-ens-namehash": true,
        "ethereumjs-util": true,
        "ethjs>ethjs-unit": true
      }
    },
    "@metamask/assets-controllers>@metamask/utils": {
      "globals": {
        "TextDecoder": true,
        "TextEncoder": true
      },
      "packages": {
        "@metamask/utils>superstruct": true,
        "browserify>buffer": true,
        "nock>debug": true,
        "semver": true
      }
    },
    "@metamask/assets-controllers>abort-controller": {
      "globals": {
        "AbortController": true
      }
    },
    "@metamask/assets-controllers>multiformats": {
      "globals": {
        "TextDecoder": true,
        "TextEncoder": true,
        "console.warn": true
      }
    },
    "@metamask/base-controller": {
      "packages": {
        "immer": true
      }
    },
    "@metamask/controller-utils": {
      "globals": {
        "console.error": true,
        "fetch": true,
        "setTimeout": true
      },
      "packages": {
        "@metamask/controller-utils>@metamask/utils": true,
        "@metamask/controller-utils>@spruceid/siwe-parser": true,
        "browserify>buffer": true,
        "eslint>fast-deep-equal": true,
        "eth-ens-namehash": true,
        "ethereumjs-util": true,
        "ethjs>ethjs-unit": true
      }
    },
    "@metamask/controller-utils>@metamask/utils": {
      "globals": {
        "TextDecoder": true,
        "TextEncoder": true
      },
      "packages": {
        "@metamask/utils>superstruct": true,
        "browserify>buffer": true,
        "nock>debug": true,
        "semver": true
      }
    },
    "@metamask/controller-utils>@spruceid/siwe-parser": {
      "globals": {
        "console.error": true,
        "console.log": true
      },
      "packages": {
        "@metamask/controller-utils>@spruceid/siwe-parser>apg-js": true
      }
    },
    "@metamask/controller-utils>@spruceid/siwe-parser>apg-js": {
      "globals": {
        "mode": true
      },
      "packages": {
        "browserify>buffer": true,
        "browserify>insert-module-globals>is-buffer": true
      }
    },
    "@metamask/controllers>nanoid": {
      "globals": {
        "crypto.getRandomValues": true
      }
    },
    "@metamask/controllers>web3": {
      "globals": {
        "XMLHttpRequest": true
      }
    },
    "@metamask/controllers>web3-provider-engine>cross-fetch>node-fetch": {
      "globals": {
        "fetch": true
      }
    },
    "@metamask/controllers>web3-provider-engine>eth-json-rpc-middleware>node-fetch": {
      "globals": {
        "fetch": true
      }
    },
    "@metamask/desktop": {
      "globals": {
        "TextDecoder": true,
        "TextEncoder": true,
        "WebSocket": true,
        "clearInterval": true,
        "clearTimeout": true,
        "crypto.getRandomValues": true,
        "crypto.subtle.decrypt": true,
        "crypto.subtle.digest": true,
        "crypto.subtle.encrypt": true,
        "crypto.subtle.exportKey": true,
        "crypto.subtle.generateKey": true,
        "crypto.subtle.importKey": true,
        "isDesktopApp": true,
        "setInterval": true,
        "setTimeout": true
      },
      "packages": {
        "@metamask/desktop>@metamask/obs-store": true,
        "@metamask/desktop>eciesjs": true,
        "@metamask/desktop>otpauth": true,
        "browserify>buffer": true,
        "browserify>events": true,
        "browserify>process": true,
        "browserify>stream-browserify": true,
        "end-of-stream": true,
        "extension-port-stream": true,
        "loglevel": true,
        "obj-multiplex": true,
        "uuid": true,
        "webextension-polyfill": true
      }
    },
    "@metamask/desktop>@metamask/obs-store": {
      "globals": {
        "localStorage": true
      },
      "packages": {
        "@metamask/desktop>@metamask/obs-store>through2": true,
        "@metamask/safe-event-emitter": true,
        "browserify>stream-browserify": true
      }
    },
    "@metamask/desktop>@metamask/obs-store>through2": {
      "packages": {
        "browserify>process": true,
        "browserify>util": true,
        "readable-stream": true,
        "watchify>xtend": true
      }
    },
    "@metamask/desktop>eciesjs": {
      "packages": {
        "@metamask/desktop>eciesjs>futoin-hkdf": true,
        "browserify>buffer": true,
        "browserify>crypto-browserify": true,
        "ethereumjs-util>ethereum-cryptography>secp256k1": true
      }
    },
    "@metamask/desktop>eciesjs>futoin-hkdf": {
      "packages": {
        "browserify>buffer": true,
        "browserify>crypto-browserify": true
      }
    },
    "@metamask/desktop>otpauth": {
      "globals": {
        "__GLOBALTHIS__": true,
        "define": true
      }
    },
    "@metamask/eth-json-rpc-infura": {
      "globals": {
        "setTimeout": true
      },
      "packages": {
        "@metamask/eth-json-rpc-infura>@metamask/utils": true,
        "@metamask/eth-json-rpc-infura>eth-json-rpc-middleware": true,
        "eth-rpc-errors": true,
        "json-rpc-engine": true,
        "node-fetch": true
      }
    },
    "@metamask/eth-json-rpc-infura>@metamask/utils": {
      "globals": {
        "TextDecoder": true,
        "TextEncoder": true
      },
      "packages": {
        "@metamask/utils>superstruct": true,
        "browserify>buffer": true,
        "nock>debug": true,
        "semver": true
      }
    },
    "@metamask/eth-json-rpc-infura>eth-json-rpc-middleware": {
      "globals": {
        "URL": true,
        "btoa": true,
        "console.error": true,
        "fetch": true,
        "setTimeout": true
      },
      "packages": {
        "@metamask/eth-json-rpc-infura>@metamask/utils": true,
        "@metamask/eth-json-rpc-infura>eth-json-rpc-middleware>pify": true,
        "@metamask/eth-keyring-controller>@metamask/eth-sig-util": true,
        "@metamask/safe-event-emitter": true,
        "browserify>browser-resolve": true,
        "eth-rpc-errors": true,
        "json-rpc-engine": true,
        "lavamoat>json-stable-stringify": true,
        "vinyl>clone": true
      }
    },
<<<<<<< HEAD
    "@metamask/eth-json-rpc-infura>eth-json-rpc-middleware>eth-sig-util": {
      "packages": {
        "@metamask/eth-json-rpc-infura>eth-json-rpc-middleware>eth-sig-util>ethereumjs-util": true,
        "ethereumjs-abi": true
      }
    },
    "@metamask/eth-json-rpc-infura>eth-json-rpc-middleware>eth-sig-util>ethereumjs-util": {
      "packages": {
        "@metamask/eth-json-rpc-infura>eth-json-rpc-middleware>eth-sig-util>ethereumjs-util>ethereum-cryptography": true,
        "@metamask/eth-json-rpc-infura>eth-json-rpc-middleware>eth-sig-util>ethereumjs-util>ethjs-util": true,
        "@metamask/controllers>web3-provider-engine>ethereumjs-util>ethjs-util": true,
        "@unstoppabledomains/resolution>elliptic": true,
        "bn.js": true,
        "browserify>assert": true,
        "browserify>buffer": true,
        "ethereumjs-util>create-hash": true,
        "ethereumjs-util>rlp": true,
        "ethereumjs-wallet>safe-buffer": true,
        "ganache>secp256k1>elliptic": true
      }
    },
    "@metamask/eth-json-rpc-infura>eth-json-rpc-middleware>eth-sig-util>ethereumjs-util>ethereum-cryptography": {
      "packages": {
        "browserify>buffer": true,
        "ethereumjs-util>ethereum-cryptography>keccak": true,
        "ethereumjs-util>ethereum-cryptography>secp256k1": true,
        "ethereumjs-wallet>randombytes": true
      }
    },
    "@metamask/eth-json-rpc-infura>eth-json-rpc-middleware>eth-sig-util>ethereumjs-util>ethjs-util": {
      "packages": {
        "browserify>buffer": true,
        "ethjs>ethjs-util>is-hex-prefixed": true,
        "ethjs>ethjs-util>strip-hex-prefix": true
      }
    },
=======
>>>>>>> 3577d354
    "@metamask/eth-json-rpc-middleware": {
      "globals": {
        "URL": true,
        "console.error": true,
        "setTimeout": true
      },
      "packages": {
        "@metamask/eth-json-rpc-middleware>@metamask/utils": true,
        "@metamask/eth-json-rpc-middleware>pify": true,
        "@metamask/eth-json-rpc-middleware>safe-stable-stringify": true,
        "@metamask/eth-keyring-controller>@metamask/eth-sig-util": true,
        "eth-rpc-errors": true,
        "json-rpc-engine": true,
        "vinyl>clone": true
      }
    },
    "@metamask/eth-json-rpc-middleware>@metamask/utils": {
      "globals": {
        "TextDecoder": true,
        "TextEncoder": true
      },
      "packages": {
        "@metamask/utils>superstruct": true,
        "browserify>buffer": true,
        "nock>debug": true,
        "semver": true
      }
    },
    "@metamask/eth-json-rpc-provider": {
      "packages": {
        "@metamask/safe-event-emitter": true,
        "json-rpc-engine": true
      }
    },
    "@metamask/eth-keyring-controller": {
      "packages": {
        "@metamask/eth-keyring-controller>@metamask/eth-hd-keyring": true,
        "@metamask/eth-keyring-controller>@metamask/eth-sig-util": true,
        "@metamask/eth-keyring-controller>@metamask/eth-simple-keyring": true,
        "@metamask/eth-keyring-controller>obs-store": true,
        "@metamask/rpc-methods>@metamask/browser-passworder": true,
        "browserify>events": true
      }
    },
    "@metamask/eth-keyring-controller>@metamask/eth-hd-keyring": {
      "globals": {
        "TextEncoder": true
      },
      "packages": {
        "@metamask/eth-keyring-controller>@metamask/eth-sig-util": true,
        "@metamask/scure-bip39": true,
        "@metamask/utils>@ethereumjs/tx>ethereum-cryptography": true,
        "browserify>buffer": true,
        "eth-lattice-keyring>@ethereumjs/util": true
      }
    },
    "@metamask/eth-keyring-controller>@metamask/eth-sig-util": {
      "packages": {
        "@metamask/eth-keyring-controller>@metamask/eth-sig-util>ethjs-util": true,
        "@metamask/utils>@ethereumjs/tx>ethereum-cryptography": true,
        "bn.js": true,
        "browserify>buffer": true,
        "eth-lattice-keyring>@ethereumjs/util": true,
        "eth-sig-util>tweetnacl": true,
        "eth-sig-util>tweetnacl-util": true
      }
    },
    "@metamask/eth-keyring-controller>@metamask/eth-sig-util>ethjs-util": {
      "packages": {
        "browserify>buffer": true,
        "ethjs>ethjs-util>is-hex-prefixed": true,
        "ethjs>ethjs-util>strip-hex-prefix": true
      }
    },
    "@metamask/eth-keyring-controller>@metamask/eth-simple-keyring": {
      "packages": {
        "@metamask/eth-keyring-controller>@metamask/eth-sig-util": true,
        "@metamask/utils>@ethereumjs/tx>ethereum-cryptography": true,
        "@metamask/eth-keyring-controller>@metamask/eth-simple-keyring>ethereum-cryptography": true,
        "@metamask/eth-json-rpc-infura>eth-json-rpc-middleware>eth-sig-util>ethereumjs-util>ethjs-util": true,
        "@unstoppabledomains/resolution>elliptic": true,
        "bn.js": true,
        "browserify>assert": true,
        "browserify>buffer": true,
        "browserify>events": true,
        "eth-lattice-keyring>@ethereumjs/util": true,
        "ethereumjs-wallet>randombytes": true,
        "ethereumjs-util>create-hash": true,
        "ethereumjs-util>ethereum-cryptography": true,
        "ethereumjs-util>rlp": true,
        "ethereumjs-wallet>safe-buffer": true
      }
    },
    "@metamask/eth-keyring-controller>obs-store": {
      "packages": {
        "@metamask/eth-token-tracker>safe-event-emitter": true,
        "watchify>xtend": true
      }
    },
    "@metamask/eth-ledger-bridge-keyring": {
      "globals": {
        "addEventListener": true,
        "console.log": true,
        "document.createElement": true,
        "document.head.appendChild": true,
        "fetch": true,
        "removeEventListener": true
      },
      "packages": {
        "@ethereumjs/tx": true,
        "@metamask/eth-ledger-bridge-keyring>eth-sig-util": true,
        "@metamask/eth-ledger-bridge-keyring>hdkey": true,
        "browserify>buffer": true,
        "browserify>events": true,
        "ethereumjs-util": true
      }
    },
    "@metamask/eth-ledger-bridge-keyring>eth-sig-util": {
      "packages": {
        "@metamask/eth-ledger-bridge-keyring>eth-sig-util>ethereumjs-util": true,
        "browserify>buffer": true,
        "eth-sig-util>tweetnacl": true,
        "eth-sig-util>tweetnacl-util": true,
        "ethereumjs-abi": true
      }
    },
    "@metamask/eth-ledger-bridge-keyring>eth-sig-util>ethereumjs-util": {
      "packages": {
        "@metamask/eth-ledger-bridge-keyring>eth-sig-util>ethereumjs-util>ethereum-cryptography": true,
        "@metamask/eth-ledger-bridge-keyring>eth-sig-util>ethereumjs-util>ethjs-util": true,
        "@unstoppabledomains/resolution>elliptic": true,
        "bn.js": true,
        "browserify>assert": true,
        "browserify>buffer": true,
        "ethereumjs-util>create-hash": true,
        "ethereumjs-util>rlp": true,
        "ethereumjs-wallet>safe-buffer": true,
        "ganache>secp256k1>elliptic": true
      }
    },
    "@metamask/eth-ledger-bridge-keyring>eth-sig-util>ethereumjs-util>ethereum-cryptography": {
      "packages": {
        "browserify>buffer": true,
        "ethereumjs-util>ethereum-cryptography>keccak": true,
        "ethereumjs-util>ethereum-cryptography>secp256k1": true,
        "ethereumjs-wallet>randombytes": true
      }
    },
    "@metamask/eth-ledger-bridge-keyring>eth-sig-util>ethereumjs-util>ethjs-util": {
      "packages": {
        "browserify>buffer": true,
        "ethjs>ethjs-util>is-hex-prefixed": true,
        "ethjs>ethjs-util>strip-hex-prefix": true
      }
    },
    "@metamask/eth-ledger-bridge-keyring>hdkey": {
      "packages": {
        "@metamask/eth-ledger-bridge-keyring>hdkey>secp256k1": true,
        "browserify>assert": true,
        "browserify>crypto-browserify": true,
        "eth-trezor-keyring>hdkey>coinstring": true,
        "ethereumjs-wallet>safe-buffer": true
      }
    },
    "@metamask/eth-ledger-bridge-keyring>hdkey>secp256k1": {
      "packages": {
        "bn.js": true,
        "browserify>insert-module-globals>is-buffer": true,
        "eth-trezor-keyring>hdkey>secp256k1>bip66": true,
        "ethereumjs-util>create-hash": true,
        "ethereumjs-wallet>safe-buffer": true,
        "ganache>secp256k1>elliptic": true,
        "@unstoppabledomains/resolution>elliptic": true
      }
    },
    "@metamask/eth-token-tracker": {
      "globals": {
        "console.warn": true
      },
      "packages": {
        "@babel/runtime": true,
        "@metamask/eth-token-tracker>deep-equal": true,
        "@metamask/eth-token-tracker>eth-block-tracker": true,
        "@metamask/eth-token-tracker>ethjs": true,
        "@metamask/eth-token-tracker>human-standard-token-abi": true,
        "@metamask/eth-token-tracker>safe-event-emitter": true,
        "ethjs-contract": true,
        "ethjs-query": true
      }
    },
    "@metamask/eth-token-tracker>deep-equal": {
      "packages": {
        "@metamask/eth-token-tracker>deep-equal>is-arguments": true,
        "@metamask/eth-token-tracker>deep-equal>is-date-object": true,
        "@ngraveio/bc-ur>assert>object-is": true,
        "@storybook/api>telejson>is-regex": true,
        "mocha>object.assign>object-keys": true,
        "string.prototype.matchall>regexp.prototype.flags": true
      }
    },
    "@metamask/eth-token-tracker>deep-equal>is-arguments": {
      "packages": {
        "koa>is-generator-function>has-tostringtag": true,
        "string.prototype.matchall>call-bind": true
      }
    },
    "@metamask/eth-token-tracker>deep-equal>is-date-object": {
      "packages": {
        "koa>is-generator-function>has-tostringtag": true
      }
    },
    "@metamask/eth-token-tracker>eth-block-tracker": {
      "globals": {
        "clearTimeout": true,
        "console.error": true,
        "setTimeout": true
      },
      "packages": {
        "@metamask/eth-token-tracker>eth-block-tracker>pify": true,
        "@metamask/eth-token-tracker>safe-event-emitter": true,
        "eth-query": true
      }
    },
    "@metamask/eth-token-tracker>ethjs": {
      "globals": {
        "clearInterval": true,
        "setInterval": true
      },
      "packages": {
        "@metamask/eth-token-tracker>ethjs>bn.js": true,
        "@metamask/eth-token-tracker>ethjs>ethjs-abi": true,
        "@metamask/eth-token-tracker>ethjs>ethjs-contract": true,
        "@metamask/eth-token-tracker>ethjs>ethjs-query": true,
        "browserify>buffer": true,
        "ethjs>ethjs-filter": true,
        "ethjs>ethjs-provider-http": true,
        "ethjs>ethjs-unit": true,
        "ethjs>ethjs-util": true,
        "ethjs>js-sha3": true,
        "ethjs>number-to-bn": true
      }
    },
    "@metamask/eth-token-tracker>ethjs>ethjs-abi": {
      "packages": {
        "@metamask/eth-token-tracker>ethjs>bn.js": true,
        "browserify>buffer": true,
        "ethjs>js-sha3": true,
        "ethjs>number-to-bn": true
      }
    },
    "@metamask/eth-token-tracker>ethjs>ethjs-contract": {
      "packages": {
        "@metamask/eth-token-tracker>ethjs>ethjs-contract>ethjs-abi": true,
        "ethjs-query>babel-runtime": true,
        "ethjs>ethjs-filter": true,
        "ethjs>ethjs-util": true,
        "ethjs>js-sha3": true,
        "promise-to-callback": true
      }
    },
    "@metamask/eth-token-tracker>ethjs>ethjs-contract>ethjs-abi": {
      "packages": {
        "@metamask/eth-token-tracker>ethjs>bn.js": true,
        "browserify>buffer": true,
        "ethjs>js-sha3": true,
        "ethjs>number-to-bn": true
      }
    },
    "@metamask/eth-token-tracker>ethjs>ethjs-query": {
      "globals": {
        "console": true
      },
      "packages": {
        "ethjs-query>babel-runtime": true,
        "ethjs-query>ethjs-format": true,
        "ethjs-query>ethjs-rpc": true,
        "promise-to-callback": true
      }
    },
    "@metamask/eth-token-tracker>safe-event-emitter": {
      "globals": {
        "setTimeout": true
      },
      "packages": {
        "browserify>util": true,
        "webpack>events": true
      }
    },
    "@metamask/etherscan-link": {
      "globals": {
        "URL": true
      }
    },
    "@metamask/gas-fee-controller": {
      "globals": {
        "clearInterval": true,
        "console.error": true,
        "setInterval": true
      },
      "packages": {
        "@metamask/base-controller": true,
        "@metamask/gas-fee-controller>@metamask/controller-utils": true,
        "eth-query": true,
        "ethereumjs-util": true,
        "ethjs>ethjs-unit": true,
        "uuid": true
      }
    },
    "@metamask/gas-fee-controller>@metamask/controller-utils": {
      "globals": {
        "console.error": true,
        "fetch": true,
        "setTimeout": true
      },
      "packages": {
        "@metamask/phishing-controller>isomorphic-fetch": true,
        "browserify>buffer": true,
        "eslint>fast-deep-equal": true,
        "eth-ens-namehash": true,
        "ethereumjs-util": true,
        "ethjs>ethjs-unit": true
      }
    },
    "@metamask/jazzicon": {
      "globals": {
        "document.createElement": true,
        "document.createElementNS": true
      },
      "packages": {
        "@metamask/jazzicon>color": true,
        "@metamask/jazzicon>mersenne-twister": true
      }
    },
    "@metamask/jazzicon>color": {
      "packages": {
        "@metamask/jazzicon>color>clone": true,
        "@metamask/jazzicon>color>color-convert": true,
        "@metamask/jazzicon>color>color-string": true
      }
    },
    "@metamask/jazzicon>color>clone": {
      "packages": {
        "browserify>buffer": true
      }
    },
    "@metamask/jazzicon>color>color-convert": {
      "packages": {
        "@metamask/jazzicon>color>color-convert>color-name": true
      }
    },
    "@metamask/jazzicon>color>color-string": {
      "packages": {
        "jest-canvas-mock>moo-color>color-name": true
      }
    },
    "@metamask/key-tree": {
      "packages": {
        "@metamask/key-tree>@metamask/utils": true,
        "@metamask/key-tree>@noble/ed25519": true,
        "@metamask/key-tree>@noble/hashes": true,
        "@metamask/key-tree>@noble/secp256k1": true,
        "@metamask/key-tree>@scure/base": true,
        "@metamask/scure-bip39": true
      }
    },
    "@metamask/key-tree>@metamask/utils": {
      "globals": {
        "TextDecoder": true,
        "TextEncoder": true
      },
      "packages": {
        "@metamask/utils>superstruct": true,
        "browserify>buffer": true,
        "nock>debug": true,
        "semver": true
      }
    },
    "@metamask/key-tree>@noble/ed25519": {
      "globals": {
        "crypto": true
      },
      "packages": {
        "browserify>browser-resolve": true
      }
    },
    "@metamask/key-tree>@noble/hashes": {
      "globals": {
        "TextEncoder": true,
        "crypto": true
      }
    },
    "@metamask/key-tree>@noble/secp256k1": {
      "globals": {
        "crypto": true
      },
      "packages": {
        "browserify>browser-resolve": true
      }
    },
    "@metamask/key-tree>@scure/base": {
      "globals": {
        "TextDecoder": true,
        "TextEncoder": true
      }
    },
    "@metamask/logo": {
      "globals": {
        "addEventListener": true,
        "document.body.appendChild": true,
        "document.createElementNS": true,
        "innerHeight": true,
        "innerWidth": true,
        "requestAnimationFrame": true
      },
      "packages": {
        "@metamask/logo>gl-mat4": true,
        "@metamask/logo>gl-vec3": true
      }
    },
    "@metamask/message-manager": {
      "packages": {
        "@metamask/controller-utils": true,
        "@metamask/message-manager>@metamask/base-controller": true,
        "@metamask/message-manager>jsonschema": true,
        "browserify>buffer": true,
        "browserify>events": true,
        "eth-sig-util": true,
        "ethereumjs-util": true,
        "uuid": true
      }
    },
    "@metamask/message-manager>@metamask/base-controller": {
      "packages": {
        "immer": true
      }
    },
    "@metamask/message-manager>jsonschema": {
      "packages": {
        "browserify>url": true
      }
    },
    "@metamask/notification-controller": {
      "packages": {
        "@metamask/notification-controller>@metamask/base-controller": true,
        "@metamask/notification-controller>@metamask/controller-utils": true,
        "@metamask/notification-controller>nanoid": true
      }
    },
    "@metamask/notification-controller>@metamask/base-controller": {
      "packages": {
        "immer": true
      }
    },
    "@metamask/notification-controller>@metamask/controller-utils": {
      "globals": {
        "console.error": true,
        "fetch": true,
        "setTimeout": true
      },
      "packages": {
        "@metamask/phishing-controller>isomorphic-fetch": true,
        "browserify>buffer": true,
        "eslint>fast-deep-equal": true,
        "eth-ens-namehash": true,
        "ethereumjs-util": true,
        "ethjs>ethjs-unit": true
      }
    },
    "@metamask/notification-controller>nanoid": {
      "globals": {
        "crypto.getRandomValues": true
      }
    },
    "@metamask/obs-store": {
      "packages": {
        "@metamask/obs-store>through2": true,
        "@metamask/safe-event-emitter": true,
        "browserify>stream-browserify": true
      }
    },
    "@metamask/obs-store>through2": {
      "packages": {
        "browserify>process": true,
        "browserify>util": true,
        "readable-stream": true,
        "watchify>xtend": true
      }
    },
    "@metamask/permission-controller": {
      "globals": {
        "console.error": true
      },
      "packages": {
        "@metamask/controller-utils": true,
        "@metamask/permission-controller>@metamask/base-controller": true,
        "@metamask/permission-controller>nanoid": true,
        "deep-freeze-strict": true,
        "eth-rpc-errors": true,
        "immer": true,
        "json-rpc-engine": true
      }
    },
    "@metamask/permission-controller>@metamask/base-controller": {
      "packages": {
        "immer": true
      }
    },
    "@metamask/permission-controller>nanoid": {
      "globals": {
        "crypto.getRandomValues": true
      }
    },
    "@metamask/phishing-controller": {
      "globals": {
        "fetch": true
      },
      "packages": {
        "@metamask/base-controller": true,
        "@metamask/phishing-controller>@metamask/controller-utils": true,
        "@metamask/phishing-controller>isomorphic-fetch": true,
        "@metamask/phishing-warning>eth-phishing-detect": true,
        "punycode": true
      }
    },
    "@metamask/phishing-controller>@metamask/controller-utils": {
      "globals": {
        "console.error": true,
        "fetch": true,
        "setTimeout": true
      },
      "packages": {
        "@metamask/phishing-controller>isomorphic-fetch": true,
        "browserify>buffer": true,
        "eslint>fast-deep-equal": true,
        "eth-ens-namehash": true,
        "ethereumjs-util": true,
        "ethjs>ethjs-unit": true
      }
    },
    "@metamask/phishing-controller>isomorphic-fetch": {
      "globals": {
        "fetch.bind": true
      },
      "packages": {
        "@metamask/phishing-controller>isomorphic-fetch>whatwg-fetch": true
      }
    },
    "@metamask/phishing-controller>isomorphic-fetch>whatwg-fetch": {
      "globals": {
        "Blob": true,
        "FileReader": true,
        "FormData": true,
        "URLSearchParams.prototype.isPrototypeOf": true,
        "XMLHttpRequest": true,
        "define": true,
        "setTimeout": true
      }
    },
    "@metamask/phishing-warning>eth-phishing-detect": {
      "packages": {
        "eslint>optionator>fast-levenshtein": true
      }
    },
    "@metamask/post-message-stream": {
      "globals": {
        "MessageEvent.prototype": true,
        "WorkerGlobalScope": true,
        "addEventListener": true,
        "browser": true,
        "chrome": true,
        "location.origin": true,
        "onmessage": "write",
        "postMessage": true,
        "removeEventListener": true
      },
      "packages": {
        "@metamask/post-message-stream>@metamask/utils": true,
        "@metamask/post-message-stream>readable-stream": true
      }
    },
    "@metamask/post-message-stream>@metamask/utils": {
      "globals": {
        "TextDecoder": true,
        "TextEncoder": true
      },
      "packages": {
        "@metamask/utils>superstruct": true,
        "browserify>buffer": true,
        "nock>debug": true,
        "semver": true
      }
    },
    "@metamask/post-message-stream>readable-stream": {
      "packages": {
        "@metamask/post-message-stream>readable-stream>process-nextick-args": true,
        "@metamask/post-message-stream>readable-stream>safe-buffer": true,
        "@metamask/post-message-stream>readable-stream>string_decoder": true,
        "@storybook/api>util-deprecate": true,
        "browserify>browser-resolve": true,
        "browserify>events": true,
        "browserify>process": true,
        "browserify>timers-browserify": true,
        "pumpify>inherits": true,
        "readable-stream>core-util-is": true,
        "readable-stream>isarray": true
      }
    },
    "@metamask/post-message-stream>readable-stream>process-nextick-args": {
      "packages": {
        "browserify>process": true
      }
    },
    "@metamask/post-message-stream>readable-stream>safe-buffer": {
      "packages": {
        "browserify>buffer": true
      }
    },
    "@metamask/post-message-stream>readable-stream>string_decoder": {
      "packages": {
        "@metamask/post-message-stream>readable-stream>safe-buffer": true
      }
    },
    "@metamask/providers>@metamask/object-multiplex": {
      "globals": {
        "console.warn": true
      },
      "packages": {
        "end-of-stream": true,
        "pump>once": true,
        "readable-stream": true
      }
    },
    "@metamask/rate-limit-controller": {
      "globals": {
        "setTimeout": true
      },
      "packages": {
        "@metamask/rate-limit-controller>@metamask/base-controller": true,
        "eth-rpc-errors": true
      }
    },
    "@metamask/rate-limit-controller>@metamask/base-controller": {
      "packages": {
        "immer": true
      }
    },
    "@metamask/rpc-methods": {
      "packages": {
        "@metamask/key-tree": true,
        "@metamask/key-tree>@noble/hashes": true,
        "@metamask/permission-controller": true,
        "@metamask/rpc-methods>@metamask/browser-passworder": true,
        "@metamask/rpc-methods>nanoid": true,
        "@metamask/snaps-ui": true,
        "@metamask/snaps-utils": true,
        "@metamask/utils": true,
        "@metamask/utils>superstruct": true,
        "eth-rpc-errors": true
      }
    },
    "@metamask/rpc-methods>@metamask/browser-passworder": {
      "globals": {
        "btoa": true,
        "crypto.getRandomValues": true,
        "crypto.subtle.decrypt": true,
        "crypto.subtle.deriveKey": true,
        "crypto.subtle.encrypt": true,
        "crypto.subtle.exportKey": true,
        "crypto.subtle.importKey": true
      },
      "packages": {
        "browserify>buffer": true
      }
    },
    "@metamask/rpc-methods>nanoid": {
      "globals": {
        "crypto.getRandomValues": true
      }
    },
    "@metamask/safe-event-emitter": {
      "globals": {
        "setTimeout": true
      },
      "packages": {
        "browserify>events": true
      }
    },
    "@metamask/scure-bip39": {
      "globals": {
        "TextEncoder": true
      },
      "packages": {
        "@metamask/key-tree>@noble/hashes": true,
        "@metamask/key-tree>@scure/base": true
      }
    },
    "@metamask/smart-transactions-controller": {
      "globals": {
        "URLSearchParams": true,
        "clearInterval": true,
        "console.error": true,
        "console.log": true,
        "fetch": true,
        "setInterval": true
      },
      "packages": {
        "@ethersproject/abi>@ethersproject/bytes": true,
        "@ethersproject/bignumber": true,
        "@ethersproject/providers": true,
        "@metamask/base-controller": true,
        "@metamask/phishing-controller>isomorphic-fetch": true,
        "@metamask/smart-transactions-controller>@metamask/controller-utils": true,
        "@metamask/smart-transactions-controller>bignumber.js": true,
        "fast-json-patch": true,
        "lodash": true
      }
    },
    "@metamask/smart-transactions-controller>@metamask/controller-utils": {
      "globals": {
        "console.error": true,
        "fetch": true,
        "setTimeout": true
      },
      "packages": {
        "@metamask/phishing-controller>isomorphic-fetch": true,
        "browserify>buffer": true,
        "eslint>fast-deep-equal": true,
        "eth-ens-namehash": true,
        "ethereumjs-util": true,
        "ethjs>ethjs-unit": true
      }
    },
    "@metamask/smart-transactions-controller>@metamask/controllers>nanoid": {
      "globals": {
        "crypto.getRandomValues": true
      }
    },
    "@metamask/smart-transactions-controller>bignumber.js": {
      "globals": {
        "crypto": true,
        "define": true
      }
    },
    "@metamask/snaps-controllers": {
      "globals": {
        "URL": true,
        "chrome.offscreen.createDocument": true,
        "chrome.offscreen.hasDocument": true,
        "clearTimeout": true,
        "document.getElementById": true,
        "fetch.bind": true,
        "setTimeout": true
      },
      "packages": {
        "@metamask/permission-controller": true,
        "@metamask/post-message-stream": true,
        "@metamask/providers>@metamask/object-multiplex": true,
        "@metamask/rpc-methods": true,
        "@metamask/snaps-controllers>@metamask/base-controller": true,
        "@metamask/snaps-controllers>@metamask/subject-metadata-controller": true,
        "@metamask/snaps-controllers>@xstate/fsm": true,
        "@metamask/snaps-controllers>concat-stream": true,
        "@metamask/snaps-controllers>gunzip-maybe": true,
        "@metamask/snaps-controllers>nanoid": true,
        "@metamask/snaps-controllers>readable-web-to-node-stream": true,
        "@metamask/snaps-controllers>tar-stream": true,
        "@metamask/snaps-utils": true,
        "@metamask/snaps-utils>@metamask/snaps-registry": true,
        "@metamask/utils": true,
        "eth-rpc-errors": true,
        "json-rpc-engine": true,
        "json-rpc-middleware-stream": true,
        "pump": true
      }
    },
    "@metamask/snaps-controllers>@metamask/base-controller": {
      "packages": {
        "immer": true
      }
    },
    "@metamask/snaps-controllers>@metamask/subject-metadata-controller": {
      "packages": {
        "@metamask/snaps-controllers>@metamask/base-controller": true
      }
    },
    "@metamask/snaps-controllers>concat-stream": {
      "packages": {
        "@metamask/snaps-controllers>concat-stream>readable-stream": true,
        "browserify>buffer": true,
        "pumpify>inherits": true
      }
    },
    "@metamask/snaps-controllers>concat-stream>readable-stream": {
      "packages": {
        "@storybook/api>util-deprecate": true,
        "browserify>browser-resolve": true,
        "browserify>buffer": true,
        "browserify>events": true,
        "browserify>process": true,
        "browserify>string_decoder": true,
        "pumpify>inherits": true
      }
    },
    "@metamask/snaps-controllers>gunzip-maybe": {
      "packages": {
        "@metamask/snaps-controllers>gunzip-maybe>browserify-zlib": true,
        "@metamask/snaps-controllers>gunzip-maybe>is-deflate": true,
        "@metamask/snaps-controllers>gunzip-maybe>is-gzip": true,
        "@metamask/snaps-controllers>gunzip-maybe>peek-stream": true,
        "@metamask/snaps-controllers>gunzip-maybe>pumpify": true,
        "@metamask/snaps-controllers>gunzip-maybe>through2": true
      }
    },
    "@metamask/snaps-controllers>gunzip-maybe>browserify-zlib": {
      "packages": {
        "@metamask/snaps-controllers>gunzip-maybe>browserify-zlib>pako": true,
        "browserify>assert": true,
        "browserify>buffer": true,
        "browserify>process": true,
        "browserify>util": true,
        "readable-stream": true
      }
    },
    "@metamask/snaps-controllers>gunzip-maybe>peek-stream": {
      "packages": {
        "@metamask/snaps-controllers>gunzip-maybe>peek-stream>duplexify": true,
        "@metamask/snaps-controllers>gunzip-maybe>peek-stream>through2": true,
        "browserify>buffer": true,
        "terser>source-map-support>buffer-from": true
      }
    },
    "@metamask/snaps-controllers>gunzip-maybe>peek-stream>duplexify": {
      "packages": {
        "browserify>buffer": true,
        "browserify>process": true,
        "duplexify>stream-shift": true,
        "end-of-stream": true,
        "pumpify>inherits": true,
        "readable-stream": true
      }
    },
    "@metamask/snaps-controllers>gunzip-maybe>peek-stream>through2": {
      "packages": {
        "browserify>process": true,
        "browserify>util": true,
        "readable-stream": true,
        "watchify>xtend": true
      }
    },
    "@metamask/snaps-controllers>gunzip-maybe>pumpify": {
      "packages": {
        "@metamask/snaps-controllers>gunzip-maybe>pumpify>duplexify": true,
        "@metamask/snaps-controllers>gunzip-maybe>pumpify>pump": true,
        "pumpify>inherits": true
      }
    },
    "@metamask/snaps-controllers>gunzip-maybe>pumpify>duplexify": {
      "packages": {
        "browserify>buffer": true,
        "browserify>process": true,
        "duplexify>stream-shift": true,
        "end-of-stream": true,
        "pumpify>inherits": true,
        "readable-stream": true
      }
    },
    "@metamask/snaps-controllers>gunzip-maybe>pumpify>pump": {
      "packages": {
        "browserify>browser-resolve": true,
        "end-of-stream": true,
        "pump>once": true
      }
    },
    "@metamask/snaps-controllers>gunzip-maybe>through2": {
      "packages": {
        "browserify>process": true,
        "browserify>util": true,
        "readable-stream": true,
        "watchify>xtend": true
      }
    },
    "@metamask/snaps-controllers>nanoid": {
      "globals": {
        "crypto.getRandomValues": true
      }
    },
    "@metamask/snaps-controllers>readable-web-to-node-stream": {
      "packages": {
        "@metamask/snaps-controllers>readable-web-to-node-stream>readable-stream": true
      }
    },
    "@metamask/snaps-controllers>readable-web-to-node-stream>readable-stream": {
      "packages": {
        "@storybook/api>util-deprecate": true,
        "browserify>browser-resolve": true,
        "browserify>buffer": true,
        "browserify>events": true,
        "browserify>process": true,
        "browserify>string_decoder": true,
        "pumpify>inherits": true
      }
    },
    "@metamask/snaps-controllers>tar-stream": {
      "packages": {
        "@metamask/snaps-controllers>tar-stream>fs-constants": true,
        "@metamask/snaps-controllers>tar-stream>readable-stream": true,
        "browserify>buffer": true,
        "browserify>process": true,
        "browserify>string_decoder": true,
        "browserify>util": true,
        "end-of-stream": true,
        "madge>ora>bl": true,
        "pumpify>inherits": true
      }
    },
    "@metamask/snaps-controllers>tar-stream>fs-constants": {
      "packages": {
        "browserify>constants-browserify": true
      }
    },
    "@metamask/snaps-controllers>tar-stream>readable-stream": {
      "packages": {
        "@storybook/api>util-deprecate": true,
        "browserify>browser-resolve": true,
        "browserify>buffer": true,
        "browserify>events": true,
        "browserify>process": true,
        "browserify>string_decoder": true,
        "pumpify>inherits": true
      }
    },
    "@metamask/snaps-ui": {
      "packages": {
        "@metamask/utils": true,
        "@metamask/utils>superstruct": true
      }
    },
    "@metamask/snaps-utils": {
      "globals": {
        "TextDecoder": true,
        "URL": true,
        "console.error": true,
        "console.log": true,
        "console.warn": true,
        "document.body.appendChild": true,
        "document.createElement": true
      },
      "packages": {
        "@metamask/key-tree>@noble/hashes": true,
        "@metamask/key-tree>@scure/base": true,
        "@metamask/snaps-utils>cron-parser": true,
        "@metamask/snaps-utils>fast-json-stable-stringify": true,
        "@metamask/snaps-utils>rfdc": true,
        "@metamask/snaps-utils>validate-npm-package-name": true,
        "@metamask/utils": true,
        "@metamask/utils>superstruct": true,
        "semver": true
      }
    },
    "@metamask/snaps-utils>@metamask/snaps-registry": {
      "packages": {
        "@metamask/key-tree>@noble/secp256k1": true,
        "@metamask/utils": true,
        "@metamask/utils>superstruct": true
      }
    },
    "@metamask/snaps-utils>cron-parser": {
      "packages": {
        "browserify>browser-resolve": true,
        "luxon": true
      }
    },
    "@metamask/snaps-utils>rfdc": {
      "packages": {
        "browserify>buffer": true
      }
    },
    "@metamask/snaps-utils>validate-npm-package-name": {
      "packages": {
        "@metamask/snaps-utils>validate-npm-package-name>builtins": true
      }
    },
    "@metamask/snaps-utils>validate-npm-package-name>builtins": {
      "packages": {
        "browserify>process": true,
        "semver": true
      }
    },
    "@metamask/subject-metadata-controller": {
      "packages": {
        "@metamask/base-controller": true
      }
    },
    "@metamask/utils": {
      "globals": {
        "TextDecoder": true,
        "TextEncoder": true
      },
      "packages": {
        "@metamask/utils>superstruct": true,
        "browserify>buffer": true,
        "nock>debug": true,
        "semver": true
      }
    },
    "@metamask/utils>@ethereumjs/tx>@chainsafe/ssz": {
      "packages": {
        "@metamask/utils>@ethereumjs/tx>@chainsafe/ssz>@chainsafe/persistent-merkle-tree": true,
        "@metamask/utils>@ethereumjs/tx>@chainsafe/ssz>case": true,
        "browserify": true,
        "browserify>buffer": true
      }
    },
    "@metamask/utils>@ethereumjs/tx>@chainsafe/ssz>@chainsafe/persistent-merkle-tree": {
      "globals": {
        "WeakRef": true
      },
      "packages": {
        "browserify": true
      }
    },
    "@metamask/utils>@ethereumjs/tx>@ethereumjs/rlp": {
      "globals": {
        "TextEncoder": true
      }
    },
    "@metamask/utils>@ethereumjs/tx>ethereum-cryptography": {
      "globals": {
        "TextDecoder": true,
        "crypto": true
      },
      "packages": {
        "@metamask/utils>@ethereumjs/tx>ethereum-cryptography>@noble/hashes": true,
        "@metamask/utils>@ethereumjs/tx>ethereum-cryptography>@noble/secp256k1": true,
        "@metamask/utils>@ethereumjs/tx>ethereum-cryptography>@scure/bip32": true
      }
    },
    "@metamask/utils>@ethereumjs/tx>ethereum-cryptography>@noble/hashes": {
      "globals": {
        "TextEncoder": true,
        "crypto": true
      }
    },
    "@metamask/utils>@ethereumjs/tx>ethereum-cryptography>@noble/secp256k1": {
      "globals": {
        "crypto": true
      },
      "packages": {
        "browserify>browser-resolve": true
      }
    },
    "@metamask/utils>@ethereumjs/tx>ethereum-cryptography>@scure/bip32": {
      "packages": {
        "@metamask/key-tree>@noble/hashes": true,
        "@metamask/key-tree>@scure/base": true,
        "@metamask/utils>@ethereumjs/tx>ethereum-cryptography>@scure/bip32>@noble/secp256k1": true
      }
    },
    "@metamask/utils>@ethereumjs/tx>ethereum-cryptography>@scure/bip32>@noble/secp256k1": {
      "globals": {
        "crypto": true
      },
      "packages": {
        "browserify>browser-resolve": true
      }
    },
    "@ngraveio/bc-ur": {
      "packages": {
        "@ngraveio/bc-ur>@apocentre/alias-sampling": true,
        "@ngraveio/bc-ur>bignumber.js": true,
        "@ngraveio/bc-ur>crc": true,
        "@ngraveio/bc-ur>jsbi": true,
        "addons-linter>sha.js": true,
        "browserify>assert": true,
        "browserify>buffer": true,
        "pubnub>cbor-sync": true
      }
    },
    "@ngraveio/bc-ur>assert>object-is": {
      "packages": {
        "globalthis>define-properties": true,
        "string.prototype.matchall>call-bind": true
      }
    },
    "@ngraveio/bc-ur>bignumber.js": {
      "globals": {
        "crypto": true,
        "define": true
      }
    },
    "@ngraveio/bc-ur>crc": {
      "packages": {
        "browserify>buffer": true
      }
    },
    "@ngraveio/bc-ur>jsbi": {
      "globals": {
        "define": true
      }
    },
    "@popperjs/core": {
      "globals": {
        "Element": true,
        "HTMLElement": true,
        "ShadowRoot": true,
        "console.error": true,
        "console.warn": true,
        "document": true,
        "navigator.userAgent": true
      }
    },
    "@reduxjs/toolkit": {
      "globals": {
        "AbortController": true,
        "__REDUX_DEVTOOLS_EXTENSION_COMPOSE__": true,
        "__REDUX_DEVTOOLS_EXTENSION__": true,
        "console.error": true,
        "console.info": true,
        "console.warn": true
      },
      "packages": {
        "@reduxjs/toolkit>reselect": true,
        "immer": true,
        "redux": true,
        "redux-thunk": true
      }
    },
    "@segment/loosely-validate-event": {
      "packages": {
        "@segment/loosely-validate-event>component-type": true,
        "@segment/loosely-validate-event>join-component": true,
        "browserify>assert": true,
        "browserify>buffer": true
      }
    },
    "@sentry/browser": {
      "globals": {
        "XMLHttpRequest": true,
        "setTimeout": true
      },
      "packages": {
        "@sentry/browser>@sentry/core": true,
        "@sentry/browser>tslib": true,
        "@sentry/types": true,
        "@sentry/utils": true
      }
    },
    "@sentry/browser>@sentry/core": {
      "globals": {
        "clearInterval": true,
        "setInterval": true
      },
      "packages": {
        "@sentry/browser>@sentry/core>@sentry/hub": true,
        "@sentry/browser>@sentry/core>@sentry/minimal": true,
        "@sentry/browser>@sentry/core>tslib": true,
        "@sentry/types": true,
        "@sentry/utils": true
      }
    },
    "@sentry/browser>@sentry/core>@sentry/hub": {
      "globals": {
        "clearInterval": true,
        "setInterval": true
      },
      "packages": {
        "@sentry/browser>@sentry/core>@sentry/hub>tslib": true,
        "@sentry/types": true,
        "@sentry/utils": true
      }
    },
    "@sentry/browser>@sentry/core>@sentry/hub>tslib": {
      "globals": {
        "define": true
      }
    },
    "@sentry/browser>@sentry/core>@sentry/minimal": {
      "packages": {
        "@sentry/browser>@sentry/core>@sentry/hub": true,
        "@sentry/browser>@sentry/core>@sentry/minimal>tslib": true
      }
    },
    "@sentry/browser>@sentry/core>@sentry/minimal>tslib": {
      "globals": {
        "define": true
      }
    },
    "@sentry/browser>@sentry/core>tslib": {
      "globals": {
        "define": true
      }
    },
    "@sentry/browser>tslib": {
      "globals": {
        "define": true
      }
    },
    "@sentry/integrations": {
      "globals": {
        "clearTimeout": true,
        "console.error": true,
        "console.log": true,
        "setTimeout": true
      },
      "packages": {
        "@sentry/integrations>tslib": true,
        "@sentry/types": true,
        "@sentry/utils": true,
        "localforage": true
      }
    },
    "@sentry/integrations>tslib": {
      "globals": {
        "define": true
      }
    },
    "@sentry/utils": {
      "globals": {
        "CustomEvent": true,
        "DOMError": true,
        "DOMException": true,
        "Element": true,
        "ErrorEvent": true,
        "Event": true,
        "Headers": true,
        "Request": true,
        "Response": true,
        "XMLHttpRequest.prototype": true,
        "clearTimeout": true,
        "console.error": true,
        "document": true,
        "setTimeout": true
      },
      "packages": {
        "@sentry/utils>tslib": true,
        "browserify>process": true
      }
    },
    "@sentry/utils>tslib": {
      "globals": {
        "define": true
      }
    },
    "@storybook/api>regenerator-runtime": {
      "globals": {
        "regeneratorRuntime": "write"
      }
    },
    "@storybook/api>telejson>is-regex": {
      "packages": {
        "koa>is-generator-function>has-tostringtag": true,
        "string.prototype.matchall>call-bind": true
      }
    },
    "@storybook/api>util-deprecate": {
      "globals": {
        "console.trace": true,
        "console.warn": true,
        "localStorage": true
      }
    },
    "@truffle/codec": {
      "packages": {
        "@truffle/codec>@truffle/abi-utils": true,
        "@truffle/codec>@truffle/compile-common": true,
        "@truffle/codec>big.js": true,
        "@truffle/codec>bn.js": true,
        "@truffle/codec>cbor": true,
        "@truffle/codec>semver": true,
        "@truffle/codec>utf8": true,
        "@truffle/codec>web3-utils": true,
        "browserify>buffer": true,
        "browserify>os-browserify": true,
        "browserify>util": true,
        "lodash": true,
        "nock>debug": true
      }
    },
    "@truffle/codec>@truffle/abi-utils": {
      "packages": {
        "@truffle/codec>@truffle/abi-utils>change-case": true,
        "@truffle/codec>@truffle/abi-utils>fast-check": true,
        "@truffle/codec>web3-utils": true
      }
    },
    "@truffle/codec>@truffle/abi-utils>change-case": {
      "packages": {
        "@truffle/codec>@truffle/abi-utils>change-case>camel-case": true,
        "@truffle/codec>@truffle/abi-utils>change-case>constant-case": true,
        "@truffle/codec>@truffle/abi-utils>change-case>dot-case": true,
        "@truffle/codec>@truffle/abi-utils>change-case>header-case": true,
        "@truffle/codec>@truffle/abi-utils>change-case>is-lower-case": true,
        "@truffle/codec>@truffle/abi-utils>change-case>is-upper-case": true,
        "@truffle/codec>@truffle/abi-utils>change-case>lower-case": true,
        "@truffle/codec>@truffle/abi-utils>change-case>lower-case-first": true,
        "@truffle/codec>@truffle/abi-utils>change-case>no-case": true,
        "@truffle/codec>@truffle/abi-utils>change-case>param-case": true,
        "@truffle/codec>@truffle/abi-utils>change-case>pascal-case": true,
        "@truffle/codec>@truffle/abi-utils>change-case>path-case": true,
        "@truffle/codec>@truffle/abi-utils>change-case>sentence-case": true,
        "@truffle/codec>@truffle/abi-utils>change-case>snake-case": true,
        "@truffle/codec>@truffle/abi-utils>change-case>swap-case": true,
        "@truffle/codec>@truffle/abi-utils>change-case>title-case": true,
        "@truffle/codec>@truffle/abi-utils>change-case>upper-case": true,
        "@truffle/codec>@truffle/abi-utils>change-case>upper-case-first": true
      }
    },
    "@truffle/codec>@truffle/abi-utils>change-case>camel-case": {
      "packages": {
        "@truffle/codec>@truffle/abi-utils>change-case>no-case": true,
        "@truffle/codec>@truffle/abi-utils>change-case>upper-case": true
      }
    },
    "@truffle/codec>@truffle/abi-utils>change-case>constant-case": {
      "packages": {
        "@truffle/codec>@truffle/abi-utils>change-case>snake-case": true,
        "@truffle/codec>@truffle/abi-utils>change-case>upper-case": true
      }
    },
    "@truffle/codec>@truffle/abi-utils>change-case>dot-case": {
      "packages": {
        "@truffle/codec>@truffle/abi-utils>change-case>no-case": true
      }
    },
    "@truffle/codec>@truffle/abi-utils>change-case>header-case": {
      "packages": {
        "@truffle/codec>@truffle/abi-utils>change-case>no-case": true,
        "@truffle/codec>@truffle/abi-utils>change-case>upper-case": true
      }
    },
    "@truffle/codec>@truffle/abi-utils>change-case>is-lower-case": {
      "packages": {
        "@truffle/codec>@truffle/abi-utils>change-case>lower-case": true
      }
    },
    "@truffle/codec>@truffle/abi-utils>change-case>is-upper-case": {
      "packages": {
        "@truffle/codec>@truffle/abi-utils>change-case>upper-case": true
      }
    },
    "@truffle/codec>@truffle/abi-utils>change-case>lower-case-first": {
      "packages": {
        "@truffle/codec>@truffle/abi-utils>change-case>lower-case": true
      }
    },
    "@truffle/codec>@truffle/abi-utils>change-case>no-case": {
      "packages": {
        "@truffle/codec>@truffle/abi-utils>change-case>lower-case": true
      }
    },
    "@truffle/codec>@truffle/abi-utils>change-case>param-case": {
      "packages": {
        "@truffle/codec>@truffle/abi-utils>change-case>no-case": true
      }
    },
    "@truffle/codec>@truffle/abi-utils>change-case>pascal-case": {
      "packages": {
        "@truffle/codec>@truffle/abi-utils>change-case>pascal-case>camel-case": true,
        "@truffle/codec>@truffle/abi-utils>change-case>upper-case-first": true
      }
    },
    "@truffle/codec>@truffle/abi-utils>change-case>pascal-case>camel-case": {
      "packages": {
        "@truffle/codec>@truffle/abi-utils>change-case>no-case": true,
        "@truffle/codec>@truffle/abi-utils>change-case>upper-case": true
      }
    },
    "@truffle/codec>@truffle/abi-utils>change-case>path-case": {
      "packages": {
        "@truffle/codec>@truffle/abi-utils>change-case>no-case": true
      }
    },
    "@truffle/codec>@truffle/abi-utils>change-case>sentence-case": {
      "packages": {
        "@truffle/codec>@truffle/abi-utils>change-case>no-case": true,
        "@truffle/codec>@truffle/abi-utils>change-case>upper-case-first": true
      }
    },
    "@truffle/codec>@truffle/abi-utils>change-case>snake-case": {
      "packages": {
        "@truffle/codec>@truffle/abi-utils>change-case>no-case": true
      }
    },
    "@truffle/codec>@truffle/abi-utils>change-case>swap-case": {
      "packages": {
        "@truffle/codec>@truffle/abi-utils>change-case>lower-case": true,
        "@truffle/codec>@truffle/abi-utils>change-case>upper-case": true
      }
    },
    "@truffle/codec>@truffle/abi-utils>change-case>title-case": {
      "packages": {
        "@truffle/codec>@truffle/abi-utils>change-case>no-case": true,
        "@truffle/codec>@truffle/abi-utils>change-case>upper-case": true
      }
    },
    "@truffle/codec>@truffle/abi-utils>change-case>upper-case-first": {
      "packages": {
        "@truffle/codec>@truffle/abi-utils>change-case>upper-case": true
      }
    },
    "@truffle/codec>@truffle/abi-utils>fast-check": {
      "globals": {
        "clearTimeout": true,
        "console.log": true,
        "setTimeout": true
      },
      "packages": {
        "@truffle/codec>@truffle/abi-utils>fast-check>pure-rand": true,
        "browserify>buffer": true
      }
    },
    "@truffle/codec>@truffle/compile-common": {
      "packages": {
        "@truffle/codec>@truffle/compile-common>@truffle/error": true,
        "@truffle/codec>@truffle/compile-common>colors": true,
        "browserify>path-browserify": true
      }
    },
    "@truffle/codec>@truffle/compile-common>colors": {
      "globals": {
        "console.log": true
      },
      "packages": {
        "browserify>os-browserify": true,
        "browserify>process": true,
        "browserify>util": true
      }
    },
    "@truffle/codec>big.js": {
      "globals": {
        "define": true
      }
    },
    "@truffle/codec>bn.js": {
      "globals": {
        "Buffer": true
      },
      "packages": {
        "browserify>browser-resolve": true
      }
    },
    "@truffle/codec>cbor": {
      "globals": {
        "TextDecoder": true
      },
      "packages": {
        "@truffle/codec>cbor>bignumber.js": true,
        "@truffle/codec>cbor>nofilter": true,
        "browserify>buffer": true,
        "browserify>insert-module-globals>is-buffer": true,
        "browserify>stream-browserify": true,
        "browserify>url": true,
        "browserify>util": true
      }
    },
    "@truffle/codec>cbor>bignumber.js": {
      "globals": {
        "crypto": true,
        "define": true
      }
    },
    "@truffle/codec>cbor>nofilter": {
      "packages": {
        "browserify>buffer": true,
        "browserify>stream-browserify": true,
        "browserify>util": true
      }
    },
    "@truffle/codec>semver": {
      "globals": {
        "console.error": true
      },
      "packages": {
        "@truffle/codec>semver>lru-cache": true,
        "browserify>process": true
      }
    },
    "@truffle/codec>semver>lru-cache": {
      "packages": {
        "semver>lru-cache>yallist": true
      }
    },
    "@truffle/codec>web3-utils": {
      "globals": {
        "setTimeout": true
      },
      "packages": {
        "@truffle/codec>utf8": true,
        "@truffle/codec>web3-utils>bn.js": true,
        "@truffle/codec>web3-utils>ethereum-bloom-filters": true,
        "browserify>buffer": true,
        "ethereumjs-util": true,
        "ethereumjs-wallet>randombytes": true,
        "ethjs>ethjs-unit": true,
        "ethjs>number-to-bn": true
      }
    },
    "@truffle/codec>web3-utils>bn.js": {
      "globals": {
        "Buffer": true
      },
      "packages": {
        "browserify>browser-resolve": true
      }
    },
    "@truffle/codec>web3-utils>ethereum-bloom-filters": {
      "packages": {
        "@truffle/codec>web3-utils>ethereum-bloom-filters>js-sha3": true
      }
    },
    "@truffle/codec>web3-utils>ethereum-bloom-filters>js-sha3": {
      "globals": {
        "define": true
      },
      "packages": {
        "browserify>process": true
      }
    },
    "@truffle/decoder": {
      "packages": {
        "@truffle/codec": true,
        "@truffle/codec>@truffle/abi-utils": true,
        "@truffle/codec>@truffle/compile-common": true,
        "@truffle/codec>web3-utils": true,
        "@truffle/decoder>@truffle/encoder": true,
        "@truffle/decoder>@truffle/source-map-utils": true,
        "@truffle/decoder>bn.js": true,
        "nock>debug": true
      }
    },
    "@truffle/decoder>@truffle/encoder": {
      "packages": {
        "@ethersproject/abi>@ethersproject/address": true,
        "@ethersproject/bignumber": true,
        "@truffle/codec": true,
        "@truffle/codec>@truffle/abi-utils": true,
        "@truffle/codec>@truffle/compile-common": true,
        "@truffle/codec>web3-utils": true,
        "@truffle/decoder>@truffle/encoder>@ensdomains/ensjs": true,
        "@truffle/decoder>@truffle/encoder>big.js": true,
        "@truffle/decoder>@truffle/encoder>bignumber.js": true,
        "lodash": true,
        "nock>debug": true
      }
    },
    "@truffle/decoder>@truffle/encoder>@ensdomains/ensjs": {
      "globals": {
        "console.log": true,
        "console.warn": true,
        "registries": true
      },
      "packages": {
        "@babel/runtime": true,
        "@truffle/decoder>@truffle/encoder>@ensdomains/ensjs>@ensdomains/address-encoder": true,
        "@truffle/decoder>@truffle/encoder>@ensdomains/ensjs>@ensdomains/ens": true,
        "@truffle/decoder>@truffle/encoder>@ensdomains/ensjs>@ensdomains/resolver": true,
        "@truffle/decoder>@truffle/encoder>@ensdomains/ensjs>content-hash": true,
        "@truffle/decoder>@truffle/encoder>@ensdomains/ensjs>ethers": true,
        "@truffle/decoder>@truffle/encoder>@ensdomains/ensjs>js-sha3": true,
        "browserify>buffer": true,
        "eth-ens-namehash": true,
        "ethereumjs-wallet>bs58check>bs58": true
      }
    },
    "@truffle/decoder>@truffle/encoder>@ensdomains/ensjs>@ensdomains/address-encoder": {
      "globals": {
        "console": true
      },
      "packages": {
        "bn.js": true,
        "browserify>buffer": true,
        "browserify>crypto-browserify": true,
        "ethereumjs-util>create-hash>ripemd160": true
      }
    },
    "@truffle/decoder>@truffle/encoder>@ensdomains/ensjs>content-hash": {
      "packages": {
        "@truffle/decoder>@truffle/encoder>@ensdomains/ensjs>content-hash>cids": true,
        "@truffle/decoder>@truffle/encoder>@ensdomains/ensjs>content-hash>multicodec": true,
        "@truffle/decoder>@truffle/encoder>@ensdomains/ensjs>content-hash>multihashes": true,
        "browserify>buffer": true
      }
    },
    "@truffle/decoder>@truffle/encoder>@ensdomains/ensjs>content-hash>cids": {
      "packages": {
        "@truffle/decoder>@truffle/encoder>@ensdomains/ensjs>content-hash>cids>class-is": true,
        "@truffle/decoder>@truffle/encoder>@ensdomains/ensjs>content-hash>cids>multibase": true,
        "@truffle/decoder>@truffle/encoder>@ensdomains/ensjs>content-hash>cids>multicodec": true,
        "@truffle/decoder>@truffle/encoder>@ensdomains/ensjs>content-hash>multihashes": true,
        "browserify>buffer": true
      }
    },
    "@truffle/decoder>@truffle/encoder>@ensdomains/ensjs>content-hash>cids>multibase": {
      "packages": {
        "browserify>buffer": true,
        "ethereumjs-wallet>bs58check>bs58>base-x": true
      }
    },
    "@truffle/decoder>@truffle/encoder>@ensdomains/ensjs>content-hash>cids>multicodec": {
      "packages": {
        "@ensdomains/content-hash>multihashes>varint": true,
        "browserify>buffer": true
      }
    },
    "@truffle/decoder>@truffle/encoder>@ensdomains/ensjs>content-hash>multicodec": {
      "packages": {
        "@ensdomains/content-hash>multihashes>varint": true,
        "browserify>buffer": true
      }
    },
    "@truffle/decoder>@truffle/encoder>@ensdomains/ensjs>content-hash>multihashes": {
      "packages": {
        "@ensdomains/content-hash>multihashes>varint": true,
        "@truffle/decoder>@truffle/encoder>@ensdomains/ensjs>content-hash>multihashes>multibase": true,
        "browserify>buffer": true
      }
    },
    "@truffle/decoder>@truffle/encoder>@ensdomains/ensjs>content-hash>multihashes>multibase": {
      "packages": {
        "browserify>buffer": true,
        "ethereumjs-wallet>bs58check>bs58>base-x": true
      }
    },
    "@truffle/decoder>@truffle/encoder>@ensdomains/ensjs>ethers": {
      "packages": {
        "@ethersproject/abi": true,
        "@ethersproject/abi>@ethersproject/address": true,
        "@ethersproject/abi>@ethersproject/bytes": true,
        "@ethersproject/abi>@ethersproject/constants": true,
        "@ethersproject/abi>@ethersproject/hash": true,
        "@ethersproject/abi>@ethersproject/keccak256": true,
        "@ethersproject/abi>@ethersproject/logger": true,
        "@ethersproject/abi>@ethersproject/properties": true,
        "@ethersproject/abi>@ethersproject/strings": true,
        "@ethersproject/bignumber": true,
        "@ethersproject/contracts": true,
        "@ethersproject/hdnode": true,
        "@ethersproject/hdnode>@ethersproject/abstract-signer": true,
        "@ethersproject/hdnode>@ethersproject/basex": true,
        "@ethersproject/hdnode>@ethersproject/sha2": true,
        "@ethersproject/hdnode>@ethersproject/signing-key": true,
        "@ethersproject/hdnode>@ethersproject/transactions": true,
        "@ethersproject/hdnode>@ethersproject/wordlists": true,
        "@ethersproject/providers": true,
        "@ethersproject/providers>@ethersproject/base64": true,
        "@ethersproject/providers>@ethersproject/random": true,
        "@ethersproject/providers>@ethersproject/rlp": true,
        "@ethersproject/providers>@ethersproject/web": true,
        "@truffle/decoder>@truffle/encoder>@ensdomains/ensjs>ethers>@ethersproject/json-wallets": true,
        "@truffle/decoder>@truffle/encoder>@ensdomains/ensjs>ethers>@ethersproject/solidity": true,
        "@truffle/decoder>@truffle/encoder>@ensdomains/ensjs>ethers>@ethersproject/units": true,
        "@truffle/decoder>@truffle/encoder>@ensdomains/ensjs>ethers>@ethersproject/wallet": true
      }
    },
    "@truffle/decoder>@truffle/encoder>@ensdomains/ensjs>ethers>@ethersproject/json-wallets": {
      "packages": {
        "@ethersproject/abi>@ethersproject/address": true,
        "@ethersproject/abi>@ethersproject/bytes": true,
        "@ethersproject/abi>@ethersproject/keccak256": true,
        "@ethersproject/abi>@ethersproject/logger": true,
        "@ethersproject/abi>@ethersproject/properties": true,
        "@ethersproject/abi>@ethersproject/strings": true,
        "@ethersproject/hdnode": true,
        "@ethersproject/hdnode>@ethersproject/pbkdf2": true,
        "@ethersproject/hdnode>@ethersproject/transactions": true,
        "@ethersproject/providers>@ethersproject/random": true,
        "@truffle/decoder>@truffle/encoder>@ensdomains/ensjs>ethers>@ethersproject/json-wallets>aes-js": true,
        "ethereumjs-util>ethereum-cryptography>scrypt-js": true
      }
    },
    "@truffle/decoder>@truffle/encoder>@ensdomains/ensjs>ethers>@ethersproject/json-wallets>aes-js": {
      "globals": {
        "define": true
      }
    },
    "@truffle/decoder>@truffle/encoder>@ensdomains/ensjs>ethers>@ethersproject/solidity": {
      "packages": {
        "@ethersproject/abi>@ethersproject/bytes": true,
        "@ethersproject/abi>@ethersproject/keccak256": true,
        "@ethersproject/abi>@ethersproject/logger": true,
        "@ethersproject/abi>@ethersproject/strings": true,
        "@ethersproject/bignumber": true,
        "@ethersproject/hdnode>@ethersproject/sha2": true
      }
    },
    "@truffle/decoder>@truffle/encoder>@ensdomains/ensjs>ethers>@ethersproject/units": {
      "packages": {
        "@ethersproject/abi>@ethersproject/logger": true,
        "@ethersproject/bignumber": true
      }
    },
    "@truffle/decoder>@truffle/encoder>@ensdomains/ensjs>ethers>@ethersproject/wallet": {
      "packages": {
        "@ethersproject/abi>@ethersproject/address": true,
        "@ethersproject/abi>@ethersproject/bytes": true,
        "@ethersproject/abi>@ethersproject/hash": true,
        "@ethersproject/abi>@ethersproject/keccak256": true,
        "@ethersproject/abi>@ethersproject/logger": true,
        "@ethersproject/abi>@ethersproject/properties": true,
        "@ethersproject/hdnode": true,
        "@ethersproject/hdnode>@ethersproject/abstract-signer": true,
        "@ethersproject/hdnode>@ethersproject/signing-key": true,
        "@ethersproject/hdnode>@ethersproject/transactions": true,
        "@ethersproject/providers>@ethersproject/abstract-provider": true,
        "@ethersproject/providers>@ethersproject/random": true,
        "@truffle/decoder>@truffle/encoder>@ensdomains/ensjs>ethers>@ethersproject/json-wallets": true
      }
    },
    "@truffle/decoder>@truffle/encoder>@ensdomains/ensjs>js-sha3": {
      "globals": {
        "define": true
      },
      "packages": {
        "browserify>process": true
      }
    },
    "@truffle/decoder>@truffle/encoder>big.js": {
      "globals": {
        "define": true
      }
    },
    "@truffle/decoder>@truffle/encoder>bignumber.js": {
      "globals": {
        "crypto": true,
        "define": true
      }
    },
    "@truffle/decoder>@truffle/source-map-utils": {
      "packages": {
        "@truffle/codec": true,
        "@truffle/codec>web3-utils": true,
        "@truffle/decoder>@truffle/source-map-utils>@truffle/code-utils": true,
        "@truffle/decoder>@truffle/source-map-utils>json-pointer": true,
        "@truffle/decoder>@truffle/source-map-utils>node-interval-tree": true,
        "nock>debug": true
      }
    },
    "@truffle/decoder>@truffle/source-map-utils>@truffle/code-utils": {
      "packages": {
        "@truffle/codec>cbor": true,
        "browserify>buffer": true
      }
    },
    "@truffle/decoder>@truffle/source-map-utils>json-pointer": {
      "packages": {
        "@truffle/decoder>@truffle/source-map-utils>json-pointer>foreach": true
      }
    },
    "@truffle/decoder>@truffle/source-map-utils>node-interval-tree": {
      "packages": {
        "@storybook/addon-a11y>react-sizeme>shallowequal": true
      }
    },
    "@truffle/decoder>bn.js": {
      "globals": {
        "Buffer": true
      },
      "packages": {
        "browserify>browser-resolve": true
      }
    },
    "@unstoppabledomains/resolution": {
      "globals": {
        "__values": true
      },
      "packages": {
        "@metamask/controllers>@ethersproject/abi": true,
        "@ethersproject/abi": true,
        "@unstoppabledomains/resolution>cross-fetch": true,
        "@unstoppabledomains/resolution>crypto-js": true,
        "@unstoppabledomains/resolution>elliptic": true,
        "bn.js": true,
        "browserify>buffer": true,
        "ethjs>js-sha3": true
      }
    },
    "@unstoppabledomains/resolution>cross-fetch": {
      "globals": {
        "Blob": true,
        "FileReader": true,
        "FormData": true,
        "URLSearchParams.prototype.isPrototypeOf": true,
        "XMLHttpRequest": true
      }
    },
    "@unstoppabledomains/resolution>crypto-js": {
      "globals": {
        "crypto": true,
        "define": true,
        "msCrypto": true
      },
      "packages": {
        "browserify>browser-resolve": true
      }
    },
    "@unstoppabledomains/resolution>elliptic": {
      "packages": {
        "@unstoppabledomains/resolution>elliptic>brorand": true,
        "@unstoppabledomains/resolution>elliptic>hmac-drbg": true,
        "@unstoppabledomains/resolution>elliptic>minimalistic-assert": true,
        "@unstoppabledomains/resolution>elliptic>minimalistic-crypto-utils": true,
        "bn.js": true,
        "ethers>@ethersproject/sha2>hash.js": true,
        "ethereumjs-util>ethereum-cryptography>hash.js": true,
        "pumpify>inherits": true
      }
    },
    "@unstoppabledomains/resolution>elliptic>brorand": {
      "globals": {
        "crypto": true,
        "msCrypto": true
      },
      "packages": {
        "browserify>browser-resolve": true
      }
    },
    "@unstoppabledomains/resolution>elliptic>hmac-drbg": {
      "packages": {
        "@unstoppabledomains/resolution>elliptic>minimalistic-assert": true,
        "@unstoppabledomains/resolution>elliptic>minimalistic-crypto-utils": true,
        "ethers>@ethersproject/sha2>hash.js": true,
        "ethereumjs-util>ethereum-cryptography>hash.js": true
      }
    },
    "@zxing/browser": {
      "globals": {
        "HTMLElement": true,
        "HTMLImageElement": true,
        "HTMLVideoElement": true,
        "URL.createObjectURL": true,
        "clearTimeout": true,
        "console.error": true,
        "console.warn": true,
        "document": true,
        "navigator": true,
        "setTimeout": true
      },
      "packages": {
        "@zxing/library": true
      }
    },
    "@zxing/library": {
      "globals": {
        "TextDecoder": true,
        "TextEncoder": true,
        "btoa": true,
        "clearTimeout": true,
        "define": true,
        "document.createElement": true,
        "document.createElementNS": true,
        "document.getElementById": true,
        "navigator.mediaDevices.enumerateDevices": true,
        "navigator.mediaDevices.getUserMedia": true,
        "setTimeout": true
      }
    },
    "addons-linter>sha.js": {
      "packages": {
        "ethereumjs-wallet>safe-buffer": true,
        "pumpify>inherits": true
      }
    },
    "await-semaphore": {
      "packages": {
        "browserify>process": true,
        "browserify>timers-browserify": true
      }
    },
    "base32-encode": {
      "packages": {
        "base32-encode>to-data-view": true
      }
    },
    "bignumber.js": {
      "globals": {
        "crypto": true,
        "define": true
      }
    },
    "bn.js": {
      "globals": {
        "Buffer": true
      },
      "packages": {
        "browserify>browser-resolve": true
      }
    },
    "bowser": {
      "globals": {
        "define": true
      }
    },
    "browserify>assert": {
      "globals": {
        "Buffer": true
      },
      "packages": {
        "browserify>assert>util": true,
        "react>object-assign": true
      }
    },
    "browserify>assert>util": {
      "globals": {
        "console.error": true,
        "console.log": true,
        "console.trace": true,
        "process": true
      },
      "packages": {
        "browserify>assert>util>inherits": true,
        "browserify>process": true
      }
    },
    "browserify>browser-resolve": {
      "packages": {
        "ethjs-query>babel-runtime>core-js": true
      }
    },
    "browserify>buffer": {
      "globals": {
        "console": true
      },
      "packages": {
        "base64-js": true,
        "browserify>buffer>ieee754": true
      }
    },
    "browserify>crypto-browserify": {
      "packages": {
        "browserify>crypto-browserify>browserify-cipher": true,
        "browserify>crypto-browserify>browserify-sign": true,
        "browserify>crypto-browserify>create-ecdh": true,
        "browserify>crypto-browserify>create-hmac": true,
        "browserify>crypto-browserify>diffie-hellman": true,
        "browserify>crypto-browserify>pbkdf2": true,
        "browserify>crypto-browserify>public-encrypt": true,
        "browserify>crypto-browserify>randomfill": true,
        "ethereumjs-util>create-hash": true,
        "ethereumjs-wallet>randombytes": true
      }
    },
    "browserify>crypto-browserify>browserify-cipher": {
      "packages": {
        "browserify>crypto-browserify>browserify-cipher>browserify-des": true,
        "browserify>crypto-browserify>browserify-cipher>evp_bytestokey": true,
        "ethereumjs-util>ethereum-cryptography>browserify-aes": true
      }
    },
    "browserify>crypto-browserify>browserify-cipher>browserify-des": {
      "packages": {
        "browserify>buffer": true,
        "browserify>crypto-browserify>browserify-cipher>browserify-des>des.js": true,
        "ethereumjs-util>create-hash>cipher-base": true,
        "pumpify>inherits": true
      }
    },
    "browserify>crypto-browserify>browserify-cipher>browserify-des>des.js": {
      "packages": {
        "ganache>secp256k1>elliptic>minimalistic-assert": true,
        "@unstoppabledomains/resolution>elliptic>minimalistic-assert": true,
        "pumpify>inherits": true
      }
    },
    "browserify>crypto-browserify>browserify-cipher>evp_bytestokey": {
      "packages": {
        "ethereumjs-util>create-hash>md5.js": true,
        "ethereumjs-wallet>safe-buffer": true
      }
    },
    "browserify>crypto-browserify>browserify-sign": {
      "packages": {
        "@unstoppabledomains/resolution>elliptic": true,
        "bn.js": true,
        "browserify>buffer": true,
        "browserify>crypto-browserify>create-hmac": true,
        "browserify>crypto-browserify>public-encrypt>browserify-rsa": true,
        "browserify>crypto-browserify>public-encrypt>parse-asn1": true,
        "browserify>stream-browserify": true,
        "ethereumjs-util>create-hash": true,
        "ganache>secp256k1>elliptic": true,
        "pumpify>inherits": true
      }
    },
    "browserify>crypto-browserify>create-ecdh": {
      "packages": {
        "@unstoppabledomains/resolution>elliptic": true,
        "bn.js": true,
        "browserify>buffer": true,
        "ganache>secp256k1>elliptic": true
      }
    },
    "browserify>crypto-browserify>create-hmac": {
      "packages": {
        "addons-linter>sha.js": true,
        "ethereumjs-util>create-hash": true,
        "ethereumjs-util>create-hash>cipher-base": true,
        "ethereumjs-util>create-hash>ripemd160": true,
        "ethereumjs-wallet>safe-buffer": true,
        "pumpify>inherits": true
      }
    },
    "browserify>crypto-browserify>diffie-hellman": {
      "packages": {
        "bn.js": true,
        "browserify>buffer": true,
        "browserify>crypto-browserify>diffie-hellman>miller-rabin": true,
        "ethereumjs-wallet>randombytes": true
      }
    },
    "browserify>crypto-browserify>diffie-hellman>miller-rabin": {
      "packages": {
        "bn.js": true,
        "ganache>secp256k1>elliptic>brorand": true,
        "@unstoppabledomains/resolution>elliptic>brorand": true
      }
    },
    "browserify>crypto-browserify>pbkdf2": {
      "globals": {
        "crypto": true,
        "process": true,
        "queueMicrotask": true,
        "setImmediate": true,
        "setTimeout": true
      },
      "packages": {
        "addons-linter>sha.js": true,
        "browserify>process": true,
        "ethereumjs-util>create-hash": true,
        "ethereumjs-util>create-hash>ripemd160": true,
        "ethereumjs-wallet>safe-buffer": true
      }
    },
    "browserify>crypto-browserify>public-encrypt": {
      "packages": {
        "bn.js": true,
        "browserify>buffer": true,
        "browserify>crypto-browserify>public-encrypt>browserify-rsa": true,
        "browserify>crypto-browserify>public-encrypt>parse-asn1": true,
        "ethereumjs-util>create-hash": true,
        "ethereumjs-wallet>randombytes": true
      }
    },
    "browserify>crypto-browserify>public-encrypt>browserify-rsa": {
      "packages": {
        "bn.js": true,
        "browserify>buffer": true,
        "ethereumjs-wallet>randombytes": true
      }
    },
    "browserify>crypto-browserify>public-encrypt>parse-asn1": {
      "packages": {
        "browserify>buffer": true,
        "browserify>crypto-browserify>browserify-cipher>evp_bytestokey": true,
        "browserify>crypto-browserify>pbkdf2": true,
        "browserify>crypto-browserify>public-encrypt>parse-asn1>asn1.js": true,
        "ethereumjs-util>ethereum-cryptography>browserify-aes": true
      }
    },
    "browserify>crypto-browserify>public-encrypt>parse-asn1>asn1.js": {
      "packages": {
        "@unstoppabledomains/resolution>elliptic>minimalistic-assert": true,
        "bn.js": true,
        "browserify>buffer": true,
        "browserify>vm-browserify": true,
        "ganache>secp256k1>elliptic>minimalistic-assert": true,
        "pumpify>inherits": true
      }
    },
    "browserify>crypto-browserify>randomfill": {
      "globals": {
        "crypto": true,
        "msCrypto": true
      },
      "packages": {
        "browserify>process": true,
        "ethereumjs-wallet>randombytes": true,
        "ethereumjs-wallet>safe-buffer": true
      }
    },
    "browserify>events": {
      "globals": {
        "console": true
      }
    },
    "browserify>has": {
      "packages": {
        "mocha>object.assign>function-bind": true
      }
    },
    "browserify>os-browserify": {
      "globals": {
        "location": true,
        "navigator": true
      }
    },
    "browserify>path-browserify": {
      "packages": {
        "browserify>process": true
      }
    },
    "browserify>process": {
      "globals": {
        "clearTimeout": true,
        "setTimeout": true
      }
    },
    "browserify>punycode": {
      "globals": {
        "define": true
      }
    },
    "browserify>stream-browserify": {
      "packages": {
        "browserify>events": true,
        "pumpify>inherits": true,
        "readable-stream": true
      }
    },
    "browserify>string_decoder": {
      "packages": {
        "ethereumjs-wallet>safe-buffer": true
      }
    },
    "browserify>timers-browserify": {
      "globals": {
        "clearInterval": true,
        "clearTimeout": true,
        "setInterval": true,
        "setTimeout": true
      },
      "packages": {
        "browserify>process": true
      }
    },
    "browserify>url": {
      "packages": {
        "browserify>punycode": true,
        "browserify>querystring-es3": true
      }
    },
    "browserify>util": {
      "globals": {
        "console.error": true,
        "console.log": true,
        "console.trace": true,
        "process": true
      },
      "packages": {
        "browserify>process": true,
        "browserify>util>inherits": true
      }
    },
    "browserify>vm-browserify": {
      "globals": {
        "document.body.appendChild": true,
        "document.body.removeChild": true,
        "document.createElement": true
      }
    },
    "classnames": {
      "globals": {
        "classNames": "write",
        "define": true
      }
    },
    "copy-to-clipboard": {
      "globals": {
        "clipboardData": true,
        "console.error": true,
        "console.warn": true,
        "document.body.appendChild": true,
        "document.body.removeChild": true,
        "document.createElement": true,
        "document.createRange": true,
        "document.execCommand": true,
        "document.getSelection": true,
        "navigator.userAgent": true,
        "prompt": true
      },
      "packages": {
        "copy-to-clipboard>toggle-selection": true
      }
    },
    "copy-to-clipboard>toggle-selection": {
      "globals": {
        "document.activeElement": true,
        "document.getSelection": true
      }
    },
    "currency-formatter": {
      "packages": {
        "currency-formatter>accounting": true,
        "currency-formatter>locale-currency": true,
        "react>object-assign": true
      }
    },
    "currency-formatter>accounting": {
      "globals": {
        "define": true
      }
    },
    "currency-formatter>locale-currency": {
      "globals": {
        "countryCode": true
      }
    },
    "debounce-stream": {
      "packages": {
        "debounce-stream>debounce": true,
        "debounce-stream>duplexer": true,
        "debounce-stream>through": true
      }
    },
    "debounce-stream>debounce": {
      "globals": {
        "clearTimeout": true,
        "setTimeout": true
      }
    },
    "debounce-stream>duplexer": {
      "packages": {
        "browserify>stream-browserify": true
      }
    },
    "debounce-stream>through": {
      "packages": {
        "browserify>process": true,
        "browserify>stream-browserify": true
      }
    },
    "depcheck>@vue/compiler-sfc>postcss>nanoid": {
      "globals": {
        "crypto.getRandomValues": true
      }
    },
    "dependency-tree>precinct>detective-postcss>postcss>nanoid": {
      "globals": {
        "crypto.getRandomValues": true
      }
    },
    "end-of-stream": {
      "packages": {
        "browserify>process": true,
        "pump>once": true
      }
    },
    "eslint>optionator>fast-levenshtein": {
      "globals": {
        "Intl": true,
        "Levenshtein": "write",
        "console.log": true,
        "define": true,
        "importScripts": true,
        "postMessage": true
      }
    },
    "eth-block-tracker": {
      "globals": {
        "clearTimeout": true,
        "console.error": true,
        "setTimeout": true
      },
      "packages": {
        "@metamask/safe-event-emitter": true,
        "eth-block-tracker>@metamask/utils": true,
        "eth-block-tracker>pify": true,
        "eth-query>json-rpc-random-id": true
      }
    },
    "eth-block-tracker>@metamask/utils": {
      "globals": {
        "TextDecoder": true,
        "TextEncoder": true
      },
      "packages": {
        "@metamask/utils>superstruct": true,
        "browserify>buffer": true,
        "nock>debug": true,
        "semver": true
      }
    },
    "eth-ens-namehash": {
      "globals": {
        "name": "write"
      },
      "packages": {
        "browserify>buffer": true,
        "eth-ens-namehash>idna-uts46-hx": true,
        "eth-ens-namehash>js-sha3": true
      }
    },
    "eth-ens-namehash>idna-uts46-hx": {
      "globals": {
        "define": true
      },
      "packages": {
        "browserify>punycode": true
      }
    },
    "eth-ens-namehash>js-sha3": {
      "packages": {
        "browserify>process": true
      }
    },
    "eth-json-rpc-filters": {
      "globals": {
        "console.error": true
      },
      "packages": {
        "@metamask/safe-event-emitter": true,
        "eth-json-rpc-filters>async-mutex": true,
        "eth-query": true,
        "json-rpc-engine": true,
        "pify": true
      }
    },
    "eth-json-rpc-filters>async-mutex": {
      "globals": {
        "setTimeout": true
      },
      "packages": {
        "wait-on>rxjs>tslib": true
      }
    },
    "eth-keyring-controller>@metamask/browser-passworder": {
      "globals": {
        "crypto": true
      }
    },
    "eth-lattice-keyring": {
      "globals": {
        "addEventListener": true,
        "browser": true,
        "clearInterval": true,
        "fetch": true,
        "open": true,
        "setInterval": true
      },
      "packages": {
        "browserify>buffer": true,
        "browserify>crypto-browserify": true,
        "browserify>events": true,
        "eth-lattice-keyring>@ethereumjs/tx": true,
        "eth-lattice-keyring>@ethereumjs/util": true,
        "eth-lattice-keyring>bn.js": true,
        "eth-lattice-keyring>gridplus-sdk": true,
        "eth-lattice-keyring>rlp": true
      }
    },
    "eth-lattice-keyring>@ethereumjs/tx": {
      "packages": {
        "@ethereumjs/common": true,
        "browserify>buffer": true,
        "browserify>insert-module-globals>is-buffer": true,
        "ethereumjs-util": true
      }
    },
    "eth-lattice-keyring>@ethereumjs/util": {
      "globals": {
        "console.warn": true
      },
      "packages": {
        "@metamask/utils>@ethereumjs/tx>@chainsafe/ssz": true,
        "@metamask/utils>@ethereumjs/tx>@ethereumjs/rlp": true,
        "@metamask/utils>@ethereumjs/tx>ethereum-cryptography": true,
        "browserify>buffer": true,
        "browserify>events": true,
        "browserify>insert-module-globals>is-buffer": true
      }
    },
    "eth-lattice-keyring>bn.js": {
      "globals": {
        "Buffer": true
      },
      "packages": {
        "browserify>browser-resolve": true
      }
    },
    "eth-lattice-keyring>gridplus-sdk": {
      "globals": {
        "AbortController": true,
        "Request": true,
        "__values": true,
        "caches": true,
        "clearTimeout": true,
        "console.error": true,
        "console.log": true,
        "console.warn": true,
        "fetch": true,
        "setTimeout": true
      },
      "packages": {
        "@ethereumjs/common>crc-32": true,
        "@ethersproject/abi": true,
        "@unstoppabledomains/resolution>elliptic": true,
        "bn.js": true,
        "browserify>buffer": true,
        "browserify>process": true,
        "eth-lattice-keyring>gridplus-sdk>@ethereumjs/common": true,
        "eth-lattice-keyring>gridplus-sdk>@ethereumjs/tx": true,
        "eth-lattice-keyring>gridplus-sdk>bech32": true,
        "eth-lattice-keyring>gridplus-sdk>bignumber.js": true,
        "eth-lattice-keyring>gridplus-sdk>bitwise": true,
        "eth-lattice-keyring>gridplus-sdk>borc": true,
        "eth-lattice-keyring>gridplus-sdk>eth-eip712-util-browser": true,
        "eth-lattice-keyring>gridplus-sdk>js-sha3": true,
        "eth-lattice-keyring>gridplus-sdk>rlp": true,
        "eth-lattice-keyring>gridplus-sdk>secp256k1": true,
        "eth-lattice-keyring>gridplus-sdk>uuid": true,
        "ethereumjs-util>ethereum-cryptography>hash.js": true,
        "ethereumjs-wallet>aes-js": true,
        "ethereumjs-wallet>bs58check": true,
        "ganache>secp256k1>elliptic": true,
        "ethers>@ethersproject/sha2>hash.js": true,
        "ganache>secp256k1": true,
        "lodash": true
      }
    },
    "eth-lattice-keyring>gridplus-sdk>@ethereumjs/common": {
      "packages": {
        "@ethereumjs/common>crc-32": true,
        "browserify>buffer": true,
        "browserify>events": true,
        "ethereumjs-util": true
      }
    },
    "eth-lattice-keyring>gridplus-sdk>@ethereumjs/tx": {
      "packages": {
        "browserify>buffer": true,
        "browserify>insert-module-globals>is-buffer": true,
        "eth-lattice-keyring>gridplus-sdk>@ethereumjs/tx>@ethereumjs/common": true,
        "ethereumjs-util": true
      }
    },
    "eth-lattice-keyring>gridplus-sdk>@ethereumjs/tx>@ethereumjs/common": {
      "packages": {
        "@ethereumjs/common>crc-32": true,
        "browserify>buffer": true,
        "browserify>events": true,
        "ethereumjs-util": true
      }
    },
    "eth-lattice-keyring>gridplus-sdk>bignumber.js": {
      "globals": {
        "crypto": true,
        "define": true
      }
    },
    "eth-lattice-keyring>gridplus-sdk>bitwise": {
      "packages": {
        "browserify>buffer": true
      }
    },
    "eth-lattice-keyring>gridplus-sdk>borc": {
      "globals": {
        "console": true
      },
      "packages": {
        "browserify>buffer": true,
        "browserify>buffer>ieee754": true,
        "eth-lattice-keyring>gridplus-sdk>borc>bignumber.js": true,
        "eth-lattice-keyring>gridplus-sdk>borc>iso-url": true
      }
    },
    "eth-lattice-keyring>gridplus-sdk>borc>bignumber.js": {
      "globals": {
        "crypto": true,
        "define": true
      }
    },
    "eth-lattice-keyring>gridplus-sdk>borc>iso-url": {
      "globals": {
        "URL": true,
        "URLSearchParams": true,
        "location": true
      }
    },
    "eth-lattice-keyring>gridplus-sdk>eth-eip712-util-browser": {
      "globals": {
        "intToBuffer": true
      },
      "packages": {
        "eth-lattice-keyring>gridplus-sdk>eth-eip712-util-browser>bn.js": true,
        "eth-lattice-keyring>gridplus-sdk>eth-eip712-util-browser>buffer": true,
        "eth-lattice-keyring>gridplus-sdk>eth-eip712-util-browser>js-sha3": true
      }
    },
    "eth-lattice-keyring>gridplus-sdk>eth-eip712-util-browser>bn.js": {
      "globals": {
        "Buffer": true
      },
      "packages": {
        "browserify>browser-resolve": true
      }
    },
    "eth-lattice-keyring>gridplus-sdk>eth-eip712-util-browser>buffer": {
      "globals": {
        "console": true
      },
      "packages": {
        "base64-js": true,
        "browserify>buffer>ieee754": true
      }
    },
    "eth-lattice-keyring>gridplus-sdk>eth-eip712-util-browser>js-sha3": {
      "globals": {
        "define": true
      },
      "packages": {
        "browserify>process": true
      }
    },
    "eth-lattice-keyring>gridplus-sdk>js-sha3": {
      "globals": {
        "define": true
      },
      "packages": {
        "browserify>process": true
      }
    },
    "eth-lattice-keyring>gridplus-sdk>rlp": {
      "globals": {
        "TextEncoder": true
      }
    },
    "eth-lattice-keyring>gridplus-sdk>secp256k1": {
      "packages": {
        "ganache>secp256k1>elliptic": true,
        "@unstoppabledomains/resolution>elliptic": true
      }
    },
    "eth-lattice-keyring>gridplus-sdk>uuid": {
      "globals": {
        "crypto": true
      }
    },
    "eth-lattice-keyring>rlp": {
      "globals": {
        "TextEncoder": true
      }
    },
    "eth-method-registry": {
      "packages": {
        "ethjs": true
      }
    },
    "eth-query": {
      "packages": {
        "eth-query>json-rpc-random-id": true,
        "nock>debug": true,
        "watchify>xtend": true
      }
    },
    "eth-rpc-errors": {
      "packages": {
        "eth-rpc-errors>fast-safe-stringify": true
      }
    },
    "eth-sig-util": {
      "packages": {
        "browserify>buffer": true,
        "eth-sig-util>ethereumjs-util": true,
        "eth-sig-util>tweetnacl": true,
        "eth-sig-util>tweetnacl-util": true,
        "ethereumjs-abi": true
      }
    },
    "eth-sig-util>ethereumjs-util": {
      "packages": {
        "@unstoppabledomains/resolution>elliptic": true,
        "bn.js": true,
        "browserify>assert": true,
        "browserify>buffer": true,
        "eth-sig-util>ethereumjs-util>ethereum-cryptography": true,
        "eth-sig-util>ethereumjs-util>ethjs-util": true,
        "ethereumjs-util>create-hash": true,
        "ethereumjs-util>rlp": true,
        "ethereumjs-wallet>safe-buffer": true,
        "ganache>secp256k1>elliptic": true
      }
    },
    "eth-sig-util>ethereumjs-util>ethereum-cryptography": {
      "packages": {
        "browserify>buffer": true,
        "ethereumjs-util>ethereum-cryptography>keccak": true,
        "ethereumjs-util>ethereum-cryptography>secp256k1": true,
        "ethereumjs-wallet>randombytes": true
      }
    },
    "eth-sig-util>ethereumjs-util>ethjs-util": {
      "packages": {
        "browserify>buffer": true,
        "ethjs>ethjs-util>is-hex-prefixed": true,
        "ethjs>ethjs-util>strip-hex-prefix": true
      }
    },
    "eth-sig-util>tweetnacl": {
      "globals": {
        "crypto": true,
        "msCrypto": true,
        "nacl": "write"
      },
      "packages": {
        "browserify>browser-resolve": true
      }
    },
    "eth-sig-util>tweetnacl-util": {
      "globals": {
        "atob": true,
        "btoa": true
      },
      "packages": {
        "browserify>browser-resolve": true
      }
    },
    "eth-trezor-keyring": {
      "globals": {
        "setTimeout": true
      },
      "packages": {
        "@ethereumjs/tx": true,
        "browserify>buffer": true,
        "browserify>events": true,
        "eth-trezor-keyring>hdkey": true,
        "eth-trezor-keyring>trezor-connect": true,
        "ethereumjs-util": true
      }
    },
    "eth-trezor-keyring>@metamask/eth-sig-util": {
      "packages": {
        "browserify>buffer": true,
        "eth-sig-util>tweetnacl": true,
        "eth-sig-util>tweetnacl-util": true,
        "eth-trezor-keyring>@metamask/eth-sig-util>ethereumjs-util": true,
        "eth-trezor-keyring>@metamask/eth-sig-util>ethjs-util": true,
        "ethereumjs-abi": true
      }
    },
    "eth-trezor-keyring>@metamask/eth-sig-util>ethereumjs-util": {
      "packages": {
        "@unstoppabledomains/resolution>elliptic": true,
        "bn.js": true,
        "browserify>assert": true,
        "browserify>buffer": true,
        "eth-trezor-keyring>@metamask/eth-sig-util>ethjs-util": true,
        "ethereumjs-util>create-hash": true,
        "ethereumjs-util>ethereum-cryptography": true,
        "ethereumjs-util>rlp": true
      }
    },
    "eth-trezor-keyring>@metamask/eth-sig-util>ethjs-util": {
      "packages": {
        "browserify>buffer": true,
        "ethjs>ethjs-util>is-hex-prefixed": true,
        "ethjs>ethjs-util>strip-hex-prefix": true
      }
    },
    "eth-trezor-keyring>hdkey": {
      "packages": {
        "browserify>assert": true,
        "browserify>crypto-browserify": true,
        "eth-trezor-keyring>hdkey>coinstring": true,
        "eth-trezor-keyring>hdkey>secp256k1": true,
        "ethereumjs-wallet>safe-buffer": true
      }
    },
    "eth-trezor-keyring>hdkey>coinstring": {
      "packages": {
        "browserify>buffer": true,
        "eth-trezor-keyring>hdkey>coinstring>bs58": true,
        "ethereumjs-util>create-hash": true
      }
    },
    "eth-trezor-keyring>hdkey>secp256k1": {
      "packages": {
        "@unstoppabledomains/resolution>elliptic": true,
        "bn.js": true,
        "browserify>insert-module-globals>is-buffer": true,
        "eth-trezor-keyring>hdkey>secp256k1>bip66": true,
        "ethereumjs-util>create-hash": true,
        "ethereumjs-wallet>safe-buffer": true,
        "ganache>secp256k1>elliptic": true
      }
    },
    "eth-trezor-keyring>hdkey>secp256k1>bip66": {
      "packages": {
        "ethereumjs-wallet>safe-buffer": true
      }
    },
    "eth-trezor-keyring>trezor-connect": {
      "globals": {
        "__TREZOR_CONNECT_SRC": true,
        "addEventListener": true,
        "btoa": true,
        "chrome": true,
        "clearInterval": true,
        "clearTimeout": true,
        "console": true,
        "document.body": true,
        "document.createElement": true,
        "document.createTextNode": true,
        "document.getElementById": true,
        "document.querySelectorAll": true,
        "location": true,
        "navigator": true,
        "open": true,
        "removeEventListener": true,
        "setInterval": true,
        "setTimeout": true
      },
      "packages": {
        "@babel/runtime": true,
        "@metamask/eth-keyring-controller>@metamask/eth-sig-util": true,
        "@unstoppabledomains/resolution>cross-fetch": true,
        "browserify>events": true,
        "eth-trezor-keyring>trezor-connect>cross-fetch": true
      }
    },
    "ethereumjs-abi": {
      "packages": {
        "bn.js": true,
        "browserify>buffer": true,
        "ethereumjs-abi>ethereumjs-util": true
      }
    },
    "ethereumjs-abi>ethereumjs-util": {
      "packages": {
        "@unstoppabledomains/resolution>elliptic": true,
        "bn.js": true,
        "browserify>assert": true,
        "browserify>buffer": true,
        "ethereumjs-abi>ethereumjs-util>ethereum-cryptography": true,
        "ethereumjs-abi>ethereumjs-util>ethjs-util": true,
        "ethereumjs-util>create-hash": true,
        "ethereumjs-util>rlp": true,
        "ganache>secp256k1>elliptic": true
      }
    },
    "ethereumjs-abi>ethereumjs-util>ethereum-cryptography": {
      "packages": {
        "browserify>buffer": true,
        "ethereumjs-util>ethereum-cryptography>keccak": true,
        "ethereumjs-util>ethereum-cryptography>secp256k1": true,
        "ethereumjs-wallet>randombytes": true
      }
    },
    "ethereumjs-abi>ethereumjs-util>ethjs-util": {
      "packages": {
        "browserify>buffer": true,
        "ethjs>ethjs-util>is-hex-prefixed": true,
        "ethjs>ethjs-util>strip-hex-prefix": true
      }
    },
    "ethereumjs-util": {
      "packages": {
        "browserify>assert": true,
        "browserify>buffer": true,
        "browserify>insert-module-globals>is-buffer": true,
        "ethereumjs-util>bn.js": true,
        "ethereumjs-util>create-hash": true,
        "ethereumjs-util>ethereum-cryptography": true,
        "ethereumjs-util>rlp": true
      }
    },
    "ethereumjs-util>bn.js": {
      "globals": {
        "Buffer": true
      },
      "packages": {
        "browserify>browser-resolve": true
      }
    },
    "ethereumjs-util>create-hash": {
      "packages": {
        "addons-linter>sha.js": true,
        "ethereumjs-util>create-hash>cipher-base": true,
        "ethereumjs-util>create-hash>md5.js": true,
        "ethereumjs-util>create-hash>ripemd160": true,
        "pumpify>inherits": true
      }
    },
    "ethereumjs-util>create-hash>cipher-base": {
      "packages": {
        "browserify>stream-browserify": true,
        "browserify>string_decoder": true,
        "ethereumjs-wallet>safe-buffer": true,
        "pumpify>inherits": true
      }
    },
    "ethereumjs-util>create-hash>md5.js": {
      "packages": {
        "ethereumjs-util>create-hash>md5.js>hash-base": true,
        "ethereumjs-wallet>safe-buffer": true,
        "pumpify>inherits": true
      }
    },
    "ethereumjs-util>create-hash>md5.js>hash-base": {
      "packages": {
        "ethereumjs-util>create-hash>md5.js>hash-base>readable-stream": true,
        "ethereumjs-wallet>safe-buffer": true,
        "pumpify>inherits": true
      }
    },
    "ethereumjs-util>create-hash>md5.js>hash-base>readable-stream": {
      "packages": {
        "@storybook/api>util-deprecate": true,
        "browserify>browser-resolve": true,
        "browserify>buffer": true,
        "browserify>events": true,
        "browserify>process": true,
        "browserify>string_decoder": true,
        "pumpify>inherits": true
      }
    },
    "ethereumjs-util>create-hash>ripemd160": {
      "packages": {
        "browserify>buffer": true,
        "ethereumjs-util>create-hash>md5.js>hash-base": true,
        "pumpify>inherits": true
      }
    },
    "ethereumjs-util>ethereum-cryptography": {
      "packages": {
        "browserify>buffer": true,
        "ethereumjs-util>ethereum-cryptography>keccak": true,
        "ethereumjs-util>ethereum-cryptography>secp256k1": true,
        "ethereumjs-wallet>randombytes": true
      }
    },
    "ethereumjs-util>ethereum-cryptography>browserify-aes": {
      "packages": {
        "browserify>buffer": true,
        "browserify>crypto-browserify>browserify-cipher>evp_bytestokey": true,
        "ethereumjs-util>create-hash>cipher-base": true,
        "ethereumjs-util>ethereum-cryptography>browserify-aes>buffer-xor": true,
        "ethereumjs-wallet>safe-buffer": true,
        "pumpify>inherits": true
      }
    },
    "ethereumjs-util>ethereum-cryptography>browserify-aes>buffer-xor": {
      "packages": {
        "browserify>buffer": true
      }
    },
    "ethereumjs-util>ethereum-cryptography>hash.js": {
      "packages": {
        "ganache>secp256k1>elliptic>minimalistic-assert": true,
        "@unstoppabledomains/resolution>elliptic>minimalistic-assert": true,
        "pumpify>inherits": true
      }
    },
    "ethereumjs-util>ethereum-cryptography>keccak": {
      "packages": {
        "browserify>buffer": true,
        "ethereumjs-util>ethereum-cryptography>keccak>readable-stream": true
      }
    },
    "ethereumjs-util>ethereum-cryptography>keccak>readable-stream": {
      "packages": {
        "@storybook/api>util-deprecate": true,
        "browserify>browser-resolve": true,
        "browserify>buffer": true,
        "browserify>events": true,
        "browserify>process": true,
        "browserify>string_decoder": true,
        "pumpify>inherits": true
      }
    },
    "ethereumjs-util>ethereum-cryptography>scrypt-js": {
      "globals": {
        "define": true,
        "setTimeout": true
      },
      "packages": {
        "browserify>timers-browserify": true
      }
    },
    "ethereumjs-util>ethereum-cryptography>secp256k1": {
      "packages": {
        "ganache>secp256k1>elliptic": true,
        "@unstoppabledomains/resolution>elliptic": true
      }
    },
    "ethereumjs-util>rlp": {
      "packages": {
        "browserify>buffer": true,
        "ethereumjs-util>rlp>bn.js": true
      }
    },
    "ethereumjs-util>rlp>bn.js": {
      "globals": {
        "Buffer": true
      },
      "packages": {
        "browserify>browser-resolve": true
      }
    },
    "ethereumjs-wallet": {
      "packages": {
        "@truffle/codec>utf8": true,
        "browserify>crypto-browserify": true,
        "ethereumjs-wallet>aes-js": true,
        "ethereumjs-wallet>bs58check": true,
        "ethereumjs-wallet>ethereumjs-util": true,
        "ethereumjs-wallet>randombytes": true,
        "ethereumjs-wallet>safe-buffer": true,
        "ethereumjs-wallet>scryptsy": true,
        "ethereumjs-wallet>uuid": true
      }
    },
    "ethereumjs-wallet>aes-js": {
      "globals": {
        "define": true
      }
    },
    "ethereumjs-wallet>bs58check": {
      "packages": {
        "ethereumjs-util>create-hash": true,
        "ethereumjs-wallet>bs58check>bs58": true,
        "ethereumjs-wallet>safe-buffer": true
      }
    },
    "ethereumjs-wallet>bs58check>bs58": {
      "packages": {
        "ethereumjs-wallet>bs58check>bs58>base-x": true
      }
    },
    "ethereumjs-wallet>bs58check>bs58>base-x": {
      "packages": {
        "ethereumjs-wallet>safe-buffer": true
      }
    },
    "ethereumjs-wallet>ethereum-cryptography": {
      "packages": {
        "browserify>buffer": true,
        "ethereumjs-util>ethereum-cryptography>keccak": true,
        "ethereumjs-util>ethereum-cryptography>secp256k1": true,
        "ethereumjs-wallet>randombytes": true
      }
    },
    "ethereumjs-wallet>ethereumjs-util": {
      "packages": {
        "@unstoppabledomains/resolution>elliptic": true,
        "bn.js": true,
        "browserify>assert": true,
        "browserify>buffer": true,
        "ethereumjs-util>create-hash": true,
        "ethereumjs-util>rlp": true,
        "ethereumjs-wallet>ethereum-cryptography": true,
        "ethereumjs-wallet>ethereumjs-util>ethjs-util": true,
        "ganache>secp256k1>elliptic": true
      }
    },
    "ethereumjs-wallet>ethereumjs-util>ethjs-util": {
      "packages": {
        "browserify>buffer": true,
        "ethjs>ethjs-util>is-hex-prefixed": true,
        "ethjs>ethjs-util>strip-hex-prefix": true
      }
    },
    "ethereumjs-wallet>randombytes": {
      "globals": {
        "crypto": true,
        "msCrypto": true
      },
      "packages": {
        "browserify>process": true,
        "ethereumjs-wallet>safe-buffer": true
      }
    },
    "ethereumjs-wallet>safe-buffer": {
      "packages": {
        "browserify>buffer": true
      }
    },
    "ethereumjs-wallet>scryptsy": {
      "packages": {
        "browserify>buffer": true,
        "browserify>crypto-browserify>pbkdf2": true
      }
    },
    "ethereumjs-wallet>uuid": {
      "globals": {
        "crypto": true,
        "msCrypto": true
      }
    },
    "ethers": {
      "packages": {
        "ethers>@ethersproject/abi": true,
        "ethers>@ethersproject/abstract-signer": true,
        "ethers>@ethersproject/address": true,
        "ethers>@ethersproject/base64": true,
        "ethers>@ethersproject/basex": true,
        "ethers>@ethersproject/bignumber": true,
        "ethers>@ethersproject/bytes": true,
        "ethers>@ethersproject/constants": true,
        "ethers>@ethersproject/contracts": true,
        "ethers>@ethersproject/hash": true,
        "ethers>@ethersproject/hdnode": true,
        "ethers>@ethersproject/json-wallets": true,
        "ethers>@ethersproject/keccak256": true,
        "ethers>@ethersproject/logger": true,
        "ethers>@ethersproject/properties": true,
        "ethers>@ethersproject/providers": true,
        "ethers>@ethersproject/random": true,
        "ethers>@ethersproject/rlp": true,
        "ethers>@ethersproject/sha2": true,
        "ethers>@ethersproject/signing-key": true,
        "ethers>@ethersproject/solidity": true,
        "ethers>@ethersproject/strings": true,
        "ethers>@ethersproject/transactions": true,
        "ethers>@ethersproject/units": true,
        "ethers>@ethersproject/wallet": true,
        "ethers>@ethersproject/web": true,
        "ethers>@ethersproject/wordlists": true
      }
    },
    "ethers>@ethersproject/abi": {
      "globals": {
        "console.log": true
      },
      "packages": {
        "ethers>@ethersproject/abi>@ethersproject/address": true,
        "ethers>@ethersproject/abi>@ethersproject/bignumber": true,
        "ethers>@ethersproject/abi>@ethersproject/bytes": true,
        "ethers>@ethersproject/abi>@ethersproject/constants": true,
        "ethers>@ethersproject/abi>@ethersproject/hash": true,
        "ethers>@ethersproject/abi>@ethersproject/keccak256": true,
        "ethers>@ethersproject/abi>@ethersproject/logger": true,
        "ethers>@ethersproject/abi>@ethersproject/properties": true,
        "ethers>@ethersproject/abi>@ethersproject/strings": true
      }
    },
    "ethers>@ethersproject/abi>@ethersproject/address": {
      "packages": {
        "ethers>@ethersproject/abi>@ethersproject/address>@ethersproject/rlp": true,
        "ethers>@ethersproject/abi>@ethersproject/bignumber": true,
        "ethers>@ethersproject/abi>@ethersproject/bytes": true,
        "ethers>@ethersproject/abi>@ethersproject/keccak256": true,
        "ethers>@ethersproject/abi>@ethersproject/logger": true
      }
    },
    "ethers>@ethersproject/abi>@ethersproject/address>@ethersproject/rlp": {
      "packages": {
        "ethers>@ethersproject/abi>@ethersproject/bytes": true,
        "ethers>@ethersproject/abi>@ethersproject/logger": true
      }
    },
    "ethers>@ethersproject/abi>@ethersproject/bignumber": {
      "packages": {
        "ethers>@ethersproject/abi>@ethersproject/bignumber>bn.js": true,
        "ethers>@ethersproject/abi>@ethersproject/bytes": true,
        "ethers>@ethersproject/abi>@ethersproject/logger": true
      }
    },
    "ethers>@ethersproject/abi>@ethersproject/bignumber>bn.js": {
      "globals": {
        "Buffer": true
      },
      "packages": {
        "browserify>browser-resolve": true
      }
    },
    "ethers>@ethersproject/abi>@ethersproject/bytes": {
      "packages": {
        "ethers>@ethersproject/abi>@ethersproject/logger": true
      }
    },
    "ethers>@ethersproject/abi>@ethersproject/constants": {
      "packages": {
        "ethers>@ethersproject/abi>@ethersproject/bignumber": true
      }
    },
    "ethers>@ethersproject/abi>@ethersproject/hash": {
      "packages": {
        "ethers>@ethersproject/abi>@ethersproject/address": true,
        "ethers>@ethersproject/abi>@ethersproject/bignumber": true,
        "ethers>@ethersproject/abi>@ethersproject/bytes": true,
        "ethers>@ethersproject/abi>@ethersproject/hash>@ethersproject/base64": true,
        "ethers>@ethersproject/abi>@ethersproject/keccak256": true,
        "ethers>@ethersproject/abi>@ethersproject/logger": true,
        "ethers>@ethersproject/abi>@ethersproject/properties": true,
        "ethers>@ethersproject/abi>@ethersproject/strings": true
      }
    },
    "ethers>@ethersproject/abi>@ethersproject/hash>@ethersproject/base64": {
      "globals": {
        "atob": true,
        "btoa": true
      },
      "packages": {
        "ethers>@ethersproject/abi>@ethersproject/bytes": true
      }
    },
    "ethers>@ethersproject/abi>@ethersproject/keccak256": {
      "packages": {
        "ethers>@ethersproject/abi>@ethersproject/bytes": true,
        "ethers>@ethersproject/keccak256>js-sha3": true
      }
    },
    "ethers>@ethersproject/abi>@ethersproject/logger": {
      "globals": {
        "console": true
      }
    },
    "ethers>@ethersproject/abi>@ethersproject/properties": {
      "packages": {
        "ethers>@ethersproject/abi>@ethersproject/logger": true
      }
    },
    "ethers>@ethersproject/abi>@ethersproject/strings": {
      "packages": {
        "ethers>@ethersproject/abi>@ethersproject/bytes": true,
        "ethers>@ethersproject/abi>@ethersproject/constants": true,
        "ethers>@ethersproject/abi>@ethersproject/logger": true
      }
    },
    "ethers>@ethersproject/abstract-signer": {
      "packages": {
        "ethers>@ethersproject/abstract-signer>@ethersproject/logger": true,
        "ethers>@ethersproject/abstract-signer>@ethersproject/properties": true
      }
    },
    "ethers>@ethersproject/abstract-signer>@ethersproject/logger": {
      "globals": {
        "console": true
      }
    },
    "ethers>@ethersproject/abstract-signer>@ethersproject/properties": {
      "packages": {
        "ethers>@ethersproject/abstract-signer>@ethersproject/logger": true
      }
    },
    "ethers>@ethersproject/address": {
      "packages": {
        "ethers>@ethersproject/address>@ethersproject/bignumber": true,
        "ethers>@ethersproject/address>@ethersproject/bytes": true,
        "ethers>@ethersproject/address>@ethersproject/keccak256": true,
        "ethers>@ethersproject/address>@ethersproject/logger": true,
        "ethers>@ethersproject/address>@ethersproject/rlp": true
      }
    },
    "ethers>@ethersproject/address>@ethersproject/bignumber": {
      "packages": {
        "ethers>@ethersproject/address>@ethersproject/bignumber>bn.js": true,
        "ethers>@ethersproject/address>@ethersproject/bytes": true,
        "ethers>@ethersproject/address>@ethersproject/logger": true
      }
    },
    "ethers>@ethersproject/address>@ethersproject/bignumber>bn.js": {
      "globals": {
        "Buffer": true
      },
      "packages": {
        "browserify>browser-resolve": true
      }
    },
    "ethers>@ethersproject/address>@ethersproject/bytes": {
      "packages": {
        "ethers>@ethersproject/address>@ethersproject/logger": true
      }
    },
    "ethers>@ethersproject/address>@ethersproject/keccak256": {
      "packages": {
        "ethers>@ethersproject/address>@ethersproject/bytes": true,
        "ethers>@ethersproject/keccak256>js-sha3": true
      }
    },
    "ethers>@ethersproject/address>@ethersproject/logger": {
      "globals": {
        "console": true
      }
    },
    "ethers>@ethersproject/address>@ethersproject/rlp": {
      "packages": {
        "ethers>@ethersproject/address>@ethersproject/bytes": true,
        "ethers>@ethersproject/address>@ethersproject/logger": true
      }
    },
    "ethers>@ethersproject/base64": {
      "globals": {
        "atob": true,
        "btoa": true
      },
      "packages": {
        "ethers>@ethersproject/base64>@ethersproject/bytes": true
      }
    },
    "ethers>@ethersproject/base64>@ethersproject/bytes": {
      "packages": {
        "ethers>@ethersproject/base64>@ethersproject/bytes>@ethersproject/logger": true
      }
    },
    "ethers>@ethersproject/base64>@ethersproject/bytes>@ethersproject/logger": {
      "globals": {
        "console": true
      }
    },
    "ethers>@ethersproject/basex": {
      "packages": {
        "ethers>@ethersproject/basex>@ethersproject/bytes": true,
        "ethers>@ethersproject/basex>@ethersproject/properties": true
      }
    },
    "ethers>@ethersproject/basex>@ethersproject/bytes": {
      "packages": {
        "ethers>@ethersproject/basex>@ethersproject/bytes>@ethersproject/logger": true
      }
    },
    "ethers>@ethersproject/basex>@ethersproject/bytes>@ethersproject/logger": {
      "globals": {
        "console": true
      }
    },
    "ethers>@ethersproject/basex>@ethersproject/properties": {
      "packages": {
        "ethers>@ethersproject/basex>@ethersproject/bytes>@ethersproject/logger": true
      }
    },
    "ethers>@ethersproject/bignumber": {
      "packages": {
        "bn.js": true,
        "ethers>@ethersproject/bignumber>@ethersproject/bytes": true,
        "ethers>@ethersproject/bignumber>@ethersproject/logger": true
      }
    },
    "ethers>@ethersproject/bignumber>@ethersproject/bytes": {
      "packages": {
        "ethers>@ethersproject/bignumber>@ethersproject/logger": true
      }
    },
    "ethers>@ethersproject/bignumber>@ethersproject/logger": {
      "globals": {
        "console": true
      }
    },
    "ethers>@ethersproject/bytes": {
      "packages": {
        "ethers>@ethersproject/bytes>@ethersproject/logger": true
      }
    },
    "ethers>@ethersproject/bytes>@ethersproject/logger": {
      "globals": {
        "console": true
      }
    },
    "ethers>@ethersproject/constants": {
      "packages": {
        "ethers>@ethersproject/constants>@ethersproject/bignumber": true
      }
    },
    "ethers>@ethersproject/constants>@ethersproject/bignumber": {
      "packages": {
        "ethers>@ethersproject/constants>@ethersproject/bignumber>@ethersproject/bytes": true,
        "ethers>@ethersproject/constants>@ethersproject/bignumber>@ethersproject/logger": true,
        "ethers>@ethersproject/constants>@ethersproject/bignumber>bn.js": true
      }
    },
    "ethers>@ethersproject/constants>@ethersproject/bignumber>@ethersproject/bytes": {
      "packages": {
        "ethers>@ethersproject/constants>@ethersproject/bignumber>@ethersproject/logger": true
      }
    },
    "ethers>@ethersproject/constants>@ethersproject/bignumber>@ethersproject/logger": {
      "globals": {
        "console": true
      }
    },
    "ethers>@ethersproject/constants>@ethersproject/bignumber>bn.js": {
      "globals": {
        "Buffer": true
      },
      "packages": {
        "browserify>browser-resolve": true
      }
    },
    "ethers>@ethersproject/contracts": {
      "globals": {
        "setTimeout": true
      },
      "packages": {
        "ethers>@ethersproject/contracts>@ethersproject/abi": true,
        "ethers>@ethersproject/contracts>@ethersproject/abstract-provider": true,
        "ethers>@ethersproject/contracts>@ethersproject/abstract-signer": true,
        "ethers>@ethersproject/contracts>@ethersproject/address": true,
        "ethers>@ethersproject/contracts>@ethersproject/bignumber": true,
        "ethers>@ethersproject/contracts>@ethersproject/bytes": true,
        "ethers>@ethersproject/contracts>@ethersproject/logger": true,
        "ethers>@ethersproject/contracts>@ethersproject/properties": true,
        "ethers>@ethersproject/contracts>@ethersproject/transactions": true
      }
    },
    "ethers>@ethersproject/contracts>@ethersproject/abi": {
      "globals": {
        "console.log": true
      },
      "packages": {
        "ethers>@ethersproject/contracts>@ethersproject/abi>@ethersproject/hash": true,
        "ethers>@ethersproject/contracts>@ethersproject/abi>@ethersproject/keccak256": true,
        "ethers>@ethersproject/contracts>@ethersproject/abi>@ethersproject/strings": true,
        "ethers>@ethersproject/contracts>@ethersproject/address": true,
        "ethers>@ethersproject/contracts>@ethersproject/bignumber": true,
        "ethers>@ethersproject/contracts>@ethersproject/bytes": true,
        "ethers>@ethersproject/contracts>@ethersproject/constants": true,
        "ethers>@ethersproject/contracts>@ethersproject/logger": true,
        "ethers>@ethersproject/contracts>@ethersproject/properties": true
      }
    },
    "ethers>@ethersproject/contracts>@ethersproject/abi>@ethersproject/hash": {
      "packages": {
        "ethers>@ethersproject/contracts>@ethersproject/abi>@ethersproject/hash>@ethersproject/base64": true,
        "ethers>@ethersproject/contracts>@ethersproject/abi>@ethersproject/keccak256": true,
        "ethers>@ethersproject/contracts>@ethersproject/abi>@ethersproject/strings": true,
        "ethers>@ethersproject/contracts>@ethersproject/address": true,
        "ethers>@ethersproject/contracts>@ethersproject/bignumber": true,
        "ethers>@ethersproject/contracts>@ethersproject/bytes": true,
        "ethers>@ethersproject/contracts>@ethersproject/logger": true,
        "ethers>@ethersproject/contracts>@ethersproject/properties": true
      }
    },
    "ethers>@ethersproject/contracts>@ethersproject/abi>@ethersproject/hash>@ethersproject/base64": {
      "globals": {
        "atob": true,
        "btoa": true
      },
      "packages": {
        "ethers>@ethersproject/contracts>@ethersproject/bytes": true
      }
    },
    "ethers>@ethersproject/contracts>@ethersproject/abi>@ethersproject/keccak256": {
      "packages": {
        "ethers>@ethersproject/contracts>@ethersproject/bytes": true,
        "ethers>@ethersproject/keccak256>js-sha3": true
      }
    },
    "ethers>@ethersproject/contracts>@ethersproject/abi>@ethersproject/strings": {
      "packages": {
        "ethers>@ethersproject/contracts>@ethersproject/bytes": true,
        "ethers>@ethersproject/contracts>@ethersproject/constants": true,
        "ethers>@ethersproject/contracts>@ethersproject/logger": true
      }
    },
    "ethers>@ethersproject/contracts>@ethersproject/abstract-provider": {
      "packages": {
        "ethers>@ethersproject/contracts>@ethersproject/bignumber": true,
        "ethers>@ethersproject/contracts>@ethersproject/bytes": true,
        "ethers>@ethersproject/contracts>@ethersproject/logger": true,
        "ethers>@ethersproject/contracts>@ethersproject/properties": true
      }
    },
    "ethers>@ethersproject/contracts>@ethersproject/abstract-signer": {
      "packages": {
        "ethers>@ethersproject/contracts>@ethersproject/logger": true,
        "ethers>@ethersproject/contracts>@ethersproject/properties": true
      }
    },
    "ethers>@ethersproject/contracts>@ethersproject/address": {
      "packages": {
        "ethers>@ethersproject/contracts>@ethersproject/abi>@ethersproject/keccak256": true,
        "ethers>@ethersproject/contracts>@ethersproject/address>@ethersproject/rlp": true,
        "ethers>@ethersproject/contracts>@ethersproject/bignumber": true,
        "ethers>@ethersproject/contracts>@ethersproject/bytes": true,
        "ethers>@ethersproject/contracts>@ethersproject/logger": true
      }
    },
    "ethers>@ethersproject/contracts>@ethersproject/address>@ethersproject/rlp": {
      "packages": {
        "ethers>@ethersproject/contracts>@ethersproject/bytes": true,
        "ethers>@ethersproject/contracts>@ethersproject/logger": true
      }
    },
    "ethers>@ethersproject/contracts>@ethersproject/bignumber": {
      "packages": {
        "ethers>@ethersproject/contracts>@ethersproject/bignumber>bn.js": true,
        "ethers>@ethersproject/contracts>@ethersproject/bytes": true,
        "ethers>@ethersproject/contracts>@ethersproject/logger": true
      }
    },
    "ethers>@ethersproject/contracts>@ethersproject/bignumber>bn.js": {
      "globals": {
        "Buffer": true
      },
      "packages": {
        "browserify>browser-resolve": true
      }
    },
    "ethers>@ethersproject/contracts>@ethersproject/bytes": {
      "packages": {
        "ethers>@ethersproject/contracts>@ethersproject/logger": true
      }
    },
    "ethers>@ethersproject/contracts>@ethersproject/constants": {
      "packages": {
        "ethers>@ethersproject/contracts>@ethersproject/bignumber": true
      }
    },
    "ethers>@ethersproject/contracts>@ethersproject/logger": {
      "globals": {
        "console": true
      }
    },
    "ethers>@ethersproject/contracts>@ethersproject/properties": {
      "packages": {
        "ethers>@ethersproject/contracts>@ethersproject/logger": true
      }
    },
    "ethers>@ethersproject/contracts>@ethersproject/transactions": {
      "packages": {
        "ethers>@ethersproject/contracts>@ethersproject/abi>@ethersproject/keccak256": true,
        "ethers>@ethersproject/contracts>@ethersproject/address": true,
        "ethers>@ethersproject/contracts>@ethersproject/address>@ethersproject/rlp": true,
        "ethers>@ethersproject/contracts>@ethersproject/bignumber": true,
        "ethers>@ethersproject/contracts>@ethersproject/bytes": true,
        "ethers>@ethersproject/contracts>@ethersproject/constants": true,
        "ethers>@ethersproject/contracts>@ethersproject/logger": true,
        "ethers>@ethersproject/contracts>@ethersproject/properties": true,
        "ethers>@ethersproject/contracts>@ethersproject/transactions>@ethersproject/signing-key": true
      }
    },
    "ethers>@ethersproject/contracts>@ethersproject/transactions>@ethersproject/signing-key": {
      "packages": {
        "@unstoppabledomains/resolution>elliptic": true,
        "ethers>@ethersproject/contracts>@ethersproject/bytes": true,
        "ethers>@ethersproject/contracts>@ethersproject/logger": true,
        "ethers>@ethersproject/contracts>@ethersproject/properties": true
      }
    },
    "ethers>@ethersproject/hash": {
      "packages": {
        "ethers>@ethersproject/hash>@ethersproject/address": true,
        "ethers>@ethersproject/hash>@ethersproject/bignumber": true,
        "ethers>@ethersproject/hash>@ethersproject/bytes": true,
        "ethers>@ethersproject/hash>@ethersproject/keccak256": true,
        "ethers>@ethersproject/hash>@ethersproject/logger": true,
        "ethers>@ethersproject/hash>@ethersproject/properties": true,
        "ethers>@ethersproject/hash>@ethersproject/strings": true
      }
    },
    "ethers>@ethersproject/hash>@ethersproject/address": {
      "packages": {
        "ethers>@ethersproject/hash>@ethersproject/address>@ethersproject/rlp": true,
        "ethers>@ethersproject/hash>@ethersproject/bignumber": true,
        "ethers>@ethersproject/hash>@ethersproject/bytes": true,
        "ethers>@ethersproject/hash>@ethersproject/keccak256": true,
        "ethers>@ethersproject/hash>@ethersproject/logger": true
      }
    },
    "ethers>@ethersproject/hash>@ethersproject/address>@ethersproject/rlp": {
      "packages": {
        "ethers>@ethersproject/hash>@ethersproject/bytes": true,
        "ethers>@ethersproject/hash>@ethersproject/logger": true
      }
    },
    "ethers>@ethersproject/hash>@ethersproject/bignumber": {
      "packages": {
        "ethers>@ethersproject/hash>@ethersproject/bignumber>bn.js": true,
        "ethers>@ethersproject/hash>@ethersproject/bytes": true,
        "ethers>@ethersproject/hash>@ethersproject/logger": true
      }
    },
    "ethers>@ethersproject/hash>@ethersproject/bignumber>bn.js": {
      "globals": {
        "Buffer": true
      },
      "packages": {
        "browserify>browser-resolve": true
      }
    },
    "ethers>@ethersproject/hash>@ethersproject/bytes": {
      "packages": {
        "ethers>@ethersproject/hash>@ethersproject/logger": true
      }
    },
    "ethers>@ethersproject/hash>@ethersproject/keccak256": {
      "packages": {
        "ethers>@ethersproject/hash>@ethersproject/bytes": true,
        "ethers>@ethersproject/keccak256>js-sha3": true
      }
    },
    "ethers>@ethersproject/hash>@ethersproject/logger": {
      "globals": {
        "console": true
      }
    },
    "ethers>@ethersproject/hash>@ethersproject/properties": {
      "packages": {
        "ethers>@ethersproject/hash>@ethersproject/logger": true
      }
    },
    "ethers>@ethersproject/hash>@ethersproject/strings": {
      "packages": {
        "ethers>@ethersproject/hash>@ethersproject/bytes": true,
        "ethers>@ethersproject/hash>@ethersproject/logger": true,
        "ethers>@ethersproject/hash>@ethersproject/strings>@ethersproject/constants": true
      }
    },
    "ethers>@ethersproject/hash>@ethersproject/strings>@ethersproject/constants": {
      "packages": {
        "ethers>@ethersproject/hash>@ethersproject/bignumber": true
      }
    },
    "ethers>@ethersproject/hdnode": {
      "packages": {
        "@ethersproject/bignumber": true,
        "@ethersproject/bignumber>@ethersproject/bytes": true,
        "@ethersproject/bignumber>@ethersproject/logger": true,
        "ethers>@ethersproject/hdnode>@ethersproject/basex": true,
        "ethers>@ethersproject/hdnode>@ethersproject/strings": true,
        "ethers>@ethersproject/pbkdf2": true,
        "ethers>@ethersproject/pbkdf2>@ethersproject/sha2": true,
        "ethers>@ethersproject/wallet>@ethersproject/properties": true,
        "ethers>@ethersproject/wallet>@ethersproject/signing-key": true,
        "ethers>@ethersproject/wallet>@ethersproject/transactions": true,
        "ethers>@ethersproject/wordlists": true
      }
    },
    "ethers>@ethersproject/hdnode>@ethersproject/basex": {
      "packages": {
        "@ethersproject/bignumber>@ethersproject/bytes": true,
        "ethers>@ethersproject/wallet>@ethersproject/properties": true
      }
    },
    "ethers>@ethersproject/hdnode>@ethersproject/strings": {
      "packages": {
        "@ethersproject/bignumber>@ethersproject/bytes": true,
        "@ethersproject/bignumber>@ethersproject/logger": true,
        "ethers>@ethersproject/units>@ethersproject/constants": true
      }
    },
    "ethers>@ethersproject/json-wallets": {
      "packages": {
        "@ethersproject/bignumber>@ethersproject/bytes": true,
        "@ethersproject/bignumber>@ethersproject/logger": true,
        "ethers>@ethersproject/hdnode": true,
        "ethers>@ethersproject/hdnode>@ethersproject/strings": true,
        "ethers>@ethersproject/json-wallets>aes-js": true,
        "ethers>@ethersproject/json-wallets>scrypt-js": true,
        "ethers>@ethersproject/pbkdf2": true,
        "ethers>@ethersproject/wallet>@ethersproject/address": true,
        "ethers>@ethersproject/wallet>@ethersproject/keccak256": true,
        "ethers>@ethersproject/wallet>@ethersproject/properties": true,
        "ethers>@ethersproject/wallet>@ethersproject/random": true,
        "ethers>@ethersproject/wallet>@ethersproject/transactions": true
      }
    },
    "ethers>@ethersproject/json-wallets>aes-js": {
      "globals": {
        "define": true
      }
    },
    "ethers>@ethersproject/json-wallets>scrypt-js": {
      "globals": {
        "define": true,
        "setTimeout": true
      },
      "packages": {
        "browserify>timers-browserify": true
      }
    },
    "ethers>@ethersproject/keccak256": {
      "packages": {
        "ethers>@ethersproject/keccak256>@ethersproject/bytes": true,
        "ethers>@ethersproject/keccak256>js-sha3": true
      }
    },
    "ethers>@ethersproject/keccak256>@ethersproject/bytes": {
      "packages": {
        "ethers>@ethersproject/keccak256>@ethersproject/bytes>@ethersproject/logger": true
      }
    },
    "ethers>@ethersproject/keccak256>@ethersproject/bytes>@ethersproject/logger": {
      "globals": {
        "console": true
      }
    },
    "ethers>@ethersproject/keccak256>js-sha3": {
      "globals": {
        "define": true
      },
      "packages": {
        "browserify>process": true
      }
    },
    "ethers>@ethersproject/logger": {
      "globals": {
        "console": true
      }
    },
    "ethers>@ethersproject/pbkdf2": {
      "packages": {
        "@ethersproject/bignumber>@ethersproject/bytes": true,
        "ethers>@ethersproject/pbkdf2>@ethersproject/sha2": true
      }
    },
    "ethers>@ethersproject/pbkdf2>@ethersproject/sha2": {
      "packages": {
        "@ethersproject/bignumber>@ethersproject/bytes": true,
        "@ethersproject/bignumber>@ethersproject/logger": true,
        "ethers>@ethersproject/sha2>hash.js": true
      }
    },
    "ethers>@ethersproject/properties": {
      "packages": {
        "ethers>@ethersproject/properties>@ethersproject/logger": true
      }
    },
    "ethers>@ethersproject/properties>@ethersproject/logger": {
      "globals": {
        "console": true
      }
    },
    "ethers>@ethersproject/providers": {
      "globals": {
        "WebSocket": true,
        "clearInterval": true,
        "clearTimeout": true,
        "console.log": true,
        "console.warn": true,
        "name": true,
        "setInterval": true,
        "setTimeout": true
      },
      "packages": {
        "ethers>@ethersproject/providers>@ethersproject/abstract-provider": true,
        "ethers>@ethersproject/providers>@ethersproject/abstract-signer": true,
        "ethers>@ethersproject/providers>@ethersproject/address": true,
        "ethers>@ethersproject/providers>@ethersproject/basex": true,
        "ethers>@ethersproject/providers>@ethersproject/bignumber": true,
        "ethers>@ethersproject/providers>@ethersproject/bytes": true,
        "ethers>@ethersproject/providers>@ethersproject/constants": true,
        "ethers>@ethersproject/providers>@ethersproject/hash": true,
        "ethers>@ethersproject/providers>@ethersproject/logger": true,
        "ethers>@ethersproject/providers>@ethersproject/networks": true,
        "ethers>@ethersproject/providers>@ethersproject/properties": true,
        "ethers>@ethersproject/providers>@ethersproject/random": true,
        "ethers>@ethersproject/providers>@ethersproject/sha2": true,
        "ethers>@ethersproject/providers>@ethersproject/strings": true,
        "ethers>@ethersproject/providers>@ethersproject/transactions": true,
        "ethers>@ethersproject/providers>@ethersproject/web": true,
        "ethers>@ethersproject/providers>bech32": true
      }
    },
    "ethers>@ethersproject/providers>@ethersproject/abstract-provider": {
      "packages": {
        "ethers>@ethersproject/providers>@ethersproject/bignumber": true,
        "ethers>@ethersproject/providers>@ethersproject/bytes": true,
        "ethers>@ethersproject/providers>@ethersproject/logger": true,
        "ethers>@ethersproject/providers>@ethersproject/properties": true
      }
    },
    "ethers>@ethersproject/providers>@ethersproject/abstract-signer": {
      "packages": {
        "ethers>@ethersproject/providers>@ethersproject/logger": true,
        "ethers>@ethersproject/providers>@ethersproject/properties": true
      }
    },
    "ethers>@ethersproject/providers>@ethersproject/address": {
      "packages": {
        "ethers>@ethersproject/providers>@ethersproject/bignumber": true,
        "ethers>@ethersproject/providers>@ethersproject/bytes": true,
        "ethers>@ethersproject/providers>@ethersproject/hash>@ethersproject/keccak256": true,
        "ethers>@ethersproject/providers>@ethersproject/logger": true,
        "ethers>@ethersproject/providers>@ethersproject/rlp": true
      }
    },
    "ethers>@ethersproject/providers>@ethersproject/basex": {
      "packages": {
        "ethers>@ethersproject/providers>@ethersproject/bytes": true,
        "ethers>@ethersproject/providers>@ethersproject/properties": true
      }
    },
    "ethers>@ethersproject/providers>@ethersproject/bignumber": {
      "packages": {
        "ethers>@ethersproject/providers>@ethersproject/bignumber>bn.js": true,
        "ethers>@ethersproject/providers>@ethersproject/bytes": true,
        "ethers>@ethersproject/providers>@ethersproject/logger": true
      }
    },
    "ethers>@ethersproject/providers>@ethersproject/bignumber>bn.js": {
      "globals": {
        "Buffer": true
      },
      "packages": {
        "browserify>browser-resolve": true
      }
    },
    "ethers>@ethersproject/providers>@ethersproject/bytes": {
      "packages": {
        "ethers>@ethersproject/providers>@ethersproject/logger": true
      }
    },
    "ethers>@ethersproject/providers>@ethersproject/constants": {
      "packages": {
        "ethers>@ethersproject/providers>@ethersproject/bignumber": true
      }
    },
    "ethers>@ethersproject/providers>@ethersproject/hash": {
      "packages": {
        "ethers>@ethersproject/providers>@ethersproject/address": true,
        "ethers>@ethersproject/providers>@ethersproject/bignumber": true,
        "ethers>@ethersproject/providers>@ethersproject/bytes": true,
        "ethers>@ethersproject/providers>@ethersproject/hash>@ethersproject/keccak256": true,
        "ethers>@ethersproject/providers>@ethersproject/logger": true,
        "ethers>@ethersproject/providers>@ethersproject/properties": true,
        "ethers>@ethersproject/providers>@ethersproject/strings": true,
        "ethers>@ethersproject/providers>@ethersproject/web>@ethersproject/base64": true
      }
    },
    "ethers>@ethersproject/providers>@ethersproject/hash>@ethersproject/keccak256": {
      "packages": {
        "ethers>@ethersproject/keccak256>js-sha3": true,
        "ethers>@ethersproject/providers>@ethersproject/bytes": true
      }
    },
    "ethers>@ethersproject/providers>@ethersproject/logger": {
      "globals": {
        "console": true
      }
    },
    "ethers>@ethersproject/providers>@ethersproject/networks": {
      "packages": {
        "ethers>@ethersproject/providers>@ethersproject/logger": true
      }
    },
    "ethers>@ethersproject/providers>@ethersproject/properties": {
      "packages": {
        "ethers>@ethersproject/providers>@ethersproject/logger": true
      }
    },
    "ethers>@ethersproject/providers>@ethersproject/random": {
      "packages": {
        "ethers>@ethersproject/providers>@ethersproject/bytes": true,
        "ethers>@ethersproject/providers>@ethersproject/logger": true
      }
    },
    "ethers>@ethersproject/providers>@ethersproject/rlp": {
      "packages": {
        "ethers>@ethersproject/providers>@ethersproject/bytes": true,
        "ethers>@ethersproject/providers>@ethersproject/logger": true
      }
    },
    "ethers>@ethersproject/providers>@ethersproject/sha2": {
      "packages": {
        "ethers>@ethersproject/providers>@ethersproject/bytes": true,
        "ethers>@ethersproject/providers>@ethersproject/logger": true,
        "ethers>@ethersproject/sha2>hash.js": true
      }
    },
    "ethers>@ethersproject/providers>@ethersproject/strings": {
      "packages": {
        "ethers>@ethersproject/providers>@ethersproject/bytes": true,
        "ethers>@ethersproject/providers>@ethersproject/constants": true,
        "ethers>@ethersproject/providers>@ethersproject/logger": true
      }
    },
    "ethers>@ethersproject/providers>@ethersproject/transactions": {
      "packages": {
        "ethers>@ethersproject/providers>@ethersproject/address": true,
        "ethers>@ethersproject/providers>@ethersproject/bignumber": true,
        "ethers>@ethersproject/providers>@ethersproject/bytes": true,
        "ethers>@ethersproject/providers>@ethersproject/constants": true,
        "ethers>@ethersproject/providers>@ethersproject/hash>@ethersproject/keccak256": true,
        "ethers>@ethersproject/providers>@ethersproject/logger": true,
        "ethers>@ethersproject/providers>@ethersproject/properties": true,
        "ethers>@ethersproject/providers>@ethersproject/rlp": true,
        "ethers>@ethersproject/providers>@ethersproject/transactions>@ethersproject/signing-key": true
      }
    },
    "ethers>@ethersproject/providers>@ethersproject/transactions>@ethersproject/signing-key": {
      "packages": {
        "@unstoppabledomains/resolution>elliptic": true,
        "ethers>@ethersproject/providers>@ethersproject/bytes": true,
        "ethers>@ethersproject/providers>@ethersproject/logger": true,
        "ethers>@ethersproject/providers>@ethersproject/properties": true
      }
    },
    "ethers>@ethersproject/providers>@ethersproject/web": {
      "globals": {
        "clearTimeout": true,
        "fetch": true,
        "setTimeout": true
      },
      "packages": {
        "ethers>@ethersproject/providers>@ethersproject/bytes": true,
        "ethers>@ethersproject/providers>@ethersproject/logger": true,
        "ethers>@ethersproject/providers>@ethersproject/properties": true,
        "ethers>@ethersproject/providers>@ethersproject/strings": true,
        "ethers>@ethersproject/providers>@ethersproject/web>@ethersproject/base64": true
      }
    },
    "ethers>@ethersproject/providers>@ethersproject/web>@ethersproject/base64": {
      "globals": {
        "atob": true,
        "btoa": true
      },
      "packages": {
        "ethers>@ethersproject/providers>@ethersproject/bytes": true
      }
    },
    "ethers>@ethersproject/random": {
      "globals": {
        "crypto.getRandomValues": true
      }
    },
    "ethers>@ethersproject/random>@ethersproject/bytes": {
      "packages": {
        "ethers>@ethersproject/random>@ethersproject/logger": true
      }
    },
    "ethers>@ethersproject/random>@ethersproject/logger": {
      "globals": {
        "console": true
      }
    },
    "ethers>@ethersproject/rlp": {
      "packages": {
        "ethers>@ethersproject/rlp>@ethersproject/bytes": true,
        "ethers>@ethersproject/rlp>@ethersproject/logger": true
      }
    },
    "ethers>@ethersproject/rlp>@ethersproject/bytes": {
      "packages": {
        "ethers>@ethersproject/rlp>@ethersproject/logger": true
      }
    },
    "ethers>@ethersproject/rlp>@ethersproject/logger": {
      "globals": {
        "console": true
      }
    },
    "ethers>@ethersproject/sha2": {
      "packages": {
        "ethers>@ethersproject/sha2>@ethersproject/bytes": true,
        "ethers>@ethersproject/sha2>@ethersproject/logger": true,
        "ethers>@ethersproject/sha2>hash.js": true
      }
    },
    "ethers>@ethersproject/sha2>@ethersproject/bytes": {
      "packages": {
        "ethers>@ethersproject/sha2>@ethersproject/logger": true
      }
    },
    "ethers>@ethersproject/sha2>@ethersproject/logger": {
      "globals": {
        "console": true
      }
    },
    "ethers>@ethersproject/sha2>hash.js": {
      "packages": {
        "@unstoppabledomains/resolution>elliptic>minimalistic-assert": true,
        "pumpify>inherits": true
      }
    },
    "ethers>@ethersproject/signing-key": {
      "packages": {
        "@unstoppabledomains/resolution>elliptic": true,
        "ethers>@ethersproject/signing-key>@ethersproject/bytes": true,
        "ethers>@ethersproject/signing-key>@ethersproject/logger": true,
        "ethers>@ethersproject/signing-key>@ethersproject/properties": true
      }
    },
    "ethers>@ethersproject/signing-key>@ethersproject/bytes": {
      "packages": {
        "ethers>@ethersproject/signing-key>@ethersproject/logger": true
      }
    },
    "ethers>@ethersproject/signing-key>@ethersproject/logger": {
      "globals": {
        "console": true
      }
    },
    "ethers>@ethersproject/signing-key>@ethersproject/properties": {
      "packages": {
        "ethers>@ethersproject/signing-key>@ethersproject/logger": true
      }
    },
    "ethers>@ethersproject/solidity": {
      "packages": {
        "@ethersproject/bignumber": true,
        "@ethersproject/bignumber>@ethersproject/bytes": true,
        "@ethersproject/bignumber>@ethersproject/logger": true,
        "ethers>@ethersproject/hdnode>@ethersproject/strings": true,
        "ethers>@ethersproject/pbkdf2>@ethersproject/sha2": true,
        "ethers>@ethersproject/wallet>@ethersproject/keccak256": true
      }
    },
    "ethers>@ethersproject/strings": {
      "packages": {
        "ethers>@ethersproject/strings>@ethersproject/bytes": true,
        "ethers>@ethersproject/strings>@ethersproject/constants": true,
        "ethers>@ethersproject/strings>@ethersproject/logger": true
      }
    },
    "ethers>@ethersproject/strings>@ethersproject/bytes": {
      "packages": {
        "ethers>@ethersproject/strings>@ethersproject/logger": true
      }
    },
    "ethers>@ethersproject/strings>@ethersproject/constants": {
      "packages": {
        "ethers>@ethersproject/strings>@ethersproject/constants>@ethersproject/bignumber": true
      }
    },
    "ethers>@ethersproject/strings>@ethersproject/constants>@ethersproject/bignumber": {
      "packages": {
        "ethers>@ethersproject/strings>@ethersproject/bytes": true,
        "ethers>@ethersproject/strings>@ethersproject/constants>@ethersproject/bignumber>bn.js": true,
        "ethers>@ethersproject/strings>@ethersproject/logger": true
      }
    },
    "ethers>@ethersproject/strings>@ethersproject/constants>@ethersproject/bignumber>bn.js": {
      "globals": {
        "Buffer": true
      },
      "packages": {
        "browserify>browser-resolve": true
      }
    },
    "ethers>@ethersproject/strings>@ethersproject/logger": {
      "globals": {
        "console": true
      }
    },
    "ethers>@ethersproject/transactions": {
      "globals": {
        "console.log": true
      },
      "packages": {
        "ethers>@ethersproject/transactions>@ethersproject/address": true,
        "ethers>@ethersproject/transactions>@ethersproject/bignumber": true,
        "ethers>@ethersproject/transactions>@ethersproject/bytes": true,
        "ethers>@ethersproject/transactions>@ethersproject/constants": true,
        "ethers>@ethersproject/transactions>@ethersproject/keccak256": true,
        "ethers>@ethersproject/transactions>@ethersproject/logger": true,
        "ethers>@ethersproject/transactions>@ethersproject/properties": true,
        "ethers>@ethersproject/transactions>@ethersproject/rlp": true,
        "ethers>@ethersproject/transactions>@ethersproject/signing-key": true
      }
    },
    "ethers>@ethersproject/transactions>@ethersproject/address": {
      "packages": {
        "ethers>@ethersproject/transactions>@ethersproject/bignumber": true,
        "ethers>@ethersproject/transactions>@ethersproject/bytes": true,
        "ethers>@ethersproject/transactions>@ethersproject/keccak256": true,
        "ethers>@ethersproject/transactions>@ethersproject/logger": true,
        "ethers>@ethersproject/transactions>@ethersproject/rlp": true
      }
    },
    "ethers>@ethersproject/transactions>@ethersproject/bignumber": {
      "packages": {
        "ethers>@ethersproject/transactions>@ethersproject/bignumber>bn.js": true,
        "ethers>@ethersproject/transactions>@ethersproject/bytes": true,
        "ethers>@ethersproject/transactions>@ethersproject/logger": true
      }
    },
    "ethers>@ethersproject/transactions>@ethersproject/bignumber>bn.js": {
      "globals": {
        "Buffer": true
      },
      "packages": {
        "browserify>browser-resolve": true
      }
    },
    "ethers>@ethersproject/transactions>@ethersproject/bytes": {
      "packages": {
        "ethers>@ethersproject/transactions>@ethersproject/logger": true
      }
    },
    "ethers>@ethersproject/transactions>@ethersproject/constants": {
      "packages": {
        "ethers>@ethersproject/transactions>@ethersproject/bignumber": true
      }
    },
    "ethers>@ethersproject/transactions>@ethersproject/keccak256": {
      "packages": {
        "ethers>@ethersproject/keccak256>js-sha3": true,
        "ethers>@ethersproject/transactions>@ethersproject/bytes": true
      }
    },
    "ethers>@ethersproject/transactions>@ethersproject/logger": {
      "globals": {
        "console": true
      }
    },
    "ethers>@ethersproject/transactions>@ethersproject/properties": {
      "packages": {
        "ethers>@ethersproject/transactions>@ethersproject/logger": true
      }
    },
    "ethers>@ethersproject/transactions>@ethersproject/rlp": {
      "packages": {
        "ethers>@ethersproject/transactions>@ethersproject/bytes": true,
        "ethers>@ethersproject/transactions>@ethersproject/logger": true
      }
    },
    "ethers>@ethersproject/transactions>@ethersproject/signing-key": {
      "packages": {
        "@unstoppabledomains/resolution>elliptic": true,
        "ethers>@ethersproject/transactions>@ethersproject/bytes": true,
        "ethers>@ethersproject/transactions>@ethersproject/logger": true,
        "ethers>@ethersproject/transactions>@ethersproject/properties": true
      }
    },
    "ethers>@ethersproject/units": {
      "packages": {
        "@ethersproject/bignumber": true,
        "@ethersproject/bignumber>@ethersproject/logger": true
      }
    },
    "ethers>@ethersproject/units>@ethersproject/constants": {
      "packages": {
        "@ethersproject/bignumber": true
      }
    },
    "ethers>@ethersproject/wallet": {
      "packages": {
        "@eth-optimism/contracts>@ethersproject/abstract-provider": true,
        "@eth-optimism/contracts>@ethersproject/abstract-signer": true,
        "@ethersproject/bignumber>@ethersproject/bytes": true,
        "@ethersproject/bignumber>@ethersproject/logger": true,
        "ethers>@ethersproject/hdnode": true,
        "ethers>@ethersproject/json-wallets": true,
        "ethers>@ethersproject/wallet>@ethersproject/address": true,
        "ethers>@ethersproject/wallet>@ethersproject/hash": true,
        "ethers>@ethersproject/wallet>@ethersproject/keccak256": true,
        "ethers>@ethersproject/wallet>@ethersproject/properties": true,
        "ethers>@ethersproject/wallet>@ethersproject/random": true,
        "ethers>@ethersproject/wallet>@ethersproject/signing-key": true,
        "ethers>@ethersproject/wallet>@ethersproject/transactions": true
      }
    },
    "ethers>@ethersproject/wallet>@ethersproject/address": {
      "packages": {
        "@ethersproject/bignumber": true,
        "@ethersproject/bignumber>@ethersproject/bytes": true,
        "@ethersproject/bignumber>@ethersproject/logger": true,
        "@metamask/controllers>@ethersproject/providers>@ethersproject/rlp": true,
        "ethers>@ethersproject/wallet>@ethersproject/keccak256": true
      }
    },
    "ethers>@ethersproject/wallet>@ethersproject/hash": {
      "packages": {
        "@ethersproject/bignumber": true,
        "@ethersproject/bignumber>@ethersproject/bytes": true,
        "@ethersproject/bignumber>@ethersproject/logger": true,
        "@metamask/controllers>@ethersproject/providers>@ethersproject/base64": true,
        "ethers>@ethersproject/hdnode>@ethersproject/strings": true,
        "ethers>@ethersproject/wallet>@ethersproject/address": true,
        "ethers>@ethersproject/wallet>@ethersproject/keccak256": true,
        "ethers>@ethersproject/wallet>@ethersproject/properties": true
      }
    },
    "ethers>@ethersproject/wallet>@ethersproject/keccak256": {
      "packages": {
        "@ethersproject/bignumber>@ethersproject/bytes": true,
        "ethers>@ethersproject/wallet>@ethersproject/keccak256>js-sha3": true
      }
    },
    "ethers>@ethersproject/wallet>@ethersproject/keccak256>js-sha3": {
      "globals": {
        "define": true
      },
      "packages": {
        "browserify>process": true
      }
    },
    "ethers>@ethersproject/wallet>@ethersproject/properties": {
      "packages": {
        "@ethersproject/bignumber>@ethersproject/logger": true
      }
    },
    "ethers>@ethersproject/wallet>@ethersproject/random": {
      "packages": {
        "@ethersproject/bignumber>@ethersproject/bytes": true,
        "@ethersproject/bignumber>@ethersproject/logger": true
      }
    },
    "ethers>@ethersproject/wallet>@ethersproject/signing-key": {
      "packages": {
        "@ethersproject/bignumber>@ethersproject/bytes": true,
        "@ethersproject/bignumber>@ethersproject/logger": true,
        "@unstoppabledomains/resolution>elliptic": true,
        "ethers>@ethersproject/wallet>@ethersproject/properties": true
      }
    },
    "ethers>@ethersproject/wallet>@ethersproject/transactions": {
      "packages": {
        "@ethersproject/bignumber": true,
        "@ethersproject/bignumber>@ethersproject/bytes": true,
        "@ethersproject/bignumber>@ethersproject/logger": true,
        "@metamask/controllers>@ethersproject/providers>@ethersproject/rlp": true,
        "ethers>@ethersproject/units>@ethersproject/constants": true,
        "ethers>@ethersproject/wallet>@ethersproject/address": true,
        "ethers>@ethersproject/wallet>@ethersproject/keccak256": true,
        "ethers>@ethersproject/wallet>@ethersproject/properties": true,
        "ethers>@ethersproject/wallet>@ethersproject/signing-key": true
      }
    },
    "ethers>@ethersproject/web": {
      "globals": {
        "clearTimeout": true,
        "fetch": true,
        "setTimeout": true
      },
      "packages": {
        "ethers>@ethersproject/web>@ethersproject/base64": true,
        "ethers>@ethersproject/web>@ethersproject/bytes": true,
        "ethers>@ethersproject/web>@ethersproject/logger": true,
        "ethers>@ethersproject/web>@ethersproject/properties": true,
        "ethers>@ethersproject/web>@ethersproject/strings": true
      }
    },
    "ethers>@ethersproject/web>@ethersproject/base64": {
      "globals": {
        "atob": true,
        "btoa": true
      },
      "packages": {
        "ethers>@ethersproject/web>@ethersproject/bytes": true
      }
    },
    "ethers>@ethersproject/web>@ethersproject/bytes": {
      "packages": {
        "ethers>@ethersproject/web>@ethersproject/logger": true
      }
    },
    "ethers>@ethersproject/web>@ethersproject/logger": {
      "globals": {
        "console": true
      }
    },
    "ethers>@ethersproject/web>@ethersproject/properties": {
      "packages": {
        "ethers>@ethersproject/web>@ethersproject/logger": true
      }
    },
    "ethers>@ethersproject/web>@ethersproject/strings": {
      "packages": {
        "ethers>@ethersproject/web>@ethersproject/bytes": true,
        "ethers>@ethersproject/web>@ethersproject/logger": true,
        "ethers>@ethersproject/web>@ethersproject/strings>@ethersproject/constants": true
      }
    },
    "ethers>@ethersproject/web>@ethersproject/strings>@ethersproject/constants": {
      "packages": {
        "ethers>@ethersproject/web>@ethersproject/strings>@ethersproject/constants>@ethersproject/bignumber": true
      }
    },
    "ethers>@ethersproject/web>@ethersproject/strings>@ethersproject/constants>@ethersproject/bignumber": {
      "packages": {
        "ethers>@ethersproject/web>@ethersproject/bytes": true,
        "ethers>@ethersproject/web>@ethersproject/logger": true,
        "ethers>@ethersproject/web>@ethersproject/strings>@ethersproject/constants>@ethersproject/bignumber>bn.js": true
      }
    },
    "ethers>@ethersproject/web>@ethersproject/strings>@ethersproject/constants>@ethersproject/bignumber>bn.js": {
      "globals": {
        "Buffer": true
      },
      "packages": {
        "browserify>browser-resolve": true
      }
    },
    "ethers>@ethersproject/wordlists": {
      "packages": {
        "@ethersproject/bignumber>@ethersproject/bytes": true,
        "@ethersproject/bignumber>@ethersproject/logger": true,
        "ethers>@ethersproject/hdnode>@ethersproject/strings": true,
        "ethers>@ethersproject/wallet>@ethersproject/hash": true,
        "ethers>@ethersproject/wallet>@ethersproject/properties": true
      }
    },
    "ethjs": {
      "globals": {
        "clearInterval": true,
        "setInterval": true
      },
      "packages": {
        "browserify>buffer": true,
        "ethjs-contract": true,
        "ethjs-query": true,
        "ethjs>bn.js": true,
        "ethjs>ethjs-abi": true,
        "ethjs>ethjs-filter": true,
        "ethjs>ethjs-provider-http": true,
        "ethjs>ethjs-unit": true,
        "ethjs>ethjs-util": true,
        "ethjs>js-sha3": true,
        "ethjs>number-to-bn": true
      }
    },
    "ethjs-contract": {
      "packages": {
        "ethjs-contract>ethjs-abi": true,
        "ethjs-query>babel-runtime": true,
        "ethjs>ethjs-filter": true,
        "ethjs>ethjs-util": true,
        "ethjs>js-sha3": true,
        "promise-to-callback": true
      }
    },
    "ethjs-contract>ethjs-abi": {
      "packages": {
        "browserify>buffer": true,
        "ethjs-contract>ethjs-abi>bn.js": true,
        "ethjs>js-sha3": true,
        "ethjs>number-to-bn": true
      }
    },
    "ethjs-query": {
      "globals": {
        "console": true
      },
      "packages": {
        "ethjs-query>ethjs-format": true,
        "ethjs-query>ethjs-rpc": true,
        "promise-to-callback": true
      }
    },
    "ethjs-query>babel-runtime": {
      "packages": {
        "@babel/runtime": true,
        "@storybook/api>regenerator-runtime": true,
        "ethjs-query>babel-runtime>core-js": true
      }
    },
    "ethjs-query>babel-runtime>core-js": {
      "globals": {
        "PromiseRejectionEvent": true,
        "__e": "write",
        "__g": "write",
        "document.createTextNode": true,
        "postMessage": true,
        "setTimeout": true
      }
    },
    "ethjs-query>ethjs-format": {
      "packages": {
        "ethjs-query>ethjs-format>ethjs-schema": true,
        "ethjs>ethjs-util": true,
        "ethjs>ethjs-util>strip-hex-prefix": true,
        "ethjs>number-to-bn": true
      }
    },
    "ethjs-query>ethjs-rpc": {
      "packages": {
        "promise-to-callback": true
      }
    },
    "ethjs>ethjs-abi": {
      "packages": {
        "browserify>buffer": true,
        "ethjs>bn.js": true,
        "ethjs>js-sha3": true,
        "ethjs>number-to-bn": true
      }
    },
    "ethjs>ethjs-filter": {
      "globals": {
        "clearInterval": true,
        "setInterval": true
      }
    },
    "ethjs>ethjs-provider-http": {
      "packages": {
        "ethjs>ethjs-provider-http>xhr2": true
      }
    },
    "ethjs>ethjs-provider-http>xhr2": {
      "globals": {
        "XMLHttpRequest": true
      }
    },
    "ethjs>ethjs-unit": {
      "packages": {
        "ethjs>ethjs-unit>bn.js": true,
        "ethjs>number-to-bn": true
      }
    },
    "ethjs>ethjs-util": {
      "packages": {
        "browserify>buffer": true,
        "ethjs>ethjs-util>is-hex-prefixed": true,
        "ethjs>ethjs-util>strip-hex-prefix": true
      }
    },
    "ethjs>ethjs-util>strip-hex-prefix": {
      "packages": {
        "ethjs>ethjs-util>is-hex-prefixed": true
      }
    },
    "ethjs>js-sha3": {
      "packages": {
        "browserify>process": true
      }
    },
    "ethjs>number-to-bn": {
      "packages": {
        "ethjs>ethjs-util>strip-hex-prefix": true,
        "ethjs>number-to-bn>bn.js": true
      }
    },
    "extension-port-stream": {
      "packages": {
        "browserify>buffer": true,
        "browserify>stream-browserify": true
      }
    },
    "fast-json-patch": {
      "globals": {
        "addEventListener": true,
        "clearTimeout": true,
        "removeEventListener": true,
        "setTimeout": true
      }
    },
    "fuse.js": {
      "globals": {
        "console": true,
        "define": true
      }
    },
    "ganache>secp256k1>elliptic": {
      "packages": {
        "bn.js": true,
        "ethereumjs-util>ethereum-cryptography>hash.js": true,
        "ganache>secp256k1>elliptic>brorand": true,
        "ganache>secp256k1>elliptic>hmac-drbg": true,
        "ganache>secp256k1>elliptic>minimalistic-assert": true,
        "ganache>secp256k1>elliptic>minimalistic-crypto-utils": true,
        "pumpify>inherits": true,
        "@unstoppabledomains/resolution>elliptic": true
      }
    },
    "ganache>secp256k1>elliptic>brorand": {
      "globals": {
        "crypto": true,
        "msCrypto": true
      },
      "packages": {
        "browserify>browser-resolve": true
      }
    },
    "ganache>secp256k1>elliptic>hmac-drbg": {
      "packages": {
        "ethereumjs-util>ethereum-cryptography>hash.js": true,
        "ganache>secp256k1>elliptic>minimalistic-assert": true,
        "ganache>secp256k1>elliptic>minimalistic-crypto-utils": true
      }
    },
    "globalthis>define-properties": {
      "packages": {
        "globalthis>define-properties>has-property-descriptors": true,
        "mocha>object.assign>object-keys": true
      }
    },
    "globalthis>define-properties>has-property-descriptors": {
      "packages": {
        "string.prototype.matchall>get-intrinsic": true
      }
    },
    "json-rpc-engine": {
      "packages": {
        "@metamask/safe-event-emitter": true,
        "eth-rpc-errors": true
      }
    },
    "json-rpc-middleware-stream": {
      "globals": {
        "console.warn": true,
        "setTimeout": true
      },
      "packages": {
        "@metamask/safe-event-emitter": true,
        "readable-stream": true
      }
    },
    "koa>is-generator-function>has-tostringtag": {
      "packages": {
        "string.prototype.matchall>has-symbols": true
      }
    },
    "lavamoat>json-stable-stringify": {
      "packages": {
        "lavamoat>json-stable-stringify>jsonify": true
      }
    },
    "localforage": {
      "globals": {
        "Blob": true,
        "BlobBuilder": true,
        "FileReader": true,
        "IDBKeyRange": true,
        "MSBlobBuilder": true,
        "MozBlobBuilder": true,
        "OIndexedDB": true,
        "WebKitBlobBuilder": true,
        "atob": true,
        "btoa": true,
        "console.error": true,
        "console.info": true,
        "console.warn": true,
        "define": true,
        "fetch": true,
        "indexedDB": true,
        "localStorage": true,
        "mozIndexedDB": true,
        "msIndexedDB": true,
        "navigator.platform": true,
        "navigator.userAgent": true,
        "openDatabase": true,
        "setTimeout": true,
        "webkitIndexedDB": true
      }
    },
    "lodash": {
      "globals": {
        "clearTimeout": true,
        "define": true,
        "setTimeout": true
      }
    },
    "loglevel": {
      "globals": {
        "console": true,
        "define": true,
        "document.cookie": true,
        "localStorage": true,
        "log": "write",
        "navigator": true
      }
    },
    "luxon": {
      "globals": {
        "Intl": true
      }
    },
    "madge>ora>bl": {
      "packages": {
        "browserify>buffer": true,
        "madge>ora>bl>readable-stream": true,
        "pumpify>inherits": true
      }
    },
    "madge>ora>bl>readable-stream": {
      "packages": {
        "@storybook/api>util-deprecate": true,
        "browserify>browser-resolve": true,
        "browserify>buffer": true,
        "browserify>events": true,
        "browserify>process": true,
        "browserify>string_decoder": true,
        "pumpify>inherits": true
      }
    },
    "nanoid": {
      "globals": {
        "crypto": true,
        "msCrypto": true,
        "navigator": true
      }
    },
    "nock>debug": {
      "globals": {
        "console": true,
        "document": true,
        "localStorage": true,
        "navigator": true,
        "process": true
      },
      "packages": {
        "browserify>process": true,
        "nock>debug>ms": true
      }
    },
    "node-fetch": {
      "globals": {
        "Headers": true,
        "Request": true,
        "Response": true,
        "fetch": true
      }
    },
    "nonce-tracker": {
      "packages": {
        "await-semaphore": true,
        "browserify>assert": true,
        "ethjs-query": true
      }
    },
    "obj-multiplex": {
      "globals": {
        "console.warn": true
      },
      "packages": {
        "end-of-stream": true,
        "pump>once": true,
        "readable-stream": true
      }
    },
    "promise-to-callback": {
      "packages": {
        "promise-to-callback>is-fn": true,
        "promise-to-callback>set-immediate-shim": true
      }
    },
    "promise-to-callback>set-immediate-shim": {
      "globals": {
        "setTimeout.apply": true
      },
      "packages": {
        "browserify>timers-browserify": true
      }
    },
    "prop-types": {
      "globals": {
        "console": true
      },
      "packages": {
        "prop-types>react-is": true,
        "react>object-assign": true
      }
    },
    "prop-types>react-is": {
      "globals": {
        "console": true
      }
    },
    "pubnub": {
      "globals": {
        "ActiveXObject": true,
        "XMLHttpRequest": true,
        "addEventListener": true,
        "btoa": true,
        "clearInterval": true,
        "clearTimeout": true,
        "console": true,
        "define": true,
        "localStorage.getItem": true,
        "localStorage.setItem": true,
        "location": true,
        "navigator": true,
        "setInterval": true,
        "setTimeout": true
      }
    },
    "pubnub>cbor-sync": {
      "globals": {
        "define": true
      },
      "packages": {
        "browserify>buffer": true
      }
    },
    "pump": {
      "packages": {
        "browserify>browser-resolve": true,
        "browserify>process": true,
        "end-of-stream": true,
        "pump>once": true
      }
    },
    "pump>once": {
      "packages": {
        "pump>once>wrappy": true
      }
    },
    "qrcode-generator": {
      "globals": {
        "define": true
      }
    },
    "qrcode.react": {
      "globals": {
        "Path2D": true,
        "devicePixelRatio": true
      },
      "packages": {
        "prop-types": true,
        "qrcode.react>qr.js": true,
        "react": true
      }
    },
    "react": {
      "globals": {
        "console": true
      },
      "packages": {
        "prop-types": true,
        "react>object-assign": true
      }
    },
    "react-devtools": {
      "packages": {
        "react-devtools>react-devtools-core": true
      }
    },
    "react-devtools>react-devtools-core": {
      "globals": {
        "WebSocket": true,
        "setTimeout": true
      }
    },
    "react-dnd-html5-backend": {
      "globals": {
        "addEventListener": true,
        "clearTimeout": true,
        "removeEventListener": true
      }
    },
    "react-dom": {
      "globals": {
        "HTMLIFrameElement": true,
        "MSApp": true,
        "__REACT_DEVTOOLS_GLOBAL_HOOK__": true,
        "addEventListener": true,
        "clearTimeout": true,
        "clipboardData": true,
        "console": true,
        "dispatchEvent": true,
        "document": true,
        "event": "write",
        "jest": true,
        "location.protocol": true,
        "navigator.userAgent.indexOf": true,
        "performance": true,
        "removeEventListener": true,
        "self": true,
        "setTimeout": true,
        "top": true,
        "trustedTypes": true
      },
      "packages": {
        "prop-types": true,
        "react": true,
        "react-dom>scheduler": true,
        "react>object-assign": true
      }
    },
    "react-dom>scheduler": {
      "globals": {
        "MessageChannel": true,
        "cancelAnimationFrame": true,
        "clearTimeout": true,
        "console": true,
        "navigator": true,
        "performance": true,
        "requestAnimationFrame": true,
        "setTimeout": true
      }
    },
    "react-idle-timer": {
      "globals": {
        "clearTimeout": true,
        "document": true,
        "setTimeout": true
      },
      "packages": {
        "prop-types": true,
        "react": true
      }
    },
    "react-inspector": {
      "globals": {
        "Node.CDATA_SECTION_NODE": true,
        "Node.COMMENT_NODE": true,
        "Node.DOCUMENT_FRAGMENT_NODE": true,
        "Node.DOCUMENT_NODE": true,
        "Node.DOCUMENT_TYPE_NODE": true,
        "Node.ELEMENT_NODE": true,
        "Node.PROCESSING_INSTRUCTION_NODE": true,
        "Node.TEXT_NODE": true
      },
      "packages": {
        "ethjs-query>babel-runtime": true,
        "prop-types": true,
        "react": true,
        "react-inspector>is-dom": true
      }
    },
    "react-inspector>is-dom": {
      "globals": {
        "Node": true
      },
      "packages": {
        "@lavamoat/snow>is-cross-origin>is-window": true,
        "proxyquire>fill-keys>is-object": true
      }
    },
    "react-markdown": {
      "globals": {
        "console.warn": true
      },
      "packages": {
        "prop-types": true,
        "react": true,
        "react-markdown>comma-separated-tokens": true,
        "react-markdown>property-information": true,
        "react-markdown>react-is": true,
        "react-markdown>remark-parse": true,
        "react-markdown>remark-rehype": true,
        "react-markdown>space-separated-tokens": true,
        "react-markdown>style-to-object": true,
        "react-markdown>unified": true,
        "react-markdown>unist-util-visit": true,
        "react-markdown>vfile": true
      }
    },
    "react-markdown>property-information": {
      "packages": {
        "watchify>xtend": true
      }
    },
    "react-markdown>react-is": {
      "globals": {
        "console": true
      }
    },
    "react-markdown>remark-parse": {
      "packages": {
        "react-markdown>remark-parse>mdast-util-from-markdown": true
      }
    },
    "react-markdown>remark-parse>mdast-util-from-markdown": {
      "packages": {
        "react-markdown>remark-parse>mdast-util-from-markdown>mdast-util-to-string": true,
        "react-markdown>remark-parse>mdast-util-from-markdown>micromark": true,
        "react-markdown>vfile>unist-util-stringify-position": true,
        "react-syntax-highlighter>refractor>parse-entities": true
      }
    },
    "react-markdown>remark-parse>mdast-util-from-markdown>micromark": {
      "packages": {
        "react-syntax-highlighter>refractor>parse-entities": true
      }
    },
    "react-markdown>remark-rehype": {
      "packages": {
        "react-markdown>remark-rehype>mdast-util-to-hast": true
      }
    },
    "react-markdown>remark-rehype>mdast-util-to-hast": {
      "globals": {
        "console.warn": true
      },
      "packages": {
        "react-markdown>remark-rehype>mdast-util-to-hast>mdast-util-definitions": true,
        "react-markdown>remark-rehype>mdast-util-to-hast>mdurl": true,
        "react-markdown>remark-rehype>mdast-util-to-hast>unist-builder": true,
        "react-markdown>remark-rehype>mdast-util-to-hast>unist-util-generated": true,
        "react-markdown>remark-rehype>mdast-util-to-hast>unist-util-position": true,
        "react-markdown>unist-util-visit": true
      }
    },
    "react-markdown>remark-rehype>mdast-util-to-hast>mdast-util-definitions": {
      "packages": {
        "react-markdown>unist-util-visit": true
      }
    },
    "react-markdown>style-to-object": {
      "packages": {
        "react-markdown>style-to-object>inline-style-parser": true
      }
    },
    "react-markdown>unified": {
      "packages": {
        "jsdom>request>extend": true,
        "react-markdown>unified>bail": true,
        "react-markdown>unified>is-buffer": true,
        "react-markdown>unified>is-plain-obj": true,
        "react-markdown>unified>trough": true,
        "react-markdown>vfile": true
      }
    },
    "react-markdown>unist-util-visit": {
      "packages": {
        "react-markdown>unist-util-visit>unist-util-visit-parents": true
      }
    },
    "react-markdown>unist-util-visit>unist-util-visit-parents": {
      "packages": {
        "react-markdown>unist-util-visit>unist-util-is": true
      }
    },
    "react-markdown>vfile": {
      "packages": {
        "browserify>path-browserify": true,
        "browserify>process": true,
        "react-markdown>vfile>is-buffer": true,
        "react-markdown>vfile>vfile-message": true,
        "vinyl>replace-ext": true
      }
    },
    "react-markdown>vfile>vfile-message": {
      "packages": {
        "react-markdown>vfile>unist-util-stringify-position": true
      }
    },
    "react-popper": {
      "globals": {
        "document": true
      },
      "packages": {
        "@popperjs/core": true,
        "react": true,
        "react-popper>react-fast-compare": true,
        "react-popper>warning": true
      }
    },
    "react-popper>react-fast-compare": {
      "globals": {
        "Element": true,
        "console.warn": true
      }
    },
    "react-popper>warning": {
      "globals": {
        "console": true
      }
    },
    "react-redux": {
      "globals": {
        "console": true,
        "document": true
      },
      "packages": {
        "@babel/runtime": true,
        "prop-types": true,
        "prop-types>react-is": true,
        "react": true,
        "react-dom": true,
        "react-redux>hoist-non-react-statics": true,
        "redux": true
      }
    },
    "react-redux>hoist-non-react-statics": {
      "packages": {
        "prop-types>react-is": true
      }
    },
    "react-responsive-carousel": {
      "globals": {
        "HTMLElement": true,
        "addEventListener": true,
        "clearTimeout": true,
        "console.warn": true,
        "document": true,
        "getComputedStyle": true,
        "removeEventListener": true,
        "setTimeout": true
      },
      "packages": {
        "classnames": true,
        "react": true,
        "react-dom": true,
        "react-responsive-carousel>react-easy-swipe": true
      }
    },
    "react-responsive-carousel>react-easy-swipe": {
      "globals": {
        "addEventListener": true,
        "define": true,
        "document.addEventListener": true,
        "document.removeEventListener": true
      },
      "packages": {
        "prop-types": true,
        "react": true
      }
    },
    "react-router-dom": {
      "packages": {
        "prop-types": true,
        "react": true,
        "react-router-dom>history": true,
        "react-router-dom>react-router": true,
        "react-router-dom>tiny-invariant": true,
        "react-router-dom>tiny-warning": true
      }
    },
    "react-router-dom>history": {
      "globals": {
        "addEventListener": true,
        "confirm": true,
        "document": true,
        "history": true,
        "location": true,
        "navigator.userAgent": true,
        "removeEventListener": true
      },
      "packages": {
        "react-router-dom>history>resolve-pathname": true,
        "react-router-dom>history>value-equal": true,
        "react-router-dom>tiny-invariant": true,
        "react-router-dom>tiny-warning": true
      }
    },
    "react-router-dom>react-router": {
      "packages": {
        "prop-types": true,
        "prop-types>react-is": true,
        "react": true,
        "react-redux>hoist-non-react-statics": true,
        "react-router-dom>react-router>history": true,
        "react-router-dom>react-router>mini-create-react-context": true,
        "react-router-dom>tiny-invariant": true,
        "react-router-dom>tiny-warning": true,
        "sinon>nise>path-to-regexp": true
      }
    },
    "react-router-dom>react-router>history": {
      "globals": {
        "addEventListener": true,
        "confirm": true,
        "document": true,
        "history": true,
        "location": true,
        "navigator.userAgent": true,
        "removeEventListener": true
      },
      "packages": {
        "react-router-dom>history>resolve-pathname": true,
        "react-router-dom>history>value-equal": true,
        "react-router-dom>tiny-invariant": true,
        "react-router-dom>tiny-warning": true
      }
    },
    "react-router-dom>react-router>mini-create-react-context": {
      "packages": {
        "@babel/runtime": true,
        "prop-types": true,
        "react": true,
        "react-router-dom>react-router>mini-create-react-context>gud": true,
        "react-router-dom>tiny-warning": true
      }
    },
    "react-router-dom>tiny-warning": {
      "globals": {
        "console": true
      }
    },
    "react-simple-file-input": {
      "globals": {
        "File": true,
        "FileReader": true,
        "console.warn": true
      },
      "packages": {
        "prop-types": true,
        "react": true
      }
    },
    "react-syntax-highlighter>refractor>parse-entities": {
      "globals": {
        "document.createElement": true
      }
    },
    "react-tippy": {
      "globals": {
        "Element": true,
        "MSStream": true,
        "MutationObserver": true,
        "addEventListener": true,
        "clearTimeout": true,
        "console.error": true,
        "console.warn": true,
        "define": true,
        "document": true,
        "getComputedStyle": true,
        "innerHeight": true,
        "innerWidth": true,
        "navigator.maxTouchPoints": true,
        "navigator.msMaxTouchPoints": true,
        "navigator.userAgent": true,
        "performance": true,
        "requestAnimationFrame": true,
        "setTimeout": true
      },
      "packages": {
        "react": true,
        "react-dom": true,
        "react-tippy>popper.js": true
      }
    },
    "react-tippy>popper.js": {
      "globals": {
        "MSInputMethodContext": true,
        "Node.DOCUMENT_POSITION_FOLLOWING": true,
        "cancelAnimationFrame": true,
        "console.warn": true,
        "define": true,
        "devicePixelRatio": true,
        "document": true,
        "getComputedStyle": true,
        "innerHeight": true,
        "innerWidth": true,
        "navigator.userAgent": true,
        "requestAnimationFrame": true,
        "setTimeout": true
      }
    },
    "react-toggle-button": {
      "globals": {
        "clearTimeout": true,
        "console.warn": true,
        "define": true,
        "performance": true,
        "setTimeout": true
      },
      "packages": {
        "react": true
      }
    },
    "react-transition-group": {
      "globals": {
        "clearTimeout": true,
        "setTimeout": true
      },
      "packages": {
        "prop-types": true,
        "react": true,
        "react-dom": true,
        "react-transition-group>chain-function": true,
        "react-transition-group>dom-helpers": true,
        "react-transition-group>warning": true
      }
    },
    "react-transition-group>dom-helpers": {
      "globals": {
        "document": true,
        "setTimeout": true
      },
      "packages": {
        "@babel/runtime": true
      }
    },
    "react-transition-group>warning": {
      "globals": {
        "console": true
      }
    },
    "readable-stream": {
      "packages": {
        "@storybook/api>util-deprecate": true,
        "browserify>browser-resolve": true,
        "browserify>events": true,
        "browserify>process": true,
        "browserify>timers-browserify": true,
        "pumpify>inherits": true,
        "readable-stream>core-util-is": true,
        "readable-stream>isarray": true,
        "readable-stream>process-nextick-args": true,
        "readable-stream>safe-buffer": true,
        "readable-stream>string_decoder": true
      }
    },
    "readable-stream>core-util-is": {
      "packages": {
        "browserify>insert-module-globals>is-buffer": true
      }
    },
    "readable-stream>process-nextick-args": {
      "packages": {
        "browserify>process": true
      }
    },
    "readable-stream>safe-buffer": {
      "packages": {
        "browserify>buffer": true
      }
    },
    "readable-stream>string_decoder": {
      "packages": {
        "readable-stream>safe-buffer": true
      }
    },
    "redux": {
      "globals": {
        "console": true
      },
      "packages": {
        "@babel/runtime": true
      }
    },
    "semver": {
      "globals": {
        "console.error": true
      },
      "packages": {
        "browserify>process": true,
        "semver>lru-cache": true
      }
    },
    "semver>lru-cache": {
      "packages": {
        "semver>lru-cache>yallist": true
      }
    },
    "sinon>nise>path-to-regexp": {
      "packages": {
        "sinon>nise>path-to-regexp>isarray": true
      }
    },
    "string.prototype.matchall>call-bind": {
      "packages": {
        "mocha>object.assign>function-bind": true,
        "string.prototype.matchall>get-intrinsic": true
      }
    },
    "string.prototype.matchall>get-intrinsic": {
      "globals": {
        "AggregateError": true,
        "FinalizationRegistry": true,
        "WeakRef": true
      },
      "packages": {
        "browserify>has": true,
        "mocha>object.assign>function-bind": true,
        "string.prototype.matchall>has-symbols": true
      }
    },
    "string.prototype.matchall>regexp.prototype.flags": {
      "packages": {
        "globalthis>define-properties": true,
        "string.prototype.matchall>call-bind": true,
        "string.prototype.matchall>regexp.prototype.flags>functions-have-names": true
      }
    },
    "terser>source-map-support>buffer-from": {
      "packages": {
        "browserify>buffer": true
      }
    },
    "uuid": {
      "globals": {
        "crypto": true,
        "msCrypto": true
      }
    },
    "vinyl>clone": {
      "packages": {
        "browserify>buffer": true
      }
    },
    "vinyl>replace-ext": {
      "packages": {
        "browserify>path-browserify": true
      }
    },
    "wait-on>rxjs>tslib": {
      "globals": {
        "define": true
      }
    },
    "web3": {
      "globals": {
        "XMLHttpRequest": true
      }
    },
    "web3-stream-provider": {
      "globals": {
        "setTimeout": true
      },
      "packages": {
        "browserify>util": true,
        "readable-stream": true,
        "web3-stream-provider>uuid": true
      }
    },
    "web3-stream-provider>uuid": {
      "globals": {
        "crypto": true,
        "msCrypto": true
      }
    },
    "webextension-polyfill": {
      "globals": {
        "browser": true,
        "chrome": true,
        "console.error": true,
        "console.warn": true,
        "define": true
      }
    },
    "webpack>events": {
      "globals": {
        "console": true
      }
    }
  }
}<|MERGE_RESOLUTION|>--- conflicted
+++ resolved
@@ -996,7 +996,6 @@
         "vinyl>clone": true
       }
     },
-<<<<<<< HEAD
     "@metamask/eth-json-rpc-infura>eth-json-rpc-middleware>eth-sig-util": {
       "packages": {
         "@metamask/eth-json-rpc-infura>eth-json-rpc-middleware>eth-sig-util>ethereumjs-util": true,
@@ -1033,8 +1032,6 @@
         "ethjs>ethjs-util>strip-hex-prefix": true
       }
     },
-=======
->>>>>>> 3577d354
     "@metamask/eth-json-rpc-middleware": {
       "globals": {
         "URL": true,
