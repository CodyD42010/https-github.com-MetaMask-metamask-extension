--- conflicted
+++ resolved
@@ -117,8 +117,6 @@
       }
     },
     "@ethereumjs/common": {
-<<<<<<< HEAD
-=======
       "packages": {
         "@ethereumjs/common>crc-32": true,
         "browserify>buffer": true,
@@ -250,7 +248,6 @@
       }
     },
     "@ethersproject/hdnode": {
->>>>>>> 7e97ff2b
       "packages": {
         "@ethersproject/abi>@ethersproject/bytes": true,
         "@ethersproject/abi>@ethersproject/logger": true,
@@ -277,84 +274,6 @@
         "@ethersproject/abi>@ethersproject/properties": true
       }
     },
-<<<<<<< HEAD
-    "@ethersproject/abi": {
-      "globals": {
-        "console.log": true
-      },
-      "packages": {
-        "@ethersproject/bignumber": true,
-        "ethers>@ethersproject/address": true,
-        "ethers>@ethersproject/bytes": true,
-        "ethers>@ethersproject/constants": true,
-        "ethers>@ethersproject/hash": true,
-        "ethers>@ethersproject/keccak256": true,
-        "ethers>@ethersproject/logger": true,
-        "ethers>@ethersproject/properties": true,
-        "ethers>@ethersproject/strings": true
-      }
-    },
-    "@ethersproject/bignumber": {
-      "packages": {
-        "@ethersproject/bignumber>bn.js": true,
-        "ethers>@ethersproject/bytes": true,
-        "ethers>@ethersproject/logger": true
-      }
-    },
-    "@ethersproject/bignumber>bn.js": {
-      "globals": {
-        "Buffer": true
-      },
-      "packages": {
-        "browserify>browser-resolve": true
-      }
-    },
-    "@ethersproject/contracts": {
-      "globals": {
-        "setTimeout": true
-      },
-      "packages": {
-        "@ethersproject/abi": true,
-        "@ethersproject/bignumber": true,
-        "ethers>@ethersproject/abstract-provider": true,
-        "ethers>@ethersproject/abstract-signer": true,
-        "ethers>@ethersproject/address": true,
-        "ethers>@ethersproject/bytes": true,
-        "ethers>@ethersproject/logger": true,
-        "ethers>@ethersproject/properties": true,
-        "ethers>@ethersproject/transactions": true
-      }
-    },
-    "@ethersproject/providers": {
-      "globals": {
-        "WebSocket": true,
-        "clearInterval": true,
-        "clearTimeout": true,
-        "console.log": true,
-        "console.warn": true,
-        "setInterval": true,
-        "setTimeout": true
-      },
-      "packages": {
-        "@ethersproject/bignumber": true,
-        "@ethersproject/providers>bech32": true,
-        "ethers>@ethersproject/abstract-provider": true,
-        "ethers>@ethersproject/abstract-signer": true,
-        "ethers>@ethersproject/address": true,
-        "ethers>@ethersproject/base64": true,
-        "ethers>@ethersproject/basex": true,
-        "ethers>@ethersproject/bytes": true,
-        "ethers>@ethersproject/constants": true,
-        "ethers>@ethersproject/hash": true,
-        "ethers>@ethersproject/logger": true,
-        "ethers>@ethersproject/networks": true,
-        "ethers>@ethersproject/properties": true,
-        "ethers>@ethersproject/random": true,
-        "ethers>@ethersproject/sha2": true,
-        "ethers>@ethersproject/strings": true,
-        "ethers>@ethersproject/transactions": true,
-        "ethers>@ethersproject/web": true
-=======
     "@ethersproject/hdnode>@ethersproject/pbkdf2": {
       "packages": {
         "@ethersproject/abi>@ethersproject/bytes": true,
@@ -475,7 +394,6 @@
         "@ethersproject/abi>@ethersproject/properties": true,
         "@ethersproject/abi>@ethersproject/strings": true,
         "@ethersproject/providers>@ethersproject/base64": true
->>>>>>> 7e97ff2b
       }
     },
     "@formatjs/intl-relativetimeformat": {
@@ -785,24 +703,15 @@
         "setTimeout": true
       },
       "packages": {
-<<<<<<< HEAD
         "@ethersproject/abi": true,
-        "@ethersproject/contracts": true,
-        "@ethersproject/providers": true,
-=======
         "@ethersproject/contracts": true,
         "@ethersproject/providers": true,
         "@metamask/assets-controllers>@metamask/abi-utils": true,
         "@metamask/assets-controllers>@metamask/controller-utils": true,
->>>>>>> 7e97ff2b
         "@metamask/assets-controllers>abort-controller": true,
         "@metamask/assets-controllers>multiformats": true,
         "@metamask/base-controller": true,
         "@metamask/contract-metadata": true,
-<<<<<<< HEAD
-        "@metamask/controller-utils": true,
-=======
->>>>>>> 7e97ff2b
         "@metamask/metamask-eth-abis": true,
         "@metamask/utils": true,
         "browserify>events": true,
@@ -814,8 +723,6 @@
         "uuid": true
       }
     },
-<<<<<<< HEAD
-=======
     "@metamask/assets-controllers>@metamask/abi-utils": {
       "packages": {
         "@metamask/utils": true,
@@ -837,7 +744,6 @@
         "ethjs>ethjs-unit": true
       }
     },
->>>>>>> 7e97ff2b
     "@metamask/assets-controllers>abort-controller": {
       "globals": {
         "AbortController": true
@@ -1098,11 +1004,7 @@
         "eth-trezor-keyring>hdkey>secp256k1>bip66": true,
         "ethereumjs-util>create-hash": true,
         "ethereumjs-wallet>safe-buffer": true,
-<<<<<<< HEAD
-        "ethers>@ethersproject/signing-key>elliptic": true
-=======
         "ganache>secp256k1>elliptic": true
->>>>>>> 7e97ff2b
       }
     },
     "@metamask/eth-token-tracker": {
@@ -1242,7 +1144,6 @@
       "packages": {
         "@metamask/jazzicon>color": true,
         "@metamask/jazzicon>mersenne-twister": true
-<<<<<<< HEAD
       }
     },
     "@metamask/jazzicon>color": {
@@ -1254,19 +1155,6 @@
     },
     "@metamask/jazzicon>color>clone": {
       "packages": {
-=======
-      }
-    },
-    "@metamask/jazzicon>color": {
-      "packages": {
-        "@metamask/jazzicon>color>clone": true,
-        "@metamask/jazzicon>color>color-convert": true,
-        "@metamask/jazzicon>color>color-string": true
-      }
-    },
-    "@metamask/jazzicon>color>clone": {
-      "packages": {
->>>>>>> 7e97ff2b
         "browserify>buffer": true
       }
     },
@@ -1278,8 +1166,6 @@
     "@metamask/jazzicon>color>color-string": {
       "packages": {
         "jest-canvas-mock>moo-color>color-name": true
-<<<<<<< HEAD
-=======
       }
     },
     "@metamask/key-tree": {
@@ -1318,7 +1204,6 @@
       "globals": {
         "TextDecoder": true,
         "TextEncoder": true
->>>>>>> 7e97ff2b
       }
     },
     "@metamask/logo": {
@@ -1392,19 +1277,12 @@
       },
       "packages": {
         "@metamask/base-controller": true,
-<<<<<<< HEAD
-        "@metamask/controller-utils": true,
-        "@metamask/controller-utils>isomorphic-fetch": true,
-=======
         "@metamask/controller-utils>isomorphic-fetch": true,
         "@metamask/phishing-controller>@metamask/controller-utils": true,
->>>>>>> 7e97ff2b
         "@metamask/phishing-controller>eth-phishing-detect": true,
         "punycode": true
       }
     },
-<<<<<<< HEAD
-=======
     "@metamask/phishing-controller>@metamask/controller-utils": {
       "globals": {
         "console.error": true,
@@ -1420,7 +1298,6 @@
         "ethjs>ethjs-unit": true
       }
     },
->>>>>>> 7e97ff2b
     "@metamask/phishing-controller>eth-phishing-detect": {
       "packages": {
         "eslint>optionator>fast-levenshtein": true
@@ -1505,26 +1382,15 @@
         "@metamask/key-tree>@noble/hashes": true,
         "@metamask/permission-controller": true,
         "@metamask/rpc-methods>@metamask/browser-passworder": true,
-<<<<<<< HEAD
-        "@metamask/rpc-methods>@metamask/key-tree": true,
-        "@metamask/rpc-methods>nanoid": true,
-        "@metamask/snaps-ui": true,
-        "@metamask/snaps-ui>superstruct": true,
-        "@metamask/snaps-utils": true,
-        "@metamask/snaps-utils>@noble/hashes": true,
-        "eth-block-tracker>@metamask/utils": true,
-=======
         "@metamask/rpc-methods>nanoid": true,
         "@metamask/snaps-ui": true,
         "@metamask/snaps-utils": true,
         "@metamask/utils": true,
         "@metamask/utils>superstruct": true,
->>>>>>> 7e97ff2b
         "eth-rpc-errors": true
       }
     },
     "@metamask/rpc-methods>@metamask/browser-passworder": {
-<<<<<<< HEAD
       "globals": {
         "btoa": true,
         "crypto.getRandomValues": true,
@@ -1538,32 +1404,6 @@
         "browserify>buffer": true
       }
     },
-    "@metamask/rpc-methods>@metamask/key-tree": {
-      "packages": {
-        "@metamask/rpc-methods>@metamask/key-tree>@noble/ed25519": true,
-        "@metamask/rpc-methods>@metamask/key-tree>@noble/secp256k1": true,
-        "@metamask/rpc-methods>@metamask/key-tree>@scure/bip39": true,
-        "@metamask/snaps-utils>@noble/hashes": true,
-        "@metamask/snaps-utils>@scure/base": true,
-        "eth-block-tracker>@metamask/utils": true
-      }
-    },
-    "@metamask/rpc-methods>@metamask/key-tree>@noble/ed25519": {
-=======
->>>>>>> 7e97ff2b
-      "globals": {
-        "btoa": true,
-        "crypto.getRandomValues": true,
-        "crypto.subtle.decrypt": true,
-        "crypto.subtle.deriveKey": true,
-        "crypto.subtle.encrypt": true,
-        "crypto.subtle.exportKey": true,
-        "crypto.subtle.importKey": true
-      },
-      "packages": {
-        "browserify>buffer": true
-      }
-    },
     "@metamask/rpc-methods>nanoid": {
       "globals": {
         "crypto.getRandomValues": true
@@ -1595,7 +1435,6 @@
         "@metamask/controller-utils": true,
         "@metamask/controller-utils>isomorphic-fetch": true,
         "@metamask/smart-transactions-controller>bignumber.js": true,
-        "ethers>@ethersproject/bytes": true,
         "fast-json-patch": true,
         "lodash": true
       }
@@ -1614,21 +1453,13 @@
     "@metamask/snaps-controllers": {
       "globals": {
         "URL": true,
-<<<<<<< HEAD
-=======
         "chrome.offscreen.createDocument": true,
         "chrome.offscreen.hasDocument": true,
->>>>>>> 7e97ff2b
         "clearTimeout": true,
         "console.error": true,
         "console.info": true,
         "console.log": true,
         "console.warn": true,
-<<<<<<< HEAD
-        "document.body.appendChild": true,
-        "document.createElement": true,
-=======
->>>>>>> 7e97ff2b
         "document.getElementById": true,
         "fetch.bind": true,
         "setTimeout": true
@@ -1642,25 +1473,15 @@
         "@metamask/snaps-controllers>@xstate/fsm": true,
         "@metamask/snaps-controllers>concat-stream": true,
         "@metamask/snaps-controllers>gunzip-maybe": true,
-<<<<<<< HEAD
-        "@metamask/snaps-controllers>json-rpc-middleware-stream": true,
-=======
->>>>>>> 7e97ff2b
         "@metamask/snaps-controllers>nanoid": true,
         "@metamask/snaps-controllers>readable-web-to-node-stream": true,
         "@metamask/snaps-controllers>tar-stream": true,
         "@metamask/snaps-utils": true,
         "@metamask/subject-metadata-controller": true,
-<<<<<<< HEAD
-        "eth-block-tracker>@metamask/utils": true,
-        "eth-rpc-errors": true,
-        "json-rpc-engine": true,
-=======
         "@metamask/utils": true,
         "eth-rpc-errors": true,
         "json-rpc-engine": true,
         "json-rpc-middleware-stream": true,
->>>>>>> 7e97ff2b
         "pump": true
       }
     },
@@ -1812,30 +1633,13 @@
     },
     "@metamask/snaps-ui": {
       "packages": {
-<<<<<<< HEAD
-        "@metamask/snaps-ui>superstruct": true,
-        "eth-block-tracker>@metamask/utils": true
-=======
         "@metamask/utils": true,
         "@metamask/utils>superstruct": true
->>>>>>> 7e97ff2b
       }
     },
     "@metamask/snaps-utils": {
       "globals": {
         "TextDecoder": true,
-<<<<<<< HEAD
-        "URL": true
-      },
-      "packages": {
-        "@metamask/snaps-ui>superstruct": true,
-        "@metamask/snaps-utils>@noble/hashes": true,
-        "@metamask/snaps-utils>@scure/base": true,
-        "@metamask/snaps-utils>cron-parser": true,
-        "@metamask/snaps-utils>rfdc": true,
-        "@metamask/snaps-utils>validate-npm-package-name": true,
-        "eth-block-tracker>@metamask/utils": true,
-=======
         "URL": true,
         "document.body.appendChild": true,
         "document.createElement": true
@@ -1848,7 +1652,6 @@
         "@metamask/snaps-utils>validate-npm-package-name": true,
         "@metamask/utils": true,
         "@metamask/utils>superstruct": true,
->>>>>>> 7e97ff2b
         "semver": true
       }
     },
@@ -1864,7 +1667,6 @@
       }
     },
     "@metamask/snaps-utils>validate-npm-package-name": {
-<<<<<<< HEAD
       "packages": {
         "@metamask/snaps-utils>validate-npm-package-name>builtins": true
       }
@@ -1878,20 +1680,6 @@
     "@metamask/subject-metadata-controller": {
       "packages": {
         "@metamask/base-controller": true
-=======
-      "packages": {
-        "@metamask/snaps-utils>validate-npm-package-name>builtins": true
-      }
-    },
-    "@metamask/snaps-utils>validate-npm-package-name>builtins": {
-      "packages": {
-        "browserify>process": true,
-        "semver": true
-      }
-    },
-    "@metamask/subject-metadata-controller": {
-      "packages": {
-        "@metamask/base-controller": true
       }
     },
     "@metamask/utils": {
@@ -1904,7 +1692,6 @@
         "browserify>buffer": true,
         "nock>debug": true,
         "semver": true
->>>>>>> 7e97ff2b
       }
     },
     "@ngraveio/bc-ur": {
@@ -2379,10 +2166,7 @@
     },
     "@truffle/decoder>@truffle/encoder": {
       "packages": {
-<<<<<<< HEAD
-=======
         "@ethersproject/abi>@ethersproject/address": true,
->>>>>>> 7e97ff2b
         "@ethersproject/bignumber": true,
         "@truffle/codec": true,
         "@truffle/codec>@truffle/abi-utils": true,
@@ -2391,10 +2175,6 @@
         "@truffle/decoder>@truffle/encoder>@ensdomains/ensjs": true,
         "@truffle/decoder>@truffle/encoder>big.js": true,
         "@truffle/decoder>@truffle/encoder>bignumber.js": true,
-<<<<<<< HEAD
-        "ethers>@ethersproject/address": true,
-=======
->>>>>>> 7e97ff2b
         "lodash": true,
         "nock>debug": true
       }
@@ -2411,19 +2191,11 @@
         "@truffle/decoder>@truffle/encoder>@ensdomains/ensjs>@ensdomains/ens": true,
         "@truffle/decoder>@truffle/encoder>@ensdomains/ensjs>@ensdomains/resolver": true,
         "@truffle/decoder>@truffle/encoder>@ensdomains/ensjs>content-hash": true,
-<<<<<<< HEAD
-        "@truffle/decoder>@truffle/encoder>@ensdomains/ensjs>js-sha3": true,
-        "browserify>buffer": true,
-        "eth-ens-namehash": true,
-        "ethereumjs-wallet>bs58check>bs58": true,
-        "ethers": true
-=======
         "@truffle/decoder>@truffle/encoder>@ensdomains/ensjs>ethers": true,
         "@truffle/decoder>@truffle/encoder>@ensdomains/ensjs>js-sha3": true,
         "browserify>buffer": true,
         "eth-ens-namehash": true,
         "ethereumjs-wallet>bs58check>bs58": true
->>>>>>> 7e97ff2b
       }
     },
     "@truffle/decoder>@truffle/encoder>@ensdomains/ensjs>@ensdomains/address-encoder": {
@@ -2435,8 +2207,6 @@
         "browserify>buffer": true,
         "browserify>crypto-browserify": true,
         "ethereumjs-util>create-hash>ripemd160": true
-<<<<<<< HEAD
-=======
       }
     },
     "@truffle/decoder>@truffle/encoder>@ensdomains/ensjs>content-hash": {
@@ -2610,104 +2380,11 @@
     "@truffle/decoder>@truffle/source-map-utils>json-pointer": {
       "packages": {
         "@truffle/decoder>@truffle/source-map-utils>json-pointer>foreach": true
->>>>>>> 7e97ff2b
-      }
-    },
-    "@truffle/decoder>@truffle/encoder>@ensdomains/ensjs>content-hash": {
-      "packages": {
-<<<<<<< HEAD
-        "@truffle/decoder>@truffle/encoder>@ensdomains/ensjs>content-hash>cids": true,
-        "@truffle/decoder>@truffle/encoder>@ensdomains/ensjs>content-hash>multicodec": true,
-        "@truffle/decoder>@truffle/encoder>@ensdomains/ensjs>content-hash>multihashes": true,
-        "browserify>buffer": true
-=======
+      }
+    },
+    "@truffle/decoder>@truffle/source-map-utils>node-interval-tree": {
+      "packages": {
         "@storybook/addon-a11y>react-sizeme>shallowequal": true
->>>>>>> 7e97ff2b
-      }
-    },
-    "@truffle/decoder>@truffle/encoder>@ensdomains/ensjs>content-hash>cids": {
-      "packages": {
-        "@truffle/decoder>@truffle/encoder>@ensdomains/ensjs>content-hash>cids>class-is": true,
-        "@truffle/decoder>@truffle/encoder>@ensdomains/ensjs>content-hash>cids>multibase": true,
-        "@truffle/decoder>@truffle/encoder>@ensdomains/ensjs>content-hash>cids>multicodec": true,
-        "@truffle/decoder>@truffle/encoder>@ensdomains/ensjs>content-hash>multihashes": true,
-        "browserify>buffer": true
-      }
-    },
-    "@truffle/decoder>@truffle/encoder>@ensdomains/ensjs>content-hash>cids>multibase": {
-      "packages": {
-        "browserify>buffer": true,
-        "ethereumjs-wallet>bs58check>bs58>base-x": true
-      }
-    },
-    "@truffle/decoder>@truffle/encoder>@ensdomains/ensjs>content-hash>cids>multicodec": {
-      "packages": {
-        "@ensdomains/content-hash>multihashes>varint": true,
-        "browserify>buffer": true
-      }
-    },
-    "@truffle/decoder>@truffle/encoder>@ensdomains/ensjs>content-hash>multicodec": {
-      "packages": {
-        "@ensdomains/content-hash>multihashes>varint": true,
-        "browserify>buffer": true
-      }
-    },
-    "@truffle/decoder>@truffle/encoder>@ensdomains/ensjs>content-hash>multihashes": {
-      "packages": {
-        "@ensdomains/content-hash>multihashes>varint": true,
-        "@truffle/decoder>@truffle/encoder>@ensdomains/ensjs>content-hash>multihashes>multibase": true,
-        "browserify>buffer": true
-      }
-    },
-    "@truffle/decoder>@truffle/encoder>@ensdomains/ensjs>content-hash>multihashes>multibase": {
-      "packages": {
-        "browserify>buffer": true,
-        "ethereumjs-wallet>bs58check>bs58>base-x": true
-      }
-    },
-    "@truffle/decoder>@truffle/encoder>@ensdomains/ensjs>js-sha3": {
-      "globals": {
-        "define": true
-      },
-      "packages": {
-        "browserify>process": true
-      }
-    },
-    "@truffle/decoder>@truffle/encoder>big.js": {
-      "globals": {
-        "define": true
-      }
-    },
-    "@truffle/decoder>@truffle/encoder>bignumber.js": {
-      "globals": {
-        "crypto": true,
-        "define": true
-      }
-    },
-    "@truffle/decoder>@truffle/source-map-utils": {
-      "packages": {
-        "@truffle/codec": true,
-        "@truffle/codec>web3-utils": true,
-        "@truffle/decoder>@truffle/source-map-utils>@truffle/code-utils": true,
-        "@truffle/decoder>@truffle/source-map-utils>json-pointer": true,
-        "@truffle/decoder>@truffle/source-map-utils>node-interval-tree": true,
-        "nock>debug": true
-      }
-    },
-    "@truffle/decoder>@truffle/source-map-utils>@truffle/code-utils": {
-      "packages": {
-        "@truffle/codec>cbor": true,
-        "browserify>buffer": true
-      }
-    },
-    "@truffle/decoder>@truffle/source-map-utils>json-pointer": {
-      "packages": {
-        "@truffle/decoder>@truffle/source-map-utils>json-pointer>foreach": true
-      }
-    },
-    "@truffle/decoder>@truffle/source-map-utils>node-interval-tree": {
-      "packages": {
-        "react-dnd>shallowequal": true
       }
     },
     "@truffle/decoder>bn.js": {
@@ -3175,20 +2852,6 @@
         "json-rpc-engine>@metamask/safe-event-emitter": true
       }
     },
-<<<<<<< HEAD
-    "eth-block-tracker>@metamask/utils": {
-      "globals": {
-        "TextDecoder": true,
-        "TextEncoder": true
-      },
-      "packages": {
-        "@metamask/snaps-ui>superstruct": true,
-        "browserify>buffer": true,
-        "nock>debug": true
-      }
-    },
-=======
->>>>>>> 7e97ff2b
     "eth-ens-namehash": {
       "globals": {
         "name": "write"
@@ -3285,99 +2948,9 @@
         "ethjs>ethjs-util>strip-hex-prefix": true
       }
     },
-<<<<<<< HEAD
-    "eth-keyring-controller": {
-      "packages": {
-        "@metamask/rpc-methods>@metamask/browser-passworder": true,
-        "browserify>buffer": true,
-        "browserify>events": true,
-        "eth-keyring-controller>@metamask/bip39": true,
-        "eth-keyring-controller>@metamask/eth-hd-keyring": true,
-        "eth-keyring-controller>eth-simple-keyring": true,
-        "eth-keyring-controller>obs-store": true,
-        "eth-sig-util": true
-      }
-    },
-    "eth-keyring-controller>@metamask/bip39": {
-      "packages": {
-        "browserify>buffer": true,
-        "browserify>crypto-browserify>pbkdf2": true,
-        "ethereumjs-util>create-hash": true,
-        "ethereumjs-wallet>randombytes": true
-      }
-    },
     "eth-keyring-controller>@metamask/browser-passworder": {
       "globals": {
         "crypto": true
-      }
-    },
-    "eth-keyring-controller>@metamask/eth-hd-keyring": {
-      "packages": {
-        "browserify>buffer": true,
-        "eth-keyring-controller>@metamask/bip39": true,
-        "eth-keyring-controller>@metamask/eth-hd-keyring>ethereumjs-wallet": true,
-        "eth-keyring-controller>eth-simple-keyring": true,
-        "eth-trezor-keyring>@metamask/eth-sig-util": true
-      }
-    },
-    "eth-keyring-controller>@metamask/eth-hd-keyring>ethereumjs-wallet": {
-      "packages": {
-        "@truffle/codec>utf8": true,
-        "browserify>buffer": true,
-        "browserify>crypto-browserify": true,
-        "eth-keyring-controller>@metamask/eth-hd-keyring>ethereumjs-wallet>uuid": true,
-        "ethereumjs-util": true,
-        "ethereumjs-util>ethereum-cryptography": true,
-        "ethereumjs-wallet>aes-js": true,
-        "ethereumjs-wallet>bs58check": true,
-        "ethereumjs-wallet>randombytes": true,
-        "ethers>@ethersproject/json-wallets>scrypt-js": true
-      }
-    },
-    "eth-keyring-controller>@metamask/eth-hd-keyring>ethereumjs-wallet>uuid": {
-      "globals": {
-        "crypto": true,
-        "msCrypto": true
-      }
-    },
-    "eth-keyring-controller>eth-simple-keyring": {
-      "packages": {
-        "browserify>buffer": true,
-        "browserify>events": true,
-        "eth-keyring-controller>eth-simple-keyring>ethereumjs-wallet": true,
-        "eth-sig-util": true,
-        "ethereumjs-util": true
-      }
-    },
-    "eth-keyring-controller>eth-simple-keyring>ethereumjs-wallet": {
-      "packages": {
-        "@truffle/codec>utf8": true,
-        "browserify>buffer": true,
-        "browserify>crypto-browserify": true,
-        "eth-keyring-controller>eth-simple-keyring>ethereumjs-wallet>uuid": true,
-        "ethereumjs-util": true,
-        "ethereumjs-util>ethereum-cryptography": true,
-        "ethereumjs-wallet>aes-js": true,
-        "ethereumjs-wallet>bs58check": true,
-        "ethereumjs-wallet>randombytes": true,
-        "ethers>@ethersproject/json-wallets>scrypt-js": true
-      }
-    },
-    "eth-keyring-controller>eth-simple-keyring>ethereumjs-wallet>uuid": {
-      "globals": {
-        "crypto": true,
-        "msCrypto": true
-      }
-    },
-    "eth-keyring-controller>obs-store": {
-      "packages": {
-        "safe-event-emitter": true,
-        "watchify>xtend": true
-=======
-    "eth-keyring-controller>@metamask/browser-passworder": {
-      "globals": {
-        "crypto": true
->>>>>>> 7e97ff2b
       }
     },
     "eth-lattice-keyring": {
@@ -3507,18 +3080,11 @@
         "eth-lattice-keyring>gridplus-sdk>js-sha3": true,
         "eth-lattice-keyring>gridplus-sdk>rlp": true,
         "eth-lattice-keyring>gridplus-sdk>secp256k1": true,
-<<<<<<< HEAD
-        "ethereumjs-wallet>aes-js": true,
-        "ethereumjs-wallet>bs58check": true,
-        "ethers>@ethersproject/sha2>hash.js": true,
-        "ethers>@ethersproject/signing-key>elliptic": true,
-=======
         "eth-lattice-keyring>gridplus-sdk>uuid": true,
         "ethereumjs-util>ethereum-cryptography>hash.js": true,
         "ethereumjs-wallet>aes-js": true,
         "ethereumjs-wallet>bs58check": true,
         "ganache>secp256k1>elliptic": true,
->>>>>>> 7e97ff2b
         "lodash": true
       }
     },
@@ -3631,16 +3197,12 @@
     },
     "eth-lattice-keyring>gridplus-sdk>secp256k1": {
       "packages": {
-<<<<<<< HEAD
-        "ethers>@ethersproject/signing-key>elliptic": true
-=======
         "ganache>secp256k1>elliptic": true
       }
     },
     "eth-lattice-keyring>gridplus-sdk>uuid": {
       "globals": {
         "crypto": true
->>>>>>> 7e97ff2b
       }
     },
     "eth-lattice-keyring>rlp": {
@@ -3934,10 +3496,18 @@
         "pumpify>inherits": true
       }
     },
-<<<<<<< HEAD
+    "ethereumjs-util>ethereum-cryptography>scrypt-js": {
+      "globals": {
+        "define": true,
+        "setTimeout": true
+      },
+      "packages": {
+        "browserify>timers-browserify": true
+      }
+    },
     "ethereumjs-util>ethereum-cryptography>secp256k1": {
       "packages": {
-        "ethers>@ethersproject/signing-key>elliptic": true
+        "ganache>secp256k1>elliptic": true
       }
     },
     "ethereumjs-util>rlp": {
@@ -3998,7 +3568,7 @@
         "ethereumjs-util>ethereum-cryptography": true,
         "ethereumjs-util>rlp": true,
         "ethereumjs-wallet>ethereumjs-util>ethjs-util": true,
-        "ethers>@ethersproject/signing-key>elliptic": true
+        "ganache>secp256k1>elliptic": true
       }
     },
     "ethereumjs-wallet>ethereumjs-util>ethjs-util": {
@@ -4035,423 +3605,9 @@
         "msCrypto": true
       }
     },
-    "ethers": {
-      "packages": {
-        "@ethersproject/abi": true,
-        "@ethersproject/bignumber": true,
-        "@ethersproject/contracts": true,
-        "@ethersproject/providers": true,
-        "ethers>@ethersproject/abstract-signer": true,
-        "ethers>@ethersproject/address": true,
-        "ethers>@ethersproject/base64": true,
-        "ethers>@ethersproject/basex": true,
-        "ethers>@ethersproject/bytes": true,
-        "ethers>@ethersproject/constants": true,
-        "ethers>@ethersproject/hash": true,
-        "ethers>@ethersproject/hdnode": true,
-        "ethers>@ethersproject/json-wallets": true,
-        "ethers>@ethersproject/keccak256": true,
-        "ethers>@ethersproject/logger": true,
-        "ethers>@ethersproject/properties": true,
-        "ethers>@ethersproject/random": true,
-        "ethers>@ethersproject/rlp": true,
-        "ethers>@ethersproject/sha2": true,
-        "ethers>@ethersproject/signing-key": true,
-        "ethers>@ethersproject/solidity": true,
-        "ethers>@ethersproject/strings": true,
-        "ethers>@ethersproject/transactions": true,
-        "ethers>@ethersproject/units": true,
-        "ethers>@ethersproject/wallet": true,
-        "ethers>@ethersproject/web": true,
-        "ethers>@ethersproject/wordlists": true
-      }
-    },
-    "ethers>@ethersproject/abstract-provider": {
-      "packages": {
-        "@ethersproject/bignumber": true,
-        "ethers>@ethersproject/bytes": true,
-        "ethers>@ethersproject/logger": true,
-        "ethers>@ethersproject/properties": true
-      }
-    },
-    "ethers>@ethersproject/abstract-signer": {
-      "packages": {
-        "ethers>@ethersproject/logger": true,
-        "ethers>@ethersproject/properties": true
-      }
-    },
-    "ethers>@ethersproject/address": {
-      "packages": {
-        "@ethersproject/bignumber": true,
-        "ethers>@ethersproject/bytes": true,
-        "ethers>@ethersproject/keccak256": true,
-        "ethers>@ethersproject/logger": true,
-        "ethers>@ethersproject/rlp": true
-      }
-    },
-    "ethers>@ethersproject/base64": {
-      "globals": {
-        "atob": true,
-        "btoa": true
-      },
-      "packages": {
-        "ethers>@ethersproject/bytes": true
-      }
-    },
-    "ethers>@ethersproject/basex": {
-      "packages": {
-        "ethers>@ethersproject/bytes": true,
-        "ethers>@ethersproject/properties": true
-      }
-    },
-    "ethers>@ethersproject/bytes": {
-      "packages": {
-        "ethers>@ethersproject/logger": true
-      }
-    },
-    "ethers>@ethersproject/constants": {
-      "packages": {
-        "@ethersproject/bignumber": true
-      }
-    },
-    "ethers>@ethersproject/hash": {
-      "packages": {
-        "@ethersproject/bignumber": true,
-        "ethers>@ethersproject/address": true,
-        "ethers>@ethersproject/base64": true,
-        "ethers>@ethersproject/bytes": true,
-        "ethers>@ethersproject/keccak256": true,
-        "ethers>@ethersproject/logger": true,
-        "ethers>@ethersproject/properties": true,
-        "ethers>@ethersproject/strings": true
-      }
-    },
-    "ethers>@ethersproject/hdnode": {
-      "packages": {
-        "@ethersproject/bignumber": true,
-        "ethers>@ethersproject/basex": true,
-        "ethers>@ethersproject/bytes": true,
-        "ethers>@ethersproject/logger": true,
-        "ethers>@ethersproject/pbkdf2": true,
-        "ethers>@ethersproject/properties": true,
-        "ethers>@ethersproject/sha2": true,
-        "ethers>@ethersproject/signing-key": true,
-        "ethers>@ethersproject/strings": true,
-        "ethers>@ethersproject/transactions": true,
-        "ethers>@ethersproject/wordlists": true
-      }
-    },
-    "ethers>@ethersproject/json-wallets": {
-      "packages": {
-        "ethers>@ethersproject/address": true,
-        "ethers>@ethersproject/bytes": true,
-        "ethers>@ethersproject/hdnode": true,
-        "ethers>@ethersproject/json-wallets>aes-js": true,
-        "ethers>@ethersproject/json-wallets>scrypt-js": true,
-        "ethers>@ethersproject/keccak256": true,
-        "ethers>@ethersproject/logger": true,
-        "ethers>@ethersproject/pbkdf2": true,
-        "ethers>@ethersproject/properties": true,
-        "ethers>@ethersproject/random": true,
-        "ethers>@ethersproject/strings": true,
-        "ethers>@ethersproject/transactions": true
-      }
-    },
-    "ethers>@ethersproject/json-wallets>aes-js": {
-      "globals": {
-        "define": true
-      }
-    },
-    "ethers>@ethersproject/json-wallets>scrypt-js": {
-=======
-    "ethereumjs-util>ethereum-cryptography>scrypt-js": {
->>>>>>> 7e97ff2b
-      "globals": {
-        "define": true,
-        "setTimeout": true
-      },
-      "packages": {
-        "browserify>timers-browserify": true
-      }
-    },
-<<<<<<< HEAD
-    "ethers>@ethersproject/keccak256": {
-      "packages": {
-        "ethers>@ethersproject/bytes": true,
-        "ethers>@ethersproject/keccak256>js-sha3": true
-      }
-    },
-    "ethers>@ethersproject/keccak256>js-sha3": {
-      "globals": {
-        "define": true
-      },
-      "packages": {
-        "browserify>process": true
-      }
-    },
-    "ethers>@ethersproject/logger": {
-      "globals": {
-        "console": true
-      }
-    },
-    "ethers>@ethersproject/networks": {
-      "packages": {
-        "ethers>@ethersproject/logger": true
-      }
-    },
-    "ethers>@ethersproject/pbkdf2": {
-      "packages": {
-        "ethers>@ethersproject/bytes": true,
-        "ethers>@ethersproject/sha2": true
-      }
-    },
-    "ethers>@ethersproject/properties": {
-      "packages": {
-        "ethers>@ethersproject/logger": true
-      }
-    },
     "ethers>@ethersproject/random": {
       "globals": {
         "crypto.getRandomValues": true
-      },
-      "packages": {
-        "ethers>@ethersproject/bytes": true,
-        "ethers>@ethersproject/logger": true
-      }
-    },
-    "ethers>@ethersproject/rlp": {
-      "packages": {
-        "ethers>@ethersproject/bytes": true,
-        "ethers>@ethersproject/logger": true
-      }
-    },
-    "ethers>@ethersproject/sha2": {
-      "packages": {
-        "ethers>@ethersproject/bytes": true,
-        "ethers>@ethersproject/logger": true,
-        "ethers>@ethersproject/sha2>hash.js": true
-      }
-    },
-    "ethers>@ethersproject/sha2>hash.js": {
-      "packages": {
-        "ethers>@ethersproject/sha2>hash.js>minimalistic-assert": true,
-        "pumpify>inherits": true
-      }
-    },
-    "ethers>@ethersproject/signing-key": {
-      "packages": {
-        "ethers>@ethersproject/bytes": true,
-        "ethers>@ethersproject/logger": true,
-        "ethers>@ethersproject/properties": true,
-        "ethers>@ethersproject/signing-key>elliptic": true
-      }
-    },
-    "ethers>@ethersproject/signing-key>elliptic": {
-      "packages": {
-        "bn.js": true,
-        "ethers>@ethersproject/sha2>hash.js": true,
-        "ethers>@ethersproject/sha2>hash.js>minimalistic-assert": true,
-        "ethers>@ethersproject/signing-key>elliptic>brorand": true,
-        "ethers>@ethersproject/signing-key>elliptic>hmac-drbg": true,
-        "ethers>@ethersproject/signing-key>elliptic>minimalistic-crypto-utils": true,
-        "pumpify>inherits": true
-      }
-    },
-    "ethers>@ethersproject/signing-key>elliptic>brorand": {
-      "globals": {
-        "crypto": true,
-        "msCrypto": true
-      },
-      "packages": {
-        "browserify>browser-resolve": true
-      }
-    },
-    "ethers>@ethersproject/signing-key>elliptic>hmac-drbg": {
-      "packages": {
-        "ethers>@ethersproject/sha2>hash.js": true,
-        "ethers>@ethersproject/sha2>hash.js>minimalistic-assert": true,
-        "ethers>@ethersproject/signing-key>elliptic>minimalistic-crypto-utils": true
-      }
-    },
-    "ethers>@ethersproject/solidity": {
-      "packages": {
-        "@ethersproject/bignumber": true,
-        "ethers>@ethersproject/bytes": true,
-        "ethers>@ethersproject/keccak256": true,
-        "ethers>@ethersproject/logger": true,
-        "ethers>@ethersproject/sha2": true,
-        "ethers>@ethersproject/strings": true
-      }
-    },
-    "ethers>@ethersproject/strings": {
-      "packages": {
-        "ethers>@ethersproject/bytes": true,
-        "ethers>@ethersproject/constants": true,
-        "ethers>@ethersproject/logger": true
-      }
-    },
-    "ethers>@ethersproject/transactions": {
-      "packages": {
-        "@ethersproject/bignumber": true,
-        "ethers>@ethersproject/address": true,
-        "ethers>@ethersproject/bytes": true,
-        "ethers>@ethersproject/constants": true,
-        "ethers>@ethersproject/keccak256": true,
-        "ethers>@ethersproject/logger": true,
-        "ethers>@ethersproject/properties": true,
-        "ethers>@ethersproject/rlp": true,
-        "ethers>@ethersproject/signing-key": true
-      }
-    },
-    "ethers>@ethersproject/units": {
-      "packages": {
-        "@ethersproject/bignumber": true,
-        "ethers>@ethersproject/logger": true
-      }
-    },
-    "ethers>@ethersproject/wallet": {
-      "packages": {
-        "ethers>@ethersproject/abstract-provider": true,
-        "ethers>@ethersproject/abstract-signer": true,
-        "ethers>@ethersproject/address": true,
-        "ethers>@ethersproject/bytes": true,
-        "ethers>@ethersproject/hash": true,
-        "ethers>@ethersproject/hdnode": true,
-        "ethers>@ethersproject/json-wallets": true,
-        "ethers>@ethersproject/keccak256": true,
-        "ethers>@ethersproject/logger": true,
-        "ethers>@ethersproject/properties": true,
-        "ethers>@ethersproject/random": true,
-        "ethers>@ethersproject/signing-key": true,
-        "ethers>@ethersproject/transactions": true
-      }
-    },
-    "ethers>@ethersproject/web": {
-      "globals": {
-        "clearTimeout": true,
-        "fetch": true,
-        "setTimeout": true
-      },
-      "packages": {
-        "ethers>@ethersproject/base64": true,
-        "ethers>@ethersproject/bytes": true,
-        "ethers>@ethersproject/logger": true,
-        "ethers>@ethersproject/properties": true,
-        "ethers>@ethersproject/strings": true
-      }
-    },
-    "ethers>@ethersproject/wordlists": {
-      "packages": {
-        "ethers>@ethersproject/bytes": true,
-        "ethers>@ethersproject/hash": true,
-        "ethers>@ethersproject/logger": true,
-        "ethers>@ethersproject/properties": true,
-        "ethers>@ethersproject/strings": true
-=======
-    "ethereumjs-util>ethereum-cryptography>secp256k1": {
-      "packages": {
-        "ganache>secp256k1>elliptic": true
-      }
-    },
-    "ethereumjs-util>rlp": {
-      "packages": {
-        "browserify>buffer": true,
-        "ethereumjs-util>rlp>bn.js": true
-      }
-    },
-    "ethereumjs-util>rlp>bn.js": {
-      "globals": {
-        "Buffer": true
-      },
-      "packages": {
-        "browserify>browser-resolve": true
-      }
-    },
-    "ethereumjs-wallet": {
-      "packages": {
-        "@truffle/codec>utf8": true,
-        "browserify>crypto-browserify": true,
-        "ethereumjs-wallet>aes-js": true,
-        "ethereumjs-wallet>bs58check": true,
-        "ethereumjs-wallet>ethereumjs-util": true,
-        "ethereumjs-wallet>randombytes": true,
-        "ethereumjs-wallet>safe-buffer": true,
-        "ethereumjs-wallet>scryptsy": true,
-        "ethereumjs-wallet>uuid": true
-      }
-    },
-    "ethereumjs-wallet>aes-js": {
-      "globals": {
-        "define": true
-      }
-    },
-    "ethereumjs-wallet>bs58check": {
-      "packages": {
-        "ethereumjs-util>create-hash": true,
-        "ethereumjs-wallet>bs58check>bs58": true,
-        "ethereumjs-wallet>safe-buffer": true
-      }
-    },
-    "ethereumjs-wallet>bs58check>bs58": {
-      "packages": {
-        "ethereumjs-wallet>bs58check>bs58>base-x": true
-      }
-    },
-    "ethereumjs-wallet>bs58check>bs58>base-x": {
-      "packages": {
-        "ethereumjs-wallet>safe-buffer": true
-      }
-    },
-    "ethereumjs-wallet>ethereumjs-util": {
-      "packages": {
-        "bn.js": true,
-        "browserify>assert": true,
-        "browserify>buffer": true,
-        "ethereumjs-util>create-hash": true,
-        "ethereumjs-util>ethereum-cryptography": true,
-        "ethereumjs-util>rlp": true,
-        "ethereumjs-wallet>ethereumjs-util>ethjs-util": true,
-        "ganache>secp256k1>elliptic": true
-      }
-    },
-    "ethereumjs-wallet>ethereumjs-util>ethjs-util": {
-      "packages": {
-        "browserify>buffer": true,
-        "ethjs>ethjs-util>is-hex-prefixed": true,
-        "ethjs>ethjs-util>strip-hex-prefix": true
-      }
-    },
-    "ethereumjs-wallet>randombytes": {
-      "globals": {
-        "crypto": true,
-        "msCrypto": true
-      },
-      "packages": {
-        "browserify>process": true,
-        "ethereumjs-wallet>safe-buffer": true
-      }
-    },
-    "ethereumjs-wallet>safe-buffer": {
-      "packages": {
-        "browserify>buffer": true
-      }
-    },
-    "ethereumjs-wallet>scryptsy": {
-      "packages": {
-        "browserify>buffer": true,
-        "browserify>crypto-browserify>pbkdf2": true
-      }
-    },
-    "ethereumjs-wallet>uuid": {
-      "globals": {
-        "crypto": true,
-        "msCrypto": true
-      }
-    },
-    "ethers>@ethersproject/random": {
-      "globals": {
-        "crypto.getRandomValues": true
->>>>>>> 7e97ff2b
       }
     },
     "ethjs": {
@@ -4604,8 +3760,6 @@
         "define": true
       }
     },
-<<<<<<< HEAD
-=======
     "ganache>secp256k1>elliptic": {
       "packages": {
         "bn.js": true,
@@ -4633,7 +3787,6 @@
         "ganache>secp256k1>elliptic>minimalistic-crypto-utils": true
       }
     },
->>>>>>> 7e97ff2b
     "globalthis>define-properties": {
       "packages": {
         "globalthis>define-properties>has-property-descriptors": true,
