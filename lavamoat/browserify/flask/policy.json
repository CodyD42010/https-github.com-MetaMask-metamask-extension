--- conflicted
+++ resolved
@@ -660,37 +660,10 @@
     },
     "@metamask/address-book-controller": {
       "packages": {
-<<<<<<< HEAD
-        "@metamask/address-book-controller>@metamask/base-controller": true,
-        "@metamask/address-book-controller>@metamask/controller-utils": true
-      }
-    },
-    "@metamask/address-book-controller>@metamask/base-controller": {
-      "packages": {
-        "immer": true
-      }
-    },
-    "@metamask/address-book-controller>@metamask/controller-utils": {
-      "globals": {
-        "console.error": true,
-        "fetch": true,
-        "setTimeout": true
-      },
-      "packages": {
-        "@metamask/phishing-controller>isomorphic-fetch": true,
-        "browserify>buffer": true,
-        "eslint>fast-deep-equal": true,
-        "eth-ens-namehash": true,
-        "ethereumjs-util": true,
-        "ethjs>ethjs-unit": true
-      }
-    },
-=======
         "@metamask/base-controller": true,
         "@metamask/controller-utils": true
       }
     },
->>>>>>> b14b6ba0
     "@metamask/announcement-controller": {
       "packages": {
         "@metamask/base-controller": true
@@ -698,14 +671,9 @@
     },
     "@metamask/approval-controller": {
       "packages": {
-        "@metamask/approval-controller>@metamask/base-controller": true,
         "@metamask/approval-controller>nanoid": true,
+        "@metamask/base-controller": true,
         "eth-rpc-errors": true
-      }
-    },
-    "@metamask/approval-controller>@metamask/base-controller": {
-      "packages": {
-        "immer": true
       }
     },
     "@metamask/approval-controller>nanoid": {
@@ -728,10 +696,6 @@
         "@ethersproject/contracts": true,
         "@ethersproject/providers": true,
         "@metamask/assets-controllers>@metamask/abi-utils": true,
-<<<<<<< HEAD
-        "@metamask/assets-controllers>@metamask/controller-utils": true,
-=======
->>>>>>> b14b6ba0
         "@metamask/assets-controllers>@metamask/utils": true,
         "@metamask/assets-controllers>abort-controller": true,
         "@metamask/assets-controllers>multiformats": true,
@@ -755,37 +719,6 @@
       }
     },
     "@metamask/assets-controllers>@metamask/abi-utils>@metamask/utils": {
-<<<<<<< HEAD
-      "globals": {
-        "TextDecoder": true,
-        "TextEncoder": true
-      },
-      "packages": {
-        "@metamask/utils>superstruct": true,
-        "browserify>buffer": true,
-        "nock>debug": true,
-        "semver": true
-      }
-    },
-    "@metamask/assets-controllers>@metamask/controller-utils": {
-=======
->>>>>>> b14b6ba0
-      "globals": {
-        "TextDecoder": true,
-        "TextEncoder": true
-      },
-      "packages": {
-<<<<<<< HEAD
-        "@metamask/phishing-controller>isomorphic-fetch": true,
-=======
-        "@metamask/utils>superstruct": true,
->>>>>>> b14b6ba0
-        "browserify>buffer": true,
-        "nock>debug": true,
-        "semver": true
-      }
-    },
-    "@metamask/assets-controllers>@metamask/utils": {
       "globals": {
         "TextDecoder": true,
         "TextEncoder": true
@@ -1297,42 +1230,14 @@
         "setInterval": true
       },
       "packages": {
-<<<<<<< HEAD
-        "@metamask/gas-fee-controller>@metamask/base-controller": true,
-        "@metamask/gas-fee-controller>@metamask/controller-utils": true,
-=======
         "@metamask/base-controller": true,
         "@metamask/controller-utils": true,
->>>>>>> b14b6ba0
         "eth-query": true,
         "ethereumjs-util": true,
         "ethjs>ethjs-unit": true,
         "uuid": true
       }
     },
-<<<<<<< HEAD
-    "@metamask/gas-fee-controller>@metamask/base-controller": {
-      "packages": {
-        "immer": true
-      }
-    },
-    "@metamask/gas-fee-controller>@metamask/controller-utils": {
-      "globals": {
-        "console.error": true,
-        "fetch": true,
-        "setTimeout": true
-      },
-      "packages": {
-        "@metamask/phishing-controller>isomorphic-fetch": true,
-        "browserify>buffer": true,
-        "eslint>fast-deep-equal": true,
-        "eth-ens-namehash": true,
-        "ethereumjs-util": true,
-        "ethjs>ethjs-unit": true
-      }
-    },
-=======
->>>>>>> b14b6ba0
     "@metamask/jazzicon": {
       "globals": {
         "document.createElement": true,
@@ -1433,36 +1338,12 @@
       "packages": {
         "@metamask/base-controller": true,
         "@metamask/controller-utils": true,
-<<<<<<< HEAD
-        "@metamask/message-manager>@metamask/base-controller": true,
-=======
->>>>>>> b14b6ba0
         "@metamask/message-manager>jsonschema": true,
         "browserify>buffer": true,
         "browserify>events": true,
         "eth-sig-util": true,
         "ethereumjs-util": true,
         "uuid": true
-<<<<<<< HEAD
-      }
-    },
-    "@metamask/message-manager>@metamask/base-controller": {
-      "packages": {
-        "immer": true
-      }
-    },
-    "@metamask/message-manager>jsonschema": {
-      "packages": {
-        "browserify>url": true
-      }
-    },
-    "@metamask/notification-controller": {
-      "packages": {
-        "@metamask/notification-controller>@metamask/base-controller": true,
-        "@metamask/notification-controller>@metamask/controller-utils": true,
-        "@metamask/notification-controller>nanoid": true
-=======
->>>>>>> b14b6ba0
       }
     },
     "@metamask/message-manager>jsonschema": {
@@ -1475,21 +1356,6 @@
         "@metamask/base-controller": true,
         "@metamask/controller-utils": true,
         "@metamask/notification-controller>nanoid": true
-      }
-    },
-    "@metamask/notification-controller>@metamask/controller-utils": {
-      "globals": {
-        "console.error": true,
-        "fetch": true,
-        "setTimeout": true
-      },
-      "packages": {
-        "@metamask/phishing-controller>isomorphic-fetch": true,
-        "browserify>buffer": true,
-        "eslint>fast-deep-equal": true,
-        "eth-ens-namehash": true,
-        "ethereumjs-util": true,
-        "ethjs>ethjs-unit": true
       }
     },
     "@metamask/notification-controller>nanoid": {
@@ -1517,13 +1383,8 @@
         "console.error": true
       },
       "packages": {
-<<<<<<< HEAD
-        "@metamask/controller-utils": true,
-        "@metamask/permission-controller>@metamask/base-controller": true,
-=======
         "@metamask/base-controller": true,
         "@metamask/controller-utils": true,
->>>>>>> b14b6ba0
         "@metamask/permission-controller>nanoid": true,
         "deep-freeze-strict": true,
         "eth-rpc-errors": true,
@@ -1531,14 +1392,6 @@
         "json-rpc-engine": true
       }
     },
-<<<<<<< HEAD
-    "@metamask/permission-controller>@metamask/base-controller": {
-      "packages": {
-        "immer": true
-      }
-    },
-=======
->>>>>>> b14b6ba0
     "@metamask/permission-controller>nanoid": {
       "globals": {
         "crypto.getRandomValues": true
@@ -1550,53 +1403,11 @@
       },
       "packages": {
         "@metamask/base-controller": true,
-<<<<<<< HEAD
-        "@metamask/phishing-controller>@metamask/controller-utils": true,
-        "@metamask/phishing-controller>isomorphic-fetch": true,
-=======
         "@metamask/controller-utils": true,
->>>>>>> b14b6ba0
         "@metamask/phishing-warning>eth-phishing-detect": true,
         "punycode": true
       }
     },
-<<<<<<< HEAD
-    "@metamask/phishing-controller>@metamask/controller-utils": {
-      "globals": {
-        "console.error": true,
-        "fetch": true,
-        "setTimeout": true
-      },
-      "packages": {
-        "@metamask/phishing-controller>isomorphic-fetch": true,
-        "browserify>buffer": true,
-        "eslint>fast-deep-equal": true,
-        "eth-ens-namehash": true,
-        "ethereumjs-util": true,
-        "ethjs>ethjs-unit": true
-      }
-    },
-    "@metamask/phishing-controller>isomorphic-fetch": {
-      "globals": {
-        "fetch.bind": true
-      },
-      "packages": {
-        "@metamask/phishing-controller>isomorphic-fetch>whatwg-fetch": true
-      }
-    },
-    "@metamask/phishing-controller>isomorphic-fetch>whatwg-fetch": {
-      "globals": {
-        "Blob": true,
-        "FileReader": true,
-        "FormData": true,
-        "URLSearchParams.prototype.isPrototypeOf": true,
-        "XMLHttpRequest": true,
-        "define": true,
-        "setTimeout": true
-      }
-    },
-=======
->>>>>>> b14b6ba0
     "@metamask/phishing-warning>eth-phishing-detect": {
       "packages": {
         "eslint>optionator>fast-levenshtein": true
@@ -1695,7 +1506,6 @@
       }
     },
     "@metamask/rpc-methods>@metamask/browser-passworder": {
-<<<<<<< HEAD
       "globals": {
         "btoa": true,
         "crypto.getRandomValues": true,
@@ -1712,32 +1522,6 @@
     "@metamask/rpc-methods>nanoid": {
       "globals": {
         "crypto.getRandomValues": true
-=======
-      "globals": {
-        "btoa": true,
-        "crypto.getRandomValues": true,
-        "crypto.subtle.decrypt": true,
-        "crypto.subtle.deriveKey": true,
-        "crypto.subtle.encrypt": true,
-        "crypto.subtle.exportKey": true,
-        "crypto.subtle.importKey": true
-      },
-      "packages": {
-        "browserify>buffer": true
-      }
-    },
-    "@metamask/rpc-methods>nanoid": {
-      "globals": {
-        "crypto.getRandomValues": true
-      }
-    },
-    "@metamask/safe-event-emitter": {
-      "globals": {
-        "setTimeout": true
-      },
-      "packages": {
-        "browserify>events": true
->>>>>>> b14b6ba0
       }
     },
     "@metamask/safe-event-emitter": {
@@ -1790,34 +1574,7 @@
         "setTimeout": true
       },
       "packages": {
-<<<<<<< HEAD
-        "@ethersproject/abi>@ethersproject/bytes": true,
-        "@ethersproject/bignumber": true,
-        "@ethersproject/providers": true,
-        "@metamask/base-controller": true,
-        "@metamask/phishing-controller>isomorphic-fetch": true,
-        "@metamask/smart-transactions-controller>@metamask/controller-utils": true,
-        "@metamask/smart-transactions-controller>bignumber.js": true,
-        "fast-json-patch": true,
-        "lodash": true
-=======
         "@metamask/smart-transactions-controller>isomorphic-fetch": true,
-        "browserify>buffer": true,
-        "eslint>fast-deep-equal": true,
-        "eth-ens-namehash": true,
-        "ethereumjs-util": true,
-        "ethjs>ethjs-unit": true
->>>>>>> b14b6ba0
-      }
-    },
-    "@metamask/smart-transactions-controller>@metamask/controller-utils": {
-      "globals": {
-        "console.error": true,
-        "fetch": true,
-        "setTimeout": true
-      },
-      "packages": {
-        "@metamask/phishing-controller>isomorphic-fetch": true,
         "browserify>buffer": true,
         "eslint>fast-deep-equal": true,
         "eth-ens-namehash": true,
@@ -1866,19 +1623,11 @@
         "setTimeout": true
       },
       "packages": {
-<<<<<<< HEAD
-=======
         "@metamask/base-controller": true,
->>>>>>> b14b6ba0
         "@metamask/permission-controller": true,
         "@metamask/post-message-stream": true,
         "@metamask/providers>@metamask/object-multiplex": true,
         "@metamask/rpc-methods": true,
-<<<<<<< HEAD
-        "@metamask/snaps-controllers>@metamask/base-controller": true,
-        "@metamask/snaps-controllers>@metamask/subject-metadata-controller": true,
-=======
->>>>>>> b14b6ba0
         "@metamask/snaps-controllers>@xstate/fsm": true,
         "@metamask/snaps-controllers>concat-stream": true,
         "@metamask/snaps-controllers>gunzip-maybe": true,
@@ -1887,10 +1636,7 @@
         "@metamask/snaps-controllers>tar-stream": true,
         "@metamask/snaps-utils": true,
         "@metamask/snaps-utils>@metamask/snaps-registry": true,
-<<<<<<< HEAD
-=======
         "@metamask/subject-metadata-controller": true,
->>>>>>> b14b6ba0
         "@metamask/utils": true,
         "eth-rpc-errors": true,
         "json-rpc-engine": true,
@@ -1898,19 +1644,6 @@
         "pump": true
       }
     },
-<<<<<<< HEAD
-    "@metamask/snaps-controllers>@metamask/base-controller": {
-      "packages": {
-        "immer": true
-      }
-    },
-    "@metamask/snaps-controllers>@metamask/subject-metadata-controller": {
-      "packages": {
-        "@metamask/snaps-controllers>@metamask/base-controller": true
-      }
-    },
-=======
->>>>>>> b14b6ba0
     "@metamask/snaps-controllers>concat-stream": {
       "packages": {
         "@metamask/snaps-controllers>concat-stream>readable-stream": true,
