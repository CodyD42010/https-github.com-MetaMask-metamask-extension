{
  "resources": {
    "3box": {
      "globals": {
        "console.error": true,
        "console.log": true,
        "console.warn": true,
        "fetch": true,
        "setTimeout": true
      },
      "packages": {
        "3box>3box-orbitdb-plugins": true,
        "3box>3box-orbitdb-plugins>ipfs-log": true,
        "3box>3id-resolver": true,
        "3box>did-jwt": true,
        "3box>ethers": true,
        "3box>ethers>elliptic": true,
        "3box>graphql-request": true,
        "3box>https-did-resolver": true,
        "3box>ipfs": true,
        "3box>ipfs-did-document": true,
        "3box>ipfs-mini": true,
        "3box>ipfs>is-ipfs": true,
        "3box>ipfs>multihashes": true,
        "3box>js-sha256": true,
        "3box>muport-did-resolver": true,
        "3box>orbit-db": true,
        "3box>orbit-db>orbit-db-access-controllers": true,
        "3box>orbit-db>orbit-db-identity-provider": true,
        "3box>orbit-db>orbit-db-pubsub": true,
        "3box>store": true,
        "3box>tweetnacl": true,
        "3box>tweetnacl-util": true,
        "@babel/runtime": true,
        "browserify>buffer": true,
        "browserify>process": true,
        "node-fetch": true
      }
    },
    "3box>3box-orbitdb-plugins": {
      "globals": {
        "console.log": true
      },
      "packages": {
        "3box>3box-orbitdb-plugins>ipfs-log": true,
        "3box>3id-resolver>did-jwt": true,
        "3box>3id-resolver>did-jwt>base64url": true,
        "3box>did-jwt>did-resolver": true,
        "3box>ipfs>is-ipfs": true,
        "3box>orbit-db>orbit-db-access-controllers": true,
        "3box>orbit-db>orbit-db-io": true,
        "browserify>events": true,
        "ethereumjs-wallet>safe-buffer": true
      }
    },
    "3box>3box-orbitdb-plugins>ipfs-log": {
      "globals": {
        "clearTimeout": true,
        "console.warn": true,
        "setTimeout": true
      },
      "packages": {
        "3box>3box-orbitdb-plugins>ipfs-log>json-stringify-deterministic": true,
        "3box>3box-orbitdb-plugins>ipfs-log>p-map": true,
        "3box>3box-orbitdb-plugins>ipfs-log>p-whilst": true,
        "3box>orbit-db>orbit-db-io": true,
        "browserify>buffer": true,
        "jest>@jest/core>p-each-series": true
      }
    },
    "3box>3id-resolver": {
      "packages": {
        "3box>3id-resolver>did-jwt": true,
        "3box>3id-resolver>did-jwt>base64url": true,
        "3box>did-jwt>did-resolver": true,
        "3box>ipfs-did-document": true,
        "@babel/runtime": true
      }
    },
    "3box>3id-resolver>did-jwt": {
      "packages": {
        "3box>3id-resolver>did-jwt>base64url": true,
        "3box>did-jwt>did-resolver": true,
        "3box>ethers>elliptic": true,
        "3box>js-sha256": true,
        "3box>tweetnacl": true,
        "3box>tweetnacl-util": true,
        "@babel/runtime": true,
        "browserify>buffer": true,
        "ethers>@ethersproject/keccak256>js-sha3": true
      }
    },
    "3box>3id-resolver>did-jwt>base64url": {
      "packages": {
        "browserify>buffer": true
      }
    },
    "3box>did-jwt": {
      "packages": {
        "3box>did-jwt>@stablelib/utf8": true,
        "3box>did-jwt>did-resolver": true,
        "3box>did-jwt>js-sha3": true,
        "3box>did-jwt>uport-base64url": true,
        "3box>ethers>elliptic": true,
        "3box>js-sha256": true,
        "3box>tweetnacl": true,
        "browserify>buffer": true
      }
    },
    "3box>did-jwt>buffer": {
      "globals": {
        "console": true
      },
      "packages": {
        "base64-js": true,
        "browserify>buffer>ieee754": true
      }
    },
    "3box>did-jwt>js-sha3": {
      "globals": {
        "define": true
      },
      "packages": {
        "browserify>process": true
      }
    },
    "3box>did-jwt>uport-base64url": {
      "packages": {
        "browserify>buffer": true
      }
    },
    "3box>ethers": {
      "globals": {
        "MessageChannel": true,
        "XMLHttpRequest": true,
        "atob": true,
        "btoa": true,
        "clearInterval": true,
        "clearTimeout": true,
        "console": true,
        "crypto.getRandomValues": true,
        "define": true,
        "setInterval": true,
        "setTimeout": true
      }
    },
    "3box>ethers>elliptic": {
      "packages": {
        "3box>ethers>elliptic>brorand": true,
        "3box>ethers>elliptic>hmac-drbg": true,
        "3box>ethers>elliptic>minimalistic-crypto-utils": true,
        "3box>ethers>hash.js>minimalistic-assert": true,
        "bn.js": true,
        "ethers>@ethersproject/sha2>hash.js": true,
        "pumpify>inherits": true
      }
    },
    "3box>ethers>elliptic>brorand": {
      "globals": {
        "crypto": true,
        "msCrypto": true
      },
      "packages": {
        "browserify>browser-resolve": true
      }
    },
    "3box>ethers>elliptic>hmac-drbg": {
      "packages": {
        "3box>ethers>elliptic>minimalistic-crypto-utils": true,
        "3box>ethers>hash.js>minimalistic-assert": true,
        "ethers>@ethersproject/sha2>hash.js": true
      }
    },
    "3box>events": {
      "globals": {
        "console": true
      }
    },
    "3box>graphql-request": {
      "globals": {
        "fetch": true
      },
      "packages": {
        "3box>graphql-request>cross-fetch": true
      }
    },
    "3box>graphql-request>cross-fetch": {
      "globals": {
        "Blob": true,
        "FileReader": true,
        "FormData": true,
        "URLSearchParams.prototype.isPrototypeOf": true,
        "XMLHttpRequest": true
      }
    },
    "3box>graphql-request>cross-fetch>node-fetch": {
      "globals": {
        "fetch": true
      }
    },
    "3box>https-did-resolver": {
      "globals": {
        "XMLHttpRequest": true
      },
      "packages": {
        "3box>did-jwt>did-resolver": true,
        "browserify>browser-resolve": true
      }
    },
    "3box>ipfs": {
      "globals": {
        "AbortController": true,
        "clearInterval": true,
        "clearTimeout": true,
        "console.log": true,
        "fetch": true,
        "setInterval": true,
        "setTimeout": true
      },
      "packages": {
        "3box>ipfs>async": true,
        "3box>ipfs>async-iterator-all": true,
        "3box>ipfs>async-iterator-to-pull-stream": true,
        "3box>ipfs>async-iterator-to-stream": true,
        "3box>ipfs>base32.js": true,
        "3box>ipfs>bignumber.js": true,
        "3box>ipfs>callbackify": true,
        "3box>ipfs>cids": true,
        "3box>ipfs>class-is": true,
        "3box>ipfs>datastore-core": true,
        "3box>ipfs>datastore-pubsub": true,
        "3box>ipfs>dlv": true,
        "3box>ipfs>err-code": true,
        "3box>ipfs>fnv1a": true,
        "3box>ipfs>fsm-event": true,
        "3box>ipfs>human-to-milliseconds": true,
        "3box>ipfs>interface-datastore": true,
        "3box>ipfs>ipfs-bitswap": true,
        "3box>ipfs>ipfs-block": true,
        "3box>ipfs>ipfs-block-service": true,
        "3box>ipfs>ipfs-mfs": true,
        "3box>ipfs>ipfs-repo": true,
        "3box>ipfs>ipfs-unixfs": true,
        "3box>ipfs>ipfs-unixfs-exporter": true,
        "3box>ipfs>ipfs-unixfs-importer": true,
        "3box>ipfs>ipfs-utils": true,
        "3box>ipfs>ipld": true,
        "3box>ipfs>ipld-dag-cbor": true,
        "3box>ipfs>ipld-dag-pb": true,
        "3box>ipfs>ipld-raw": true,
        "3box>ipfs>ipns": true,
        "3box>ipfs>is-ipfs": true,
        "3box>ipfs>is-pull-stream": true,
        "3box>ipfs>iso-url": true,
        "3box>ipfs>just-flatten-it": true,
        "3box>ipfs>kind-of": true,
        "3box>ipfs>libp2p": true,
        "3box>ipfs>libp2p-bootstrap": true,
        "3box>ipfs>libp2p-crypto": true,
        "3box>ipfs>libp2p-kad-dht": true,
        "3box>ipfs>libp2p-keychain": true,
        "3box>ipfs>libp2p-record": true,
        "3box>ipfs>libp2p-secio": true,
        "3box>ipfs>libp2p-webrtc-star": true,
        "3box>ipfs>libp2p-websocket-star-multi": true,
        "3box>ipfs>libp2p-websockets": true,
        "3box>ipfs>mafmt": true,
        "3box>ipfs>merge-options": true,
        "3box>ipfs>multiaddr": true,
        "3box>ipfs>multiaddr-to-uri": true,
        "3box>ipfs>multibase": true,
        "3box>ipfs>multicodec": true,
        "3box>ipfs>multihashes": true,
        "3box>ipfs>multihashing-async": true,
        "3box>ipfs>peer-book": true,
        "3box>ipfs>peer-id": true,
        "3box>ipfs>peer-info": true,
        "3box>ipfs>promisify-es6": true,
        "3box>ipfs>protons": true,
        "3box>ipfs>pull-cat": true,
        "3box>ipfs>pull-defer": true,
        "3box>ipfs>pull-mplex": true,
        "3box>ipfs>pull-pushable": true,
        "3box>ipfs>pull-sort": true,
        "3box>ipfs>pull-stream": true,
        "3box>ipfs>pull-stream-to-async-iterator": true,
        "3box>ipfs>pull-stream-to-stream": true,
        "3box>ipfs>pull-traverse": true,
        "3box>ipfs>readable-stream": true,
        "3box>ipfs>receptacle": true,
        "3box>ipfs>stream-to-pull-stream": true,
        "3box>ipfs>superstruct": true,
        "3box>ipfs>varint": true,
        "@metamask/providers>is-stream": true,
        "browserify>browser-resolve": true,
        "browserify>buffer": true,
        "browserify>events": true,
        "browserify>insert-module-globals>is-buffer": true,
        "browserify>timers-browserify": true,
        "eslint>debug": true
      }
    },
    "3box>ipfs-mini": {
      "globals": {
        "XMLHttpRequest": true
      }
    },
    "3box>ipfs-postmsg-proxy>shortid": {
      "globals": {
        "crypto": true,
        "msCrypto": true
      },
      "packages": {
        "nanoid": true
      }
    },
    "3box>ipfs>async": {
      "globals": {
        "clearTimeout": true,
        "setTimeout": true
      },
      "packages": {
        "browserify>process": true,
        "browserify>timers-browserify": true,
        "lodash": true
      }
    },
    "3box>ipfs>async-iterator-to-pull-stream": {
      "packages": {
        "3box>ipfs>async-iterator-to-pull-stream>get-iterator": true,
        "3box>ipfs>pull-stream-to-async-iterator": true
      }
    },
    "3box>ipfs>async-iterator-to-stream": {
      "packages": {
        "3box>ipfs>async-iterator-to-stream>readable-stream": true,
        "browserify>process": true
      }
    },
    "3box>ipfs>async-iterator-to-stream>readable-stream": {
      "packages": {
        "@storybook/api>util-deprecate": true,
        "browserify>browser-resolve": true,
        "browserify>buffer": true,
        "browserify>events": true,
        "browserify>process": true,
        "browserify>string_decoder": true,
        "pumpify>inherits": true
      }
    },
    "3box>ipfs>bignumber.js": {
      "globals": {
        "crypto": true,
        "define": true
      }
    },
    "3box>ipfs>bl": {
      "packages": {
        "3box>ipfs>bl>readable-stream": true,
        "browserify>buffer": true,
        "browserify>util": true
      }
    },
    "3box>ipfs>bl>readable-stream": {
      "packages": {
        "@storybook/api>util-deprecate": true,
        "browserify>browser-resolve": true,
        "browserify>buffer": true,
        "browserify>events": true,
        "browserify>process": true,
        "browserify>string_decoder": true,
        "pumpify>inherits": true
      }
    },
    "3box>ipfs>bs58": {
      "packages": {
        "3box>ipfs>bs58>base-x": true
      }
    },
    "3box>ipfs>bs58>base-x": {
      "packages": {
        "ethereumjs-wallet>safe-buffer": true
      }
    },
    "3box>ipfs>cids": {
      "packages": {
        "3box>ipfs>class-is": true,
        "3box>ipfs>multibase": true,
        "3box>ipfs>multicodec": true,
        "3box>ipfs>multihashes": true,
        "browserify>buffer": true,
        "browserify>insert-module-globals>is-buffer": true
      }
    },
    "3box>ipfs>datastore-core": {
      "packages": {
        "3box>ipfs>async": true,
        "3box>ipfs>datastore-core>pull-many": true,
        "3box>ipfs>interface-datastore": true,
        "3box>ipfs>pull-stream": true,
        "browserify>buffer": true
      }
    },
    "3box>ipfs>datastore-pubsub": {
      "packages": {
        "3box>ipfs>err-code": true,
        "3box>ipfs>interface-datastore": true,
        "3box>ipfs>multibase": true,
        "browserify>assert": true,
        "browserify>buffer": true,
        "eslint>debug": true
      }
    },
    "3box>ipfs>dlv": {
      "globals": {
        "define": true
      }
    },
    "3box>ipfs>fsm-event": {
      "packages": {
        "3box>ipfs>fsm-event>fsm": true,
        "browserify>assert": true,
        "browserify>events": true
      }
    },
    "3box>ipfs>human-to-milliseconds": {
      "packages": {
        "3box>ipfs>promisify-es6": true
      }
    },
    "3box>ipfs>interface-datastore": {
      "packages": {
        "3box>ipfs>async": true,
        "3box>ipfs>class-is": true,
        "3box>ipfs>err-code": true,
        "3box>ipfs>interface-datastore>uuid": true,
        "3box>ipfs>pull-defer": true,
        "3box>ipfs>pull-stream": true,
        "browserify>buffer": true,
        "browserify>os-browserify": true,
        "browserify>path-browserify": true
      }
    },
    "3box>ipfs>interface-datastore>uuid": {
      "globals": {
        "crypto": true,
        "msCrypto": true
      }
    },
    "3box>ipfs>ipfs-bitswap": {
      "globals": {
        "clearInterval": true,
        "clearTimeout": true,
        "setInterval": true,
        "setTimeout": true
      },
      "packages": {
        "3box>ipfs>async": true,
        "3box>ipfs>cids": true,
        "3box>ipfs>ipfs-bitswap>bignumber.js": true,
        "3box>ipfs>ipfs-bitswap>just-debounce-it": true,
        "3box>ipfs>ipfs-bitswap>lodash.isequalwith": true,
        "3box>ipfs>ipfs-bitswap>moving-average": true,
        "3box>ipfs>ipfs-bitswap>multihashing-async": true,
        "3box>ipfs>ipfs-bitswap>varint-decoder": true,
        "3box>ipfs>ipfs-block": true,
        "3box>ipfs>libp2p-secio>pull-length-prefixed": true,
        "3box>ipfs>multicodec": true,
        "3box>ipfs>protons": true,
        "3box>ipfs>pull-stream": true,
        "browserify>assert": true,
        "browserify>events": true,
        "eslint>debug": true
      }
    },
    "3box>ipfs>ipfs-bitswap>bignumber.js": {
      "globals": {
        "crypto": true,
        "define": true
      }
    },
    "3box>ipfs>ipfs-bitswap>just-debounce-it": {
      "globals": {
        "clearTimeout": true,
        "setTimeout": true
      }
    },
    "3box>ipfs>ipfs-bitswap>multihashing-async": {
      "globals": {
        "crypto": true,
        "msCrypto": true
      },
      "packages": {
        "3box>ipfs>multihashes": true,
        "3box>ipfs>multihashing-async>murmurhash3js": true,
        "3box>ipfs>multihashing-async>nodeify": true,
        "browserify>buffer": true,
        "browserify>process": true,
        "ethereumjs-util>ethereum-cryptography>blakejs": true,
        "ethers>@ethersproject/keccak256>js-sha3": true
      }
    },
    "3box>ipfs>ipfs-bitswap>varint-decoder": {
      "packages": {
        "3box>ipfs>varint": true,
        "browserify>insert-module-globals>is-buffer": true
      }
    },
    "3box>ipfs>ipfs-block": {
      "packages": {
        "3box>ipfs>cids": true,
        "3box>ipfs>class-is": true,
        "browserify>insert-module-globals>is-buffer": true
      }
    },
    "3box>ipfs>ipfs-block-service": {
      "packages": {
        "3box>ipfs>async": true
      }
    },
    "3box>ipfs>ipfs-mfs": {
      "globals": {
        "Blob": true,
        "FileReader": true
      },
      "packages": {
        "3box>ipfs>cids": true,
        "3box>ipfs>err-code": true,
        "3box>ipfs>interface-datastore": true,
        "3box>ipfs>ipfs-mfs>async-iterator-last": true,
        "3box>ipfs>ipfs-mfs>hamt-sharding": true,
        "3box>ipfs>ipfs-mfs>mortice": true,
        "3box>ipfs>ipfs-unixfs": true,
        "3box>ipfs>ipfs-unixfs-exporter": true,
        "3box>ipfs>ipfs-unixfs-importer": true,
        "3box>ipfs>ipld-dag-pb": true,
        "3box>ipfs>multicodec": true,
        "3box>ipfs>multihashes": true,
        "3box>ipfs>promisify-es6": true,
        "browserify>assert": true,
        "browserify>browser-resolve": true,
        "browserify>buffer": true,
        "eslint>debug": true
      }
    },
    "3box>ipfs>ipfs-mfs>hamt-sharding": {
      "packages": {
        "3box>ipfs>ipfs-mfs>hamt-sharding>sparse-array": true,
        "browserify>insert-module-globals>is-buffer": true
      }
    },
    "3box>ipfs>ipfs-mfs>mortice": {
      "globals": {
        "Worker": true
      },
      "packages": {
        "3box>ipfs-postmsg-proxy>shortid": true,
        "3box>ipfs>ipfs-mfs>mortice>observable-webworkers": true,
        "3box>ipfs>ipfs-mfs>mortice>promise-timeout": true,
        "3box>ipfs>libp2p-kad-dht>p-queue": true,
        "browserify>browser-resolve": true,
        "browserify>events": true,
        "browserify>process": true
      }
    },
    "3box>ipfs>ipfs-mfs>mortice>promise-timeout": {
      "globals": {
        "clearTimeout": true,
        "setTimeout": true
      }
    },
    "3box>ipfs>ipfs-repo": {
      "packages": {
        "3box>ipfs>async": true,
        "3box>ipfs>base32.js": true,
        "3box>ipfs>cids": true,
        "3box>ipfs>datastore-core": true,
        "3box>ipfs>dlv": true,
        "3box>ipfs>interface-datastore": true,
        "3box>ipfs>ipfs-block": true,
        "3box>ipfs>ipfs-repo>bignumber.js": true,
        "3box>ipfs>ipfs-repo>datastore-level": true,
        "3box>ipfs>ipfs-repo>sort-keys": true,
        "3box>ipfs>just-safe-set": true,
        "3box>ipfs>pull-stream": true,
        "browserify>assert": true,
        "browserify>buffer": true,
        "browserify>path-browserify": true,
        "browserify>timers-browserify": true,
        "eslint>debug": true
      }
    },
    "3box>ipfs>ipfs-repo>bignumber.js": {
      "globals": {
        "crypto": true,
        "define": true
      }
    },
    "3box>ipfs>ipfs-repo>datastore-level": {
      "packages": {
        "3box>ipfs>interface-datastore": true,
        "3box>ipfs>ipfs-repo>datastore-level>encoding-down": true,
        "3box>ipfs>ipfs-repo>datastore-level>level-js": true,
        "3box>ipfs>pull-stream": true,
        "3box>orbit-db>orbit-db-keystore>levelup": true,
        "browserify>buffer": true
      }
    },
    "3box>ipfs>ipfs-repo>datastore-level>encoding-down": {
      "packages": {
        "3box>ipfs>ipfs-repo>datastore-level>encoding-down>abstract-leveldown": true,
        "3box>ipfs>ipfs-repo>datastore-level>encoding-down>level-codec": true,
        "3box>orbit-db>orbit-db-keystore>levelup>level-errors": true,
        "pumpify>inherits": true
      }
    },
    "3box>ipfs>ipfs-repo>datastore-level>encoding-down>abstract-leveldown": {
      "packages": {
        "3box>ipfs>ipfs-repo>datastore-level>encoding-down>abstract-leveldown>level-supports": true,
        "3box>orbit-db>orbit-db-cache>level-js>immediate": true,
        "browserify>buffer": true,
        "watchify>xtend": true
      }
    },
    "3box>ipfs>ipfs-repo>datastore-level>encoding-down>abstract-leveldown>level-supports": {
      "packages": {
        "watchify>xtend": true
      }
    },
    "3box>ipfs>ipfs-repo>datastore-level>encoding-down>level-codec": {
      "packages": {
        "browserify>buffer": true
      }
    },
    "3box>ipfs>ipfs-repo>datastore-level>level-js": {
      "globals": {
        "IDBKeyRange.bound": true,
        "IDBKeyRange.lowerBound": true,
        "IDBKeyRange.only": true,
        "IDBKeyRange.upperBound": true,
        "indexedDB.deleteDatabase": true,
        "indexedDB.open": true
      },
      "packages": {
        "3box>ipfs>ipfs-repo>datastore-level>level-js>abstract-leveldown": true,
        "3box>ipfs>ipfs-repo>datastore-level>level-js>idb-readable-stream": true,
        "3box>orbit-db>orbit-db-cache>level-js>ltgt": true,
        "browserify>buffer": true,
        "browserify>process": true,
        "browserify>stream-browserify": true,
        "browserify>util": true,
        "watchify>xtend": true
      }
    },
    "3box>ipfs>ipfs-repo>datastore-level>level-js>abstract-leveldown": {
      "packages": {
        "browserify>insert-module-globals>is-buffer": true,
        "browserify>process": true,
        "watchify>xtend": true
      }
    },
    "3box>ipfs>ipfs-repo>datastore-level>level-js>idb-readable-stream": {
      "globals": {
        "IDBKeyRange.bound": true,
        "IDBKeyRange.lowerBound": true,
        "IDBKeyRange.upperBound": true
      },
      "packages": {
        "browserify>stream-browserify": true,
        "watchify>xtend": true
      }
    },
    "3box>ipfs>ipfs-repo>sort-keys": {
      "packages": {
        "geckodriver>got>is-plain-obj": true
      }
    },
    "3box>ipfs>ipfs-unixfs": {
      "packages": {
        "3box>ipfs>protons": true
      }
    },
    "3box>ipfs>ipfs-unixfs-exporter": {
      "packages": {
        "3box>ipfs>cids": true,
        "3box>ipfs>err-code": true,
        "3box>ipfs>ipfs-mfs>async-iterator-last": true,
        "3box>ipfs>ipfs-mfs>hamt-sharding": true,
        "3box>ipfs>ipfs-unixfs": true,
        "3box>ipfs>ipfs-unixfs-importer": true,
        "browserify>buffer": true,
        "browserify>insert-module-globals>is-buffer": true
      }
    },
    "3box>ipfs>ipfs-unixfs-importer": {
      "packages": {
        "3box>ipfs>async-iterator-all": true,
        "3box>ipfs>bl": true,
        "3box>ipfs>err-code": true,
        "3box>ipfs>ipfs-mfs>hamt-sharding": true,
        "3box>ipfs>ipfs-unixfs": true,
        "3box>ipfs>ipfs-unixfs-importer>async-iterator-batch": true,
        "3box>ipfs>ipfs-unixfs-importer>async-iterator-first": true,
        "3box>ipfs>ipfs-unixfs-importer>rabin-wasm": true,
        "3box>ipfs>ipld-dag-pb": true,
        "3box>ipfs>ipld-raw>multihashing-async": true,
        "3box>ipfs>multicodec": true,
        "3box>ipfs>multihashes": true,
        "3box>ipfs>superstruct": true,
        "browserify>buffer": true,
        "rc>deep-extend": true
      }
    },
    "3box>ipfs>ipfs-unixfs-importer>rabin-wasm": {
      "globals": {
        "Blob": true,
        "Response": true,
        "WebAssembly": true
      },
      "packages": {
        "3box>ipfs>ipfs-unixfs-importer>rabin-wasm>assemblyscript": true
      }
    },
    "3box>ipfs>ipfs-unixfs-importer>rabin-wasm>assemblyscript": {
      "globals": {
        "WebAssembly.Instance": true,
        "WebAssembly.Module": true,
        "WebAssembly.instantiateStreaming": true,
        "console.log": true
      }
    },
    "3box>ipfs>ipfs-utils": {
      "globals": {
        "FileReader": true
      },
      "packages": {
        "3box>ipfs>ipfs-utils>is-buffer": true,
        "3box>ipfs>ipfs-utils>readable-stream": true,
        "3box>ipfs>is-pull-stream": true,
        "3box>ipfs>kind-of": true,
        "@metamask/providers>is-stream": true
      }
    },
    "3box>ipfs>ipfs-utils>readable-stream": {
      "packages": {
        "@storybook/api>util-deprecate": true,
        "browserify>browser-resolve": true,
        "browserify>buffer": true,
        "browserify>events": true,
        "browserify>process": true,
        "browserify>string_decoder": true,
        "pumpify>inherits": true
      }
    },
    "3box>ipfs>ipld": {
      "packages": {
        "3box>ipfs>cids": true,
        "3box>ipfs>ipfs-block": true,
        "3box>ipfs>ipld-dag-cbor": true,
        "3box>ipfs>ipld-dag-pb": true,
        "3box>ipfs>ipld-raw": true,
        "3box>ipfs>ipld>typical": true,
        "3box>ipfs>merge-options": true,
        "3box>ipfs>multicodec": true,
        "3box>ipfs>promisify-es6": true,
        "browserify>insert-module-globals>is-buffer": true
      }
    },
    "3box>ipfs>ipld-dag-cbor": {
      "packages": {
        "3box>ipfs>cids": true,
        "3box>ipfs>ipld-dag-cbor>is-circular": true,
        "3box>ipfs>ipld-raw>multihashing-async": true,
        "3box>ipfs>multicodec": true,
        "browserify>buffer": true,
        "browserify>insert-module-globals>is-buffer": true,
        "eth-lattice-keyring>gridplus-sdk>borc": true
      }
    },
    "3box>ipfs>ipld-dag-pb": {
      "packages": {
        "3box>ipfs>cids": true,
        "3box>ipfs>class-is": true,
        "3box>ipfs>ipld-raw>multihashing-async": true,
        "3box>ipfs>multicodec": true,
        "3box>ipfs>protons": true,
        "@storybook/client-api>stable": true,
        "browserify>assert": true,
        "browserify>buffer": true,
        "browserify>insert-module-globals>is-buffer": true
      }
    },
    "3box>ipfs>ipld-raw": {
      "packages": {
        "3box>ipfs>cids": true,
        "3box>ipfs>ipld-raw>multihashing-async": true,
        "3box>ipfs>multicodec": true
      }
    },
    "3box>ipfs>ipld-raw>multihashing-async": {
      "globals": {
        "crypto": true,
        "msCrypto": true
      },
      "packages": {
        "3box>ipfs>err-code": true,
        "3box>ipfs>ipld-raw>multihashing-async>murmurhash3js-revisited": true,
        "3box>ipfs>multihashes": true,
        "browserify>buffer": true,
        "ethereumjs-util>ethereum-cryptography>blakejs": true,
        "ethers>@ethersproject/keccak256>js-sha3": true
      }
    },
    "3box>ipfs>ipld-raw>multihashing-async>murmurhash3js-revisited": {
      "globals": {
        "define": true
      }
    },
    "3box>ipfs>ipld>typical": {
      "globals": {
        "define": true
      }
    },
    "3box>ipfs>ipns": {
      "packages": {
        "3box>ipfs>interface-datastore": true,
        "3box>ipfs>ipns>timestamp-nano": true,
        "3box>ipfs>libp2p-crypto": true,
        "3box>ipfs>multihashes": true,
        "3box>ipfs>peer-id": true,
        "3box>ipfs>protons": true,
        "base32-encode": true,
        "browserify>buffer": true,
        "eslint>debug": true
      }
    },
    "3box>ipfs>is-ipfs": {
      "packages": {
        "3box>ipfs>bs58": true,
        "3box>ipfs>cids": true,
        "3box>ipfs>mafmt": true,
        "3box>ipfs>multiaddr": true,
        "3box>ipfs>multibase": true,
        "3box>ipfs>multihashes": true,
        "browserify>buffer": true
      }
    },
    "3box>ipfs>iso-url": {
      "globals": {
        "URL": true,
        "URLSearchParams": true,
        "location": true
      }
    },
    "3box>ipfs>libp2p": {
      "packages": {
        "3box>ipfs>async": true,
        "3box>ipfs>err-code": true,
        "3box>ipfs>fsm-event": true,
        "3box>ipfs>libp2p-websockets": true,
        "3box>ipfs>libp2p>libp2p-connection-manager": true,
        "3box>ipfs>libp2p>libp2p-floodsub": true,
        "3box>ipfs>libp2p>libp2p-ping": true,
        "3box>ipfs>libp2p>libp2p-switch": true,
        "3box>ipfs>multiaddr": true,
        "3box>ipfs>peer-book": true,
        "3box>ipfs>peer-id": true,
        "3box>ipfs>peer-info": true,
        "3box>ipfs>superstruct": true,
        "browserify>events": true,
        "browserify>insert-module-globals>is-buffer": true,
        "browserify>process": true,
        "eslint>debug": true,
        "pump>once": true
      }
    },
    "3box>ipfs>libp2p-bootstrap": {
      "globals": {
        "clearInterval": true,
        "setInterval": true
      },
      "packages": {
        "3box>ipfs>async": true,
        "3box>ipfs>mafmt": true,
        "3box>ipfs>multiaddr": true,
        "3box>ipfs>peer-id": true,
        "3box>ipfs>peer-info": true,
        "browserify>events": true,
        "eslint>debug": true
      }
    },
    "3box>ipfs>libp2p-crypto": {
      "globals": {
        "crypto": true,
        "msCrypto": true
      },
      "packages": {
        "3box>ipfs>async": true,
        "3box>ipfs>bs58": true,
        "3box>ipfs>libp2p-crypto>asn1.js": true,
        "3box>ipfs>libp2p-crypto>iso-random-stream": true,
        "3box>ipfs>libp2p-crypto>libp2p-crypto-secp256k1": true,
        "3box>ipfs>libp2p-crypto>multihashing-async": true,
        "3box>ipfs>protons": true,
        "3box>tweetnacl": true,
        "browserify>buffer": true,
        "ethereumjs-util>ethereum-cryptography>browserify-aes": true,
        "mockttp>node-forge": true
      }
    },
    "3box>ipfs>libp2p-crypto>asn1.js": {
      "packages": {
        "3box>ethers>hash.js>minimalistic-assert": true,
        "bn.js": true,
        "browserify>buffer": true,
        "pumpify>inherits": true
      }
    },
    "3box>ipfs>libp2p-crypto>iso-random-stream": {
      "globals": {
        "crypto": true,
        "msCrypto": true
      },
      "packages": {
        "browserify>buffer": true
      }
    },
    "3box>ipfs>libp2p-crypto>libp2p-crypto-secp256k1": {
      "packages": {
        "3box>ipfs>async": true,
        "3box>ipfs>bs58": true,
        "3box>ipfs>libp2p-crypto>libp2p-crypto-secp256k1>multihashing-async": true,
        "eth-trezor-keyring>hdkey>secp256k1": true
      }
    },
    "3box>ipfs>libp2p-crypto>libp2p-crypto-secp256k1>multihashing-async": {
      "globals": {
        "crypto": true,
        "msCrypto": true
      },
      "packages": {
        "3box>ipfs>multihashes": true,
        "3box>ipfs>multihashing-async>murmurhash3js": true,
        "3box>ipfs>multihashing-async>nodeify": true,
        "browserify>buffer": true,
        "browserify>process": true,
        "ethereumjs-util>ethereum-cryptography>blakejs": true,
        "ethers>@ethersproject/keccak256>js-sha3": true
      }
    },
    "3box>ipfs>libp2p-crypto>multihashing-async": {
      "globals": {
        "crypto": true,
        "msCrypto": true
      },
      "packages": {
        "3box>ipfs>multihashes": true,
        "3box>ipfs>multihashing-async>murmurhash3js": true,
        "3box>ipfs>multihashing-async>nodeify": true,
        "browserify>buffer": true,
        "browserify>process": true,
        "ethereumjs-util>ethereum-cryptography>blakejs": true,
        "ethers>@ethersproject/keccak256>js-sha3": true
      }
    },
    "3box>ipfs>libp2p-kad-dht": {
      "globals": {
        "clearInterval": true,
        "clearTimeout": true,
        "setInterval": true,
        "setTimeout": true
      },
      "packages": {
        "3box>ipfs>async": true,
        "3box>ipfs>base32.js": true,
        "3box>ipfs>cids": true,
        "3box>ipfs>err-code": true,
        "3box>ipfs>interface-datastore": true,
        "3box>ipfs>libp2p-crypto": true,
        "3box>ipfs>libp2p-kad-dht>hashlru": true,
        "3box>ipfs>libp2p-kad-dht>heap": true,
        "3box>ipfs>libp2p-kad-dht>k-bucket": true,
        "3box>ipfs>libp2p-kad-dht>multihashing-async": true,
        "3box>ipfs>libp2p-kad-dht>p-queue": true,
        "3box>ipfs>libp2p-kad-dht>p-times": true,
        "3box>ipfs>libp2p-kad-dht>xor-distance": true,
        "3box>ipfs>libp2p-record": true,
        "3box>ipfs>libp2p-secio>pull-length-prefixed": true,
        "3box>ipfs>multihashes": true,
        "3box>ipfs>peer-id": true,
        "3box>ipfs>peer-info": true,
        "3box>ipfs>promisify-es6": true,
        "3box>ipfs>protons": true,
        "3box>ipfs>pull-stream": true,
        "3box>ipfs>pull-stream-to-async-iterator": true,
        "3box>ipfs>varint": true,
        "@metamask/controllers>abort-controller": true,
        "browserify>assert": true,
        "browserify>buffer": true,
        "browserify>events": true,
        "browserify>insert-module-globals>is-buffer": true,
        "eslint>debug": true,
        "promise-to-callback": true
      }
    },
    "3box>ipfs>libp2p-kad-dht>heap": {
      "globals": {
        "define": true
      }
    },
    "3box>ipfs>libp2p-kad-dht>k-bucket": {
      "packages": {
        "browserify>events": true,
        "ethereumjs-wallet>randombytes": true
      }
    },
    "3box>ipfs>libp2p-kad-dht>multihashing-async": {
      "globals": {
        "crypto": true,
        "msCrypto": true
      },
      "packages": {
        "3box>ipfs>multihashes": true,
        "3box>ipfs>multihashing-async>murmurhash3js": true,
        "3box>ipfs>multihashing-async>nodeify": true,
        "browserify>buffer": true,
        "browserify>process": true,
        "ethereumjs-util>ethereum-cryptography>blakejs": true,
        "ethers>@ethersproject/keccak256>js-sha3": true
      }
    },
    "3box>ipfs>libp2p-kad-dht>p-queue": {
      "globals": {
        "clearInterval": true,
        "setInterval": true,
        "setTimeout": true
      },
      "packages": {
        "mockttp>@httptoolkit/subscriptions-transport-ws>eventemitter3": true
      }
    },
    "3box>ipfs>libp2p-kad-dht>p-times": {
      "packages": {
        "3box>ipfs>libp2p-kad-dht>p-times>p-map": true
      }
    },
    "3box>ipfs>libp2p-kad-dht>xor-distance": {
      "packages": {
        "browserify>buffer": true
      }
    },
    "3box>ipfs>libp2p-keychain": {
      "globals": {
        "setTimeout": true
      },
      "packages": {
        "3box>ipfs>async": true,
        "3box>ipfs>err-code": true,
        "3box>ipfs>interface-datastore": true,
        "3box>ipfs>libp2p-crypto": true,
        "3box>ipfs>libp2p-keychain>sanitize-filename": true,
        "3box>ipfs>merge-options": true,
        "3box>ipfs>pull-stream": true,
        "browserify>buffer": true,
        "mockttp>node-forge": true
      }
    },
    "3box>ipfs>libp2p-keychain>sanitize-filename": {
      "packages": {
        "3box>ipfs>libp2p-keychain>sanitize-filename>truncate-utf8-bytes": true
      }
    },
    "3box>ipfs>libp2p-keychain>sanitize-filename>truncate-utf8-bytes": {
      "packages": {
        "3box>ipfs>libp2p-keychain>sanitize-filename>truncate-utf8-bytes>utf8-byte-length": true
      }
    },
    "3box>ipfs>libp2p-record": {
      "packages": {
        "3box>ipfs>async": true,
        "3box>ipfs>err-code": true,
        "3box>ipfs>libp2p-record>buffer-split": true,
        "3box>ipfs>libp2p-record>multihashing-async": true,
        "3box>ipfs>protons": true,
        "browserify>assert": true,
        "browserify>buffer": true,
        "browserify>insert-module-globals>is-buffer": true
      }
    },
    "3box>ipfs>libp2p-record>buffer-split": {
      "packages": {
        "3box>ipfs>libp2p-record>buffer-split>buffer-indexof": true
      }
    },
    "3box>ipfs>libp2p-record>multihashing-async": {
      "globals": {
        "crypto": true,
        "msCrypto": true
      },
      "packages": {
        "3box>ipfs>multihashes": true,
        "3box>ipfs>multihashing-async>murmurhash3js": true,
        "3box>ipfs>multihashing-async>nodeify": true,
        "browserify>buffer": true,
        "browserify>process": true,
        "ethereumjs-util>ethereum-cryptography>blakejs": true,
        "ethers>@ethersproject/keccak256>js-sha3": true
      }
    },
    "3box>ipfs>libp2p-secio": {
      "packages": {
        "3box>ipfs>async": true,
        "3box>ipfs>libp2p-crypto": true,
        "3box>ipfs>libp2p-secio>multihashing-async": true,
        "3box>ipfs>libp2p-secio>pull-handshake": true,
        "3box>ipfs>libp2p-secio>pull-length-prefixed": true,
        "3box>ipfs>peer-id": true,
        "3box>ipfs>peer-info": true,
        "3box>ipfs>protons": true,
        "3box>ipfs>pull-defer": true,
        "3box>ipfs>pull-mplex>interface-connection": true,
        "3box>ipfs>pull-stream": true,
        "browserify>assert": true,
        "browserify>buffer": true,
        "eslint>debug": true,
        "pump>once": true
      }
    },
    "3box>ipfs>libp2p-secio>multihashing-async": {
      "globals": {
        "crypto": true,
        "msCrypto": true
      },
      "packages": {
        "3box>ipfs>multihashes": true,
        "3box>ipfs>multihashing-async>murmurhash3js": true,
        "3box>ipfs>multihashing-async>nodeify": true,
        "browserify>buffer": true,
        "browserify>process": true,
        "ethereumjs-util>ethereum-cryptography>blakejs": true,
        "ethers>@ethersproject/keccak256>js-sha3": true
      }
    },
    "3box>ipfs>libp2p-secio>pull-handshake": {
      "packages": {
        "3box>ipfs>libp2p-secio>pull-handshake>pull-reader": true,
        "3box>ipfs>pull-cat": true,
        "3box>ipfs>pull-mplex>pull-pair": true,
        "3box>ipfs>pull-pushable": true
      }
    },
    "3box>ipfs>libp2p-secio>pull-handshake>pull-reader": {
      "globals": {
        "cb": true,
        "clearTimeout": true,
        "setTimeout": true
      },
      "packages": {
        "browserify>buffer": true
      }
    },
    "3box>ipfs>libp2p-secio>pull-length-prefixed": {
      "packages": {
        "3box>ipfs>libp2p-secio>pull-handshake>pull-reader": true,
        "3box>ipfs>pull-pushable": true,
        "3box>ipfs>varint": true,
        "ethereumjs-wallet>safe-buffer": true
      }
    },
    "3box>ipfs>libp2p-webrtc-star": {
      "packages": {
        "3box>ipfs>async": true,
        "3box>ipfs>class-is": true,
        "3box>ipfs>libp2p-webrtc-star>simple-peer": true,
        "3box>ipfs>libp2p-webrtc-star>socket.io-client": true,
        "3box>ipfs>libp2p-webrtc-star>webrtcsupport": true,
        "3box>ipfs>mafmt": true,
        "3box>ipfs>multiaddr": true,
        "3box>ipfs>peer-id": true,
        "3box>ipfs>peer-info": true,
        "3box>ipfs>pull-mplex>interface-connection": true,
        "3box>ipfs>stream-to-pull-stream": true,
        "browserify>events": true,
        "eslint>debug": true,
        "pump>once": true
      }
    },
    "3box>ipfs>libp2p-webrtc-star>simple-peer": {
      "globals": {
        "clearInterval": true,
        "console.warn": true,
        "setInterval": true,
        "setTimeout": true
      },
      "packages": {
        "3box>ipfs>libp2p-webrtc-star>simple-peer>get-browser-rtc": true,
        "3box>ipfs>libp2p-webrtc-star>simple-peer>readable-stream": true,
        "browserify>buffer": true,
        "eslint>debug": true,
        "ethereumjs-wallet>randombytes": true,
        "pumpify>inherits": true
      }
    },
    "3box>ipfs>libp2p-webrtc-star>simple-peer>get-browser-rtc": {
      "globals": {
        "RTCIceCandidate": true,
        "RTCPeerConnection": true,
        "RTCSessionDescription": true,
        "mozRTCIceCandidate": true,
        "mozRTCPeerConnection": true,
        "mozRTCSessionDescription": true,
        "webkitRTCIceCandidate": true,
        "webkitRTCPeerConnection": true,
        "webkitRTCSessionDescription": true
      }
    },
    "3box>ipfs>libp2p-webrtc-star>simple-peer>readable-stream": {
      "packages": {
        "@storybook/api>util-deprecate": true,
        "browserify>browser-resolve": true,
        "browserify>buffer": true,
        "browserify>events": true,
        "browserify>process": true,
        "browserify>string_decoder": true,
        "pumpify>inherits": true
      }
    },
    "3box>ipfs>libp2p-webrtc-star>socket.io-client": {
      "globals": {
        "clearTimeout": true,
        "location": true,
        "setTimeout": true
      },
      "packages": {
        "3box>ipfs>libp2p-webrtc-star>socket.io-client>component-bind": true,
        "3box>ipfs>libp2p-webrtc-star>socket.io-client>debug": true,
        "3box>ipfs>libp2p-webrtc-star>socket.io-client>engine.io-client": true,
        "3box>ipfs>libp2p-webrtc-star>socket.io-client>indexof": true,
        "3box>ipfs>libp2p-webrtc-star>socket.io-client>parseqs": true,
        "3box>ipfs>libp2p-webrtc-star>socket.io-client>parseuri": true,
        "3box>ipfs>libp2p-webrtc-star>socket.io-client>socket.io-parser": true,
        "3box>ipfs>libp2p-webrtc-star>socket.io-client>to-array": true,
        "3box>ipfs>libp2p-webrtc-star>socket.io>has-binary2": true,
        "mockttp>@httptoolkit/subscriptions-transport-ws>backo2": true,
        "pubnub>superagent>component-emitter": true
      }
    },
    "3box>ipfs>libp2p-webrtc-star>socket.io-client>debug": {
      "globals": {
        "chrome": true,
        "console": true,
        "document": true,
        "localStorage": true,
        "navigator": true,
        "process": true
      },
      "packages": {
        "3box>ipfs>libp2p-webrtc-star>socket.io-client>debug>ms": true,
        "browserify>process": true
      }
    },
    "3box>ipfs>libp2p-webrtc-star>socket.io-client>engine.io-client": {
      "globals": {
        "MozWebSocket": true,
        "WebSocket": true,
        "XDomainRequest": true,
        "XMLHttpRequest": true,
        "addEventListener": true,
        "attachEvent": true,
        "clearTimeout": true,
        "document": true,
        "location": true,
        "navigator": true,
        "setTimeout": true
      },
      "packages": {
        "3box>ipfs>libp2p-webrtc-star>socket.io-client>engine.io-client>component-inherit": true,
        "3box>ipfs>libp2p-webrtc-star>socket.io-client>engine.io-client>debug": true,
        "3box>ipfs>libp2p-webrtc-star>socket.io-client>engine.io-client>engine.io-parser": true,
        "3box>ipfs>libp2p-webrtc-star>socket.io-client>engine.io-client>has-cors": true,
        "3box>ipfs>libp2p-webrtc-star>socket.io-client>engine.io-client>yeast": true,
        "3box>ipfs>libp2p-webrtc-star>socket.io-client>indexof": true,
        "3box>ipfs>libp2p-webrtc-star>socket.io-client>parseqs": true,
        "3box>ipfs>libp2p-webrtc-star>socket.io-client>parseuri": true,
        "browserify>browser-resolve": true,
        "browserify>buffer": true,
        "pubnub>superagent>component-emitter": true
      }
    },
    "3box>ipfs>libp2p-webrtc-star>socket.io-client>engine.io-client>debug": {
      "globals": {
        "chrome": true,
        "console": true,
        "document": true,
        "localStorage": true,
        "navigator": true,
        "process": true
      },
      "packages": {
        "3box>ipfs>libp2p-webrtc-star>socket.io-client>engine.io-client>debug>ms": true,
        "browserify>process": true
      }
    },
    "3box>ipfs>libp2p-webrtc-star>socket.io-client>engine.io-client>engine.io-parser": {
      "globals": {
        "FileReader": true,
        "btoa": true,
        "navigator": true
      },
      "packages": {
        "3box>ipfs>libp2p-webrtc-star>socket.io-client>engine.io-client>engine.io-parser>after": true,
        "3box>ipfs>libp2p-webrtc-star>socket.io-client>engine.io-client>engine.io-parser>arraybuffer.slice": true,
        "3box>ipfs>libp2p-webrtc-star>socket.io-client>engine.io-client>engine.io-parser>blob": true,
        "3box>ipfs>libp2p-webrtc-star>socket.io>engine.io>engine.io-parser>base64-arraybuffer": true,
        "3box>ipfs>libp2p-webrtc-star>socket.io>has-binary2": true
      }
    },
    "3box>ipfs>libp2p-webrtc-star>socket.io-client>engine.io-client>engine.io-parser>blob": {
      "globals": {
        "Blob": true,
        "MSBlobBuilder": true,
        "MozBlobBuilder": true,
        "WebKitBlobBuilder": true
      }
    },
    "3box>ipfs>libp2p-webrtc-star>socket.io-client>engine.io-client>has-cors": {
      "globals": {
        "XMLHttpRequest": true
      }
    },
    "3box>ipfs>libp2p-webrtc-star>socket.io-client>socket.io-parser": {
      "globals": {
        "Blob": true,
        "File": true,
        "FileReader": true
      },
      "packages": {
        "3box>ipfs>libp2p-webrtc-star>socket.io-client>socket.io-parser>debug": true,
        "3box>ipfs>libp2p-webrtc-star>socket.io-client>socket.io-parser>isarray": true,
        "browserify>buffer": true,
        "pubnub>superagent>component-emitter": true
      }
    },
    "3box>ipfs>libp2p-webrtc-star>socket.io-client>socket.io-parser>debug": {
      "globals": {
        "chrome": true,
        "console": true,
        "document": true,
        "localStorage": true,
        "navigator": true,
        "process": true
      },
      "packages": {
        "3box>ipfs>libp2p-webrtc-star>socket.io-client>socket.io-parser>debug>ms": true,
        "browserify>process": true
      }
    },
    "3box>ipfs>libp2p-webrtc-star>socket.io>has-binary2": {
      "globals": {
        "Blob": true,
        "File": true
      },
      "packages": {
        "3box>ipfs>libp2p-webrtc-star>socket.io>has-binary2>isarray": true,
        "browserify>buffer": true
      }
    },
    "3box>ipfs>libp2p-webrtc-star>webrtcsupport": {
      "globals": {
        "AudioContext": true,
        "MediaStream": true,
        "RTCIceCandidate": true,
        "RTCPeerConnection": true,
        "RTCSessionDescription": true,
        "document": true,
        "location.protocol": true,
        "mozRTCIceCandidate": true,
        "mozRTCPeerConnection": true,
        "mozRTCSessionDescription": true,
        "navigator.getUserMedia": true,
        "navigator.mozGetUserMedia": true,
        "navigator.msGetUserMedia": true,
        "navigator.userAgent.match": true,
        "navigator.webkitGetUserMedia": true,
        "webkitAudioContext": true,
        "webkitMediaStream": true,
        "webkitRTCPeerConnection": true
      }
    },
    "3box>ipfs>libp2p-websocket-star-multi": {
      "globals": {
        "setTimeout": true
      },
      "packages": {
        "3box>ipfs>async": true,
        "3box>ipfs>libp2p-websocket-star-multi>libp2p-websocket-star": true,
        "3box>ipfs>mafmt": true,
        "3box>ipfs>multiaddr": true,
        "browserify>events": true,
        "eslint>debug": true,
        "pump>once": true
      }
    },
    "3box>ipfs>libp2p-websocket-star-multi>libp2p-websocket-star": {
      "globals": {
        "console.error": true
      },
      "packages": {
        "3box>ipfs>async": true,
        "3box>ipfs>class-is": true,
        "3box>ipfs>libp2p-crypto": true,
        "3box>ipfs>libp2p-webrtc-star>socket.io-client": true,
        "3box>ipfs>libp2p-websocket-star-multi>libp2p-websocket-star>socket.io-pull-stream": true,
        "3box>ipfs>mafmt": true,
        "3box>ipfs>multiaddr": true,
        "3box>ipfs>peer-id": true,
        "3box>ipfs>peer-info": true,
        "3box>ipfs>pull-mplex>interface-connection": true,
        "3box>ipfs>pull-stream": true,
        "browserify>buffer": true,
        "browserify>events": true,
        "eslint>debug": true,
        "pump>once": true,
        "uuid": true
      }
    },
    "3box>ipfs>libp2p-websocket-star-multi>libp2p-websocket-star>socket.io-pull-stream": {
      "globals": {
        "console.error": true
      },
      "packages": {
        "3box>ipfs>libp2p-websocket-star-multi>libp2p-websocket-star>socket.io-pull-stream>data-queue": true,
        "3box>ipfs>libp2p-websocket-star-multi>libp2p-websocket-star>socket.io-pull-stream>debug": true,
        "3box>ipfs>libp2p-websocket-star-multi>libp2p-websocket-star>socket.io-pull-stream>uuid": true,
        "3box>ipfs>pull-stream": true,
        "browserify>buffer": true
      }
    },
    "3box>ipfs>libp2p-websocket-star-multi>libp2p-websocket-star>socket.io-pull-stream>data-queue": {
      "packages": {
        "browserify>events": true
      }
    },
    "3box>ipfs>libp2p-websocket-star-multi>libp2p-websocket-star>socket.io-pull-stream>debug": {
      "globals": {
        "console": true,
        "document": true,
        "localStorage": true,
        "navigator": true,
        "process": true
      },
      "packages": {
        "analytics-node>ms": true,
        "browserify>process": true
      }
    },
    "3box>ipfs>libp2p-websocket-star-multi>libp2p-websocket-star>socket.io-pull-stream>uuid": {
      "globals": {
        "crypto": true,
        "msCrypto": true
      }
    },
    "3box>ipfs>libp2p-websockets": {
      "packages": {
        "3box>ipfs>class-is": true,
        "3box>ipfs>libp2p-websockets>pull-ws": true,
        "3box>ipfs>mafmt": true,
        "3box>ipfs>multiaddr": true,
        "3box>ipfs>multiaddr-to-uri": true,
        "3box>ipfs>pull-mplex>interface-connection": true,
        "browserify>os-browserify": true,
        "eslint>debug": true
      }
    },
    "3box>ipfs>libp2p-websockets>pull-ws": {
      "globals": {
        "WebSocket": true,
        "location": true
      },
      "packages": {
        "3box>ipfs>libp2p-websockets>pull-ws>relative-url": true,
        "browserify>browser-resolve": true,
        "browserify>events": true,
        "browserify>https-browserify": true,
        "browserify>process": true,
        "browserify>stream-http": true,
        "browserify>timers-browserify": true,
        "browserify>url": true,
        "ethereumjs-wallet>safe-buffer": true
      }
    },
    "3box>ipfs>libp2p-websockets>pull-ws>relative-url": {
      "packages": {
        "browserify>url": true
      }
    },
    "3box>ipfs>libp2p>libp2p-connection-manager": {
      "packages": {
        "3box>ipfs>libp2p>libp2p-connection-manager>latency-monitor": true,
        "browserify>events": true,
        "eslint>debug": true
      }
    },
    "3box>ipfs>libp2p>libp2p-connection-manager>latency-monitor": {
      "globals": {
        "clearInterval": true,
        "clearTimeout": true,
        "document": true,
        "performance": true,
        "setInterval": true,
        "setTimeout": true
      },
      "packages": {
        "3box>ipfs>libp2p>libp2p-connection-manager>latency-monitor>debug": true,
        "browserify>events": true,
        "browserify>process": true,
        "lodash": true
      }
    },
    "3box>ipfs>libp2p>libp2p-connection-manager>latency-monitor>debug": {
      "globals": {
        "chrome": true,
        "console": true,
        "document": true,
        "localStorage": true,
        "navigator": true,
        "process": true
      },
      "packages": {
        "3box>ipfs>libp2p>libp2p-connection-manager>latency-monitor>debug>ms": true,
        "browserify>process": true
      }
    },
    "3box>ipfs>libp2p>libp2p-floodsub": {
      "packages": {
        "3box>ipfs>async": true,
        "3box>ipfs>libp2p-secio>pull-length-prefixed": true,
        "3box>ipfs>libp2p>libp2p-floodsub>libp2p-pubsub": true,
        "3box>ipfs>pull-stream": true,
        "browserify>assert": true,
        "eslint>debug": true
      }
    },
    "3box>ipfs>libp2p>libp2p-floodsub>libp2p-pubsub": {
      "packages": {
        "3box>ipfs>async": true,
        "3box>ipfs>bs58": true,
        "3box>ipfs>err-code": true,
        "3box>ipfs>libp2p-crypto": true,
        "3box>ipfs>libp2p-secio>pull-length-prefixed": true,
        "3box>ipfs>libp2p>libp2p-floodsub>libp2p-pubsub>time-cache": true,
        "3box>ipfs>protons": true,
        "3box>ipfs>pull-pushable": true,
        "3box>ipfs>pull-stream": true,
        "browserify>buffer": true,
        "browserify>events": true,
        "browserify>insert-module-globals>is-buffer": true,
        "eslint>debug": true
      }
    },
    "3box>ipfs>libp2p>libp2p-floodsub>libp2p-pubsub>time-cache": {
      "packages": {
        "3box>ipfs>libp2p>libp2p-floodsub>libp2p-pubsub>time-cache>lodash.throttle": true
      }
    },
    "3box>ipfs>libp2p>libp2p-floodsub>libp2p-pubsub>time-cache>lodash.throttle": {
      "globals": {
        "clearTimeout": true,
        "setTimeout": true
      }
    },
    "3box>ipfs>libp2p>libp2p-ping": {
      "packages": {
        "3box>ipfs>libp2p-crypto": true,
        "3box>ipfs>libp2p-secio>pull-handshake": true,
        "3box>ipfs>pull-stream": true,
        "browserify>events": true,
        "eslint>debug": true
      }
    },
    "3box>ipfs>libp2p>libp2p-switch": {
      "packages": {
        "3box>ipfs>async": true,
        "3box>ipfs>class-is": true,
        "3box>ipfs>err-code": true,
        "3box>ipfs>fsm-event": true,
        "3box>ipfs>ipfs-bitswap>moving-average": true,
        "3box>ipfs>libp2p-kad-dht>hashlru": true,
        "3box>ipfs>libp2p>libp2p-switch>bignumber.js": true,
        "3box>ipfs>libp2p>libp2p-switch>libp2p-circuit": true,
        "3box>ipfs>libp2p>libp2p-switch>libp2p-identify": true,
        "3box>ipfs>libp2p>libp2p-switch>multistream-select": true,
        "3box>ipfs>libp2p>libp2p-switch>retimer": true,
        "3box>ipfs>multiaddr": true,
        "3box>ipfs>peer-id": true,
        "3box>ipfs>peer-info": true,
        "3box>ipfs>pull-mplex>interface-connection": true,
        "3box>ipfs>pull-stream": true,
        "browserify>assert": true,
        "browserify>events": true,
        "eslint>debug": true,
        "pump>once": true
      }
    },
    "3box>ipfs>libp2p>libp2p-switch>bignumber.js": {
      "globals": {
        "crypto": true,
        "define": true
      }
    },
    "3box>ipfs>libp2p>libp2p-switch>libp2p-circuit": {
      "packages": {
        "3box>ipfs>async": true,
        "3box>ipfs>libp2p-secio>pull-handshake": true,
        "3box>ipfs>libp2p-secio>pull-length-prefixed": true,
        "3box>ipfs>mafmt": true,
        "3box>ipfs>multiaddr": true,
        "3box>ipfs>peer-id": true,
        "3box>ipfs>peer-info": true,
        "3box>ipfs>protons": true,
        "3box>ipfs>pull-mplex>interface-connection": true,
        "3box>ipfs>pull-stream": true,
        "browserify>events": true,
        "eslint>debug": true,
        "pump>once": true
      }
    },
    "3box>ipfs>libp2p>libp2p-switch>libp2p-identify": {
      "globals": {
        "console.warn": true
      },
      "packages": {
        "3box>ipfs>libp2p-secio>pull-length-prefixed": true,
        "3box>ipfs>multiaddr": true,
        "3box>ipfs>peer-id": true,
        "3box>ipfs>peer-info": true,
        "3box>ipfs>protons": true,
        "3box>ipfs>pull-stream": true,
        "browserify>buffer": true
      }
    },
    "3box>ipfs>libp2p>libp2p-switch>multistream-select": {
      "packages": {
        "3box>ipfs>async": true,
        "3box>ipfs>err-code": true,
        "3box>ipfs>libp2p-secio>pull-handshake": true,
        "3box>ipfs>libp2p-secio>pull-length-prefixed": true,
        "3box>ipfs>libp2p>libp2p-switch>multistream-select>semver": true,
        "3box>ipfs>pull-mplex>interface-connection": true,
        "3box>ipfs>pull-stream": true,
        "3box>ipfs>varint": true,
        "browserify>assert": true,
        "browserify>buffer": true,
        "eslint>debug": true,
        "pump>once": true
      }
    },
    "3box>ipfs>libp2p>libp2p-switch>multistream-select>semver": {
      "globals": {
        "console": true
      },
      "packages": {
        "browserify>process": true
      }
    },
    "3box>ipfs>libp2p>libp2p-switch>retimer": {
      "globals": {
        "clearTimeout": true,
        "setTimeout": true
      }
    },
    "3box>ipfs>mafmt": {
      "packages": {
        "3box>ipfs>multiaddr": true
      }
    },
    "3box>ipfs>merge-options": {
      "packages": {
        "geckodriver>got>is-plain-obj": true
      }
    },
    "3box>ipfs>multiaddr": {
      "packages": {
        "3box>ipfs>bs58": true,
        "3box>ipfs>class-is": true,
        "3box>ipfs>multiaddr>hi-base32": true,
        "3box>ipfs>multiaddr>is-ip": true,
        "3box>ipfs>varint": true,
        "browserify>buffer": true,
        "react-devtools>ip": true
      }
    },
    "3box>ipfs>multiaddr-to-uri": {
      "packages": {
        "3box>ipfs>multiaddr": true
      }
    },
    "3box>ipfs>multiaddr>hi-base32": {
      "globals": {
        "define": true
      },
      "packages": {
        "browserify>process": true
      }
    },
    "3box>ipfs>multiaddr>is-ip": {
      "packages": {
        "chromedriver>tcp-port-used>is2>ip-regex": true
      }
    },
    "3box>ipfs>multibase": {
      "packages": {
        "3box>ipfs>multibase>base-x": true,
        "browserify>buffer": true
      }
    },
    "3box>ipfs>multibase>base-x": {
      "packages": {
        "ethereumjs-wallet>safe-buffer": true
      }
    },
    "3box>ipfs>multicodec": {
      "packages": {
        "3box>ipfs>varint": true,
        "browserify>buffer": true
      }
    },
    "3box>ipfs>multihashes": {
      "packages": {
        "3box>ipfs>bs58": true,
        "3box>ipfs>varint": true,
        "browserify>buffer": true
      }
    },
    "3box>ipfs>multihashing-async": {
      "globals": {
        "crypto": true,
        "msCrypto": true
      },
      "packages": {
        "3box>ipfs>multihashes": true,
        "3box>ipfs>multihashing-async>murmurhash3js": true,
        "3box>ipfs>multihashing-async>nodeify": true,
        "browserify>buffer": true,
        "browserify>process": true,
        "ethereumjs-util>ethereum-cryptography>blakejs": true,
        "ethers>@ethersproject/keccak256>js-sha3": true
      }
    },
    "3box>ipfs>multihashing-async>murmurhash3js": {
      "globals": {
        "define": true
      }
    },
    "3box>ipfs>multihashing-async>nodeify": {
      "globals": {
        "setTimeout": true
      },
      "packages": {
        "3box>ipfs>multihashing-async>nodeify>is-promise": true,
        "3box>ipfs>multihashing-async>nodeify>promise": true,
        "browserify>process": true,
        "browserify>timers-browserify": true
      }
    },
    "3box>ipfs>multihashing-async>nodeify>promise": {
      "globals": {
        "setImediate": true,
        "setTimeout": true
      },
      "packages": {
        "3box>ipfs>multihashing-async>nodeify>is-promise": true,
        "browserify>process": true
      }
    },
    "3box>ipfs>peer-book": {
      "packages": {
        "3box>ipfs>bs58": true,
        "3box>ipfs>peer-id": true,
        "3box>ipfs>peer-info": true,
        "browserify>insert-module-globals>is-buffer": true
      }
    },
    "3box>ipfs>peer-id": {
      "packages": {
        "3box>ipfs>async": true,
        "3box>ipfs>class-is": true,
        "3box>ipfs>libp2p-crypto": true,
        "3box>ipfs>multihashes": true,
        "browserify>assert": true,
        "browserify>buffer": true
      }
    },
    "3box>ipfs>peer-info": {
      "packages": {
        "3box>ipfs>multiaddr": true,
        "3box>ipfs>peer-id": true,
        "3box>ipfs>peer-info>unique-by": true,
        "browserify>assert": true
      }
    },
    "3box>ipfs>protons": {
      "packages": {
        "3box>ipfs>protons>protocol-buffers-schema": true,
        "3box>ipfs>protons>signed-varint": true,
        "3box>ipfs>varint": true,
        "browserify>buffer": true,
        "browserify>insert-module-globals>is-buffer": true,
        "ethereumjs-wallet>safe-buffer": true
      }
    },
    "3box>ipfs>protons>signed-varint": {
      "packages": {
        "3box>ipfs>varint": true
      }
    },
    "3box>ipfs>pull-mplex": {
      "packages": {
        "3box>ipfs>async": true,
        "3box>ipfs>pull-abortable": true,
        "3box>ipfs>pull-mplex>interface-connection": true,
        "3box>ipfs>pull-mplex>looper": true,
        "3box>ipfs>pull-mplex>pull-through": true,
        "3box>ipfs>pull-pushable": true,
        "3box>ipfs>pull-stream": true,
        "3box>ipfs>varint": true,
        "browserify>buffer": true,
        "browserify>events": true,
        "eslint>debug": true
      }
    },
    "3box>ipfs>pull-mplex>interface-connection": {
      "packages": {
        "3box>ipfs>pull-defer": true
      }
    },
    "3box>ipfs>pull-mplex>pull-through": {
      "packages": {
        "3box>ipfs>stream-to-pull-stream>looper": true
      }
    },
    "3box>ipfs>pull-sort": {
      "packages": {
        "3box>ipfs>pull-defer": true,
        "3box>ipfs>pull-stream": true
      }
    },
    "3box>ipfs>pull-stream": {
      "globals": {
        "console.log": true
      }
    },
    "3box>ipfs>pull-stream-to-async-iterator": {
      "packages": {
        "3box>ipfs>pull-stream": true
      }
    },
    "3box>ipfs>pull-stream-to-stream": {
      "packages": {
        "browserify>process": true,
        "browserify>stream-browserify": true,
        "browserify>timers-browserify": true
      }
    },
    "3box>ipfs>readable-stream": {
      "packages": {
        "@storybook/api>util-deprecate": true,
        "browserify>browser-resolve": true,
        "browserify>buffer": true,
        "browserify>events": true,
        "browserify>process": true,
        "browserify>string_decoder": true,
        "pumpify>inherits": true
      }
    },
    "3box>ipfs>receptacle": {
      "globals": {
        "clearTimeout": true,
        "setTimeout": true
      },
      "packages": {
        "analytics-node>ms": true
      }
    },
    "3box>ipfs>stream-to-pull-stream": {
      "globals": {
        "console.error": true
      },
      "packages": {
        "3box>ipfs>pull-stream": true,
        "3box>ipfs>stream-to-pull-stream>looper": true,
        "browserify>process": true
      }
    },
    "3box>js-sha256": {
      "globals": {
        "define": true
      },
      "packages": {
        "browserify>process": true
      }
    },
    "3box>muport-did-resolver": {
      "packages": {
        "3box>did-jwt>did-resolver": true,
        "@babel/runtime": true,
        "node-fetch": true
      }
    },
    "3box>orbit-db": {
      "globals": {
        "console.log": true
      },
      "packages": {
        "3box>ipfs>cids": true,
        "3box>ipfs>multihashes": true,
        "3box>orbit-db>ipfs-pubsub-1on1": true,
        "3box>orbit-db>logplease": true,
        "3box>orbit-db>orbit-db-access-controllers": true,
        "3box>orbit-db>orbit-db-cache": true,
        "3box>orbit-db>orbit-db-counterstore": true,
        "3box>orbit-db>orbit-db-docstore": true,
        "3box>orbit-db>orbit-db-eventstore": true,
        "3box>orbit-db>orbit-db-feedstore": true,
        "3box>orbit-db>orbit-db-identity-provider": true,
        "3box>orbit-db>orbit-db-io": true,
        "3box>orbit-db>orbit-db-keystore": true,
        "3box>orbit-db>orbit-db-kvstore": true,
        "3box>orbit-db>orbit-db-pubsub": true,
        "browserify>path-browserify": true
      }
    },
    "3box>orbit-db>ipfs-pubsub-1on1": {
      "globals": {
        "clearInterval": true,
        "setInterval": true
      },
      "packages": {
        "3box>orbit-db>ipfs-pubsub-1on1>safe-buffer": true,
        "browserify>events": true,
        "browserify>path-browserify": true
      }
    },
    "3box>orbit-db>ipfs-pubsub-1on1>safe-buffer": {
      "packages": {
        "browserify>buffer": true
      }
    },
    "3box>orbit-db>logplease": {
      "globals": {
        "LOG": true,
        "console.error": true,
        "console.log": true
      },
      "packages": {
        "browserify>browser-resolve": true,
        "browserify>events": true,
        "browserify>process": true,
        "browserify>util": true
      }
    },
    "3box>orbit-db>orbit-db-access-controllers": {
      "globals": {
        "console.log": true
      },
      "packages": {
        "3box>orbit-db>orbit-db-access-controllers>p-map-series": true,
        "3box>orbit-db>orbit-db-io": true,
        "browserify>events": true,
        "browserify>path-browserify": true,
        "ethereumjs-wallet>safe-buffer": true
      }
    },
    "3box>orbit-db>orbit-db-access-controllers>p-map-series": {
      "packages": {
        "3box>orbit-db>orbit-db-store>p-each-series>p-reduce": true
      }
    },
    "3box>orbit-db>orbit-db-cache": {
      "packages": {
        "3box>orbit-db>logplease": true,
        "3box>orbit-db>orbit-db-cache>level-js": true,
        "browserify>path-browserify": true
      }
    },
    "3box>orbit-db>orbit-db-cache>level-js": {
      "globals": {
        "IDBKeyRange.bound": true,
        "IDBKeyRange.lowerBound": true,
        "IDBKeyRange.upperBound": true,
        "indexedDB": true
      },
      "packages": {
        "3box>orbit-db>orbit-db-cache>level-js>abstract-leveldown": true,
        "3box>orbit-db>orbit-db-cache>level-js>immediate": true,
        "3box>orbit-db>orbit-db-cache>level-js>ltgt": true,
        "browserify>buffer": true,
        "browserify>insert-module-globals>is-buffer": true,
        "pumpify>inherits": true,
        "stylelint>write-file-atomic>typedarray-to-buffer": true
      }
    },
    "3box>orbit-db>orbit-db-cache>level-js>abstract-leveldown": {
      "packages": {
        "browserify>insert-module-globals>is-buffer": true,
        "browserify>process": true,
        "watchify>xtend": true
      }
    },
    "3box>orbit-db>orbit-db-cache>level-js>immediate": {
      "globals": {
        "MessageChannel": true,
        "MutationObserver": true,
        "WebKitMutationObserver": true,
        "clearTimeout": true,
        "document.createElement": true,
        "document.createTextNode": true,
        "document.documentElement.appendChild": true,
        "setImmediate": true,
        "setTimeout": true
      },
      "packages": {
        "browserify>process": true
      }
    },
    "3box>orbit-db>orbit-db-cache>level-js>ltgt": {
      "packages": {
        "browserify>insert-module-globals>is-buffer": true
      }
    },
    "3box>orbit-db>orbit-db-counterstore": {
      "packages": {
        "3box>orbit-db>orbit-db-counterstore>crdts": true,
        "3box>orbit-db>orbit-db-store": true
      }
    },
    "3box>orbit-db>orbit-db-docstore": {
      "packages": {
        "3box>orbit-db>orbit-db-docstore>p-map": true,
        "3box>orbit-db>orbit-db-store": true,
        "readable-stream": true
      }
    },
    "3box>orbit-db>orbit-db-eventstore": {
      "packages": {
        "3box>orbit-db>orbit-db-store": true
      }
    },
    "3box>orbit-db>orbit-db-feedstore": {
      "packages": {
        "3box>orbit-db>orbit-db-eventstore": true
      }
    },
    "3box>orbit-db>orbit-db-identity-provider": {
      "packages": {
        "3box>orbit-db>orbit-db-keystore": true
      }
    },
    "3box>orbit-db>orbit-db-io": {
      "packages": {
        "3box>ipfs>cids": true,
        "3box>ipfs>ipld-dag-pb": true,
        "browserify>buffer": true
      }
    },
    "3box>orbit-db>orbit-db-keystore": {
      "globals": {
        "console.error": true,
        "console.log": true
      },
      "packages": {
        "3box>ethers>elliptic": true,
        "3box>ipfs>libp2p-crypto": true,
        "3box>orbit-db>orbit-db-cache>level-js": true,
        "3box>orbit-db>orbit-db-keystore>levelup": true,
        "3box>orbit-db>orbit-db-keystore>lru": true,
        "eth-trezor-keyring>hdkey>secp256k1": true,
        "ethereumjs-wallet>safe-buffer": true
      }
    },
    "3box>orbit-db>orbit-db-keystore>levelup": {
      "packages": {
        "3box>orbit-db>orbit-db-keystore>levelup>deferred-leveldown": true,
        "3box>orbit-db>orbit-db-keystore>levelup>level-errors": true,
        "3box>orbit-db>orbit-db-keystore>levelup>level-iterator-stream": true,
        "browserify>assert": true,
        "browserify>events": true,
        "browserify>process": true,
        "browserify>util": true,
        "watchify>xtend": true
      }
    },
    "3box>orbit-db>orbit-db-keystore>levelup>deferred-leveldown": {
      "packages": {
        "3box>orbit-db>orbit-db-cache>level-js>abstract-leveldown": true,
        "pumpify>inherits": true
      }
    },
    "3box>orbit-db>orbit-db-keystore>levelup>level-errors": {
      "packages": {
        "webpack>memory-fs>errno": true
      }
    },
    "3box>orbit-db>orbit-db-keystore>levelup>level-iterator-stream": {
      "packages": {
        "3box>orbit-db>orbit-db-keystore>levelup>level-iterator-stream>readable-stream": true,
        "pumpify>inherits": true,
        "watchify>xtend": true
      }
    },
    "3box>orbit-db>orbit-db-keystore>levelup>level-iterator-stream>readable-stream": {
      "packages": {
        "@storybook/api>util-deprecate": true,
        "browserify>browser-resolve": true,
        "browserify>buffer": true,
        "browserify>events": true,
        "browserify>process": true,
        "browserify>string_decoder": true,
        "pumpify>inherits": true
      }
    },
    "3box>orbit-db>orbit-db-keystore>lru": {
      "packages": {
        "browserify>events": true,
        "pumpify>inherits": true
      }
    },
    "3box>orbit-db>orbit-db-kvstore": {
      "packages": {
        "3box>orbit-db>orbit-db-store": true
      }
    },
    "3box>orbit-db>orbit-db-pubsub": {
      "packages": {
        "3box>orbit-db>logplease": true,
        "3box>orbit-db>orbit-db-pubsub>ipfs-pubsub-peer-monitor": true,
        "3box>orbit-db>orbit-db-pubsub>p-series": true,
        "browserify>buffer": true
      }
    },
    "3box>orbit-db>orbit-db-pubsub>ipfs-pubsub-peer-monitor": {
      "globals": {
        "clearInterval": true,
        "setInterval": true,
        "setTimeout": true
      },
      "packages": {
        "browserify>events": true
      }
    },
    "3box>orbit-db>orbit-db-pubsub>p-series": {
      "packages": {
        "3box>orbit-db>orbit-db-pubsub>p-series>@sindresorhus/is": true,
        "3box>orbit-db>orbit-db-store>p-each-series>p-reduce": true
      }
    },
    "3box>orbit-db>orbit-db-pubsub>p-series>@sindresorhus/is": {
      "packages": {
        "browserify>insert-module-globals>is-buffer": true,
        "browserify>util": true
      }
    },
    "3box>orbit-db>orbit-db-store": {
      "globals": {
        "clearInterval": true,
        "console.error": true,
        "console.warn": true,
        "setInterval": true,
        "setTimeout": true
      },
      "packages": {
        "3box>3box-orbitdb-plugins>ipfs-log": true,
        "3box>ipfs>libp2p-kad-dht>p-times>p-map": true,
        "3box>orbit-db>logplease": true,
        "3box>orbit-db>orbit-db-io": true,
        "3box>orbit-db>orbit-db-store>p-each-series": true,
        "browserify>buffer": true,
        "browserify>events": true,
        "readable-stream": true
      }
    },
    "3box>orbit-db>orbit-db-store>p-each-series": {
      "packages": {
        "3box>orbit-db>orbit-db-store>p-each-series>p-reduce": true
      }
    },
    "3box>store": {
      "globals": {
        "ActiveXObject": true,
        "console": true
      }
    },
    "3box>tweetnacl": {
      "globals": {
        "crypto": true,
        "msCrypto": true,
        "nacl": "write"
      },
      "packages": {
        "browserify>browser-resolve": true
      }
    },
    "3box>tweetnacl-util": {
      "globals": {
        "atob": true,
        "btoa": true
      },
      "packages": {
        "browserify>browser-resolve": true
      }
    },
    "@babel/runtime": {
      "packages": {
        "addons-linter>regenerator-runtime": true
      }
    },
    "@download/blockies": {
      "globals": {
        "document.createElement": true
      }
    },
    "@ensdomains/content-hash": {
      "globals": {
        "console.warn": true
      },
      "packages": {
        "@ensdomains/content-hash>cids": true,
        "@ensdomains/content-hash>js-base64": true,
        "@ensdomains/content-hash>multicodec": true,
        "@ensdomains/content-hash>multihashes": true,
        "browserify>buffer": true
      }
    },
    "@ensdomains/content-hash>cids": {
      "packages": {
        "@ensdomains/content-hash>cids>multibase": true,
        "@ensdomains/content-hash>cids>multicodec": true,
        "@ensdomains/content-hash>cids>multihashes": true,
        "@ensdomains/content-hash>cids>uint8arrays": true
      }
    },
    "@ensdomains/content-hash>cids>multibase": {
      "globals": {
        "TextDecoder": true,
        "TextEncoder": true
      },
      "packages": {
        "@ensdomains/content-hash>cids>multibase>@multiformats/base-x": true
      }
    },
    "@ensdomains/content-hash>cids>multicodec": {
      "packages": {
        "@ensdomains/content-hash>cids>multicodec>varint": true,
        "@ensdomains/content-hash>cids>uint8arrays": true
      }
    },
    "@ensdomains/content-hash>cids>multihashes": {
      "packages": {
        "3box>ipfs>varint": true,
        "@ensdomains/content-hash>cids>multibase": true,
        "@ensdomains/content-hash>cids>uint8arrays": true
      }
    },
    "@ensdomains/content-hash>cids>uint8arrays": {
      "globals": {
        "TextDecoder": true,
        "TextEncoder": true
      },
      "packages": {
        "@ensdomains/content-hash>cids>multibase": true
      }
    },
    "@ensdomains/content-hash>js-base64": {
      "globals": {
        "Base64": "write",
        "TextDecoder": true,
        "TextEncoder": true,
        "atob": true,
        "btoa": true,
        "define": true
      },
      "packages": {
        "browserify>buffer": true
      }
    },
    "@ensdomains/content-hash>multicodec": {
      "packages": {
        "@ensdomains/content-hash>multicodec>uint8arrays": true,
        "@ensdomains/content-hash>multicodec>varint": true
      }
    },
<<<<<<< HEAD
    "@ensdomains/content-hash>multicodec>uint8arrays": {
      "packages": {
        "@ensdomains/content-hash>multicodec>uint8arrays>multibase": true,
        "@ensdomains/content-hash>multihashes>web-encoding": true
=======
    "eth-lattice-keyring": {
      "globals": {
        "addEventListener": true,
        "browser": true,
        "clearInterval": true,
        "console.warn": true,
        "fetch": true,
        "open": true,
        "setInterval": true,
        "txData.type": true
      },
      "packages": {
        "@ethereumjs/common": true,
        "@ethereumjs/tx": true,
        "bn.js": true,
        "buffer": true,
        "crypto-browserify": true,
        "ethereumjs-util": true,
        "events": true,
        "gridplus-sdk": true,
        "rlp": true,
        "secp256k1": true
>>>>>>> b0ad0cb1
      }
    },
    "@ensdomains/content-hash>multicodec>uint8arrays>multibase": {
      "packages": {
        "@ensdomains/content-hash>cids>multibase>@multiformats/base-x": true,
        "@ensdomains/content-hash>multihashes>web-encoding": true
      }
    },
    "@ensdomains/content-hash>multihashes": {
      "packages": {
        "3box>ipfs>varint": true,
        "@ensdomains/content-hash>multihashes>multibase": true,
        "@ensdomains/content-hash>multihashes>web-encoding": true,
        "browserify>buffer": true
      }
    },
    "@ensdomains/content-hash>multihashes>multibase": {
      "packages": {
        "3box>ipfs>bs58>base-x": true,
        "@ensdomains/content-hash>multihashes>web-encoding": true,
        "browserify>buffer": true
      }
    },
    "@ensdomains/content-hash>multihashes>web-encoding": {
      "globals": {
        "TextDecoder": true,
        "TextEncoder": true
      },
      "packages": {
        "browserify>util": true
      }
    },
    "@eth-optimism/contracts": {
      "packages": {
        "ethers": true,
        "ethers>@ethersproject/abstract-provider": true
      }
    },
    "@ethereumjs/common": {
      "packages": {
        "@ethereumjs/common>crc-32": true,
        "browserify>buffer": true,
        "browserify>events": true,
        "ethereumjs-util": true
      }
    },
    "@ethereumjs/common>crc-32": {
      "globals": {
        "DO_NOT_EXPORT_CRC": true,
        "define": true
      }
    },
    "@ethereumjs/tx": {
      "packages": {
        "@ethereumjs/common": true,
        "browserify>buffer": true,
        "browserify>insert-module-globals>is-buffer": true,
        "ethereumjs-util": true
      }
    },
    "@formatjs/intl-relativetimeformat": {
      "globals": {
        "Intl": true
      },
      "packages": {
        "@formatjs/intl-relativetimeformat>@formatjs/intl-utils": true
      }
    },
    "@formatjs/intl-relativetimeformat>@formatjs/intl-utils": {
      "globals": {
        "Intl.getCanonicalLocales": true
      }
    },
    "@keystonehq/bc-ur-registry-eth": {
      "packages": {
        "@keystonehq/bc-ur-registry-eth>@keystonehq/bc-ur-registry": true,
        "@keystonehq/bc-ur-registry-eth>hdkey": true,
        "browserify>buffer": true,
        "ethereumjs-util": true,
        "uuid": true
      }
    },
    "@keystonehq/bc-ur-registry-eth>@keystonehq/bc-ur-registry": {
      "globals": {
        "define": true
      },
      "packages": {
        "@ngraveio/bc-ur": true,
        "browserify>buffer": true,
        "ethereumjs-wallet>bs58check": true
      }
    },
    "@keystonehq/bc-ur-registry-eth>hdkey": {
      "packages": {
        "@keystonehq/bc-ur-registry-eth>hdkey>secp256k1": true,
        "browserify>assert": true,
        "browserify>crypto-browserify": true,
        "ethereumjs-wallet>bs58check": true,
        "ethereumjs-wallet>safe-buffer": true
      }
    },
    "@keystonehq/bc-ur-registry-eth>hdkey>secp256k1": {
      "packages": {
        "3box>ethers>elliptic": true
      }
    },
    "@keystonehq/metamask-airgapped-keyring": {
      "packages": {
        "@ethereumjs/tx": true,
        "@keystonehq/metamask-airgapped-keyring>@keystonehq/base-eth-keyring": true,
        "@keystonehq/metamask-airgapped-keyring>@keystonehq/bc-ur-registry-eth": true,
        "@keystonehq/metamask-airgapped-keyring>@metamask/obs-store": true,
        "browserify>buffer": true,
        "browserify>events": true,
        "ethereumjs-util>rlp": true,
        "uuid": true
      }
    },
    "@keystonehq/metamask-airgapped-keyring>@keystonehq/base-eth-keyring": {
      "packages": {
        "@keystonehq/bc-ur-registry-eth>hdkey": true,
        "@keystonehq/metamask-airgapped-keyring>@keystonehq/base-eth-keyring>@ethereumjs/tx": true,
        "@keystonehq/metamask-airgapped-keyring>@keystonehq/base-eth-keyring>@keystonehq/bc-ur-registry-eth": true,
        "browserify>buffer": true,
        "ethereumjs-util": true,
        "uuid": true
      }
    },
    "@keystonehq/metamask-airgapped-keyring>@keystonehq/base-eth-keyring>@ethereumjs/tx": {
      "packages": {
        "@ethereumjs/common": true,
        "browserify>buffer": true,
        "ethereumjs-util": true
      }
    },
    "@keystonehq/metamask-airgapped-keyring>@keystonehq/base-eth-keyring>@keystonehq/bc-ur-registry-eth": {
      "packages": {
        "@keystonehq/bc-ur-registry-eth>@keystonehq/bc-ur-registry": true,
        "@keystonehq/bc-ur-registry-eth>hdkey": true,
        "browserify>buffer": true,
        "ethereumjs-util": true,
        "uuid": true
      }
    },
    "@keystonehq/metamask-airgapped-keyring>@keystonehq/bc-ur-registry-eth": {
      "packages": {
        "@keystonehq/bc-ur-registry-eth>@keystonehq/bc-ur-registry": true,
        "@keystonehq/bc-ur-registry-eth>hdkey": true,
        "browserify>buffer": true,
        "ethereumjs-util": true,
        "uuid": true
      }
    },
    "@keystonehq/metamask-airgapped-keyring>@metamask/obs-store": {
      "packages": {
        "@keystonehq/metamask-airgapped-keyring>@metamask/obs-store>through2": true,
        "browserify>stream-browserify": true,
        "json-rpc-engine>@metamask/safe-event-emitter": true
      }
    },
    "@keystonehq/metamask-airgapped-keyring>@metamask/obs-store>through2": {
      "packages": {
        "browserify>process": true,
        "browserify>util": true,
        "readable-stream": true,
        "watchify>xtend": true
      }
    },
    "@material-ui/core": {
      "globals": {
        "Image": true,
        "_formatMuiErrorMessage": true,
        "addEventListener": true,
        "clearInterval": true,
        "clearTimeout": true,
        "console.error": true,
        "console.warn": true,
        "document": true,
        "getComputedStyle": true,
        "getSelection": true,
        "innerHeight": true,
        "innerWidth": true,
        "matchMedia": true,
        "navigator": true,
        "performance.now": true,
        "removeEventListener": true,
        "requestAnimationFrame": true,
        "setInterval": true,
        "setTimeout": true
      },
      "packages": {
        "@babel/runtime": true,
        "@material-ui/core>@material-ui/styles": true,
        "@material-ui/core>@material-ui/system": true,
        "@material-ui/core>@material-ui/utils": true,
        "@material-ui/core>clsx": true,
        "@material-ui/core>popper.js": true,
        "@material-ui/core>react-transition-group": true,
        "prop-types": true,
        "prop-types>react-is": true,
        "react": true,
        "react-dom": true,
        "react-redux>hoist-non-react-statics": true
      }
    },
    "@material-ui/core>@material-ui/styles": {
      "globals": {
        "console.error": true,
        "console.warn": true,
        "document.createComment": true,
        "document.head": true
      },
      "packages": {
        "@babel/runtime": true,
        "@material-ui/core>@material-ui/styles>jss": true,
        "@material-ui/core>@material-ui/styles>jss-plugin-camel-case": true,
        "@material-ui/core>@material-ui/styles>jss-plugin-default-unit": true,
        "@material-ui/core>@material-ui/styles>jss-plugin-global": true,
        "@material-ui/core>@material-ui/styles>jss-plugin-nested": true,
        "@material-ui/core>@material-ui/styles>jss-plugin-props-sort": true,
        "@material-ui/core>@material-ui/styles>jss-plugin-rule-value-function": true,
        "@material-ui/core>@material-ui/styles>jss-plugin-vendor-prefixer": true,
        "@material-ui/core>@material-ui/utils": true,
        "@material-ui/core>clsx": true,
        "prop-types": true,
        "react": true,
        "react-redux>hoist-non-react-statics": true
      }
    },
    "@material-ui/core>@material-ui/styles>jss": {
      "globals": {
        "CSS": true,
        "document.createElement": true,
        "document.querySelector": true
      },
      "packages": {
        "@babel/runtime": true,
        "@material-ui/core>@material-ui/styles>jss>is-in-browser": true,
        "react-router-dom>tiny-warning": true
      }
    },
    "@material-ui/core>@material-ui/styles>jss-plugin-camel-case": {
      "packages": {
        "@material-ui/core>@material-ui/styles>jss-plugin-camel-case>hyphenate-style-name": true
      }
    },
    "@material-ui/core>@material-ui/styles>jss-plugin-default-unit": {
      "globals": {
        "CSS": true
      },
      "packages": {
        "@material-ui/core>@material-ui/styles>jss": true
      }
    },
    "@material-ui/core>@material-ui/styles>jss-plugin-global": {
      "packages": {
        "@babel/runtime": true,
        "@material-ui/core>@material-ui/styles>jss": true
      }
    },
    "@material-ui/core>@material-ui/styles>jss-plugin-nested": {
      "packages": {
        "@babel/runtime": true,
        "react-router-dom>tiny-warning": true
      }
    },
    "@material-ui/core>@material-ui/styles>jss-plugin-rule-value-function": {
      "packages": {
        "@material-ui/core>@material-ui/styles>jss": true,
        "react-router-dom>tiny-warning": true
      }
    },
    "@material-ui/core>@material-ui/styles>jss-plugin-vendor-prefixer": {
      "packages": {
        "@material-ui/core>@material-ui/styles>jss": true,
        "@material-ui/core>@material-ui/styles>jss-plugin-vendor-prefixer>css-vendor": true
      }
    },
    "@material-ui/core>@material-ui/styles>jss-plugin-vendor-prefixer>css-vendor": {
      "globals": {
        "document.createElement": true,
        "document.documentElement": true,
        "getComputedStyle": true
      },
      "packages": {
        "@babel/runtime": true,
        "@material-ui/core>@material-ui/styles>jss>is-in-browser": true
      }
    },
    "@material-ui/core>@material-ui/styles>jss>is-in-browser": {
      "globals": {
        "document": true
      }
    },
    "@material-ui/core>@material-ui/system": {
      "globals": {
        "console.error": true
      },
      "packages": {
        "@babel/runtime": true,
        "@material-ui/core>@material-ui/utils": true,
        "prop-types": true
      }
    },
    "@material-ui/core>@material-ui/utils": {
      "packages": {
        "@babel/runtime": true,
        "prop-types": true,
        "prop-types>react-is": true
      }
    },
    "@material-ui/core>popper.js": {
      "globals": {
<<<<<<< HEAD
        "MSInputMethodContext": true,
        "Node.DOCUMENT_POSITION_FOLLOWING": true,
        "cancelAnimationFrame": true,
=======
>>>>>>> b0ad0cb1
        "console.warn": true,
        "define": true,
        "devicePixelRatio": true,
        "document": true,
        "getComputedStyle": true,
        "innerHeight": true,
        "innerWidth": true,
        "navigator": true,
        "requestAnimationFrame": true,
        "setTimeout": true
      }
    },
    "@material-ui/core>react-transition-group": {
      "globals": {
        "Element": true,
        "setTimeout": true
      },
      "packages": {
<<<<<<< HEAD
        "@material-ui/core>react-transition-group>dom-helpers": true,
        "prop-types": true,
        "react": true,
        "react-dom": true
=======
        "@ethereumjs/common": true,
        "@ethereumjs/tx": true,
        "aes-js": true,
        "bech32": true,
        "bignumber.js": true,
        "bitwise": true,
        "bn.js": true,
        "borc": true,
        "bs58check": true,
        "buffer": true,
        "crc-32": true,
        "elliptic": true,
        "eth-eip712-util-browser": true,
        "hash.js": true,
        "js-sha3": true,
        "lodash": true,
        "rlp": true,
        "secp256k1": true,
        "superagent": true
>>>>>>> b0ad0cb1
      }
    },
    "@material-ui/core>react-transition-group>dom-helpers": {
      "packages": {
        "@babel/runtime": true
      }
    },
    "@metamask/controllers": {
      "globals": {
        "Headers": true,
        "URL": true,
        "clearInterval": true,
        "clearTimeout": true,
        "console.error": true,
        "console.log": true,
        "fetch": true,
        "setInterval": true,
        "setTimeout": true
      },
      "packages": {
        "@ethereumjs/common": true,
        "@ethereumjs/tx": true,
        "@metamask/contract-metadata": true,
        "@metamask/controllers>abort-controller": true,
        "@metamask/controllers>async-mutex": true,
        "@metamask/controllers>eth-method-registry": true,
        "@metamask/controllers>eth-phishing-detect": true,
        "@metamask/controllers>ethereumjs-wallet": true,
        "@metamask/controllers>isomorphic-fetch": true,
        "@metamask/controllers>multiformats": true,
        "@metamask/controllers>nanoid": true,
        "@metamask/controllers>web3-provider-engine": true,
        "@metamask/metamask-eth-abis": true,
        "@storybook/api>fast-deep-equal": true,
        "browserify>buffer": true,
        "browserify>events": true,
        "deep-freeze-strict": true,
        "eth-ens-namehash": true,
        "eth-json-rpc-infura": true,
        "eth-keyring-controller": true,
        "eth-query": true,
        "eth-rpc-errors": true,
        "eth-sig-util": true,
        "ethereumjs-util": true,
        "ethers": true,
        "ethjs>ethjs-unit": true,
        "immer": true,
        "json-rpc-engine": true,
        "jsonschema": true,
        "punycode": true,
        "single-call-balance-checker-abi": true,
        "uuid": true,
        "web3": true
      }
    },
    "@metamask/controllers>abort-controller": {
      "globals": {
        "AbortController": true
      }
    },
    "@metamask/controllers>async-mutex": {
      "globals": {
        "setTimeout": true
      },
      "packages": {
        "@metamask/controllers>async-mutex>tslib": true
      }
    },
    "@metamask/controllers>async-mutex>tslib": {
      "globals": {
        "define": true
      }
    },
    "@metamask/controllers>eth-method-registry": {
      "packages": {
        "@metamask/controllers>eth-method-registry>ethjs": true
      }
    },
    "@metamask/controllers>eth-method-registry>ethjs": {
      "globals": {
        "clearInterval": true,
        "setInterval": true
      },
      "packages": {
        "@metamask/controllers>eth-method-registry>ethjs>bn.js": true,
        "@metamask/controllers>eth-method-registry>ethjs>ethjs-abi": true,
        "@metamask/controllers>eth-method-registry>ethjs>ethjs-contract": true,
        "@metamask/controllers>eth-method-registry>ethjs>ethjs-query": true,
        "@metamask/controllers>eth-method-registry>ethjs>js-sha3": true,
        "browserify>buffer": true,
        "ethjs>ethjs-filter": true,
        "ethjs>ethjs-provider-http": true,
        "ethjs>ethjs-unit": true,
        "ethjs>ethjs-util": true,
        "ethjs>number-to-bn": true
      }
    },
    "@metamask/controllers>eth-method-registry>ethjs>ethjs-abi": {
      "packages": {
        "@metamask/controllers>eth-method-registry>ethjs>bn.js": true,
        "@metamask/controllers>eth-method-registry>ethjs>js-sha3": true,
        "browserify>buffer": true,
        "ethjs>number-to-bn": true
      }
    },
    "@metamask/controllers>eth-method-registry>ethjs>ethjs-contract": {
      "packages": {
        "@metamask/controllers>eth-method-registry>ethjs>ethjs-contract>ethjs-abi": true,
        "@metamask/controllers>eth-method-registry>ethjs>js-sha3": true,
        "ethjs-query>babel-runtime": true,
        "ethjs>ethjs-filter": true,
        "ethjs>ethjs-util": true,
        "promise-to-callback": true
      }
    },
    "@metamask/controllers>eth-method-registry>ethjs>ethjs-contract>ethjs-abi": {
      "packages": {
        "@metamask/controllers>eth-method-registry>ethjs>bn.js": true,
        "@metamask/controllers>eth-method-registry>ethjs>js-sha3": true,
        "browserify>buffer": true,
        "ethjs>number-to-bn": true
      }
    },
    "@metamask/controllers>eth-method-registry>ethjs>ethjs-query": {
      "globals": {
        "console": true
      },
      "packages": {
        "ethjs-query>babel-runtime": true,
        "ethjs-query>ethjs-format": true,
        "ethjs-query>ethjs-rpc": true,
        "promise-to-callback": true
      }
    },
    "@metamask/controllers>eth-method-registry>ethjs>js-sha3": {
      "packages": {
        "browserify>process": true
      }
    },
    "@metamask/controllers>eth-phishing-detect": {
      "packages": {
        "eslint>optionator>fast-levenshtein": true
      }
    },
    "@metamask/controllers>ethereumjs-wallet": {
      "packages": {
        "@metamask/controllers>ethereumjs-wallet>uuid": true,
        "@truffle/codec>utf8": true,
        "browserify>buffer": true,
        "browserify>crypto-browserify": true,
        "ethereumjs-util": true,
        "ethereumjs-util>ethereum-cryptography": true,
        "ethereumjs-wallet>aes-js": true,
        "ethereumjs-wallet>bs58check": true,
        "ethereumjs-wallet>randombytes": true,
        "ethers>@ethersproject/json-wallets>scrypt-js": true
      }
    },
    "@metamask/controllers>ethereumjs-wallet>uuid": {
      "globals": {
        "crypto": true,
        "msCrypto": true
      }
    },
    "@metamask/controllers>isomorphic-fetch": {
      "globals": {
        "fetch.bind": true
      },
      "packages": {
        "@metamask/controllers>isomorphic-fetch>whatwg-fetch": true
      }
    },
    "@metamask/controllers>isomorphic-fetch>whatwg-fetch": {
      "globals": {
        "Blob": true,
        "FileReader": true,
        "FormData": true,
        "URLSearchParams.prototype.isPrototypeOf": true,
        "XMLHttpRequest": true,
        "define": true,
        "setTimeout": true
      }
    },
    "@metamask/controllers>multiformats": {
      "globals": {
        "TextDecoder": true,
        "TextEncoder": true,
        "console.warn": true
      }
    },
    "@metamask/controllers>nanoid": {
      "globals": {
        "crypto.getRandomValues": true
      }
    },
    "@metamask/controllers>web3-provider-engine": {
      "globals": {
        "WebSocket": true,
        "console": true,
        "setTimeout": true
      },
      "packages": {
        "3box>ipfs>async": true,
        "@ethereumjs/tx": true,
        "@metamask/controllers>web3-provider-engine>backoff": true,
        "@metamask/controllers>web3-provider-engine>eth-block-tracker": true,
        "@metamask/controllers>web3-provider-engine>eth-json-rpc-middleware": true,
        "@metamask/controllers>web3-provider-engine>eth-sig-util": true,
        "@metamask/controllers>web3-provider-engine>ethereumjs-util": true,
        "@metamask/controllers>web3-provider-engine>semaphore": true,
        "browserify>browser-resolve": true,
        "browserify>buffer": true,
        "browserify>events": true,
        "browserify>util": true,
        "eth-json-rpc-filters": true,
        "eth-json-rpc-infura": true,
        "lavamoat>json-stable-stringify": true,
        "watchify>xtend": true
      }
    },
    "@metamask/controllers>web3-provider-engine>backoff": {
      "globals": {
        "clearTimeout": true,
        "setTimeout": true
      },
      "packages": {
        "@metamask/controllers>web3-provider-engine>backoff>precond": true,
        "browserify>events": true,
        "browserify>util": true
      }
    },
    "@metamask/controllers>web3-provider-engine>backoff>precond": {
      "packages": {
        "browserify>util": true
      }
    },
    "@metamask/controllers>web3-provider-engine>cross-fetch>node-fetch": {
      "globals": {
        "fetch": true
      }
    },
    "@metamask/controllers>web3-provider-engine>eth-block-tracker": {
      "globals": {
        "clearTimeout": true,
        "console.error": true,
        "setTimeout": true
      },
      "packages": {
        "@metamask/controllers>web3-provider-engine>eth-block-tracker>pify": true,
        "eth-query": true,
        "safe-event-emitter": true
      }
    },
    "@metamask/controllers>web3-provider-engine>eth-json-rpc-middleware": {
      "globals": {
        "console.error": true,
        "fetch": true,
        "setTimeout": true
      },
      "packages": {
        "@metamask/controllers>web3-provider-engine>eth-json-rpc-middleware>json-rpc-engine": true,
        "@metamask/controllers>web3-provider-engine>eth-rpc-errors": true,
        "browserify>url": true,
        "lavamoat>json-stable-stringify": true,
        "node-fetch": true,
        "source-map-explorer>btoa": true,
        "vinyl>clone": true
      }
    },
    "@metamask/controllers>web3-provider-engine>eth-json-rpc-middleware>node-fetch": {
      "globals": {
        "fetch": true
      }
    },
    "@metamask/controllers>web3-provider-engine>eth-rpc-errors": {
      "packages": {
        "eth-rpc-errors>fast-safe-stringify": true
      }
    },
    "@metamask/controllers>web3-provider-engine>eth-sig-util": {
      "packages": {
        "@metamask/controllers>web3-provider-engine>eth-sig-util>ethereumjs-abi": true,
        "@metamask/controllers>web3-provider-engine>ethereumjs-util": true
      }
    },
    "@metamask/controllers>web3-provider-engine>eth-sig-util>ethereumjs-abi": {
      "packages": {
        "@metamask/controllers>web3-provider-engine>eth-sig-util>ethereumjs-abi>ethereumjs-util": true,
        "bn.js": true,
        "browserify>buffer": true
      }
    },
    "@metamask/controllers>web3-provider-engine>eth-sig-util>ethereumjs-abi>ethereumjs-util": {
      "packages": {
        "3box>ethers>elliptic": true,
        "@metamask/controllers>web3-provider-engine>ethereumjs-util>ethjs-util": true,
        "bn.js": true,
        "browserify>assert": true,
        "browserify>buffer": true,
        "ethereumjs-util>create-hash": true,
        "ethereumjs-util>ethereum-cryptography": true,
        "ethereumjs-util>rlp": true
      }
    },
    "@metamask/controllers>web3-provider-engine>ethereumjs-util": {
      "packages": {
        "3box>ethers>elliptic": true,
        "@metamask/controllers>web3-provider-engine>ethereumjs-util>ethjs-util": true,
        "bn.js": true,
        "browserify>assert": true,
        "browserify>buffer": true,
        "ethereumjs-util>create-hash": true,
        "ethereumjs-util>ethereum-cryptography": true,
        "ethereumjs-util>rlp": true,
        "ethereumjs-wallet>safe-buffer": true
      }
    },
    "@metamask/controllers>web3-provider-engine>ethereumjs-util>ethjs-util": {
      "packages": {
        "browserify>buffer": true,
        "ethjs>ethjs-util>is-hex-prefixed": true,
        "ethjs>ethjs-util>strip-hex-prefix": true
      }
    },
    "@metamask/controllers>web3-provider-engine>semaphore": {
      "globals": {
        "define": true,
        "setTimeout": true
      },
      "packages": {
        "browserify>process": true
      }
    },
    "@metamask/eth-ledger-bridge-keyring": {
      "globals": {
        "addEventListener": true,
        "console.log": true,
        "document.createElement": true,
        "document.head.appendChild": true,
        "fetch": true
      },
      "packages": {
        "@ethereumjs/tx": true,
        "@metamask/eth-ledger-bridge-keyring>eth-sig-util": true,
        "@metamask/eth-ledger-bridge-keyring>hdkey": true,
        "browserify>buffer": true,
        "browserify>events": true,
        "ethereumjs-util": true
      }
    },
    "@metamask/eth-ledger-bridge-keyring>eth-sig-util": {
      "packages": {
        "3box>tweetnacl": true,
        "3box>tweetnacl-util": true,
        "@metamask/eth-ledger-bridge-keyring>eth-sig-util>ethereumjs-util": true,
        "browserify>buffer": true,
        "ethereumjs-abi": true
      }
    },
    "@metamask/eth-ledger-bridge-keyring>eth-sig-util>ethereumjs-util": {
      "packages": {
        "3box>ethers>elliptic": true,
        "@metamask/eth-ledger-bridge-keyring>eth-sig-util>ethereumjs-util>ethjs-util": true,
        "bn.js": true,
        "browserify>assert": true,
        "browserify>buffer": true,
        "ethereumjs-util>create-hash": true,
        "ethereumjs-util>ethereum-cryptography": true,
        "ethereumjs-util>rlp": true,
        "ethereumjs-wallet>safe-buffer": true
      }
    },
    "@metamask/eth-ledger-bridge-keyring>eth-sig-util>ethereumjs-util>ethjs-util": {
      "packages": {
        "browserify>buffer": true,
        "ethjs>ethjs-util>is-hex-prefixed": true,
        "ethjs>ethjs-util>strip-hex-prefix": true
      }
    },
    "@metamask/eth-ledger-bridge-keyring>hdkey": {
      "packages": {
        "browserify>assert": true,
        "browserify>crypto-browserify": true,
        "eth-trezor-keyring>hdkey>coinstring": true,
        "eth-trezor-keyring>hdkey>secp256k1": true,
        "ethereumjs-wallet>safe-buffer": true
      }
    },
    "@metamask/eth-token-tracker": {
      "globals": {
        "console.warn": true
      },
      "packages": {
        "@babel/runtime": true,
        "@metamask/eth-token-tracker>eth-block-tracker": true,
        "@metamask/eth-token-tracker>ethjs": true,
        "@metamask/eth-token-tracker>human-standard-token-abi": true,
        "ethjs-contract": true,
        "ethjs-query": true,
        "nock>deep-equal": true,
        "safe-event-emitter": true
      }
    },
    "@metamask/eth-token-tracker>eth-block-tracker": {
      "globals": {
        "clearTimeout": true,
        "console.error": true,
        "setTimeout": true
      },
      "packages": {
        "@metamask/eth-token-tracker>eth-block-tracker>pify": true,
        "eth-query": true,
        "safe-event-emitter": true
      }
    },
    "@metamask/eth-token-tracker>ethjs": {
      "globals": {
        "clearInterval": true,
        "setInterval": true
      },
      "packages": {
        "@metamask/eth-token-tracker>ethjs>bn.js": true,
        "@metamask/eth-token-tracker>ethjs>ethjs-abi": true,
        "@metamask/eth-token-tracker>ethjs>ethjs-contract": true,
        "@metamask/eth-token-tracker>ethjs>ethjs-query": true,
        "@metamask/eth-token-tracker>ethjs>js-sha3": true,
        "browserify>buffer": true,
        "ethjs>ethjs-filter": true,
        "ethjs>ethjs-provider-http": true,
        "ethjs>ethjs-unit": true,
        "ethjs>ethjs-util": true,
        "ethjs>number-to-bn": true
      }
    },
    "@metamask/eth-token-tracker>ethjs>ethjs-abi": {
      "packages": {
        "@metamask/eth-token-tracker>ethjs>bn.js": true,
        "@metamask/eth-token-tracker>ethjs>js-sha3": true,
        "browserify>buffer": true,
        "ethjs>number-to-bn": true
      }
    },
    "@metamask/eth-token-tracker>ethjs>ethjs-contract": {
      "packages": {
        "@metamask/eth-token-tracker>ethjs>ethjs-contract>ethjs-abi": true,
        "@metamask/eth-token-tracker>ethjs>js-sha3": true,
        "ethjs-query>babel-runtime": true,
        "ethjs>ethjs-filter": true,
        "ethjs>ethjs-util": true,
        "promise-to-callback": true
      }
    },
    "@metamask/eth-token-tracker>ethjs>ethjs-contract>ethjs-abi": {
      "packages": {
        "@metamask/eth-token-tracker>ethjs>bn.js": true,
        "@metamask/eth-token-tracker>ethjs>js-sha3": true,
        "browserify>buffer": true,
        "ethjs>number-to-bn": true
      }
    },
    "@metamask/eth-token-tracker>ethjs>ethjs-query": {
      "globals": {
        "console": true
      },
      "packages": {
        "ethjs-query>babel-runtime": true,
        "ethjs-query>ethjs-format": true,
        "ethjs-query>ethjs-rpc": true,
        "promise-to-callback": true
      }
    },
    "@metamask/eth-token-tracker>ethjs>js-sha3": {
      "packages": {
        "browserify>process": true
      }
    },
    "@metamask/etherscan-link": {
      "globals": {
        "URL": true
      }
    },
    "@metamask/iframe-execution-environment-service": {
      "globals": {
        "clearTimeout": true,
        "document.body.appendChild": true,
        "document.createElement": true,
        "document.getElementById": true,
        "setTimeout": true
      },
      "packages": {
        "@metamask/iframe-execution-environment-service>json-rpc-middleware-stream": true,
        "@metamask/iframe-execution-environment-service>nanoid": true,
        "@metamask/post-message-stream": true,
        "@metamask/snap-controllers": true,
        "@metamask/snap-controllers>@metamask/execution-environments": true,
        "json-rpc-engine": true,
        "pump": true
      }
    },
    "@metamask/iframe-execution-environment-service>json-rpc-middleware-stream": {
      "globals": {
        "setTimeout": true
      },
      "packages": {
        "json-rpc-engine>@metamask/safe-event-emitter": true,
        "readable-stream": true
      }
    },
    "@metamask/iframe-execution-environment-service>nanoid": {
      "globals": {
        "crypto.getRandomValues": true
      }
    },
    "@metamask/jazzicon": {
      "globals": {
        "document.createElement": true,
        "document.createElementNS": true
      },
      "packages": {
        "@metamask/jazzicon>color": true,
        "@metamask/jazzicon>mersenne-twister": true
      }
    },
    "@metamask/jazzicon>color": {
      "packages": {
        "@metamask/jazzicon>color>clone": true,
        "@metamask/jazzicon>color>color-convert": true,
        "@metamask/jazzicon>color>color-string": true
      }
    },
    "@metamask/jazzicon>color>clone": {
      "packages": {
        "browserify>buffer": true
      }
    },
    "@metamask/jazzicon>color>color-convert": {
      "packages": {
        "@metamask/jazzicon>color>color-convert>color-name": true
      }
    },
    "@metamask/jazzicon>color>color-string": {
      "packages": {
        "jest-canvas-mock>moo-color>color-name": true
      }
    },
    "@metamask/logo": {
      "globals": {
        "addEventListener": true,
        "document.body.appendChild": true,
        "document.createElementNS": true,
        "innerHeight": true,
        "innerWidth": true,
        "requestAnimationFrame": true
      },
      "packages": {
        "@metamask/logo>gl-mat4": true,
        "@metamask/logo>gl-vec3": true
      }
    },
    "@metamask/obs-store": {
      "globals": {
        "localStorage": true
      },
      "packages": {
        "@metamask/obs-store>through2": true,
        "browserify>stream-browserify": true,
        "json-rpc-engine>@metamask/safe-event-emitter": true
      }
    },
    "@metamask/obs-store>through2": {
      "packages": {
        "browserify>process": true,
        "browserify>util": true,
        "readable-stream": true,
        "watchify>xtend": true
      }
    },
    "@metamask/post-message-stream": {
      "globals": {
        "addEventListener": true,
        "location.origin": true,
        "onmessage": "write",
        "postMessage": true,
        "removeEventListener": true
      },
      "packages": {
        "@metamask/post-message-stream>readable-stream": true
      }
    },
    "@metamask/post-message-stream>readable-stream": {
      "packages": {
        "@metamask/post-message-stream>readable-stream>safe-buffer": true,
        "@metamask/post-message-stream>readable-stream>string_decoder": true,
        "@storybook/api>util-deprecate": true,
        "browserify>browser-resolve": true,
        "browserify>events": true,
        "browserify>process": true,
        "browserify>timers-browserify": true,
        "pumpify>inherits": true,
        "readable-stream>core-util-is": true,
        "readable-stream>isarray": true,
        "vinyl>cloneable-readable>process-nextick-args": true
      }
    },
    "@metamask/post-message-stream>readable-stream>safe-buffer": {
      "packages": {
        "browserify>buffer": true
      }
    },
    "@metamask/post-message-stream>readable-stream>string_decoder": {
      "packages": {
        "@metamask/post-message-stream>readable-stream>safe-buffer": true
      }
    },
    "@metamask/providers>@metamask/object-multiplex": {
      "globals": {
        "console.warn": true
      },
      "packages": {
        "end-of-stream": true,
        "pump>once": true,
        "readable-stream": true
      }
    },
    "@metamask/rpc-methods": {
      "packages": {
        "@metamask/controllers": true,
        "@metamask/rpc-methods>@metamask/key-tree": true,
        "@metamask/snap-controllers": true,
        "eth-rpc-errors": true
      }
    },
    "@metamask/rpc-methods>@metamask/key-tree": {
      "packages": {
        "@metamask/rpc-methods>@metamask/key-tree>bip39": true,
        "@metamask/rpc-methods>@metamask/key-tree>secp256k1": true,
        "browserify>buffer": true,
        "browserify>crypto-browserify": true,
        "browserify>insert-module-globals>is-buffer": true,
        "ethereumjs-util>ethereum-cryptography>keccak": true
      }
    },
    "@metamask/rpc-methods>@metamask/key-tree>bip39": {
      "packages": {
        "browserify>buffer": true,
        "browserify>crypto-browserify>pbkdf2": true,
        "ethereumjs-util>create-hash": true,
        "ethereumjs-wallet>randombytes": true
      }
    },
    "@metamask/rpc-methods>@metamask/key-tree>secp256k1": {
      "packages": {
        "3box>ethers>elliptic": true
      }
    },
    "@metamask/smart-transactions-controller": {
      "globals": {
        "URLSearchParams": true,
        "clearInterval": true,
        "console.error": true,
        "console.log": true,
        "fetch": true,
        "setInterval": true,
        "setTimeout": true
      },
      "packages": {
        "@metamask/controllers>isomorphic-fetch": true,
        "@metamask/smart-transactions-controller>@metamask/controllers": true,
        "@metamask/smart-transactions-controller>bignumber.js": true,
        "@metamask/smart-transactions-controller>fast-json-patch": true,
        "ethers": true,
        "lodash": true
      }
    },
    "@metamask/smart-transactions-controller>@metamask/controllers": {
      "globals": {
        "Headers": true,
        "URL": true,
        "clearInterval": true,
        "clearTimeout": true,
        "console.error": true,
        "console.log": true,
        "fetch": true,
        "setInterval": true,
        "setTimeout": true
      },
      "packages": {
        "@ethereumjs/common": true,
        "@ethereumjs/tx": true,
        "@metamask/contract-metadata": true,
        "@metamask/controllers>abort-controller": true,
        "@metamask/controllers>async-mutex": true,
        "@metamask/controllers>eth-phishing-detect": true,
        "@metamask/controllers>isomorphic-fetch": true,
        "@metamask/controllers>multiformats": true,
        "@metamask/controllers>web3-provider-engine": true,
        "@metamask/metamask-eth-abis": true,
        "@metamask/smart-transactions-controller>@metamask/controllers>eth-method-registry": true,
        "@metamask/smart-transactions-controller>@metamask/controllers>ethereumjs-wallet": true,
        "@metamask/smart-transactions-controller>@metamask/controllers>nanoid": true,
        "@storybook/api>fast-deep-equal": true,
        "browserify>buffer": true,
        "browserify>events": true,
        "deep-freeze-strict": true,
        "eth-ens-namehash": true,
        "eth-json-rpc-infura": true,
        "eth-keyring-controller": true,
        "eth-query": true,
        "eth-rpc-errors": true,
        "eth-sig-util": true,
        "ethereumjs-util": true,
        "ethers": true,
        "ethjs>ethjs-unit": true,
        "immer": true,
        "json-rpc-engine": true,
        "jsonschema": true,
        "punycode": true,
        "single-call-balance-checker-abi": true,
        "uuid": true,
        "web3": true
      }
    },
    "@metamask/smart-transactions-controller>@metamask/controllers>eth-method-registry": {
      "packages": {
        "@metamask/smart-transactions-controller>@metamask/controllers>eth-method-registry>ethjs": true
      }
    },
    "@metamask/smart-transactions-controller>@metamask/controllers>eth-method-registry>ethjs": {
      "globals": {
        "clearInterval": true,
        "setInterval": true
      },
      "packages": {
        "@metamask/smart-transactions-controller>@metamask/controllers>eth-method-registry>ethjs>bn.js": true,
        "@metamask/smart-transactions-controller>@metamask/controllers>eth-method-registry>ethjs>ethjs-abi": true,
        "@metamask/smart-transactions-controller>@metamask/controllers>eth-method-registry>ethjs>ethjs-contract": true,
        "@metamask/smart-transactions-controller>@metamask/controllers>eth-method-registry>ethjs>ethjs-query": true,
        "@metamask/smart-transactions-controller>@metamask/controllers>eth-method-registry>ethjs>js-sha3": true,
        "browserify>buffer": true,
        "ethjs>ethjs-filter": true,
        "ethjs>ethjs-provider-http": true,
        "ethjs>ethjs-unit": true,
        "ethjs>ethjs-util": true,
        "ethjs>number-to-bn": true
      }
    },
    "@metamask/smart-transactions-controller>@metamask/controllers>eth-method-registry>ethjs>ethjs-abi": {
      "packages": {
        "@metamask/smart-transactions-controller>@metamask/controllers>eth-method-registry>ethjs>bn.js": true,
        "@metamask/smart-transactions-controller>@metamask/controllers>eth-method-registry>ethjs>js-sha3": true,
        "browserify>buffer": true,
        "ethjs>number-to-bn": true
      }
    },
    "@metamask/smart-transactions-controller>@metamask/controllers>eth-method-registry>ethjs>ethjs-contract": {
      "packages": {
        "@metamask/smart-transactions-controller>@metamask/controllers>eth-method-registry>ethjs>ethjs-contract>ethjs-abi": true,
        "@metamask/smart-transactions-controller>@metamask/controllers>eth-method-registry>ethjs>js-sha3": true,
        "ethjs-query>babel-runtime": true,
        "ethjs>ethjs-filter": true,
        "ethjs>ethjs-util": true,
        "promise-to-callback": true
      }
    },
    "@metamask/smart-transactions-controller>@metamask/controllers>eth-method-registry>ethjs>ethjs-contract>ethjs-abi": {
      "packages": {
        "@metamask/smart-transactions-controller>@metamask/controllers>eth-method-registry>ethjs>bn.js": true,
        "@metamask/smart-transactions-controller>@metamask/controllers>eth-method-registry>ethjs>js-sha3": true,
        "browserify>buffer": true,
        "ethjs>number-to-bn": true
      }
    },
    "@metamask/smart-transactions-controller>@metamask/controllers>eth-method-registry>ethjs>ethjs-query": {
      "globals": {
        "console": true
      },
      "packages": {
        "ethjs-query>babel-runtime": true,
        "ethjs-query>ethjs-format": true,
        "ethjs-query>ethjs-rpc": true,
        "promise-to-callback": true
      }
    },
    "@metamask/smart-transactions-controller>@metamask/controllers>eth-method-registry>ethjs>js-sha3": {
      "packages": {
        "browserify>process": true
      }
    },
    "@metamask/smart-transactions-controller>@metamask/controllers>ethereumjs-wallet": {
      "packages": {
        "@metamask/smart-transactions-controller>@metamask/controllers>ethereumjs-wallet>uuid": true,
        "@truffle/codec>utf8": true,
        "browserify>buffer": true,
        "browserify>crypto-browserify": true,
        "ethereumjs-util": true,
        "ethereumjs-util>ethereum-cryptography": true,
        "ethereumjs-wallet>aes-js": true,
        "ethereumjs-wallet>bs58check": true,
        "ethereumjs-wallet>randombytes": true,
        "ethers>@ethersproject/json-wallets>scrypt-js": true
      }
    },
    "@metamask/smart-transactions-controller>@metamask/controllers>ethereumjs-wallet>uuid": {
      "globals": {
        "crypto": true,
        "msCrypto": true
      }
    },
    "@metamask/smart-transactions-controller>@metamask/controllers>nanoid": {
      "globals": {
        "crypto.getRandomValues": true
      }
    },
    "@metamask/smart-transactions-controller>bignumber.js": {
      "globals": {
        "crypto": true,
        "define": true
      }
    },
    "@metamask/smart-transactions-controller>fast-json-patch": {
      "globals": {
        "addEventListener": true,
        "clearTimeout": true,
        "removeEventListener": true,
        "setTimeout": true
      }
    },
    "@metamask/snap-controllers": {
      "globals": {
        "URL": true,
        "Worker": true,
        "clearTimeout": true,
        "console.error": true,
        "console.info": true,
        "console.log": true,
        "console.warn": true,
        "fetch": true,
        "setTimeout": true
      },
      "packages": {
        "@metamask/controllers": true,
        "@metamask/post-message-stream": true,
        "@metamask/providers>@metamask/object-multiplex": true,
        "@metamask/snap-controllers>@metamask/execution-environments": true,
        "@metamask/snap-controllers>@metamask/obs-store": true,
        "@metamask/snap-controllers>ajv": true,
        "@metamask/snap-controllers>concat-stream": true,
        "@metamask/snap-controllers>gunzip-maybe": true,
        "@metamask/snap-controllers>json-rpc-middleware-stream": true,
        "@metamask/snap-controllers>nanoid": true,
        "@metamask/snap-controllers>readable-web-to-node-stream": true,
        "@metamask/snap-controllers>tar-stream": true,
        "@storybook/api>fast-deep-equal": true,
        "browserify>buffer": true,
        "browserify>crypto-browserify": true,
        "eth-rpc-errors": true,
        "json-rpc-engine": true,
        "json-rpc-engine>@metamask/safe-event-emitter": true,
        "pump": true,
        "semver": true
      }
    },
    "@metamask/snap-controllers>@metamask/obs-store": {
      "packages": {
        "@metamask/snap-controllers>@metamask/obs-store>through2": true,
        "browserify>stream-browserify": true,
        "json-rpc-engine>@metamask/safe-event-emitter": true
      }
    },
    "@metamask/snap-controllers>@metamask/obs-store>through2": {
      "packages": {
        "browserify>process": true,
        "browserify>util": true,
        "readable-stream": true,
        "watchify>xtend": true
      }
    },
    "@metamask/snap-controllers>ajv": {
      "packages": {
        "@storybook/api>fast-deep-equal": true
      }
    },
    "@metamask/snap-controllers>concat-stream": {
      "packages": {
        "@metamask/snap-controllers>concat-stream>readable-stream": true,
        "browserify>buffer": true,
        "pumpify>inherits": true
      }
    },
    "@metamask/snap-controllers>concat-stream>readable-stream": {
      "packages": {
        "@storybook/api>util-deprecate": true,
        "browserify>browser-resolve": true,
        "browserify>buffer": true,
        "browserify>events": true,
        "browserify>process": true,
        "browserify>string_decoder": true,
        "pumpify>inherits": true
      }
    },
    "@metamask/snap-controllers>gunzip-maybe": {
      "packages": {
        "@metamask/snap-controllers>gunzip-maybe>browserify-zlib": true,
        "@metamask/snap-controllers>gunzip-maybe>is-deflate": true,
        "@metamask/snap-controllers>gunzip-maybe>is-gzip": true,
        "@metamask/snap-controllers>gunzip-maybe>peek-stream": true,
        "@metamask/snap-controllers>gunzip-maybe>pumpify": true,
        "@metamask/snap-controllers>gunzip-maybe>through2": true
      }
    },
    "@metamask/snap-controllers>gunzip-maybe>browserify-zlib": {
      "packages": {
        "@metamask/snap-controllers>gunzip-maybe>browserify-zlib>pako": true,
        "browserify>assert": true,
        "browserify>buffer": true,
        "browserify>process": true,
        "browserify>util": true,
        "readable-stream": true
      }
    },
    "@metamask/snap-controllers>gunzip-maybe>peek-stream": {
      "packages": {
        "@metamask/snap-controllers>gunzip-maybe>peek-stream>duplexify": true,
        "@metamask/snap-controllers>gunzip-maybe>peek-stream>through2": true,
        "browserify>buffer": true,
        "terser>source-map-support>buffer-from": true
      }
    },
    "@metamask/snap-controllers>gunzip-maybe>peek-stream>duplexify": {
      "packages": {
        "browserify>buffer": true,
        "browserify>process": true,
        "duplexify>stream-shift": true,
        "end-of-stream": true,
        "pumpify>inherits": true,
        "readable-stream": true
      }
    },
    "@metamask/snap-controllers>gunzip-maybe>peek-stream>through2": {
      "packages": {
        "browserify>process": true,
        "browserify>util": true,
        "readable-stream": true,
        "watchify>xtend": true
      }
    },
    "@metamask/snap-controllers>gunzip-maybe>pumpify": {
      "packages": {
        "@metamask/snap-controllers>gunzip-maybe>pumpify>duplexify": true,
        "@metamask/snap-controllers>gunzip-maybe>pumpify>pump": true,
        "pumpify>inherits": true
      }
    },
    "@metamask/snap-controllers>gunzip-maybe>pumpify>duplexify": {
      "packages": {
        "browserify>buffer": true,
        "browserify>process": true,
        "duplexify>stream-shift": true,
        "end-of-stream": true,
        "pumpify>inherits": true,
        "readable-stream": true
      }
    },
    "@metamask/snap-controllers>gunzip-maybe>pumpify>pump": {
      "packages": {
        "browserify>browser-resolve": true,
        "end-of-stream": true,
        "pump>once": true
      }
    },
    "@metamask/snap-controllers>gunzip-maybe>through2": {
      "packages": {
        "browserify>process": true,
        "browserify>util": true,
        "readable-stream": true,
        "watchify>xtend": true
      }
    },
    "@metamask/snap-controllers>json-rpc-middleware-stream": {
      "globals": {
        "setTimeout": true
      },
      "packages": {
        "json-rpc-engine>@metamask/safe-event-emitter": true,
        "readable-stream": true
      }
    },
    "@metamask/snap-controllers>nanoid": {
      "globals": {
        "crypto.getRandomValues": true
      }
    },
    "@metamask/snap-controllers>readable-web-to-node-stream": {
      "packages": {
        "@metamask/snap-controllers>readable-web-to-node-stream>readable-stream": true
      }
    },
    "@metamask/snap-controllers>readable-web-to-node-stream>readable-stream": {
      "packages": {
        "@storybook/api>util-deprecate": true,
        "browserify>browser-resolve": true,
        "browserify>buffer": true,
        "browserify>events": true,
        "browserify>process": true,
        "browserify>string_decoder": true,
        "pumpify>inherits": true
      }
    },
    "@metamask/snap-controllers>tar-stream": {
      "packages": {
        "@metamask/snap-controllers>tar-stream>bl": true,
        "@metamask/snap-controllers>tar-stream>fs-constants": true,
        "@metamask/snap-controllers>tar-stream>readable-stream": true,
        "browserify>buffer": true,
        "browserify>process": true,
        "browserify>string_decoder": true,
        "browserify>util": true,
        "end-of-stream": true,
        "pumpify>inherits": true
      }
    },
    "@metamask/snap-controllers>tar-stream>bl": {
      "packages": {
        "@metamask/snap-controllers>tar-stream>readable-stream": true,
        "browserify>buffer": true,
        "pumpify>inherits": true
      }
    },
    "@metamask/snap-controllers>tar-stream>fs-constants": {
      "packages": {
        "browserify>constants-browserify": true
      }
    },
    "@metamask/snap-controllers>tar-stream>readable-stream": {
      "packages": {
        "@storybook/api>util-deprecate": true,
        "browserify>browser-resolve": true,
        "browserify>buffer": true,
        "browserify>events": true,
        "browserify>process": true,
        "browserify>string_decoder": true,
        "pumpify>inherits": true
      }
    },
    "@ngraveio/bc-ur": {
      "packages": {
        "@ngraveio/bc-ur>@apocentre/alias-sampling": true,
        "@ngraveio/bc-ur>bignumber.js": true,
        "@ngraveio/bc-ur>crc": true,
        "@ngraveio/bc-ur>jsbi": true,
        "@ngraveio/bc-ur>sha.js": true,
        "browserify>assert": true,
        "browserify>buffer": true,
        "pubnub>cbor-sync": true
      }
    },
    "@ngraveio/bc-ur>bignumber.js": {
      "globals": {
        "crypto": true,
        "define": true
      }
    },
    "@ngraveio/bc-ur>crc": {
      "packages": {
        "browserify>buffer": true
      }
    },
    "@ngraveio/bc-ur>jsbi": {
      "globals": {
        "define": true
      }
    },
    "@ngraveio/bc-ur>sha.js": {
      "packages": {
        "ethereumjs-wallet>safe-buffer": true,
        "pumpify>inherits": true
      }
    },
    "@popperjs/core": {
      "globals": {
        "Element": true,
        "HTMLElement": true,
        "ShadowRoot": true,
        "console.error": true,
        "console.warn": true,
        "document": true,
        "navigator.userAgent": true
      }
    },
    "@reduxjs/toolkit": {
      "globals": {
        "AbortController": true,
        "__REDUX_DEVTOOLS_EXTENSION_COMPOSE__": true,
        "__REDUX_DEVTOOLS_EXTENSION__": true,
        "console.error": true,
        "console.info": true,
        "console.warn": true
      },
      "packages": {
        "@reduxjs/toolkit>reselect": true,
        "immer": true,
        "redux": true,
        "redux-thunk": true
      }
    },
    "@sentry/browser": {
      "globals": {
        "XMLHttpRequest": true,
        "setTimeout": true
      },
      "packages": {
        "@sentry/browser>@sentry/core": true,
        "@sentry/browser>@sentry/types": true,
        "@sentry/browser>@sentry/utils": true,
        "@sentry/browser>tslib": true
      }
    },
    "@sentry/browser>@sentry/core": {
      "globals": {
        "clearInterval": true,
        "setInterval": true
      },
      "packages": {
        "@sentry/browser>@sentry/core>@sentry/hub": true,
        "@sentry/browser>@sentry/core>@sentry/minimal": true,
        "@sentry/browser>@sentry/types": true,
        "@sentry/browser>@sentry/utils": true,
        "@sentry/browser>tslib": true
      }
    },
    "@sentry/browser>@sentry/core>@sentry/hub": {
      "globals": {
        "clearInterval": true,
        "setInterval": true
      },
      "packages": {
        "@sentry/browser>@sentry/types": true,
        "@sentry/browser>@sentry/utils": true,
        "@sentry/browser>tslib": true
      }
    },
    "@sentry/browser>@sentry/core>@sentry/minimal": {
      "packages": {
        "@sentry/browser>@sentry/core>@sentry/hub": true,
        "@sentry/browser>tslib": true
      }
    },
    "@sentry/browser>@sentry/utils": {
      "globals": {
        "CustomEvent": true,
        "DOMError": true,
        "DOMException": true,
        "Element": true,
        "ErrorEvent": true,
        "Event": true,
        "Headers": true,
        "Request": true,
        "Response": true,
        "XMLHttpRequest.prototype": true,
        "clearTimeout": true,
        "console.error": true,
        "document": true,
        "setTimeout": true
      },
      "packages": {
        "@sentry/browser>tslib": true,
        "browserify>process": true
      }
    },
    "@sentry/browser>tslib": {
      "globals": {
        "define": true
      }
    },
    "@sentry/integrations": {
      "globals": {
        "clearTimeout": true,
        "console.error": true,
        "console.log": true,
        "setTimeout": true
      },
      "packages": {
        "@sentry/browser>@sentry/types": true,
        "@sentry/browser>@sentry/utils": true,
        "@sentry/browser>tslib": true,
        "localforage": true
      }
    },
    "@storybook/api>util-deprecate": {
      "globals": {
        "console.trace": true,
        "console.warn": true,
        "localStorage": true
      }
    },
    "@storybook/client-api>stable": {
      "globals": {
        "define": true
      }
    },
    "@truffle/codec": {
      "packages": {
        "@truffle/codec>@truffle/abi-utils": true,
        "@truffle/codec>@truffle/compile-common": true,
        "@truffle/codec>big.js": true,
        "@truffle/codec>bn.js": true,
        "@truffle/codec>cbor": true,
        "@truffle/codec>lodash.escaperegexp": true,
        "@truffle/codec>lodash.partition": true,
        "@truffle/codec>lodash.sum": true,
        "@truffle/codec>utf8": true,
        "@truffle/codec>web3-utils": true,
        "browserify>buffer": true,
        "browserify>util": true,
        "eslint>debug": true,
        "gulp-dart-sass>lodash.clonedeep": true,
        "semver": true
      }
    },
    "@truffle/codec>@truffle/abi-utils": {
      "packages": {
        "@truffle/codec>@truffle/abi-utils>change-case": true,
        "@truffle/codec>@truffle/abi-utils>faker": true,
        "@truffle/codec>@truffle/abi-utils>fast-check": true
      }
    },
    "@truffle/codec>@truffle/abi-utils>change-case": {
      "packages": {
        "@truffle/codec>@truffle/abi-utils>change-case>camel-case": true,
        "@truffle/codec>@truffle/abi-utils>change-case>constant-case": true,
        "@truffle/codec>@truffle/abi-utils>change-case>dot-case": true,
        "@truffle/codec>@truffle/abi-utils>change-case>header-case": true,
        "@truffle/codec>@truffle/abi-utils>change-case>is-lower-case": true,
        "@truffle/codec>@truffle/abi-utils>change-case>is-upper-case": true,
        "@truffle/codec>@truffle/abi-utils>change-case>lower-case": true,
        "@truffle/codec>@truffle/abi-utils>change-case>lower-case-first": true,
        "@truffle/codec>@truffle/abi-utils>change-case>no-case": true,
        "@truffle/codec>@truffle/abi-utils>change-case>param-case": true,
        "@truffle/codec>@truffle/abi-utils>change-case>pascal-case": true,
        "@truffle/codec>@truffle/abi-utils>change-case>path-case": true,
        "@truffle/codec>@truffle/abi-utils>change-case>sentence-case": true,
        "@truffle/codec>@truffle/abi-utils>change-case>snake-case": true,
        "@truffle/codec>@truffle/abi-utils>change-case>swap-case": true,
        "@truffle/codec>@truffle/abi-utils>change-case>title-case": true,
        "@truffle/codec>@truffle/abi-utils>change-case>upper-case": true,
        "@truffle/codec>@truffle/abi-utils>change-case>upper-case-first": true
      }
    },
    "@truffle/codec>@truffle/abi-utils>change-case>camel-case": {
      "packages": {
        "@truffle/codec>@truffle/abi-utils>change-case>no-case": true,
        "@truffle/codec>@truffle/abi-utils>change-case>upper-case": true
      }
    },
    "@truffle/codec>@truffle/abi-utils>change-case>constant-case": {
      "packages": {
        "@truffle/codec>@truffle/abi-utils>change-case>snake-case": true,
        "@truffle/codec>@truffle/abi-utils>change-case>upper-case": true
      }
    },
    "@truffle/codec>@truffle/abi-utils>change-case>dot-case": {
      "packages": {
        "@truffle/codec>@truffle/abi-utils>change-case>no-case": true
      }
    },
    "@truffle/codec>@truffle/abi-utils>change-case>header-case": {
      "packages": {
        "@truffle/codec>@truffle/abi-utils>change-case>no-case": true,
        "@truffle/codec>@truffle/abi-utils>change-case>upper-case": true
      }
    },
    "@truffle/codec>@truffle/abi-utils>change-case>is-lower-case": {
      "packages": {
        "@truffle/codec>@truffle/abi-utils>change-case>lower-case": true
      }
    },
    "@truffle/codec>@truffle/abi-utils>change-case>is-upper-case": {
      "packages": {
        "@truffle/codec>@truffle/abi-utils>change-case>upper-case": true
      }
    },
    "@truffle/codec>@truffle/abi-utils>change-case>lower-case-first": {
      "packages": {
        "@truffle/codec>@truffle/abi-utils>change-case>lower-case": true
      }
    },
    "@truffle/codec>@truffle/abi-utils>change-case>no-case": {
      "packages": {
        "@truffle/codec>@truffle/abi-utils>change-case>lower-case": true
      }
    },
    "@truffle/codec>@truffle/abi-utils>change-case>param-case": {
      "packages": {
        "@truffle/codec>@truffle/abi-utils>change-case>no-case": true
      }
    },
    "@truffle/codec>@truffle/abi-utils>change-case>pascal-case": {
      "packages": {
        "@truffle/codec>@truffle/abi-utils>change-case>camel-case": true,
        "@truffle/codec>@truffle/abi-utils>change-case>upper-case-first": true
      }
    },
    "@truffle/codec>@truffle/abi-utils>change-case>path-case": {
      "packages": {
        "@truffle/codec>@truffle/abi-utils>change-case>no-case": true
      }
    },
    "@truffle/codec>@truffle/abi-utils>change-case>sentence-case": {
      "packages": {
        "@truffle/codec>@truffle/abi-utils>change-case>no-case": true,
        "@truffle/codec>@truffle/abi-utils>change-case>upper-case-first": true
      }
    },
    "@truffle/codec>@truffle/abi-utils>change-case>snake-case": {
      "packages": {
        "@truffle/codec>@truffle/abi-utils>change-case>no-case": true
      }
    },
    "@truffle/codec>@truffle/abi-utils>change-case>swap-case": {
      "packages": {
        "@truffle/codec>@truffle/abi-utils>change-case>lower-case": true,
        "@truffle/codec>@truffle/abi-utils>change-case>upper-case": true
      }
    },
    "@truffle/codec>@truffle/abi-utils>change-case>title-case": {
      "packages": {
        "@truffle/codec>@truffle/abi-utils>change-case>no-case": true,
        "@truffle/codec>@truffle/abi-utils>change-case>upper-case": true
      }
    },
    "@truffle/codec>@truffle/abi-utils>change-case>upper-case-first": {
      "packages": {
        "@truffle/codec>@truffle/abi-utils>change-case>upper-case": true
      }
    },
    "@truffle/codec>@truffle/abi-utils>faker": {
      "globals": {
        "console.error": true,
        "console.log": true,
        "dbg": "write"
      }
    },
    "@truffle/codec>@truffle/abi-utils>fast-check": {
      "globals": {
        "clearTimeout": true,
        "console.log": true,
        "setTimeout": true
      },
      "packages": {
        "@truffle/codec>@truffle/abi-utils>fast-check>pure-rand": true,
        "browserify>buffer": true
      }
    },
    "@truffle/codec>@truffle/compile-common": {
      "packages": {
        "@truffle/codec>@truffle/compile-common>@truffle/error": true,
        "@truffle/codec>@truffle/compile-common>colors": true,
        "browserify>path-browserify": true
      }
    },
    "@truffle/codec>@truffle/compile-common>colors": {
      "globals": {
        "console.log": true
      },
      "packages": {
        "browserify>os-browserify": true,
        "browserify>process": true,
        "browserify>util": true
      }
    },
    "@truffle/codec>big.js": {
      "globals": {
        "define": true
      }
    },
    "@truffle/codec>bn.js": {
      "globals": {
        "Buffer": true
      },
      "packages": {
        "browserify>browser-resolve": true
      }
    },
    "@truffle/codec>cbor": {
      "globals": {
        "TextDecoder": true
      },
      "packages": {
        "@truffle/codec>cbor>bignumber.js": true,
        "@truffle/codec>cbor>nofilter": true,
        "browserify>buffer": true,
        "browserify>insert-module-globals>is-buffer": true,
        "browserify>stream-browserify": true,
        "browserify>url": true,
        "browserify>util": true
      }
    },
    "@truffle/codec>cbor>bignumber.js": {
      "globals": {
        "crypto": true,
        "define": true
      }
    },
    "@truffle/codec>cbor>nofilter": {
      "packages": {
        "browserify>buffer": true,
        "browserify>stream-browserify": true,
        "browserify>util": true
      }
    },
    "@truffle/codec>web3-utils": {
      "globals": {
        "setTimeout": true
      },
      "packages": {
        "@truffle/codec>utf8": true,
        "@truffle/codec>web3-utils>eth-lib": true,
        "@truffle/codec>web3-utils>ethereum-bloom-filters": true,
        "bn.js": true,
        "browserify>insert-module-globals>is-buffer": true,
        "ethereumjs-wallet>randombytes": true,
        "ethjs>ethjs-unit": true,
        "ethjs>number-to-bn": true
      }
    },
    "@truffle/codec>web3-utils>ethereum-bloom-filters": {
      "packages": {
        "ethers>@ethersproject/keccak256>js-sha3": true
      }
    },
    "@truffle/decoder": {
      "packages": {
        "@truffle/codec": true,
        "@truffle/codec>@truffle/abi-utils": true,
        "@truffle/codec>@truffle/compile-common": true,
        "@truffle/codec>web3-utils": true,
        "@truffle/decoder>@truffle/source-map-utils": true,
        "@truffle/decoder>bn.js": true,
        "eslint>debug": true
      }
    },
    "@truffle/decoder>@truffle/source-map-utils": {
      "packages": {
        "@truffle/codec": true,
        "@truffle/codec>web3-utils": true,
        "@truffle/decoder>@truffle/source-map-utils>@truffle/code-utils": true,
        "@truffle/decoder>@truffle/source-map-utils>json-pointer": true,
        "@truffle/decoder>@truffle/source-map-utils>node-interval-tree": true,
        "eslint>debug": true
      }
    },
    "@truffle/decoder>@truffle/source-map-utils>@truffle/code-utils": {
      "packages": {
        "@truffle/codec>cbor": true,
        "browserify>buffer": true
      }
    },
    "@truffle/decoder>@truffle/source-map-utils>json-pointer": {
      "packages": {
        "@truffle/decoder>@truffle/source-map-utils>json-pointer>foreach": true
      }
    },
    "@truffle/decoder>@truffle/source-map-utils>node-interval-tree": {
      "packages": {
        "react-dnd>shallowequal": true
      }
    },
    "@truffle/decoder>bn.js": {
      "globals": {
        "Buffer": true
      },
      "packages": {
        "browserify>browser-resolve": true
      }
    },
    "@zxing/browser": {
      "globals": {
        "HTMLElement": true,
        "HTMLImageElement": true,
        "HTMLVideoElement": true,
        "URL.createObjectURL": true,
        "clearTimeout": true,
        "console.error": true,
        "console.warn": true,
        "document": true,
        "navigator": true,
        "setTimeout": true
      },
      "packages": {
        "@zxing/library": true
      }
    },
    "@zxing/library": {
      "globals": {
        "TextDecoder": true,
        "TextEncoder": true,
        "btoa": true,
        "clearTimeout": true,
        "define": true,
        "document.createElement": true,
        "document.createElementNS": true,
        "document.getElementById": true,
        "navigator.mediaDevices.enumerateDevices": true,
        "navigator.mediaDevices.getUserMedia": true,
        "setTimeout": true
      }
    },
    "addons-linter>regenerator-runtime": {
      "globals": {
        "regeneratorRuntime": "write"
      }
    },
    "analytics-node": {
      "globals": {
        "clearTimeout": true,
        "console.log": true,
        "setImmediate": true,
        "setTimeout": true
      },
      "packages": {
        "analytics-node>@segment/loosely-validate-event": true,
        "analytics-node>axios": true,
        "analytics-node>axios-retry": true,
        "analytics-node>lodash.isstring": true,
        "analytics-node>md5": true,
        "analytics-node>ms": true,
        "analytics-node>remove-trailing-slash": true,
        "analytics-node>uuid": true,
        "browserify>assert": true,
        "browserify>process": true
      }
    },
    "analytics-node>@segment/loosely-validate-event": {
      "packages": {
        "analytics-node>@segment/loosely-validate-event>component-type": true,
        "analytics-node>@segment/loosely-validate-event>join-component": true,
        "browserify>assert": true,
        "browserify>buffer": true
      }
    },
    "analytics-node>axios": {
      "globals": {
        "FormData": true,
        "URLSearchParams": true,
        "XMLHttpRequest": true,
        "btoa": true,
        "console.warn": true,
        "document": true,
        "location.href": true,
        "navigator": true,
        "setTimeout": true
      },
      "packages": {
        "browserify>process": true
      }
    },
    "analytics-node>axios-retry": {
      "globals": {
        "setTimeout": true
      },
      "packages": {
        "geckodriver>got>is-retry-allowed": true
      }
    },
    "analytics-node>md5": {
      "packages": {
        "analytics-node>md5>charenc": true,
        "analytics-node>md5>crypt": true,
        "browserify>insert-module-globals>is-buffer": true
      }
    },
    "analytics-node>uuid": {
      "globals": {
        "crypto": true,
        "msCrypto": true
      }
    },
    "await-semaphore": {
      "packages": {
        "browserify>process": true,
        "browserify>timers-browserify": true
      }
    },
    "base32-encode": {
      "packages": {
        "base32-encode>to-data-view": true
      }
    },
    "bignumber.js": {
      "globals": {
        "crypto": true,
        "define": true
      }
    },
    "bn.js": {
      "globals": {
        "Buffer": true
      },
      "packages": {
        "browserify>browser-resolve": true
      }
    },
    "browserify>assert": {
      "globals": {
        "Buffer": true
      },
      "packages": {
        "browserify>assert>util": true,
        "react>object-assign": true
      }
    },
    "browserify>assert>util": {
      "globals": {
        "console.error": true,
        "console.log": true,
        "console.trace": true,
        "process": true
      },
      "packages": {
        "browserify>assert>util>inherits": true,
        "browserify>process": true
      }
    },
    "browserify>browser-resolve": {
      "packages": {
        "ethjs-query>babel-runtime>core-js": true
      }
    },
    "browserify>buffer": {
      "globals": {
        "console": true
      },
      "packages": {
        "base64-js": true,
        "browserify>buffer>ieee754": true
      }
    },
    "browserify>crypto-browserify": {
      "packages": {
        "browserify>crypto-browserify>browserify-cipher": true,
        "browserify>crypto-browserify>browserify-sign": true,
        "browserify>crypto-browserify>create-ecdh": true,
        "browserify>crypto-browserify>create-hmac": true,
        "browserify>crypto-browserify>diffie-hellman": true,
        "browserify>crypto-browserify>pbkdf2": true,
        "browserify>crypto-browserify>public-encrypt": true,
        "browserify>crypto-browserify>randomfill": true,
        "ethereumjs-util>create-hash": true,
        "ethereumjs-wallet>randombytes": true
      }
    },
    "browserify>crypto-browserify>browserify-cipher": {
      "packages": {
        "browserify>crypto-browserify>browserify-cipher>browserify-des": true,
        "browserify>crypto-browserify>browserify-cipher>evp_bytestokey": true,
        "ethereumjs-util>ethereum-cryptography>browserify-aes": true
      }
    },
    "browserify>crypto-browserify>browserify-cipher>browserify-des": {
      "packages": {
        "browserify>buffer": true,
        "browserify>crypto-browserify>browserify-cipher>browserify-des>des.js": true,
        "ethereumjs-util>create-hash>cipher-base": true,
        "pumpify>inherits": true
      }
    },
    "browserify>crypto-browserify>browserify-cipher>browserify-des>des.js": {
      "packages": {
        "3box>ethers>hash.js>minimalistic-assert": true,
        "pumpify>inherits": true
      }
    },
    "browserify>crypto-browserify>browserify-cipher>evp_bytestokey": {
      "packages": {
        "ethereumjs-util>create-hash>md5.js": true,
        "ethereumjs-wallet>safe-buffer": true
      }
    },
    "browserify>crypto-browserify>browserify-sign": {
      "packages": {
        "3box>ethers>elliptic": true,
        "bn.js": true,
        "browserify>buffer": true,
        "browserify>crypto-browserify>create-hmac": true,
        "browserify>crypto-browserify>public-encrypt>browserify-rsa": true,
        "browserify>crypto-browserify>public-encrypt>parse-asn1": true,
        "browserify>stream-browserify": true,
        "ethereumjs-util>create-hash": true,
        "pumpify>inherits": true
      }
    },
    "browserify>crypto-browserify>create-ecdh": {
      "packages": {
        "3box>ethers>elliptic": true,
        "bn.js": true,
        "browserify>buffer": true
      }
    },
    "browserify>crypto-browserify>create-hmac": {
      "packages": {
        "@ngraveio/bc-ur>sha.js": true,
        "ethereumjs-util>create-hash": true,
        "ethereumjs-util>create-hash>cipher-base": true,
        "ethereumjs-util>create-hash>ripemd160": true,
        "ethereumjs-wallet>safe-buffer": true,
        "pumpify>inherits": true
      }
    },
    "browserify>crypto-browserify>diffie-hellman": {
      "packages": {
        "bn.js": true,
        "browserify>buffer": true,
        "browserify>crypto-browserify>diffie-hellman>miller-rabin": true,
        "ethereumjs-wallet>randombytes": true
      }
    },
    "browserify>crypto-browserify>diffie-hellman>miller-rabin": {
      "packages": {
        "3box>ethers>elliptic>brorand": true,
        "bn.js": true
      }
    },
    "browserify>crypto-browserify>pbkdf2": {
      "globals": {
        "crypto": true,
        "process": true,
        "queueMicrotask": true,
        "setImmediate": true,
        "setTimeout": true
      },
      "packages": {
        "@ngraveio/bc-ur>sha.js": true,
        "browserify>process": true,
        "ethereumjs-util>create-hash": true,
        "ethereumjs-util>create-hash>ripemd160": true,
        "ethereumjs-wallet>safe-buffer": true
      }
    },
    "browserify>crypto-browserify>public-encrypt": {
      "packages": {
        "bn.js": true,
        "browserify>buffer": true,
        "browserify>crypto-browserify>public-encrypt>browserify-rsa": true,
        "browserify>crypto-browserify>public-encrypt>parse-asn1": true,
        "ethereumjs-util>create-hash": true,
        "ethereumjs-wallet>randombytes": true
      }
    },
    "browserify>crypto-browserify>public-encrypt>browserify-rsa": {
      "packages": {
        "bn.js": true,
        "browserify>buffer": true,
        "ethereumjs-wallet>randombytes": true
      }
    },
    "browserify>crypto-browserify>public-encrypt>parse-asn1": {
      "packages": {
        "browserify>buffer": true,
        "browserify>crypto-browserify>browserify-cipher>evp_bytestokey": true,
        "browserify>crypto-browserify>pbkdf2": true,
        "browserify>crypto-browserify>public-encrypt>parse-asn1>asn1.js": true,
        "ethereumjs-util>ethereum-cryptography>browserify-aes": true
      }
    },
    "browserify>crypto-browserify>public-encrypt>parse-asn1>asn1.js": {
      "packages": {
        "3box>ethers>hash.js>minimalistic-assert": true,
        "bn.js": true,
        "browserify>buffer": true,
        "browserify>vm-browserify": true,
        "pumpify>inherits": true
      }
    },
    "browserify>crypto-browserify>randomfill": {
      "globals": {
        "crypto": true,
        "msCrypto": true
      },
      "packages": {
        "browserify>process": true,
        "ethereumjs-wallet>randombytes": true,
        "ethereumjs-wallet>safe-buffer": true
      }
    },
    "browserify>events": {
      "globals": {
        "console": true
      }
    },
    "browserify>https-browserify": {
      "packages": {
        "browserify>stream-http": true,
        "browserify>url": true
      }
    },
    "browserify>os-browserify": {
      "globals": {
        "location": true,
        "navigator": true
      }
    },
    "browserify>path-browserify": {
      "packages": {
        "browserify>process": true
      }
    },
    "browserify>process": {
      "globals": {
        "clearTimeout": true,
        "setTimeout": true
      }
    },
    "browserify>punycode": {
      "globals": {
        "define": true
      }
    },
    "browserify>stream-browserify": {
      "packages": {
        "browserify>events": true,
        "pumpify>inherits": true,
        "readable-stream": true
      }
    },
    "browserify>stream-http": {
      "globals": {
        "AbortController": true,
        "Blob": true,
        "MSStreamReader": true,
        "ReadableStream": true,
        "WritableStream": true,
        "XDomainRequest": true,
        "XMLHttpRequest": true,
        "clearTimeout": true,
        "fetch": true,
        "location.protocol.search": true,
        "setTimeout": true
      },
      "packages": {
        "browserify>buffer": true,
        "browserify>process": true,
        "browserify>stream-http>builtin-status-codes": true,
        "browserify>stream-http>readable-stream": true,
        "browserify>url": true,
        "pumpify>inherits": true,
        "watchify>xtend": true
      }
    },
    "browserify>stream-http>readable-stream": {
      "packages": {
        "@storybook/api>util-deprecate": true,
        "browserify>browser-resolve": true,
        "browserify>buffer": true,
        "browserify>events": true,
        "browserify>process": true,
        "browserify>string_decoder": true,
        "pumpify>inherits": true
      }
    },
    "browserify>string_decoder": {
      "packages": {
        "ethereumjs-wallet>safe-buffer": true
      }
    },
    "browserify>timers-browserify": {
      "globals": {
        "clearInterval": true,
        "clearTimeout": true,
        "setInterval": true,
        "setTimeout": true
      },
      "packages": {
        "browserify>process": true
      }
    },
    "browserify>url": {
      "packages": {
        "browserify>punycode": true,
        "browserify>querystring-es3": true
      }
    },
    "browserify>util": {
      "globals": {
        "console.error": true,
        "console.log": true,
        "console.trace": true,
        "process": true
      },
      "packages": {
        "browserify>process": true,
        "browserify>util>inherits": true
      }
    },
    "browserify>vm-browserify": {
      "globals": {
        "document.body.appendChild": true,
        "document.body.removeChild": true,
        "document.createElement": true
      }
    },
    "classnames": {
      "globals": {
        "classNames": "write",
        "define": true
      }
    },
    "copy-to-clipboard": {
      "globals": {
        "clipboardData": true,
        "console.error": true,
        "console.warn": true,
        "document.body.appendChild": true,
        "document.body.removeChild": true,
        "document.createElement": true,
        "document.createRange": true,
        "document.execCommand": true,
        "document.getSelection": true,
        "navigator.userAgent": true,
        "prompt": true
      },
      "packages": {
        "copy-to-clipboard>toggle-selection": true
      }
    },
    "copy-to-clipboard>toggle-selection": {
      "globals": {
        "document.activeElement": true,
        "document.getSelection": true
      }
    },
    "currency-formatter": {
      "packages": {
        "currency-formatter>accounting": true,
        "currency-formatter>locale-currency": true,
        "react>object-assign": true
      }
    },
    "currency-formatter>accounting": {
      "globals": {
        "define": true
      }
    },
    "currency-formatter>locale-currency": {
      "globals": {
        "countryCode": true
      }
    },
    "debounce-stream": {
      "packages": {
        "debounce-stream>debounce": true,
        "debounce-stream>duplexer": true,
        "debounce-stream>through": true
      }
    },
    "debounce-stream>debounce": {
      "globals": {
        "clearTimeout": true,
        "setTimeout": true
      }
    },
    "debounce-stream>duplexer": {
      "packages": {
        "browserify>stream-browserify": true
      }
    },
    "debounce-stream>through": {
      "packages": {
        "browserify>process": true,
        "browserify>stream-browserify": true
      }
    },
    "depcheck>@vue/compiler-sfc>postcss>nanoid": {
      "globals": {
        "crypto.getRandomValues": true
      }
    },
    "dependency-tree>precinct>detective-postcss>postcss>nanoid": {
      "globals": {
        "crypto.getRandomValues": true
      }
    },
    "end-of-stream": {
      "packages": {
        "browserify>process": true,
        "pump>once": true
      }
    },
    "enzyme>has": {
      "packages": {
        "mocha>object.assign>function-bind": true
      }
    },
    "enzyme>is-regex": {
      "packages": {
        "string.prototype.matchall>call-bind": true,
        "string.prototype.matchall>has-symbols": true
      }
    },
    "eslint-plugin-react>array-includes>get-intrinsic": {
      "globals": {
        "AggregateError": true,
        "FinalizationRegistry": true,
        "WeakRef": true
      },
      "packages": {
        "enzyme>has": true,
        "mocha>object.assign>function-bind": true,
        "string.prototype.matchall>has-symbols": true
      }
    },
    "eslint>debug": {
      "globals": {
        "console": true,
        "document": true,
        "localStorage": true,
        "navigator": true,
        "process": true
      },
      "packages": {
        "browserify>process": true,
        "eslint>debug>ms": true
      }
    },
    "eslint>optionator>fast-levenshtein": {
      "globals": {
        "Intl": true,
        "Levenshtein": "write",
        "console.log": true,
        "define": true,
        "importScripts": true,
        "postMessage": true
      }
    },
    "eth-block-tracker": {
      "globals": {
        "clearTimeout": true,
        "console.error": true,
        "setTimeout": true
      },
      "packages": {
        "eth-block-tracker>pify": true,
        "eth-query>json-rpc-random-id": true,
        "json-rpc-engine>@metamask/safe-event-emitter": true
      }
    },
    "eth-ens-namehash": {
      "globals": {
        "name": "write"
      },
      "packages": {
        "browserify>buffer": true,
        "eth-ens-namehash>idna-uts46-hx": true,
        "eth-ens-namehash>js-sha3": true
      }
    },
<<<<<<< HEAD
    "eth-ens-namehash>idna-uts46-hx": {
      "globals": {
        "define": true
      },
      "packages": {
        "browserify>punycode": true
      }
    },
    "eth-ens-namehash>js-sha3": {
=======
    "safe-buffer": {
>>>>>>> b0ad0cb1
      "packages": {
        "browserify>process": true
      }
    },
    "eth-json-rpc-filters": {
      "globals": {
        "console.error": true,
        "results": "write"
      },
      "packages": {
        "await-semaphore": true,
        "eth-json-rpc-filters>eth-json-rpc-middleware": true,
        "eth-json-rpc-filters>eth-json-rpc-middleware>pify": true,
        "eth-json-rpc-filters>json-rpc-engine": true,
        "eth-json-rpc-filters>lodash.flatmap": true,
        "eth-query": true,
        "safe-event-emitter": true
      }
    },
    "eth-json-rpc-filters>eth-json-rpc-middleware": {
      "packages": {
        "eth-json-rpc-filters>json-rpc-engine": true
      }
    },
    "eth-json-rpc-infura": {
      "globals": {
        "setTimeout": true
      },
      "packages": {
        "eth-json-rpc-infura>eth-json-rpc-middleware": true,
        "eth-json-rpc-infura>eth-rpc-errors": true,
        "eth-json-rpc-infura>json-rpc-engine": true,
        "node-fetch": true
      }
    },
    "eth-json-rpc-infura>eth-json-rpc-middleware": {
      "packages": {
        "safe-event-emitter": true
      }
    },
    "eth-json-rpc-infura>eth-rpc-errors": {
      "packages": {
        "eth-rpc-errors>fast-safe-stringify": true
      }
    },
    "eth-json-rpc-infura>json-rpc-engine": {
      "packages": {
        "eth-json-rpc-infura>eth-rpc-errors": true,
        "safe-event-emitter": true
      }
    },
    "eth-json-rpc-middleware": {
      "globals": {
        "URL": true,
        "btoa": true,
        "console.error": true,
        "fetch": true,
        "setTimeout": true
      },
      "packages": {
        "browserify>browser-resolve": true,
        "eth-json-rpc-middleware>eth-sig-util": true,
        "eth-json-rpc-middleware>pify": true,
        "eth-rpc-errors": true,
        "json-rpc-engine": true,
        "json-rpc-engine>@metamask/safe-event-emitter": true,
        "lavamoat>json-stable-stringify": true,
        "vinyl>clone": true
      }
    },
    "eth-json-rpc-middleware>eth-sig-util": {
      "packages": {
        "eth-json-rpc-middleware>eth-sig-util>ethereumjs-abi": true,
        "eth-json-rpc-middleware>eth-sig-util>ethereumjs-util": true
      }
    },
    "eth-json-rpc-middleware>eth-sig-util>ethereumjs-abi": {
      "packages": {
        "bn.js": true,
        "browserify>buffer": true,
        "eth-json-rpc-middleware>eth-sig-util>ethereumjs-abi>ethereumjs-util": true
      }
    },
    "eth-json-rpc-middleware>eth-sig-util>ethereumjs-abi>ethereumjs-util": {
      "packages": {
        "3box>ethers>elliptic": true,
        "bn.js": true,
        "browserify>assert": true,
        "browserify>buffer": true,
        "eth-json-rpc-middleware>eth-sig-util>ethereumjs-util>ethjs-util": true,
        "ethereumjs-util>create-hash": true,
        "ethereumjs-util>ethereum-cryptography": true,
        "ethereumjs-util>rlp": true
      }
    },
    "eth-json-rpc-middleware>eth-sig-util>ethereumjs-util": {
      "packages": {
        "3box>ethers>elliptic": true,
        "bn.js": true,
        "browserify>assert": true,
        "browserify>buffer": true,
        "eth-json-rpc-middleware>eth-sig-util>ethereumjs-util>ethjs-util": true,
        "ethereumjs-util>create-hash": true,
        "ethereumjs-util>ethereum-cryptography": true,
        "ethereumjs-util>rlp": true,
        "ethereumjs-wallet>safe-buffer": true
      }
    },
    "eth-json-rpc-middleware>eth-sig-util>ethereumjs-util>ethjs-util": {
      "packages": {
        "browserify>buffer": true,
        "ethjs>ethjs-util>is-hex-prefixed": true,
        "ethjs>ethjs-util>strip-hex-prefix": true
      }
    },
    "eth-keyring-controller": {
      "packages": {
        "browserify>buffer": true,
        "browserify>events": true,
        "eth-keyring-controller>bip39": true,
        "eth-keyring-controller>browser-passworder": true,
        "eth-keyring-controller>eth-hd-keyring": true,
        "eth-keyring-controller>eth-simple-keyring": true,
        "eth-keyring-controller>obs-store": true,
        "eth-sig-util": true,
        "ethereumjs-util": true,
        "loglevel": true
      }
    },
    "eth-keyring-controller>bip39": {
      "globals": {
        "console.log": true
      },
      "packages": {
        "browserify>crypto-browserify>pbkdf2": true,
        "eth-keyring-controller>bip39>unorm": true,
        "ethereumjs-util>create-hash": true,
        "ethereumjs-wallet>randombytes": true,
        "ethereumjs-wallet>safe-buffer": true
      }
    },
    "eth-keyring-controller>bip39>unorm": {
      "globals": {
        "define": true
      }
    },
    "eth-keyring-controller>browser-passworder": {
      "globals": {
        "btoa": true,
        "crypto": true
      },
      "packages": {
        "eth-keyring-controller>browser-passworder>browserify-unibabel": true
      }
    },
    "eth-keyring-controller>browser-passworder>browserify-unibabel": {
      "globals": {
        "atob": true,
        "btoa": true
      }
    },
    "eth-keyring-controller>eth-hd-keyring": {
      "packages": {
        "browserify>buffer": true,
        "eth-keyring-controller>bip39": true,
        "eth-keyring-controller>eth-hd-keyring>ethereumjs-wallet": true,
        "eth-keyring-controller>eth-simple-keyring": true,
        "eth-sig-util": true
      }
    },
    "eth-keyring-controller>eth-hd-keyring>ethereumjs-wallet": {
      "packages": {
        "@truffle/codec>utf8": true,
        "browserify>buffer": true,
        "browserify>crypto-browserify": true,
        "eth-keyring-controller>eth-hd-keyring>ethereumjs-wallet>uuid": true,
        "ethereumjs-util": true,
        "ethereumjs-util>ethereum-cryptography": true,
        "ethereumjs-wallet>aes-js": true,
        "ethereumjs-wallet>bs58check": true,
        "ethereumjs-wallet>randombytes": true,
        "ethers>@ethersproject/json-wallets>scrypt-js": true
      }
    },
    "eth-keyring-controller>eth-hd-keyring>ethereumjs-wallet>uuid": {
      "globals": {
        "crypto": true,
        "msCrypto": true
      }
    },
    "eth-keyring-controller>eth-simple-keyring": {
      "packages": {
        "browserify>buffer": true,
        "browserify>events": true,
        "eth-keyring-controller>eth-simple-keyring>ethereumjs-wallet": true,
        "eth-sig-util": true,
        "ethereumjs-util": true
      }
    },
    "eth-keyring-controller>eth-simple-keyring>ethereumjs-wallet": {
      "packages": {
        "@truffle/codec>utf8": true,
        "browserify>buffer": true,
        "browserify>crypto-browserify": true,
        "eth-keyring-controller>eth-simple-keyring>ethereumjs-wallet>uuid": true,
        "ethereumjs-util": true,
        "ethereumjs-util>ethereum-cryptography": true,
        "ethereumjs-wallet>aes-js": true,
        "ethereumjs-wallet>bs58check": true,
        "ethereumjs-wallet>randombytes": true,
        "ethers>@ethersproject/json-wallets>scrypt-js": true
      }
    },
    "eth-keyring-controller>eth-simple-keyring>ethereumjs-wallet>uuid": {
      "globals": {
        "crypto": true,
        "msCrypto": true
      }
    },
    "eth-keyring-controller>obs-store": {
      "packages": {
        "safe-event-emitter": true,
        "watchify>xtend": true
      }
    },
    "eth-lattice-keyring": {
      "globals": {
        "addEventListener": true,
        "browser": true,
        "clearInterval": true,
        "open": true,
        "rlp.encode": true,
        "setInterval": true
      },
      "packages": {
        "@ethereumjs/common": true,
        "@ethereumjs/tx": true,
        "browserify>buffer": true,
        "browserify>crypto-browserify": true,
        "browserify>events": true,
        "eth-lattice-keyring>bn.js": true,
        "eth-lattice-keyring>gridplus-sdk": true,
        "eth-lattice-keyring>secp256k1": true,
        "ethereumjs-util": true
      }
    },
    "eth-lattice-keyring>bn.js": {
      "globals": {
        "Buffer": true
      },
      "packages": {
        "browserify>browser-resolve": true
      }
    },
    "eth-lattice-keyring>gridplus-sdk": {
      "globals": {
        "console.error": true,
        "console.warn": true,
        "setTimeout": true
      },
      "packages": {
        "3box>did-jwt>buffer": true,
        "3box>ethers>elliptic": true,
        "@ethereumjs/common": true,
        "@ethereumjs/common>crc-32": true,
        "@ethereumjs/tx": true,
        "eth-lattice-keyring>gridplus-sdk>bech32": true,
        "eth-lattice-keyring>gridplus-sdk>bignumber.js": true,
        "eth-lattice-keyring>gridplus-sdk>bitwise": true,
        "eth-lattice-keyring>gridplus-sdk>borc": true,
        "eth-lattice-keyring>gridplus-sdk>eth-eip712-util-browser": true,
        "eth-lattice-keyring>gridplus-sdk>rlp": true,
        "eth-lattice-keyring>gridplus-sdk>rlp-browser": true,
        "eth-lattice-keyring>gridplus-sdk>secp256k1": true,
        "ethereumjs-wallet>aes-js": true,
        "ethereumjs-wallet>bs58check": true,
        "ethers>@ethersproject/keccak256>js-sha3": true,
        "ethers>@ethersproject/sha2>hash.js": true,
        "pubnub>superagent": true
      }
    },
    "eth-lattice-keyring>gridplus-sdk>bignumber.js": {
      "globals": {
        "crypto": true,
        "define": true
      }
    },
    "eth-lattice-keyring>gridplus-sdk>bitwise": {
      "packages": {
        "browserify>buffer": true
      }
    },
    "eth-lattice-keyring>gridplus-sdk>borc": {
      "globals": {
        "console": true
      },
      "packages": {
        "3box>ipfs>iso-url": true,
        "browserify>buffer": true,
        "browserify>buffer>ieee754": true,
        "eth-lattice-keyring>gridplus-sdk>borc>bignumber.js": true
      }
    },
    "eth-lattice-keyring>gridplus-sdk>borc>bignumber.js": {
      "globals": {
        "crypto": true,
        "define": true
      }
    },
    "eth-lattice-keyring>gridplus-sdk>eth-eip712-util-browser": {
      "globals": {
        "intToBuffer": true
      },
      "packages": {
        "eth-lattice-keyring>gridplus-sdk>eth-eip712-util-browser>bn.js": true,
        "eth-lattice-keyring>gridplus-sdk>eth-eip712-util-browser>buffer": true,
        "ethers>@ethersproject/keccak256>js-sha3": true
      }
    },
    "eth-lattice-keyring>gridplus-sdk>eth-eip712-util-browser>bn.js": {
      "globals": {
        "Buffer": true
      },
      "packages": {
        "browserify>browser-resolve": true
      }
    },
    "eth-lattice-keyring>gridplus-sdk>eth-eip712-util-browser>buffer": {
      "globals": {
        "console": true
      },
      "packages": {
        "base64-js": true,
        "browserify>buffer>ieee754": true
      }
    },
    "eth-lattice-keyring>gridplus-sdk>rlp": {
      "globals": {
        "TextEncoder": true
      }
    },
    "eth-lattice-keyring>gridplus-sdk>rlp-browser": {
      "packages": {
        "3box>did-jwt>buffer": true,
        "browserify>assert": true
      }
    },
    "eth-lattice-keyring>gridplus-sdk>secp256k1": {
      "packages": {
        "3box>ethers>elliptic": true
      }
    },
    "eth-lattice-keyring>secp256k1": {
      "packages": {
        "3box>ethers>elliptic": true
      }
    },
    "eth-method-registry": {
      "packages": {
        "ethjs": true
      }
    },
    "eth-query": {
      "packages": {
        "eth-query>json-rpc-random-id": true,
        "watchify>xtend": true
      }
    },
    "eth-rpc-errors": {
      "packages": {
        "eth-rpc-errors>fast-safe-stringify": true
      }
    },
    "eth-sig-util": {
      "packages": {
        "3box>tweetnacl": true,
        "3box>tweetnacl-util": true,
        "browserify>buffer": true,
        "eth-sig-util>ethereumjs-util": true,
        "ethereumjs-abi": true
      }
    },
    "eth-sig-util>ethereumjs-util": {
      "packages": {
        "3box>ethers>elliptic": true,
        "bn.js": true,
        "browserify>assert": true,
        "browserify>buffer": true,
        "eth-sig-util>ethereumjs-util>ethjs-util": true,
        "ethereumjs-util>create-hash": true,
        "ethereumjs-util>ethereum-cryptography": true,
        "ethereumjs-util>rlp": true,
        "ethereumjs-wallet>safe-buffer": true
      }
    },
    "eth-sig-util>ethereumjs-util>ethjs-util": {
      "packages": {
        "browserify>buffer": true,
        "ethjs>ethjs-util>is-hex-prefixed": true,
        "ethjs>ethjs-util>strip-hex-prefix": true
      }
    },
    "eth-trezor-keyring": {
      "globals": {
        "setTimeout": true
      },
      "packages": {
        "@ethereumjs/tx": true,
        "browserify>buffer": true,
        "browserify>events": true,
        "eth-trezor-keyring>hdkey": true,
        "eth-trezor-keyring>trezor-connect": true,
        "ethereumjs-util": true
      }
    },
    "eth-trezor-keyring>@metamask/eth-sig-util": {
      "packages": {
        "3box>tweetnacl": true,
        "3box>tweetnacl-util": true,
        "browserify>buffer": true,
        "eth-trezor-keyring>@metamask/eth-sig-util>ethereumjs-util": true,
        "eth-trezor-keyring>@metamask/eth-sig-util>ethjs-util": true,
        "ethereumjs-abi": true
      }
    },
    "eth-trezor-keyring>@metamask/eth-sig-util>ethereumjs-util": {
      "packages": {
        "3box>ethers>elliptic": true,
        "bn.js": true,
        "browserify>assert": true,
        "browserify>buffer": true,
        "eth-trezor-keyring>@metamask/eth-sig-util>ethjs-util": true,
        "ethereumjs-util>create-hash": true,
        "ethereumjs-util>ethereum-cryptography": true,
        "ethereumjs-util>rlp": true
      }
    },
    "eth-trezor-keyring>@metamask/eth-sig-util>ethjs-util": {
      "packages": {
        "browserify>buffer": true,
        "ethjs>ethjs-util>is-hex-prefixed": true,
        "ethjs>ethjs-util>strip-hex-prefix": true
      }
    },
    "eth-trezor-keyring>hdkey": {
      "packages": {
        "browserify>assert": true,
        "browserify>crypto-browserify": true,
        "eth-trezor-keyring>hdkey>coinstring": true,
        "eth-trezor-keyring>hdkey>secp256k1": true,
        "ethereumjs-wallet>safe-buffer": true
      }
    },
    "eth-trezor-keyring>hdkey>coinstring": {
      "packages": {
        "browserify>buffer": true,
        "eth-trezor-keyring>hdkey>coinstring>bs58": true,
        "ethereumjs-util>create-hash": true
      }
    },
    "eth-trezor-keyring>hdkey>secp256k1": {
      "packages": {
        "3box>ethers>elliptic": true,
        "bn.js": true,
        "browserify>insert-module-globals>is-buffer": true,
        "eth-trezor-keyring>hdkey>secp256k1>bip66": true,
        "eth-trezor-keyring>hdkey>secp256k1>drbg.js": true,
        "ethereumjs-util>create-hash": true,
        "ethereumjs-wallet>safe-buffer": true
      }
    },
    "eth-trezor-keyring>hdkey>secp256k1>bip66": {
      "packages": {
        "ethereumjs-wallet>safe-buffer": true
      }
    },
    "eth-trezor-keyring>hdkey>secp256k1>drbg.js": {
      "packages": {
        "browserify>buffer": true,
        "browserify>crypto-browserify>create-hmac": true
      }
    },
    "eth-trezor-keyring>trezor-connect": {
      "globals": {
        "__TREZOR_CONNECT_SRC": true,
        "addEventListener": true,
        "btoa": true,
        "chrome": true,
        "clearInterval": true,
        "clearTimeout": true,
        "console": true,
        "document.body": true,
        "document.createElement": true,
        "document.createTextNode": true,
        "document.getElementById": true,
        "document.querySelectorAll": true,
        "location": true,
        "navigator": true,
        "open": true,
        "removeEventListener": true,
        "setInterval": true,
        "setTimeout": true
      },
      "packages": {
        "3box>graphql-request>cross-fetch": true,
        "@babel/runtime": true,
        "browserify>events": true,
        "eth-trezor-keyring>@metamask/eth-sig-util": true
      }
    },
    "ethereumjs-abi": {
      "packages": {
        "bn.js": true,
        "browserify>buffer": true,
        "ethereumjs-abi>ethereumjs-util": true
      }
    },
    "ethereumjs-abi>ethereumjs-util": {
      "packages": {
        "3box>ethers>elliptic": true,
        "bn.js": true,
        "browserify>assert": true,
        "browserify>buffer": true,
        "ethereumjs-abi>ethereumjs-util>ethjs-util": true,
        "ethereumjs-util>create-hash": true,
        "ethereumjs-util>ethereum-cryptography": true,
        "ethereumjs-util>rlp": true
      }
    },
    "ethereumjs-abi>ethereumjs-util>ethjs-util": {
      "packages": {
        "browserify>buffer": true,
        "ethjs>ethjs-util>is-hex-prefixed": true,
        "ethjs>ethjs-util>strip-hex-prefix": true
      }
    },
    "ethereumjs-util": {
      "packages": {
        "browserify>assert": true,
        "browserify>buffer": true,
        "browserify>insert-module-globals>is-buffer": true,
        "ethereumjs-util>bn.js": true,
        "ethereumjs-util>create-hash": true,
        "ethereumjs-util>ethereum-cryptography": true,
        "ethereumjs-util>ethjs-util": true,
        "ethereumjs-util>rlp": true
      }
    },
    "ethereumjs-util>bn.js": {
      "globals": {
        "Buffer": true
      },
      "packages": {
        "browserify>browser-resolve": true
      }
    },
    "ethereumjs-util>create-hash": {
      "packages": {
        "@ngraveio/bc-ur>sha.js": true,
        "ethereumjs-util>create-hash>cipher-base": true,
        "ethereumjs-util>create-hash>md5.js": true,
        "ethereumjs-util>create-hash>ripemd160": true,
        "pumpify>inherits": true
      }
    },
    "ethereumjs-util>create-hash>cipher-base": {
      "packages": {
        "browserify>stream-browserify": true,
        "browserify>string_decoder": true,
        "ethereumjs-wallet>safe-buffer": true,
        "pumpify>inherits": true
      }
    },
    "ethereumjs-util>create-hash>md5.js": {
      "packages": {
        "ethereumjs-util>create-hash>md5.js>hash-base": true,
        "ethereumjs-wallet>safe-buffer": true,
        "pumpify>inherits": true
      }
    },
    "ethereumjs-util>create-hash>md5.js>hash-base": {
      "packages": {
        "ethereumjs-util>create-hash>md5.js>hash-base>readable-stream": true,
        "ethereumjs-wallet>safe-buffer": true,
        "pumpify>inherits": true
      }
    },
    "ethereumjs-util>create-hash>md5.js>hash-base>readable-stream": {
      "packages": {
        "@storybook/api>util-deprecate": true,
        "browserify>browser-resolve": true,
        "browserify>buffer": true,
        "browserify>events": true,
        "browserify>process": true,
        "browserify>string_decoder": true,
        "pumpify>inherits": true
      }
    },
    "ethereumjs-util>create-hash>ripemd160": {
      "packages": {
        "browserify>buffer": true,
        "ethereumjs-util>create-hash>md5.js>hash-base": true,
        "pumpify>inherits": true
      }
    },
    "ethereumjs-util>ethereum-cryptography": {
      "packages": {
        "browserify>assert": true,
        "browserify>buffer": true,
        "browserify>crypto-browserify>create-hmac": true,
        "ethereumjs-util>ethereum-cryptography>keccak": true,
        "ethereumjs-util>ethereum-cryptography>secp256k1": true,
        "ethereumjs-wallet>bs58check": true,
        "ethereumjs-wallet>randombytes": true,
        "ethereumjs-wallet>safe-buffer": true,
        "ethers>@ethersproject/sha2>hash.js": true
      }
    },
    "ethereumjs-util>ethereum-cryptography>blakejs": {
      "globals": {
        "TextEncoder": true,
        "console.log": true
      }
    },
    "ethereumjs-util>ethereum-cryptography>browserify-aes": {
      "packages": {
        "browserify>buffer": true,
        "browserify>crypto-browserify>browserify-cipher>evp_bytestokey": true,
        "ethereumjs-util>create-hash>cipher-base": true,
        "ethereumjs-util>ethereum-cryptography>browserify-aes>buffer-xor": true,
        "ethereumjs-wallet>safe-buffer": true,
        "pumpify>inherits": true
      }
    },
    "ethereumjs-util>ethereum-cryptography>browserify-aes>buffer-xor": {
      "packages": {
        "browserify>buffer": true
      }
    },
    "ethereumjs-util>ethereum-cryptography>keccak": {
      "packages": {
        "browserify>buffer": true,
        "ethereumjs-util>ethereum-cryptography>keccak>readable-stream": true
      }
    },
    "ethereumjs-util>ethereum-cryptography>keccak>readable-stream": {
      "packages": {
        "@storybook/api>util-deprecate": true,
        "browserify>browser-resolve": true,
        "browserify>buffer": true,
        "browserify>events": true,
        "browserify>process": true,
        "browserify>string_decoder": true,
        "pumpify>inherits": true
      }
    },
    "ethereumjs-util>ethereum-cryptography>secp256k1": {
      "packages": {
        "3box>ethers>elliptic": true
      }
    },
    "ethereumjs-util>ethjs-util": {
      "packages": {
        "browserify>buffer": true,
        "ethjs>ethjs-util>is-hex-prefixed": true,
        "ethjs>ethjs-util>strip-hex-prefix": true
      }
    },
    "ethereumjs-util>rlp": {
      "packages": {
        "browserify>buffer": true,
        "ethereumjs-util>rlp>bn.js": true
      }
    },
    "ethereumjs-util>rlp>bn.js": {
      "globals": {
        "Buffer": true
      },
      "packages": {
        "browserify>browser-resolve": true
      }
    },
    "ethereumjs-wallet": {
      "packages": {
        "@truffle/codec>utf8": true,
        "browserify>crypto-browserify": true,
        "ethereumjs-wallet>aes-js": true,
        "ethereumjs-wallet>bs58check": true,
        "ethereumjs-wallet>ethereumjs-util": true,
        "ethereumjs-wallet>randombytes": true,
        "ethereumjs-wallet>safe-buffer": true,
        "ethereumjs-wallet>scryptsy": true,
        "ethereumjs-wallet>uuid": true
      }
    },
    "ethereumjs-wallet>aes-js": {
      "globals": {
        "define": true
      }
    },
    "ethereumjs-wallet>bs58check": {
      "packages": {
        "3box>ipfs>bs58": true,
        "ethereumjs-util>create-hash": true,
        "ethereumjs-wallet>safe-buffer": true
      }
    },
    "ethereumjs-wallet>ethereumjs-util": {
      "packages": {
        "3box>ethers>elliptic": true,
        "bn.js": true,
        "browserify>assert": true,
        "browserify>buffer": true,
        "ethereumjs-util>create-hash": true,
        "ethereumjs-util>ethereum-cryptography": true,
        "ethereumjs-util>rlp": true,
        "ethereumjs-wallet>ethereumjs-util>ethjs-util": true
      }
    },
    "ethereumjs-wallet>ethereumjs-util>ethjs-util": {
      "packages": {
        "browserify>buffer": true,
        "ethjs>ethjs-util>is-hex-prefixed": true,
        "ethjs>ethjs-util>strip-hex-prefix": true
      }
    },
    "ethereumjs-wallet>randombytes": {
      "globals": {
        "crypto": true,
        "msCrypto": true
      },
      "packages": {
        "browserify>process": true,
        "ethereumjs-wallet>safe-buffer": true
      }
    },
    "ethereumjs-wallet>safe-buffer": {
      "packages": {
        "browserify>buffer": true
      }
    },
    "ethereumjs-wallet>scryptsy": {
      "packages": {
        "browserify>buffer": true,
        "browserify>crypto-browserify>pbkdf2": true
      }
    },
    "ethereumjs-wallet>uuid": {
      "globals": {
        "crypto": true,
        "msCrypto": true
      }
    },
    "ethers": {
      "packages": {
        "ethers>@ethersproject/abi": true,
        "ethers>@ethersproject/abstract-signer": true,
        "ethers>@ethersproject/address": true,
        "ethers>@ethersproject/base64": true,
        "ethers>@ethersproject/basex": true,
        "ethers>@ethersproject/bignumber": true,
        "ethers>@ethersproject/bytes": true,
        "ethers>@ethersproject/constants": true,
        "ethers>@ethersproject/contracts": true,
        "ethers>@ethersproject/hash": true,
        "ethers>@ethersproject/hdnode": true,
        "ethers>@ethersproject/json-wallets": true,
        "ethers>@ethersproject/keccak256": true,
        "ethers>@ethersproject/logger": true,
        "ethers>@ethersproject/properties": true,
        "ethers>@ethersproject/providers": true,
        "ethers>@ethersproject/random": true,
        "ethers>@ethersproject/rlp": true,
        "ethers>@ethersproject/sha2": true,
        "ethers>@ethersproject/signing-key": true,
        "ethers>@ethersproject/solidity": true,
        "ethers>@ethersproject/strings": true,
        "ethers>@ethersproject/transactions": true,
        "ethers>@ethersproject/units": true,
        "ethers>@ethersproject/wallet": true,
        "ethers>@ethersproject/web": true,
        "ethers>@ethersproject/wordlists": true
      }
    },
    "ethers>@ethersproject/abi": {
      "globals": {
        "console.log": true
      },
      "packages": {
        "ethers>@ethersproject/address": true,
        "ethers>@ethersproject/bignumber": true,
        "ethers>@ethersproject/bytes": true,
        "ethers>@ethersproject/constants": true,
        "ethers>@ethersproject/hash": true,
        "ethers>@ethersproject/keccak256": true,
        "ethers>@ethersproject/logger": true,
        "ethers>@ethersproject/properties": true,
        "ethers>@ethersproject/strings": true
      }
    },
    "ethers>@ethersproject/abstract-provider": {
      "packages": {
        "ethers>@ethersproject/bignumber": true,
        "ethers>@ethersproject/bytes": true,
        "ethers>@ethersproject/logger": true,
        "ethers>@ethersproject/properties": true
      }
    },
    "ethers>@ethersproject/abstract-signer": {
      "packages": {
        "ethers>@ethersproject/logger": true,
        "ethers>@ethersproject/properties": true
      }
    },
    "ethers>@ethersproject/address": {
      "packages": {
        "ethers>@ethersproject/bignumber": true,
        "ethers>@ethersproject/bytes": true,
        "ethers>@ethersproject/keccak256": true,
        "ethers>@ethersproject/logger": true,
        "ethers>@ethersproject/rlp": true
      }
    },
    "ethers>@ethersproject/base64": {
      "globals": {
        "atob": true,
        "btoa": true
      },
      "packages": {
        "ethers>@ethersproject/bytes": true
      }
    },
    "ethers>@ethersproject/basex": {
      "packages": {
        "ethers>@ethersproject/bytes": true,
        "ethers>@ethersproject/properties": true
      }
    },
    "ethers>@ethersproject/bignumber": {
      "packages": {
        "bn.js": true,
        "ethers>@ethersproject/bytes": true,
        "ethers>@ethersproject/logger": true
      }
    },
    "ethers>@ethersproject/bytes": {
      "packages": {
        "ethers>@ethersproject/logger": true
      }
    },
    "ethers>@ethersproject/constants": {
      "packages": {
        "ethers>@ethersproject/bignumber": true
      }
    },
    "ethers>@ethersproject/contracts": {
      "globals": {
        "setTimeout": true
      },
      "packages": {
        "ethers>@ethersproject/abi": true,
        "ethers>@ethersproject/abstract-provider": true,
        "ethers>@ethersproject/abstract-signer": true,
        "ethers>@ethersproject/address": true,
        "ethers>@ethersproject/bignumber": true,
        "ethers>@ethersproject/bytes": true,
        "ethers>@ethersproject/logger": true,
        "ethers>@ethersproject/properties": true,
        "ethers>@ethersproject/transactions": true
      }
    },
    "ethers>@ethersproject/hash": {
      "packages": {
        "ethers>@ethersproject/address": true,
        "ethers>@ethersproject/bignumber": true,
        "ethers>@ethersproject/bytes": true,
        "ethers>@ethersproject/keccak256": true,
        "ethers>@ethersproject/logger": true,
        "ethers>@ethersproject/properties": true,
        "ethers>@ethersproject/strings": true
      }
    },
    "ethers>@ethersproject/hdnode": {
      "packages": {
        "ethers>@ethersproject/basex": true,
        "ethers>@ethersproject/bignumber": true,
        "ethers>@ethersproject/bytes": true,
        "ethers>@ethersproject/logger": true,
        "ethers>@ethersproject/pbkdf2": true,
        "ethers>@ethersproject/properties": true,
        "ethers>@ethersproject/sha2": true,
        "ethers>@ethersproject/signing-key": true,
        "ethers>@ethersproject/strings": true,
        "ethers>@ethersproject/transactions": true,
        "ethers>@ethersproject/wordlists": true
      }
    },
    "ethers>@ethersproject/json-wallets": {
      "packages": {
        "ethers>@ethersproject/address": true,
        "ethers>@ethersproject/bytes": true,
        "ethers>@ethersproject/hdnode": true,
        "ethers>@ethersproject/json-wallets>aes-js": true,
        "ethers>@ethersproject/json-wallets>scrypt-js": true,
        "ethers>@ethersproject/keccak256": true,
        "ethers>@ethersproject/logger": true,
        "ethers>@ethersproject/pbkdf2": true,
        "ethers>@ethersproject/properties": true,
        "ethers>@ethersproject/random": true,
        "ethers>@ethersproject/strings": true,
        "ethers>@ethersproject/transactions": true
      }
    },
    "ethers>@ethersproject/json-wallets>aes-js": {
      "globals": {
        "define": true
      }
    },
    "ethers>@ethersproject/json-wallets>scrypt-js": {
      "globals": {
        "define": true,
        "setTimeout": true
      },
      "packages": {
        "browserify>timers-browserify": true
      }
    },
    "ethers>@ethersproject/keccak256": {
      "packages": {
        "ethers>@ethersproject/bytes": true,
        "ethers>@ethersproject/keccak256>js-sha3": true
      }
    },
    "ethers>@ethersproject/keccak256>js-sha3": {
      "globals": {
        "define": true
      },
      "packages": {
        "browserify>process": true
      }
    },
    "ethers>@ethersproject/logger": {
      "globals": {
        "console": true
      }
    },
    "ethers>@ethersproject/networks": {
      "packages": {
        "ethers>@ethersproject/logger": true
      }
    },
    "ethers>@ethersproject/pbkdf2": {
      "packages": {
        "ethers>@ethersproject/bytes": true,
        "ethers>@ethersproject/sha2": true
      }
    },
    "ethers>@ethersproject/properties": {
      "packages": {
        "ethers>@ethersproject/logger": true
      }
    },
    "ethers>@ethersproject/providers": {
      "globals": {
        "WebSocket": true,
        "clearInterval": true,
        "clearTimeout": true,
        "console.log": true,
        "console.warn": true,
        "name": true,
        "setInterval": true,
        "setTimeout": true
      },
      "packages": {
        "ethers>@ethersproject/abstract-provider": true,
        "ethers>@ethersproject/abstract-signer": true,
        "ethers>@ethersproject/address": true,
        "ethers>@ethersproject/basex": true,
        "ethers>@ethersproject/bignumber": true,
        "ethers>@ethersproject/bytes": true,
        "ethers>@ethersproject/constants": true,
        "ethers>@ethersproject/hash": true,
        "ethers>@ethersproject/logger": true,
        "ethers>@ethersproject/networks": true,
        "ethers>@ethersproject/properties": true,
        "ethers>@ethersproject/providers>bech32": true,
        "ethers>@ethersproject/random": true,
        "ethers>@ethersproject/sha2": true,
        "ethers>@ethersproject/strings": true,
        "ethers>@ethersproject/transactions": true,
        "ethers>@ethersproject/web": true
      }
    },
    "ethers>@ethersproject/random": {
      "globals": {
        "crypto.getRandomValues": true
      },
      "packages": {
        "ethers>@ethersproject/bytes": true,
        "ethers>@ethersproject/logger": true
      }
    },
    "ethers>@ethersproject/rlp": {
      "packages": {
        "ethers>@ethersproject/bytes": true,
        "ethers>@ethersproject/logger": true
      }
    },
    "ethers>@ethersproject/sha2": {
      "packages": {
        "ethers>@ethersproject/bytes": true,
        "ethers>@ethersproject/logger": true,
        "ethers>@ethersproject/sha2>hash.js": true
      }
    },
    "ethers>@ethersproject/sha2>hash.js": {
      "packages": {
        "3box>ethers>hash.js>minimalistic-assert": true,
        "pumpify>inherits": true
      }
    },
    "ethers>@ethersproject/signing-key": {
      "packages": {
        "3box>ethers>elliptic": true,
        "ethers>@ethersproject/bytes": true,
        "ethers>@ethersproject/logger": true,
        "ethers>@ethersproject/properties": true
      }
    },
    "ethers>@ethersproject/solidity": {
      "packages": {
        "ethers>@ethersproject/bignumber": true,
        "ethers>@ethersproject/bytes": true,
        "ethers>@ethersproject/keccak256": true,
        "ethers>@ethersproject/logger": true,
        "ethers>@ethersproject/sha2": true,
        "ethers>@ethersproject/strings": true
      }
    },
    "ethers>@ethersproject/strings": {
      "packages": {
        "ethers>@ethersproject/bytes": true,
        "ethers>@ethersproject/constants": true,
        "ethers>@ethersproject/logger": true
      }
    },
    "ethers>@ethersproject/transactions": {
      "globals": {
        "console.log": true
      },
      "packages": {
        "ethers>@ethersproject/address": true,
        "ethers>@ethersproject/bignumber": true,
        "ethers>@ethersproject/bytes": true,
        "ethers>@ethersproject/constants": true,
        "ethers>@ethersproject/keccak256": true,
        "ethers>@ethersproject/logger": true,
        "ethers>@ethersproject/properties": true,
        "ethers>@ethersproject/rlp": true,
        "ethers>@ethersproject/signing-key": true
      }
    },
    "ethers>@ethersproject/units": {
      "packages": {
        "ethers>@ethersproject/bignumber": true,
        "ethers>@ethersproject/logger": true
      }
    },
    "ethers>@ethersproject/wallet": {
      "packages": {
        "ethers>@ethersproject/abstract-provider": true,
        "ethers>@ethersproject/abstract-signer": true,
        "ethers>@ethersproject/address": true,
        "ethers>@ethersproject/bytes": true,
        "ethers>@ethersproject/hash": true,
        "ethers>@ethersproject/hdnode": true,
        "ethers>@ethersproject/json-wallets": true,
        "ethers>@ethersproject/keccak256": true,
        "ethers>@ethersproject/logger": true,
        "ethers>@ethersproject/properties": true,
        "ethers>@ethersproject/random": true,
        "ethers>@ethersproject/signing-key": true,
        "ethers>@ethersproject/transactions": true
      }
    },
    "ethers>@ethersproject/web": {
      "globals": {
        "clearTimeout": true,
        "fetch": true,
        "setTimeout": true
      },
      "packages": {
        "ethers>@ethersproject/base64": true,
        "ethers>@ethersproject/bytes": true,
        "ethers>@ethersproject/logger": true,
        "ethers>@ethersproject/properties": true,
        "ethers>@ethersproject/strings": true
      }
    },
    "ethers>@ethersproject/wordlists": {
      "packages": {
        "ethers>@ethersproject/bytes": true,
        "ethers>@ethersproject/hash": true,
        "ethers>@ethersproject/logger": true,
        "ethers>@ethersproject/properties": true,
        "ethers>@ethersproject/strings": true
      }
    },
    "ethjs": {
      "globals": {
        "clearInterval": true,
        "setInterval": true
      },
      "packages": {
        "browserify>buffer": true,
        "ethjs-contract": true,
        "ethjs-query": true,
        "ethjs>bn.js": true,
        "ethjs>ethjs-abi": true,
        "ethjs>ethjs-filter": true,
        "ethjs>ethjs-provider-http": true,
        "ethjs>ethjs-unit": true,
        "ethjs>ethjs-util": true,
        "ethjs>js-sha3": true,
        "ethjs>number-to-bn": true
      }
    },
    "ethjs-contract": {
      "packages": {
        "ethjs-contract>ethjs-abi": true,
        "ethjs-contract>js-sha3": true,
        "ethjs-query>babel-runtime": true,
        "ethjs>ethjs-filter": true,
        "ethjs>ethjs-util": true,
        "promise-to-callback": true
      }
    },
    "ethjs-contract>ethjs-abi": {
      "packages": {
        "browserify>buffer": true,
        "ethjs-contract>ethjs-abi>bn.js": true,
        "ethjs-contract>ethjs-abi>js-sha3": true,
        "ethjs>number-to-bn": true
      }
    },
    "ethjs-contract>ethjs-abi>js-sha3": {
      "packages": {
        "browserify>process": true
      }
    },
    "ethjs-contract>js-sha3": {
      "packages": {
        "browserify>process": true
      }
    },
    "ethjs-ens": {
      "packages": {
        "ethereum-ens-network-map": true,
        "ethjs-ens>eth-ens-namehash": true,
        "ethjs-ens>ethjs-contract": true,
        "ethjs-ens>ethjs-query": true
      }
    },
    "ethjs-ens>eth-ens-namehash": {
      "globals": {
        "name": "write"
      },
      "packages": {
        "browserify>buffer": true,
        "ethjs-ens>eth-ens-namehash>idna-uts46": true,
        "ethjs-ens>eth-ens-namehash>js-sha3": true
      }
    },
    "ethjs-ens>eth-ens-namehash>idna-uts46": {
      "globals": {
        "define": true
      },
      "packages": {
        "browserify>punycode": true
      }
    },
    "ethjs-ens>eth-ens-namehash>js-sha3": {
      "packages": {
        "browserify>process": true
      }
    },
    "ethjs-ens>ethjs-contract": {
      "packages": {
        "ethjs-contract>ethjs-abi": true,
        "ethjs-ens>ethjs-contract>ethjs-filter": true,
        "ethjs-ens>ethjs-contract>js-sha3": true,
        "ethjs>ethjs-util": true
      }
    },
    "ethjs-ens>ethjs-contract>ethjs-filter": {
      "globals": {
        "clearInterval": true,
        "setInterval": true
      }
    },
    "ethjs-ens>ethjs-contract>js-sha3": {
      "packages": {
        "browserify>process": true
      }
    },
    "ethjs-ens>ethjs-query": {
      "globals": {
        "console": true
      },
      "packages": {
        "ethjs-ens>ethjs-query>ethjs-format": true,
        "ethjs-ens>ethjs-query>ethjs-rpc": true
      }
    },
    "ethjs-ens>ethjs-query>ethjs-format": {
      "packages": {
        "ethjs-ens>ethjs-query>ethjs-format>ethjs-schema": true,
        "ethjs>ethjs-util": true,
        "ethjs>ethjs-util>strip-hex-prefix": true,
        "ethjs>number-to-bn": true
      }
    },
    "ethjs-query": {
      "globals": {
        "console": true
      },
      "packages": {
        "ethjs-query>ethjs-format": true,
        "ethjs-query>ethjs-rpc": true,
        "promise-to-callback": true
      }
    },
    "ethjs-query>babel-runtime": {
      "packages": {
        "@babel/runtime": true,
        "addons-linter>regenerator-runtime": true,
        "ethjs-query>babel-runtime>core-js": true
      }
    },
    "ethjs-query>babel-runtime>core-js": {
      "globals": {
        "PromiseRejectionEvent": true,
        "__e": "write",
        "__g": "write",
        "document.createTextNode": true,
        "postMessage": true,
        "setTimeout": true
      }
    },
    "ethjs-query>ethjs-format": {
      "packages": {
        "ethjs-query>ethjs-format>ethjs-schema": true,
        "ethjs>ethjs-util": true,
        "ethjs>ethjs-util>strip-hex-prefix": true,
        "ethjs>number-to-bn": true
      }
    },
    "ethjs-query>ethjs-rpc": {
      "packages": {
        "promise-to-callback": true
      }
    },
    "ethjs>ethjs-abi": {
      "packages": {
        "browserify>buffer": true,
        "ethjs>bn.js": true,
        "ethjs>js-sha3": true,
        "ethjs>number-to-bn": true
      }
    },
    "ethjs>ethjs-filter": {
      "globals": {
        "clearInterval": true,
        "setInterval": true
      }
    },
    "ethjs>ethjs-provider-http": {
      "packages": {
        "ethjs>ethjs-provider-http>xhr2": true
      }
    },
    "ethjs>ethjs-provider-http>xhr2": {
      "globals": {
        "XMLHttpRequest": true
      }
    },
    "ethjs>ethjs-unit": {
      "packages": {
        "ethjs>ethjs-unit>bn.js": true,
        "ethjs>number-to-bn": true
      }
    },
    "ethjs>ethjs-util": {
      "packages": {
        "browserify>buffer": true,
        "ethjs>ethjs-util>is-hex-prefixed": true,
        "ethjs>ethjs-util>strip-hex-prefix": true
      }
    },
    "ethjs>ethjs-util>strip-hex-prefix": {
      "packages": {
        "ethjs>ethjs-util>is-hex-prefixed": true
      }
    },
    "ethjs>js-sha3": {
      "packages": {
        "browserify>process": true
      }
    },
    "ethjs>number-to-bn": {
      "packages": {
        "ethjs>ethjs-util>strip-hex-prefix": true,
        "ethjs>number-to-bn>bn.js": true
      }
    },
    "extension-port-stream": {
      "packages": {
        "browserify>buffer": true,
        "browserify>stream-browserify": true
      }
    },
    "fast-json-patch": {
      "globals": {
        "addEventListener": true,
        "clearTimeout": true,
        "removeEventListener": true,
        "setTimeout": true
      },
      "packages": {
        "fast-json-patch>fast-deep-equal": true
      }
    },
    "fuse.js": {
      "globals": {
        "console": true,
        "define": true
      }
    },
    "globalthis>define-properties": {
      "packages": {
        "nock>deep-equal>object-keys": true
      }
    },
    "json-rpc-engine": {
      "packages": {
        "eth-rpc-errors": true,
        "json-rpc-engine>@metamask/safe-event-emitter": true
      }
    },
    "json-rpc-engine>@metamask/safe-event-emitter": {
      "globals": {
        "setTimeout": true
      },
      "packages": {
        "browserify>events": true
      }
    },
    "json-rpc-middleware-stream": {
      "packages": {
        "readable-stream": true
      }
    },
    "jsonschema": {
      "packages": {
        "browserify>url": true
      }
    },
    "lavamoat>json-stable-stringify": {
      "packages": {
        "lavamoat>json-stable-stringify>jsonify": true
      }
    },
    "localforage": {
      "globals": {
        "Blob": true,
        "BlobBuilder": true,
        "FileReader": true,
        "IDBKeyRange": true,
        "MSBlobBuilder": true,
        "MozBlobBuilder": true,
        "OIndexedDB": true,
        "WebKitBlobBuilder": true,
        "atob": true,
        "btoa": true,
        "console.error": true,
        "console.info": true,
        "console.warn": true,
        "define": true,
        "fetch": true,
        "indexedDB": true,
        "localStorage": true,
        "mozIndexedDB": true,
        "msIndexedDB": true,
        "navigator.platform": true,
        "navigator.userAgent": true,
        "openDatabase": true,
        "setTimeout": true,
        "webkitIndexedDB": true
      }
    },
    "lodash": {
      "globals": {
        "clearTimeout": true,
        "define": true,
        "setTimeout": true
      }
    },
    "loglevel": {
      "globals": {
        "console": true,
        "define": true,
        "document.cookie": true,
        "localStorage": true,
        "log": "write"
      }
    },
    "luxon": {
      "globals": {
        "Intl": true
      }
    },
    "mockttp>node-forge": {
      "globals": {
        "Blob": true,
        "MutationObserver": true,
        "QuotaExceededError": true,
        "URL.createObjectURL": true,
        "URL.revokeObjectURL": true,
        "Worker": true,
        "addEventListener": true,
        "document": true,
        "jQuery": true,
        "localStorage": true,
        "navigator": true,
        "postMessage": true,
        "removeEventListener": true,
        "setTimeout": true
      },
      "packages": {
        "browserify>browser-resolve": true,
        "browserify>process": true,
        "browserify>timers-browserify": true
      }
    },
    "nanoid": {
      "globals": {
        "crypto": true,
        "msCrypto": true,
        "navigator": true
      }
    },
    "nock>deep-equal": {
      "packages": {
        "enzyme>is-regex": true,
        "enzyme>object-is": true,
        "nock>deep-equal>is-arguments": true,
        "nock>deep-equal>is-date-object": true,
        "nock>deep-equal>object-keys": true,
        "string.prototype.matchall>regexp.prototype.flags": true
      }
    },
    "node-fetch": {
      "globals": {
        "Headers": true,
        "Request": true,
        "Response": true,
        "fetch": true
      }
    },
    "nonce-tracker": {
      "packages": {
        "await-semaphore": true,
        "browserify>assert": true,
        "ethjs-query": true
      }
    },
    "obj-multiplex": {
      "globals": {
        "console.warn": true
      },
      "packages": {
        "end-of-stream": true,
        "pump>once": true,
        "readable-stream": true
      }
    },
    "promise-to-callback": {
      "packages": {
        "promise-to-callback>is-fn": true,
        "promise-to-callback>set-immediate-shim": true
      }
    },
    "promise-to-callback>set-immediate-shim": {
      "globals": {
        "setTimeout.apply": true
      },
      "packages": {
        "browserify>timers-browserify": true
      }
    },
    "prop-types": {
      "globals": {
        "console": true
      },
      "packages": {
        "prop-types>react-is": true,
        "react>object-assign": true
      }
    },
    "prop-types>react-is": {
      "globals": {
        "console": true
      }
    },
    "pubnub": {
      "globals": {
        "ActiveXObject": true,
        "XMLHttpRequest": true,
        "addEventListener": true,
        "btoa": true,
        "clearInterval": true,
        "clearTimeout": true,
        "console": true,
        "define": true,
        "localStorage.getItem": true,
        "localStorage.setItem": true,
        "location": true,
        "navigator": true,
        "setInterval": true,
        "setTimeout": true
      }
    },
    "pubnub>cbor-sync": {
      "globals": {
        "define": true
      },
      "packages": {
        "browserify>buffer": true
      }
    },
    "pubnub>superagent": {
      "globals": {
        "ActiveXObject": true,
        "XMLHttpRequest": true,
        "btoa": true,
        "clearTimeout": true,
        "console.error": true,
        "console.trace": true,
        "console.warn": true,
        "setTimeout": true
      },
      "packages": {
        "pubnub>superagent>component-emitter": true
      }
    },
    "pump": {
      "packages": {
        "browserify>browser-resolve": true,
        "browserify>process": true,
        "end-of-stream": true,
        "pump>once": true
      }
    },
    "pump>once": {
      "packages": {
        "pump>once>wrappy": true
      }
    },
    "qrcode-generator": {
      "globals": {
        "define": true
      }
    },
    "qrcode.react": {
      "globals": {
        "Path2D": true,
        "devicePixelRatio": true
      },
      "packages": {
        "prop-types": true,
        "qrcode.react>qr.js": true,
        "react": true
      }
    },
    "rc>deep-extend": {
      "packages": {
        "browserify>buffer": true
      }
    },
    "react": {
      "globals": {
        "console": true
      },
      "packages": {
        "prop-types": true,
        "react>object-assign": true
      }
    },
    "react-devtools": {
      "packages": {
        "react-devtools>react-devtools-core": true
      }
    },
    "react-devtools>ip": {
      "packages": {
        "browserify>buffer": true,
        "browserify>os-browserify": true
      }
    },
    "react-devtools>react-devtools-core": {
      "globals": {
        "WebSocket": true,
        "setTimeout": true
      }
    },
    "react-dnd": {
      "globals": {
        "console.error": true
      },
      "packages": {
        "lodash": true,
        "prop-types": true,
        "react": true,
        "react-dnd>disposables": true,
        "react-dnd>dnd-core": true,
        "react-dnd>hoist-non-react-statics": true,
        "react-dnd>invariant": true,
        "react-dnd>shallowequal": true
      }
    },
    "react-dnd-html5-backend": {
      "globals": {
        "Image": true,
        "console.warn": true,
        "devicePixelRatio": true,
        "document": true,
        "navigator.userAgent": true,
        "safari": true,
        "setTimeout": true
      }
    },
    "react-dnd>dnd-core": {
      "packages": {
        "lodash": true,
        "react-dnd>dnd-core>asap": true,
        "react-dnd>invariant": true,
        "redux": true
      }
    },
    "react-dnd>dnd-core>asap": {
      "globals": {
        "clearInterval": true,
        "clearTimeout": true,
        "document.createTextNode": true,
        "setInterval": true,
        "setTimeout": true
      }
    },
    "react-dom": {
      "globals": {
        "HTMLIFrameElement": true,
        "MSApp": true,
        "__REACT_DEVTOOLS_GLOBAL_HOOK__": true,
        "addEventListener": true,
        "clearTimeout": true,
        "clipboardData": true,
        "console": true,
        "dispatchEvent": true,
        "document": true,
        "event": "write",
        "jest": true,
        "location.protocol": true,
        "navigator.userAgent.indexOf": true,
        "performance": true,
        "removeEventListener": true,
        "self": true,
        "setTimeout": true,
        "top": true,
        "trustedTypes": true
      },
      "packages": {
        "prop-types": true,
        "react": true,
        "react-dom>scheduler": true,
        "react>object-assign": true
      }
    },
    "react-dom>scheduler": {
      "globals": {
        "MessageChannel": true,
        "cancelAnimationFrame": true,
        "clearTimeout": true,
        "console": true,
        "navigator": true,
        "performance": true,
        "requestAnimationFrame": true,
        "setTimeout": true
      }
    },
    "react-idle-timer": {
      "globals": {
        "clearTimeout": true,
        "document": true,
        "setTimeout": true
      },
      "packages": {
        "prop-types": true,
        "react": true
      }
    },
    "react-inspector": {
      "globals": {
        "Node.CDATA_SECTION_NODE": true,
        "Node.COMMENT_NODE": true,
        "Node.DOCUMENT_FRAGMENT_NODE": true,
        "Node.DOCUMENT_NODE": true,
        "Node.DOCUMENT_TYPE_NODE": true,
        "Node.ELEMENT_NODE": true,
        "Node.PROCESSING_INSTRUCTION_NODE": true,
        "Node.TEXT_NODE": true
      },
      "packages": {
        "ethjs-query>babel-runtime": true,
        "prop-types": true,
        "react": true,
        "react-inspector>is-dom": true
      }
    },
    "react-inspector>is-dom": {
      "globals": {
        "Node": true
      },
      "packages": {
        "proxyquire>fill-keys>is-object": true,
        "react-inspector>is-dom>is-window": true
      }
    },
    "react-popper": {
      "globals": {
        "document": true
      },
      "packages": {
        "@popperjs/core": true,
        "react": true,
        "react-popper>react-fast-compare": true,
        "react-popper>warning": true
      }
    },
    "react-popper>react-fast-compare": {
      "globals": {
        "Element": true,
        "console.warn": true
      }
    },
    "react-popper>warning": {
      "globals": {
        "console": true
      }
    },
    "react-redux": {
      "globals": {
        "console": true,
        "document": true
      },
      "packages": {
        "@babel/runtime": true,
        "prop-types": true,
        "prop-types>react-is": true,
        "react": true,
        "react-dom": true,
        "react-redux>hoist-non-react-statics": true,
        "redux": true
      }
    },
    "react-redux>hoist-non-react-statics": {
      "packages": {
        "prop-types>react-is": true
      }
    },
    "react-responsive-carousel": {
      "globals": {
        "HTMLElement": true,
        "clearTimeout": true,
        "console.warn": true,
        "document": true,
        "getComputedStyle": true,
        "setTimeout": true
      },
      "packages": {
        "classnames": true,
        "react": true,
        "react-dom": true,
        "react-responsive-carousel>react-easy-swipe": true
      }
    },
    "react-responsive-carousel>react-easy-swipe": {
      "globals": {
        "addEventListener": true,
        "define": true,
        "document.addEventListener": true,
        "document.removeEventListener": true
      },
      "packages": {
        "prop-types": true,
        "react": true
      }
    },
    "react-router-dom": {
      "packages": {
        "prop-types": true,
        "react": true,
        "react-router-dom>history": true,
        "react-router-dom>react-router": true,
        "react-router-dom>tiny-invariant": true,
        "react-router-dom>tiny-warning": true
      }
    },
    "react-router-dom>history": {
      "globals": {
        "addEventListener": true,
        "confirm": true,
        "document": true,
        "history": true,
        "location": true,
        "navigator.userAgent": true,
        "removeEventListener": true
      },
      "packages": {
        "react-router-dom>history>resolve-pathname": true,
        "react-router-dom>history>value-equal": true,
        "react-router-dom>tiny-invariant": true,
        "react-router-dom>tiny-warning": true
      }
    },
    "react-router-dom>react-router": {
      "packages": {
        "prop-types": true,
        "prop-types>react-is": true,
        "react": true,
        "react-redux>hoist-non-react-statics": true,
        "react-router-dom>react-router>history": true,
        "react-router-dom>react-router>mini-create-react-context": true,
        "react-router-dom>tiny-invariant": true,
        "react-router-dom>tiny-warning": true,
        "sinon>nise>path-to-regexp": true
      }
    },
    "react-router-dom>react-router>history": {
      "globals": {
        "addEventListener": true,
        "confirm": true,
        "document": true,
        "history": true,
        "location": true,
        "navigator.userAgent": true,
        "removeEventListener": true
      },
      "packages": {
        "react-router-dom>history>resolve-pathname": true,
        "react-router-dom>history>value-equal": true,
        "react-router-dom>tiny-invariant": true,
        "react-router-dom>tiny-warning": true
      }
    },
    "react-router-dom>react-router>mini-create-react-context": {
      "packages": {
        "@babel/runtime": true,
        "@storybook/api>@reach/router>create-react-context>gud": true,
        "prop-types": true,
        "react": true,
        "react-router-dom>tiny-warning": true
      }
    },
    "react-router-dom>tiny-warning": {
      "globals": {
        "console": true
      }
    },
    "react-simple-file-input": {
      "globals": {
        "File": true,
        "FileReader": true,
        "console.warn": true
      },
      "packages": {
        "prop-types": true,
        "react": true
      }
    },
    "react-tippy": {
      "globals": {
        "Element": true,
        "MSStream": true,
        "MutationObserver": true,
        "addEventListener": true,
        "clearTimeout": true,
        "console.error": true,
        "console.warn": true,
        "define": true,
        "document": true,
        "getComputedStyle": true,
        "innerHeight": true,
        "innerWidth": true,
        "navigator.maxTouchPoints": true,
        "navigator.msMaxTouchPoints": true,
        "navigator.userAgent": true,
        "performance": true,
        "requestAnimationFrame": true,
        "setTimeout": true
      },
      "packages": {
        "react": true,
        "react-dom": true,
        "react-tippy>popper.js": true
      }
    },
    "react-tippy>popper.js": {
      "globals": {
        "MSInputMethodContext": true,
        "Node.DOCUMENT_POSITION_FOLLOWING": true,
        "cancelAnimationFrame": true,
        "console.warn": true,
        "define": true,
        "devicePixelRatio": true,
        "document": true,
        "getComputedStyle": true,
        "innerHeight": true,
        "innerWidth": true,
        "navigator.userAgent": true,
        "requestAnimationFrame": true,
        "setTimeout": true
      }
    },
    "react-toggle-button": {
      "globals": {
        "clearTimeout": true,
        "console.warn": true,
        "define": true,
        "performance": true,
        "setTimeout": true
      },
      "packages": {
        "react": true
      }
    },
    "react-transition-group": {
      "globals": {
        "clearTimeout": true,
        "setTimeout": true
      },
      "packages": {
        "prop-types": true,
        "react": true,
        "react-dom": true,
        "react-transition-group>chain-function": true,
        "react-transition-group>dom-helpers": true,
        "react-transition-group>warning": true
      }
    },
    "react-transition-group>dom-helpers": {
      "globals": {
        "document": true,
        "setTimeout": true
      },
      "packages": {
        "@babel/runtime": true
      }
    },
    "react-transition-group>warning": {
      "globals": {
        "console": true
      }
    },
    "readable-stream": {
      "packages": {
        "@storybook/api>util-deprecate": true,
        "browserify>browser-resolve": true,
        "browserify>events": true,
        "browserify>process": true,
        "browserify>timers-browserify": true,
        "pumpify>inherits": true,
        "readable-stream>core-util-is": true,
        "readable-stream>isarray": true,
        "readable-stream>process-nextick-args": true,
        "readable-stream>safe-buffer": true,
        "readable-stream>string_decoder": true
      }
    },
    "readable-stream>core-util-is": {
      "packages": {
        "browserify>insert-module-globals>is-buffer": true
      }
    },
    "readable-stream>process-nextick-args": {
      "packages": {
        "browserify>process": true
      }
    },
    "readable-stream>safe-buffer": {
      "packages": {
        "browserify>buffer": true
      }
    },
    "readable-stream>string_decoder": {
      "packages": {
        "readable-stream>safe-buffer": true
      }
    },
    "redux": {
      "globals": {
        "console": true
      },
      "packages": {
        "@babel/runtime": true
      }
    },
    "safe-event-emitter": {
      "globals": {
        "setTimeout": true
      },
      "packages": {
        "3box>events": true,
        "browserify>util": true
      }
    },
    "semver": {
      "globals": {
        "console.error": true
      },
      "packages": {
        "browserify>process": true,
        "semver>lru-cache": true
      }
    },
    "semver>lru-cache": {
      "packages": {
        "semver>lru-cache>yallist": true
      }
    },
    "sinon>nise>path-to-regexp": {
      "packages": {
        "sinon>nise>path-to-regexp>isarray": true
      }
    },
    "source-map-explorer>btoa": {
      "packages": {
        "browserify>buffer": true
      }
    },
    "string.prototype.matchall>call-bind": {
      "packages": {
        "eslint-plugin-react>array-includes>get-intrinsic": true,
        "mocha>object.assign>function-bind": true
      }
    },
    "string.prototype.matchall>regexp.prototype.flags": {
      "packages": {
        "globalthis>define-properties": true,
        "string.prototype.matchall>call-bind": true
      }
    },
    "stylelint>write-file-atomic>typedarray-to-buffer": {
      "packages": {
        "browserify>buffer": true,
        "jsdom>request>is-typedarray": true
      }
    },
    "terser>source-map-support>buffer-from": {
      "packages": {
        "browserify>buffer": true
      }
    },
    "textarea-caret": {
      "globals": {
        "document.body.appendChild": true,
        "document.body.removeChild": true,
        "document.createElement": true,
        "document.querySelector": true,
        "getCaretCoordinates": "write",
        "getComputedStyle": true,
        "mozInnerScreenX": true
      }
    },
    "uuid": {
      "globals": {
        "crypto": true,
        "msCrypto": true
      }
    },
    "vinyl>clone": {
      "packages": {
        "browserify>buffer": true
      }
    },
    "vinyl>cloneable-readable>process-nextick-args": {
      "packages": {
        "browserify>process": true
      }
    },
    "web3": {
      "globals": {
        "Web3": "write",
        "XMLHttpRequest": true,
        "clearTimeout": true,
        "console.error": true,
        "setTimeout": true
      },
      "packages": {
        "browserify>buffer": true,
        "web3>bignumber.js": true,
        "web3>crypto-js": true,
        "web3>utf8": true,
        "web3>xhr2-cookies": true
      }
    },
    "web3-stream-provider": {
      "globals": {
        "setTimeout": true
      },
      "packages": {
        "browserify>util": true,
        "readable-stream": true,
        "web3-stream-provider>uuid": true
      }
    },
    "web3-stream-provider>uuid": {
      "globals": {
        "crypto": true,
        "msCrypto": true
      }
    },
    "web3>bignumber.js": {
      "globals": {
        "define": true
      },
      "packages": {
        "browserify>crypto-browserify": true
      }
    },
    "web3>crypto-js": {
      "globals": {
        "define": true
      }
    },
    "web3>utf8": {
      "globals": {
        "define": true
      }
    },
    "web3>xhr2-cookies": {
      "globals": {
        "console.warn": true
      },
      "packages": {
        "browserify>buffer": true,
        "browserify>https-browserify": true,
        "browserify>os-browserify": true,
        "browserify>process": true,
        "browserify>stream-http": true,
        "browserify>url": true,
        "web3>xhr2-cookies>cookiejar": true
      }
    },
    "web3>xhr2-cookies>cookiejar": {
      "globals": {
        "console.warn": true
      }
    },
    "webextension-polyfill": {
      "globals": {
        "browser": true,
        "chrome": true,
        "console.error": true,
        "console.warn": true,
        "define": true
      }
    },
    "webpack>memory-fs>errno": {
      "packages": {
        "webpack>memory-fs>errno>prr": true
      }
    }
  }
}<|MERGE_RESOLUTION|>--- conflicted
+++ resolved
@@ -105,15 +105,6 @@
         "3box>js-sha256": true,
         "3box>tweetnacl": true,
         "browserify>buffer": true
-      }
-    },
-    "3box>did-jwt>buffer": {
-      "globals": {
-        "console": true
-      },
-      "packages": {
-        "base64-js": true,
-        "browserify>buffer>ieee754": true
       }
     },
     "3box>did-jwt>js-sha3": {
@@ -2289,35 +2280,10 @@
         "@ensdomains/content-hash>multicodec>varint": true
       }
     },
-<<<<<<< HEAD
     "@ensdomains/content-hash>multicodec>uint8arrays": {
       "packages": {
         "@ensdomains/content-hash>multicodec>uint8arrays>multibase": true,
         "@ensdomains/content-hash>multihashes>web-encoding": true
-=======
-    "eth-lattice-keyring": {
-      "globals": {
-        "addEventListener": true,
-        "browser": true,
-        "clearInterval": true,
-        "console.warn": true,
-        "fetch": true,
-        "open": true,
-        "setInterval": true,
-        "txData.type": true
-      },
-      "packages": {
-        "@ethereumjs/common": true,
-        "@ethereumjs/tx": true,
-        "bn.js": true,
-        "buffer": true,
-        "crypto-browserify": true,
-        "ethereumjs-util": true,
-        "events": true,
-        "gridplus-sdk": true,
-        "rlp": true,
-        "secp256k1": true
->>>>>>> b0ad0cb1
       }
     },
     "@ensdomains/content-hash>multicodec>uint8arrays>multibase": {
@@ -2631,12 +2597,9 @@
     },
     "@material-ui/core>popper.js": {
       "globals": {
-<<<<<<< HEAD
         "MSInputMethodContext": true,
         "Node.DOCUMENT_POSITION_FOLLOWING": true,
         "cancelAnimationFrame": true,
-=======
->>>>>>> b0ad0cb1
         "console.warn": true,
         "define": true,
         "devicePixelRatio": true,
@@ -2655,32 +2618,10 @@
         "setTimeout": true
       },
       "packages": {
-<<<<<<< HEAD
         "@material-ui/core>react-transition-group>dom-helpers": true,
         "prop-types": true,
         "react": true,
         "react-dom": true
-=======
-        "@ethereumjs/common": true,
-        "@ethereumjs/tx": true,
-        "aes-js": true,
-        "bech32": true,
-        "bignumber.js": true,
-        "bitwise": true,
-        "bn.js": true,
-        "borc": true,
-        "bs58check": true,
-        "buffer": true,
-        "crc-32": true,
-        "elliptic": true,
-        "eth-eip712-util-browser": true,
-        "hash.js": true,
-        "js-sha3": true,
-        "lodash": true,
-        "rlp": true,
-        "secp256k1": true,
-        "superagent": true
->>>>>>> b0ad0cb1
       }
     },
     "@material-ui/core>react-transition-group>dom-helpers": {
@@ -4736,7 +4677,6 @@
         "eth-ens-namehash>js-sha3": true
       }
     },
-<<<<<<< HEAD
     "eth-ens-namehash>idna-uts46-hx": {
       "globals": {
         "define": true
@@ -4746,9 +4686,6 @@
       }
     },
     "eth-ens-namehash>js-sha3": {
-=======
-    "safe-buffer": {
->>>>>>> b0ad0cb1
       "packages": {
         "browserify>process": true
       }
@@ -4979,9 +4916,11 @@
         "addEventListener": true,
         "browser": true,
         "clearInterval": true,
+        "console.warn": true,
+        "fetch": true,
         "open": true,
-        "rlp.encode": true,
-        "setInterval": true
+        "setInterval": true,
+        "txData.type": true
       },
       "packages": {
         "@ethereumjs/common": true,
@@ -4991,6 +4930,7 @@
         "browserify>events": true,
         "eth-lattice-keyring>bn.js": true,
         "eth-lattice-keyring>gridplus-sdk": true,
+        "eth-lattice-keyring>rlp": true,
         "eth-lattice-keyring>secp256k1": true,
         "ethereumjs-util": true
       }
@@ -5005,28 +4945,28 @@
     },
     "eth-lattice-keyring>gridplus-sdk": {
       "globals": {
-        "console.error": true,
         "console.warn": true,
         "setTimeout": true
       },
       "packages": {
-        "3box>did-jwt>buffer": true,
         "3box>ethers>elliptic": true,
         "@ethereumjs/common": true,
         "@ethereumjs/common>crc-32": true,
         "@ethereumjs/tx": true,
+        "bn.js": true,
+        "browserify>buffer": true,
         "eth-lattice-keyring>gridplus-sdk>bech32": true,
         "eth-lattice-keyring>gridplus-sdk>bignumber.js": true,
         "eth-lattice-keyring>gridplus-sdk>bitwise": true,
         "eth-lattice-keyring>gridplus-sdk>borc": true,
         "eth-lattice-keyring>gridplus-sdk>eth-eip712-util-browser": true,
         "eth-lattice-keyring>gridplus-sdk>rlp": true,
-        "eth-lattice-keyring>gridplus-sdk>rlp-browser": true,
         "eth-lattice-keyring>gridplus-sdk>secp256k1": true,
         "ethereumjs-wallet>aes-js": true,
         "ethereumjs-wallet>bs58check": true,
         "ethers>@ethersproject/keccak256>js-sha3": true,
         "ethers>@ethersproject/sha2>hash.js": true,
+        "lodash": true,
         "pubnub>superagent": true
       }
     },
@@ -5090,15 +5030,14 @@
         "TextEncoder": true
       }
     },
-    "eth-lattice-keyring>gridplus-sdk>rlp-browser": {
-      "packages": {
-        "3box>did-jwt>buffer": true,
-        "browserify>assert": true
-      }
-    },
     "eth-lattice-keyring>gridplus-sdk>secp256k1": {
       "packages": {
         "3box>ethers>elliptic": true
+      }
+    },
+    "eth-lattice-keyring>rlp": {
+      "globals": {
+        "TextEncoder": true
       }
     },
     "eth-lattice-keyring>secp256k1": {
