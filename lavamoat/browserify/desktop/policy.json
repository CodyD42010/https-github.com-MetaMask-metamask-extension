--- conflicted
+++ resolved
@@ -139,6 +139,7 @@
     },
     "@ethereumjs/tx>@ethereumjs/util": {
       "globals": {
+        "console.log": true,
         "console.warn": true
       },
       "packages": {
@@ -741,12 +742,8 @@
       },
       "packages": {
         "@ethereumjs/tx>@ethereumjs/util": true,
-<<<<<<< HEAD
-=======
         "@metamask/controller-utils>@spruceid/siwe-parser": true,
->>>>>>> f3c4676d
         "@metamask/ethjs>@metamask/ethjs-unit": true,
-        "@metamask/ppom-validator>@metamask/controller-utils>@spruceid/siwe-parser": true,
         "@metamask/utils": true,
         "bn.js": true,
         "browserify>buffer": true,
@@ -835,12 +832,8 @@
       },
       "packages": {
         "@ethereumjs/tx>@ethereumjs/util": true,
-<<<<<<< HEAD
-=======
         "@metamask/controller-utils>@spruceid/siwe-parser": true,
->>>>>>> f3c4676d
         "@metamask/ethjs>@metamask/ethjs-unit": true,
-        "@metamask/ppom-validator>@metamask/controller-utils>@spruceid/siwe-parser": true,
         "@metamask/utils": true,
         "bn.js": true,
         "browserify>buffer": true,
@@ -1056,18 +1049,7 @@
         "setTimeout": true
       },
       "packages": {
-<<<<<<< HEAD
         "immer": true
-=======
-        "@ethereumjs/tx>@ethereumjs/util": true,
-        "@metamask/controller-utils>@spruceid/siwe-parser": true,
-        "@metamask/ethjs>@metamask/ethjs-unit": true,
-        "@metamask/utils": true,
-        "bn.js": true,
-        "browserify>buffer": true,
-        "eslint>fast-deep-equal": true,
-        "eth-ens-namehash": true
->>>>>>> f3c4676d
       }
     },
     "@metamask/eth-json-rpc-filters": {
@@ -1688,12 +1670,8 @@
       },
       "packages": {
         "@ethereumjs/tx>@ethereumjs/util": true,
-<<<<<<< HEAD
-=======
         "@metamask/controller-utils>@spruceid/siwe-parser": true,
->>>>>>> f3c4676d
         "@metamask/ethjs>@metamask/ethjs-unit": true,
-        "@metamask/ppom-validator>@metamask/controller-utils>@spruceid/siwe-parser": true,
         "@metamask/utils": true,
         "bn.js": true,
         "browserify>buffer": true,
@@ -1904,12 +1882,8 @@
       },
       "packages": {
         "@ethereumjs/tx>@ethereumjs/util": true,
-<<<<<<< HEAD
-=======
         "@metamask/controller-utils>@spruceid/siwe-parser": true,
->>>>>>> f3c4676d
         "@metamask/ethjs>@metamask/ethjs-unit": true,
-        "@metamask/ppom-validator>@metamask/controller-utils>@spruceid/siwe-parser": true,
         "@metamask/utils": true,
         "bn.js": true,
         "browserify>buffer": true,
@@ -1949,15 +1923,6 @@
         "webpack>events": true
       }
     },
-    "@metamask/ppom-validator>@metamask/controller-utils>@spruceid/siwe-parser": {
-      "globals": {
-        "console.error": true,
-        "console.log": true
-      },
-      "packages": {
-        "@metamask/controller-utils>@spruceid/siwe-parser>apg-js": true
-      }
-    },
     "@metamask/ppom-validator>elliptic": {
       "packages": {
         "@metamask/ppom-validator>elliptic>brorand": true,
@@ -2131,12 +2096,8 @@
       },
       "packages": {
         "@ethereumjs/tx>@ethereumjs/util": true,
-<<<<<<< HEAD
-=======
         "@metamask/controller-utils>@spruceid/siwe-parser": true,
->>>>>>> f3c4676d
         "@metamask/ethjs>@metamask/ethjs-unit": true,
-        "@metamask/ppom-validator>@metamask/controller-utils>@spruceid/siwe-parser": true,
         "@metamask/utils": true,
         "bn.js": true,
         "browserify>buffer": true,
@@ -2216,12 +2177,8 @@
         "setTimeout": true
       },
       "packages": {
-<<<<<<< HEAD
-=======
         "@metamask/controller-utils>@spruceid/siwe-parser": true,
->>>>>>> f3c4676d
         "@metamask/ethjs>@metamask/ethjs-unit": true,
-        "@metamask/ppom-validator>@metamask/controller-utils>@spruceid/siwe-parser": true,
         "@metamask/smart-transactions-controller>@metamask/controller-utils>@ethereumjs/util": true,
         "@metamask/utils": true,
         "bn.js": true,
@@ -2232,6 +2189,7 @@
     },
     "@metamask/smart-transactions-controller>@metamask/controller-utils>@ethereumjs/util": {
       "globals": {
+        "console.log": true,
         "console.warn": true
       },
       "packages": {
@@ -2302,6 +2260,7 @@
     },
     "@metamask/smart-transactions-controller>@metamask/transaction-controller>@ethereumjs/util": {
       "globals": {
+        "console.log": true,
         "console.warn": true
       },
       "packages": {
@@ -2382,6 +2341,7 @@
     },
     "@metamask/smart-transactions-controller>@metamask/transaction-controller>@metamask/gas-fee-controller>@metamask/controller-utils>@ethereumjs/util": {
       "globals": {
+        "console.log": true,
         "console.warn": true
       },
       "packages": {
