--- conflicted
+++ resolved
@@ -705,20 +705,12 @@
     },
     "@metamask/accounts-controller": {
       "packages": {
-        "@metamask/accounts-controller>@metamask/base-controller": true,
+        "@metamask/base-controller": true,
         "@metamask/eth-snap-keyring": true,
         "@metamask/keyring-api": true,
         "@metamask/keyring-controller": true,
         "ethereumjs-util": true,
         "uuid": true
-      }
-    },
-    "@metamask/accounts-controller>@metamask/base-controller": {
-      "globals": {
-        "setTimeout": true
-      },
-      "packages": {
-        "immer": true
       }
     },
     "@metamask/address-book-controller": {
@@ -813,18 +805,11 @@
         "@ethersproject/contracts": true,
         "@ethersproject/providers": true,
         "@metamask/assets-controllers>@metamask/abi-utils": true,
-<<<<<<< HEAD
-        "@metamask/assets-controllers>@metamask/controller-utils": true,
-=======
->>>>>>> befc516a
         "@metamask/assets-controllers>cockatiel": true,
         "@metamask/assets-controllers>multiformats": true,
         "@metamask/base-controller": true,
         "@metamask/contract-metadata": true,
-<<<<<<< HEAD
-=======
         "@metamask/controller-utils": true,
->>>>>>> befc516a
         "@metamask/eth-query": true,
         "@metamask/metamask-eth-abis": true,
         "@metamask/polling-controller": true,
@@ -844,26 +829,6 @@
         "superstruct": true
       }
     },
-<<<<<<< HEAD
-    "@metamask/assets-controllers>@metamask/controller-utils": {
-      "globals": {
-        "URL": true,
-        "console.error": true,
-        "fetch": true,
-        "setTimeout": true
-      },
-      "packages": {
-        "@metamask/controller-utils>@spruceid/siwe-parser": true,
-        "@metamask/gas-fee-controller>@metamask/ethjs-unit": true,
-        "@metamask/utils": true,
-        "browserify>buffer": true,
-        "eslint>fast-deep-equal": true,
-        "eth-ens-namehash": true,
-        "ethereumjs-util": true
-      }
-    },
-=======
->>>>>>> befc516a
     "@metamask/assets-controllers>cockatiel": {
       "globals": {
         "AbortController": true,
@@ -1166,10 +1131,7 @@
     "@metamask/eth-token-tracker>deep-equal": {
       "packages": {
         "@lavamoat/lavapack>json-stable-stringify>isarray": true,
-<<<<<<< HEAD
-=======
         "@lavamoat/lavapack>json-stable-stringify>object-keys": true,
->>>>>>> befc516a
         "@metamask/eth-token-tracker>deep-equal>es-get-iterator": true,
         "@metamask/eth-token-tracker>deep-equal>is-date-object": true,
         "@metamask/eth-token-tracker>deep-equal>which-boxed-primitive": true,
@@ -1295,8 +1257,6 @@
       }
     },
     "@metamask/eth-trezor-keyring>hdkey": {
-<<<<<<< HEAD
-=======
       "packages": {
         "browserify>assert": true,
         "browserify>crypto-browserify": true,
@@ -1407,7 +1367,6 @@
       }
     },
     "@metamask/ethjs>@metamask/ethjs-util": {
->>>>>>> befc516a
       "packages": {
         "@metamask/ethjs>@metamask/ethjs-util>is-hex-prefixed": true,
         "@metamask/ethjs>number-to-bn>strip-hex-prefix": true,
@@ -1448,44 +1407,14 @@
         "setInterval": true
       },
       "packages": {
-<<<<<<< HEAD
-        "@metamask/eth-query": true,
-        "@metamask/gas-fee-controller>@metamask/controller-utils": true,
-        "@metamask/gas-fee-controller>@metamask/ethjs-unit": true,
-        "@metamask/polling-controller": true,
-=======
         "@metamask/controller-utils": true,
         "@metamask/eth-query": true,
         "@metamask/ethjs>@metamask/ethjs-unit": true,
         "@metamask/gas-fee-controller>@metamask/polling-controller": true,
->>>>>>> befc516a
         "ethereumjs-util": true,
         "uuid": true
       }
     },
-<<<<<<< HEAD
-    "@metamask/gas-fee-controller>@metamask/controller-utils": {
-      "globals": {
-        "URL": true,
-        "console.error": true,
-        "fetch": true,
-        "setTimeout": true
-      },
-      "packages": {
-        "@metamask/controller-utils>@spruceid/siwe-parser": true,
-        "@metamask/gas-fee-controller>@metamask/ethjs-unit": true,
-        "@metamask/utils": true,
-        "browserify>buffer": true,
-        "eslint>fast-deep-equal": true,
-        "eth-ens-namehash": true,
-        "ethereumjs-util": true
-      }
-    },
-    "@metamask/gas-fee-controller>@metamask/ethjs-unit": {
-      "packages": {
-        "bn.js": true,
-        "ethjs>number-to-bn": true
-=======
     "@metamask/gas-fee-controller>@metamask/polling-controller": {
       "globals": {
         "clearTimeout": true,
@@ -1496,7 +1425,6 @@
         "@metamask/base-controller": true,
         "@metamask/snaps-utils>fast-json-stable-stringify": true,
         "uuid": true
->>>>>>> befc516a
       }
     },
     "@metamask/jazzicon": {
@@ -1532,8 +1460,6 @@
       }
     },
     "@metamask/keyring-api": {
-<<<<<<< HEAD
-=======
       "packages": {
         "@metamask/keyring-api>uuid": true,
         "@metamask/utils": true,
@@ -1570,7 +1496,6 @@
       }
     },
     "@metamask/keyring-controller>@metamask/eth-keyring-controller>@metamask/obs-store": {
->>>>>>> befc516a
       "packages": {
         "@metamask/keyring-controller>@metamask/eth-keyring-controller>@metamask/obs-store>@metamask/safe-event-emitter": true,
         "@metamask/keyring-controller>@metamask/eth-keyring-controller>@metamask/obs-store>readable-stream": true
@@ -1586,14 +1511,6 @@
     },
     "@metamask/keyring-controller>@metamask/eth-keyring-controller>@metamask/obs-store>readable-stream": {
       "packages": {
-<<<<<<< HEAD
-        "@metamask/eth-keyring-controller": true,
-        "@metamask/keyring-controller>@metamask/base-controller": true,
-        "@metamask/keyring-controller>ethereumjs-wallet": true,
-        "@metamask/utils": true,
-        "eth-json-rpc-filters>async-mutex": true,
-        "ethereumjs-util": true
-=======
         "browserify>browser-resolve": true,
         "browserify>buffer": true,
         "browserify>process": true,
@@ -1601,15 +1518,6 @@
         "pumpify>inherits": true,
         "readable-stream>util-deprecate": true,
         "webpack>events": true
->>>>>>> befc516a
-      }
-    },
-    "@metamask/keyring-controller>@metamask/base-controller": {
-      "globals": {
-        "setTimeout": true
-      },
-      "packages": {
-        "immer": true
       }
     },
     "@metamask/keyring-controller>ethereumjs-wallet": {
@@ -1652,16 +1560,8 @@
     },
     "@metamask/logging-controller": {
       "packages": {
-        "@metamask/logging-controller>@metamask/base-controller": true,
+        "@metamask/base-controller": true,
         "uuid": true
-      }
-    },
-    "@metamask/logging-controller>@metamask/base-controller": {
-      "globals": {
-        "setTimeout": true
-      },
-      "packages": {
-        "immer": true
       }
     },
     "@metamask/logo": {
@@ -1680,22 +1580,14 @@
     },
     "@metamask/message-manager": {
       "packages": {
+        "@metamask/base-controller": true,
         "@metamask/controller-utils": true,
-        "@metamask/message-manager>@metamask/base-controller": true,
         "@metamask/message-manager>@metamask/eth-sig-util": true,
         "@metamask/message-manager>jsonschema": true,
         "browserify>buffer": true,
         "ethereumjs-util": true,
         "uuid": true,
         "webpack>events": true
-      }
-    },
-    "@metamask/message-manager>@metamask/base-controller": {
-      "globals": {
-        "setTimeout": true
-      },
-      "packages": {
-        "immer": true
       }
     },
     "@metamask/message-manager>@metamask/eth-sig-util": {
@@ -1733,13 +1625,10 @@
       },
       "packages": {
         "@metamask/base-controller": true,
+        "@metamask/controller-utils": true,
         "@metamask/eth-json-rpc-middleware": true,
         "@metamask/eth-query": true,
-<<<<<<< HEAD
-        "@metamask/network-controller>@metamask/controller-utils": true,
-=======
         "@metamask/eth-token-tracker>eth-block-tracker": true,
->>>>>>> befc516a
         "@metamask/network-controller>@metamask/eth-json-rpc-infura": true,
         "@metamask/network-controller>@metamask/eth-json-rpc-provider": true,
         "@metamask/network-controller>@metamask/swappable-obj-proxy": true,
@@ -1750,23 +1639,6 @@
         "uuid": true
       }
     },
-    "@metamask/network-controller>@metamask/controller-utils": {
-      "globals": {
-        "URL": true,
-        "console.error": true,
-        "fetch": true,
-        "setTimeout": true
-      },
-      "packages": {
-        "@metamask/controller-utils>@spruceid/siwe-parser": true,
-        "@metamask/gas-fee-controller>@metamask/ethjs-unit": true,
-        "@metamask/utils": true,
-        "browserify>buffer": true,
-        "eslint>fast-deep-equal": true,
-        "eth-ens-namehash": true,
-        "ethereumjs-util": true
-      }
-    },
     "@metamask/network-controller>@metamask/eth-json-rpc-infura": {
       "globals": {
         "setTimeout": true
@@ -1793,39 +1665,11 @@
         "webpack>events": true
       }
     },
-<<<<<<< HEAD
-    "@metamask/network-controller>eth-block-tracker": {
-      "globals": {
-        "clearTimeout": true,
-        "console.error": true,
-        "setTimeout": true
-      },
-=======
     "@metamask/notification-controller": {
->>>>>>> befc516a
       "packages": {
         "@metamask/notification-controller>@metamask/base-controller": true,
         "@metamask/notification-controller>@metamask/utils": true,
         "@metamask/notification-controller>nanoid": true
-      }
-    },
-    "@metamask/notification-controller>@metamask/base-controller": {
-      "globals": {
-        "setTimeout": true
-      },
-      "packages": {
-<<<<<<< HEAD
-        "webpack>events": true
-      }
-    },
-    "@metamask/notification-controller": {
-      "packages": {
-        "@metamask/notification-controller>@metamask/base-controller": true,
-        "@metamask/notification-controller>@metamask/utils": true,
-        "@metamask/notification-controller>nanoid": true
-=======
-        "immer": true
->>>>>>> befc516a
       }
     },
     "@metamask/notification-controller>@metamask/base-controller": {
@@ -1874,11 +1718,7 @@
       },
       "packages": {
         "@metamask/base-controller": true,
-<<<<<<< HEAD
-        "@metamask/permission-controller>@metamask/controller-utils": true,
-=======
         "@metamask/controller-utils": true,
->>>>>>> befc516a
         "@metamask/permission-controller>nanoid": true,
         "@metamask/providers>@metamask/json-rpc-engine": true,
         "@metamask/providers>@metamask/rpc-errors": true,
@@ -1887,26 +1727,6 @@
         "immer": true
       }
     },
-<<<<<<< HEAD
-    "@metamask/permission-controller>@metamask/controller-utils": {
-      "globals": {
-        "URL": true,
-        "console.error": true,
-        "fetch": true,
-        "setTimeout": true
-      },
-      "packages": {
-        "@metamask/controller-utils>@spruceid/siwe-parser": true,
-        "@metamask/gas-fee-controller>@metamask/ethjs-unit": true,
-        "@metamask/utils": true,
-        "browserify>buffer": true,
-        "eslint>fast-deep-equal": true,
-        "eth-ens-namehash": true,
-        "ethereumjs-util": true
-      }
-    },
-=======
->>>>>>> befc516a
     "@metamask/permission-controller>nanoid": {
       "globals": {
         "crypto.getRandomValues": true
@@ -1918,26 +1738,9 @@
       },
       "packages": {
         "@metamask/base-controller": true,
-        "@metamask/phishing-controller>@metamask/controller-utils": true,
+        "@metamask/controller-utils": true,
         "@metamask/phishing-warning>eth-phishing-detect": true,
         "punycode": true
-      }
-    },
-    "@metamask/phishing-controller>@metamask/controller-utils": {
-      "globals": {
-        "URL": true,
-        "console.error": true,
-        "fetch": true,
-        "setTimeout": true
-      },
-      "packages": {
-        "@metamask/controller-utils>@spruceid/siwe-parser": true,
-        "@metamask/gas-fee-controller>@metamask/ethjs-unit": true,
-        "@metamask/utils": true,
-        "browserify>buffer": true,
-        "eslint>fast-deep-equal": true,
-        "eth-ens-namehash": true,
-        "ethereumjs-util": true
       }
     },
     "@metamask/phishing-warning>eth-phishing-detect": {
@@ -2067,27 +1870,10 @@
     "@metamask/queued-request-controller": {
       "packages": {
         "@metamask/base-controller": true,
+        "@metamask/controller-utils": true,
         "@metamask/providers>@metamask/json-rpc-engine": true,
         "@metamask/providers>@metamask/rpc-errors": true,
-        "@metamask/queued-request-controller>@metamask/controller-utils": true,
         "@metamask/selected-network-controller": true
-      }
-    },
-    "@metamask/queued-request-controller>@metamask/controller-utils": {
-      "globals": {
-        "URL": true,
-        "console.error": true,
-        "fetch": true,
-        "setTimeout": true
-      },
-      "packages": {
-        "@metamask/controller-utils>@spruceid/siwe-parser": true,
-        "@metamask/gas-fee-controller>@metamask/ethjs-unit": true,
-        "@metamask/utils": true,
-        "browserify>buffer": true,
-        "eslint>fast-deep-equal": true,
-        "eth-ens-namehash": true,
-        "ethereumjs-util": true
       }
     },
     "@metamask/rate-limit-controller": {
@@ -2151,26 +1937,15 @@
         "console.info": true
       },
       "packages": {
+        "@metamask/base-controller": true,
         "@metamask/controller-utils": true,
         "@metamask/logging-controller": true,
         "@metamask/message-manager": true,
-<<<<<<< HEAD
-        "@metamask/signature-controller>@metamask/base-controller": true,
-=======
         "@metamask/providers>@metamask/rpc-errors": true,
->>>>>>> befc516a
         "browserify>buffer": true,
         "ethereumjs-util": true,
         "lodash": true,
         "webpack>events": true
-      }
-    },
-    "@metamask/signature-controller>@metamask/base-controller": {
-      "globals": {
-        "setTimeout": true
-      },
-      "packages": {
-        "immer": true
       }
     },
     "@metamask/smart-transactions-controller": {
@@ -2186,13 +1961,8 @@
         "@ethersproject/abi>@ethersproject/bytes": true,
         "@ethersproject/bignumber": true,
         "@ethersproject/providers": true,
-<<<<<<< HEAD
-        "@metamask/controller-utils": true,
-        "@metamask/smart-transactions-controller>@metamask/base-controller": true,
-=======
         "@metamask/smart-transactions-controller>@metamask/base-controller": true,
         "@metamask/smart-transactions-controller>@metamask/controller-utils": true,
->>>>>>> befc516a
         "@metamask/smart-transactions-controller>bignumber.js": true,
         "fast-json-patch": true,
         "lodash": true
@@ -2206,8 +1976,6 @@
         "immer": true
       }
     },
-<<<<<<< HEAD
-=======
     "@metamask/smart-transactions-controller>@metamask/controller-utils": {
       "globals": {
         "URL": true,
@@ -2225,7 +1993,6 @@
         "ethereumjs-util": true
       }
     },
->>>>>>> befc516a
     "@metamask/smart-transactions-controller>@metamask/controllers>nanoid": {
       "globals": {
         "crypto.getRandomValues": true
@@ -2483,102 +2250,6 @@
       "packages": {
         "browserify>process": true,
         "semver": true
-<<<<<<< HEAD
-      }
-    },
-    "@metamask/transaction-controller": {
-      "globals": {
-        "console.error": true,
-        "setTimeout": true
-      },
-      "packages": {
-        "@ethereumjs/common": true,
-        "@ethereumjs/tx": true,
-        "@ethersproject/abi": true,
-        "@metamask/base-controller": true,
-        "@metamask/eth-query": true,
-        "@metamask/gas-fee-controller": true,
-        "@metamask/metamask-eth-abis": true,
-        "@metamask/providers>@metamask/rpc-errors": true,
-        "@metamask/transaction-controller>@metamask/controller-utils": true,
-        "@metamask/transaction-controller>eth-method-registry": true,
-        "@metamask/transaction-controller>nonce-tracker": true,
-        "@metamask/utils": true,
-        "eth-json-rpc-filters>async-mutex": true,
-        "ethereumjs-util": true,
-        "fast-json-patch": true,
-        "lodash": true,
-        "uuid": true,
-        "webpack>events": true
-      }
-    },
-    "@metamask/transaction-controller>@metamask/controller-utils": {
-      "globals": {
-        "URL": true,
-        "console.error": true,
-        "fetch": true,
-        "setTimeout": true
-      },
-      "packages": {
-        "@metamask/controller-utils>@spruceid/siwe-parser": true,
-        "@metamask/gas-fee-controller>@metamask/ethjs-unit": true,
-        "@metamask/utils": true,
-        "browserify>buffer": true,
-        "eslint>fast-deep-equal": true,
-        "eth-ens-namehash": true,
-        "ethereumjs-util": true
-      }
-    },
-    "@metamask/transaction-controller>eth-method-registry": {
-      "packages": {
-        "@metamask/transaction-controller>eth-method-registry>ethjs": true
-      }
-    },
-    "@metamask/transaction-controller>eth-method-registry>ethjs": {
-      "globals": {
-        "clearInterval": true,
-        "setInterval": true
-      },
-      "packages": {
-        "@metamask/transaction-controller>eth-method-registry>ethjs>ethjs-abi": true,
-        "@metamask/transaction-controller>eth-method-registry>ethjs>ethjs-contract": true,
-        "@metamask/transaction-controller>eth-method-registry>ethjs>ethjs-query": true,
-        "bn.js": true,
-        "browserify>buffer": true,
-        "ethjs>ethjs-filter": true,
-        "ethjs>ethjs-provider-http": true,
-        "ethjs>ethjs-unit": true,
-        "ethjs>ethjs-util": true,
-        "ethjs>js-sha3": true,
-        "ethjs>number-to-bn": true
-      }
-    },
-    "@metamask/transaction-controller>eth-method-registry>ethjs>ethjs-abi": {
-      "packages": {
-        "bn.js": true,
-        "browserify>buffer": true,
-        "ethjs>js-sha3": true,
-        "ethjs>number-to-bn": true
-      }
-    },
-    "@metamask/transaction-controller>eth-method-registry>ethjs>ethjs-contract": {
-      "packages": {
-        "@metamask/transaction-controller>eth-method-registry>ethjs>ethjs-contract>ethjs-abi": true,
-        "ethjs-contract>babel-runtime": true,
-        "ethjs>ethjs-filter": true,
-        "ethjs>ethjs-util": true,
-        "ethjs>js-sha3": true,
-        "promise-to-callback": true
-      }
-    },
-    "@metamask/transaction-controller>eth-method-registry>ethjs>ethjs-contract>ethjs-abi": {
-      "packages": {
-        "bn.js": true,
-        "browserify>buffer": true,
-        "ethjs>js-sha3": true,
-        "ethjs>number-to-bn": true
-=======
->>>>>>> befc516a
       }
     },
     "@metamask/transaction-controller": {
@@ -4019,12 +3690,6 @@
     },
     "ganache>keccak>readable-stream": {
       "packages": {
-<<<<<<< HEAD
-        "globalthis>define-properties>has-property-descriptors": true,
-        "string.prototype.matchall>call-bind>es-errors": true,
-        "string.prototype.matchall>es-abstract>gopd": true,
-        "string.prototype.matchall>get-intrinsic": true
-=======
         "browserify>browser-resolve": true,
         "browserify>buffer": true,
         "browserify>process": true,
@@ -4032,7 +3697,6 @@
         "pumpify>inherits": true,
         "readable-stream>util-deprecate": true,
         "webpack>events": true
->>>>>>> befc516a
       }
     },
     "ganache>secp256k1": {
@@ -4872,12 +4536,6 @@
     },
     "string.prototype.matchall>call-bind>set-function-length": {
       "packages": {
-<<<<<<< HEAD
-        "globalthis>define-properties>define-data-property": true,
-        "globalthis>define-properties>has-property-descriptors": true,
-        "string.prototype.matchall>call-bind>es-errors": true,
-        "string.prototype.matchall>es-abstract>gopd": true,
-=======
         "string.prototype.matchall>call-bind>es-errors": true,
         "string.prototype.matchall>define-properties>define-data-property": true,
         "string.prototype.matchall>es-abstract>gopd": true,
@@ -4897,7 +4555,6 @@
         "string.prototype.matchall>call-bind>es-errors": true,
         "string.prototype.matchall>es-abstract>gopd": true,
         "string.prototype.matchall>es-abstract>has-property-descriptors": true,
->>>>>>> befc516a
         "string.prototype.matchall>get-intrinsic": true
       }
     },
