--- conflicted
+++ resolved
@@ -1079,8 +1079,6 @@
         "crypto": true
       }
     },
-<<<<<<< HEAD
-=======
     "@metamask/eth-keyring-controller>@metamask/eth-sig-util": {
       "packages": {
         "@ethereumjs/tx>@ethereumjs/util": true,
@@ -1107,7 +1105,6 @@
         "crypto": true
       }
     },
->>>>>>> bfe0323b
     "@metamask/eth-keyring-controller>@metamask/eth-simple-keyring": {
       "packages": {
         "@ethereumjs/tx>@ethereumjs/util": true,
