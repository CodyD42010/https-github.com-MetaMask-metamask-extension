--- conflicted
+++ resolved
@@ -2061,6 +2061,157 @@
         "define": true
       }
     },
+    "@metamask/snaps-controllers-flask": {
+      "globals": {
+        "URL": true,
+        "chrome.offscreen.createDocument": true,
+        "chrome.offscreen.hasDocument": true,
+        "clearTimeout": true,
+        "document.getElementById": true,
+        "fetch.bind": true,
+        "setTimeout": true
+      },
+      "packages": {
+        "@metamask/base-controller": true,
+        "@metamask/permission-controller": true,
+        "@metamask/providers>@metamask/object-multiplex": true,
+        "@metamask/snaps-controllers-flask>@metamask/post-message-stream": true,
+        "@metamask/snaps-controllers-flask>@metamask/rpc-methods": true,
+        "@metamask/snaps-controllers-flask>@metamask/snaps-utils": true,
+        "@metamask/snaps-controllers-flask>@metamask/utils": true,
+        "@metamask/snaps-controllers-flask>concat-stream": true,
+        "@metamask/snaps-controllers-flask>nanoid": true,
+        "@metamask/snaps-controllers>@xstate/fsm": true,
+        "@metamask/snaps-controllers>gunzip-maybe": true,
+        "@metamask/snaps-controllers>readable-web-to-node-stream": true,
+        "@metamask/snaps-controllers>tar-stream": true,
+        "@metamask/snaps-utils>@metamask/snaps-registry": true,
+        "eth-rpc-errors": true,
+        "json-rpc-engine": true,
+        "json-rpc-middleware-stream": true,
+        "pump": true
+      }
+    },
+    "@metamask/snaps-controllers-flask>@metamask/post-message-stream": {
+      "globals": {
+        "MessageEvent.prototype": true,
+        "WorkerGlobalScope": true,
+        "addEventListener": true,
+        "browser": true,
+        "chrome": true,
+        "location.origin": true,
+        "postMessage": true,
+        "removeEventListener": true
+      },
+      "packages": {
+        "@metamask/snaps-controllers-flask>@metamask/post-message-stream>@metamask/utils": true,
+        "@metamask/snaps-controllers-flask>concat-stream>readable-stream": true
+      }
+    },
+    "@metamask/snaps-controllers-flask>@metamask/post-message-stream>@metamask/utils": {
+      "globals": {
+        "TextDecoder": true,
+        "TextEncoder": true
+      },
+      "packages": {
+        "browserify>buffer": true,
+        "nock>debug": true,
+        "semver": true,
+        "superstruct": true
+      }
+    },
+    "@metamask/snaps-controllers-flask>@metamask/rpc-methods": {
+      "packages": {
+        "@metamask/key-tree": true,
+        "@metamask/key-tree>@noble/hashes": true,
+        "@metamask/permission-controller": true,
+        "@metamask/snaps-controllers-flask>@metamask/rpc-methods>@metamask/snaps-ui": true,
+        "@metamask/snaps-controllers-flask>@metamask/snaps-utils": true,
+        "@metamask/snaps-controllers-flask>@metamask/utils": true,
+        "eth-rpc-errors": true,
+        "superstruct": true
+      }
+    },
+    "@metamask/snaps-controllers-flask>@metamask/rpc-methods>@metamask/snaps-ui": {
+      "packages": {
+        "@metamask/snaps-controllers-flask>@metamask/rpc-methods>@metamask/snaps-ui>@metamask/utils": true,
+        "superstruct": true
+      }
+    },
+    "@metamask/snaps-controllers-flask>@metamask/rpc-methods>@metamask/snaps-ui>@metamask/utils": {
+      "globals": {
+        "TextDecoder": true,
+        "TextEncoder": true
+      },
+      "packages": {
+        "@metamask/key-tree>@noble/hashes": true,
+        "browserify>buffer": true,
+        "nock>debug": true,
+        "semver": true,
+        "superstruct": true
+      }
+    },
+    "@metamask/snaps-controllers-flask>@metamask/snaps-utils": {
+      "globals": {
+        "TextDecoder": true,
+        "URL": true,
+        "console.error": true,
+        "console.log": true,
+        "console.warn": true,
+        "document.body.appendChild": true,
+        "document.createElement": true
+      },
+      "packages": {
+        "@metamask/key-tree": true,
+        "@metamask/key-tree>@noble/hashes": true,
+        "@metamask/key-tree>@scure/base": true,
+        "@metamask/snaps-controllers-flask>@metamask/utils": true,
+        "@metamask/snaps-utils-flask>is-svg": true,
+        "@metamask/snaps-utils>cron-parser": true,
+        "@metamask/snaps-utils>fast-json-stable-stringify": true,
+        "@metamask/snaps-utils>rfdc": true,
+        "@metamask/snaps-utils>validate-npm-package-name": true,
+        "browserify>buffer": true,
+        "browserify>path-browserify": true,
+        "browserify>process": true,
+        "chalk": true,
+        "semver": true,
+        "superstruct": true
+      }
+    },
+    "@metamask/snaps-controllers-flask>@metamask/utils": {
+      "globals": {
+        "TextDecoder": true,
+        "TextEncoder": true
+      },
+      "packages": {
+        "@metamask/key-tree>@noble/hashes": true,
+        "browserify>buffer": true,
+        "nock>debug": true,
+        "semver": true,
+        "superstruct": true
+      }
+    },
+    "@metamask/snaps-controllers-flask>concat-stream": {
+      "packages": {
+        "@metamask/snaps-controllers-flask>concat-stream>readable-stream": true,
+        "browserify>buffer": true,
+        "browserify>concat-stream>typedarray": true,
+        "pumpify>inherits": true,
+        "terser>source-map-support>buffer-from": true
+      }
+    },
+    "@metamask/snaps-controllers-flask>concat-stream>readable-stream": {
+      "packages": {
+        "browserify>browser-resolve": true,
+        "browserify>buffer": true,
+        "browserify>process": true,
+        "browserify>string_decoder": true,
+        "pumpify>inherits": true,
+        "readable-stream>util-deprecate": true,
+        "webpack>events": true
+      }
+    },
     "@metamask/snaps-controllers-flask>nanoid": {
       "globals": {
         "crypto.getRandomValues": true
@@ -2069,6 +2220,51 @@
     "@metamask/snaps-controllers>nanoid": {
       "globals": {
         "crypto.getRandomValues": true
+      }
+    },
+    "@metamask/snaps-controllers>readable-web-to-node-stream": {
+      "packages": {
+        "@metamask/snaps-controllers>readable-web-to-node-stream>readable-stream": true
+      }
+    },
+    "@metamask/snaps-controllers>readable-web-to-node-stream>readable-stream": {
+      "packages": {
+        "browserify>browser-resolve": true,
+        "browserify>buffer": true,
+        "browserify>process": true,
+        "browserify>string_decoder": true,
+        "pumpify>inherits": true,
+        "readable-stream>util-deprecate": true,
+        "webpack>events": true
+      }
+    },
+    "@metamask/snaps-controllers>tar-stream": {
+      "packages": {
+        "@metamask/snaps-controllers>tar-stream>fs-constants": true,
+        "@metamask/snaps-controllers>tar-stream>readable-stream": true,
+        "browserify>buffer": true,
+        "browserify>process": true,
+        "browserify>string_decoder": true,
+        "browserify>util": true,
+        "end-of-stream": true,
+        "madge>ora>bl": true,
+        "pumpify>inherits": true
+      }
+    },
+    "@metamask/snaps-controllers>tar-stream>fs-constants": {
+      "packages": {
+        "browserify>constants-browserify": true
+      }
+    },
+    "@metamask/snaps-controllers>tar-stream>readable-stream": {
+      "packages": {
+        "browserify>browser-resolve": true,
+        "browserify>buffer": true,
+        "browserify>process": true,
+        "browserify>string_decoder": true,
+        "pumpify>inherits": true,
+        "readable-stream>util-deprecate": true,
+        "webpack>events": true
       }
     },
     "@metamask/snaps-ui-flask": {
@@ -2149,21 +2345,9 @@
         "browserify>buffer": true
       }
     },
-<<<<<<< HEAD
     "@ngraveio/bc-ur>jsbi": {
       "globals": {
         "define": true
-=======
-    "@metamask/snaps-controllers-flask>concat-stream>readable-stream": {
-      "packages": {
-        "browserify>browser-resolve": true,
-        "browserify>buffer": true,
-        "browserify>process": true,
-        "browserify>string_decoder": true,
-        "pumpify>inherits": true,
-        "readable-stream>util-deprecate": true,
-        "webpack>events": true
->>>>>>> 9f7ccfce
       }
     },
     "@popperjs/core": {
@@ -2509,9 +2693,9 @@
         "@truffle/codec>cbor>nofilter": true,
         "browserify>buffer": true,
         "browserify>insert-module-globals>is-buffer": true,
-        "browserify>stream-browserify": true,
         "browserify>url": true,
-        "browserify>util": true
+        "browserify>util": true,
+        "stream-browserify": true
       }
     },
     "@truffle/codec>cbor>bignumber.js": {
@@ -2523,8 +2707,8 @@
     "@truffle/codec>cbor>nofilter": {
       "packages": {
         "browserify>buffer": true,
-        "browserify>stream-browserify": true,
-        "browserify>util": true
+        "browserify>util": true,
+        "stream-browserify": true
       }
     },
     "@truffle/codec>web3-utils": {
@@ -2887,8 +3071,8 @@
         "browserify>browserify-zlib>pako": true,
         "browserify>buffer": true,
         "browserify>process": true,
-        "browserify>stream-browserify": true,
-        "browserify>util": true
+        "browserify>util": true,
+        "stream-browserify": true
       }
     },
     "browserify>buffer": {
@@ -2949,9 +3133,9 @@
         "browserify>crypto-browserify>create-hmac": true,
         "browserify>crypto-browserify>public-encrypt>browserify-rsa": true,
         "browserify>crypto-browserify>public-encrypt>parse-asn1": true,
-        "browserify>stream-browserify": true,
         "ethereumjs-util>create-hash": true,
-        "pumpify>inherits": true
+        "pumpify>inherits": true,
+        "stream-browserify": true
       }
     },
     "browserify>crypto-browserify>create-ecdh": {
@@ -3047,11 +3231,6 @@
         "mocha>serialize-javascript>randombytes": true
       }
     },
-    "browserify>events": {
-      "globals": {
-        "console": true
-      }
-    },
     "browserify>has": {
       "packages": {
         "browserify>has>function-bind": true
@@ -3083,13 +3262,6 @@
     "browserify>punycode": {
       "globals": {
         "define": true
-      }
-    },
-    "browserify>stream-browserify": {
-      "packages": {
-        "browserify>events": true,
-        "pumpify>inherits": true,
-        "readable-stream": true
       }
     },
     "browserify>stream-http": {
@@ -3120,11 +3292,11 @@
       "packages": {
         "browserify>browser-resolve": true,
         "browserify>buffer": true,
-        "browserify>events": true,
         "browserify>process": true,
         "browserify>string_decoder": true,
         "pumpify>inherits": true,
-        "readable-stream>util-deprecate": true
+        "readable-stream>util-deprecate": true,
+        "webpack>events": true
       }
     },
     "browserify>string_decoder": {
@@ -3153,12 +3325,45 @@
       "globals": {
         "console.error": true,
         "console.log": true,
-        "console.trace": true,
-        "process": true
+        "console.trace": true
       },
       "packages": {
         "browserify>process": true,
-        "browserify>util>inherits": true
+        "browserify>util>is-arguments": true,
+        "browserify>util>is-typed-array": true,
+        "browserify>util>which-typed-array": true,
+        "koa>is-generator-function": true,
+        "pumpify>inherits": true
+      }
+    },
+    "browserify>util>is-arguments": {
+      "packages": {
+        "koa>is-generator-function>has-tostringtag": true,
+        "string.prototype.matchall>call-bind": true
+      }
+    },
+    "browserify>util>is-typed-array": {
+      "packages": {
+        "browserify>util>is-typed-array>for-each": true,
+        "koa>is-generator-function>has-tostringtag": true,
+        "string.prototype.matchall>call-bind": true,
+        "string.prototype.matchall>es-abstract>available-typed-arrays": true,
+        "string.prototype.matchall>es-abstract>gopd": true
+      }
+    },
+    "browserify>util>is-typed-array>for-each": {
+      "packages": {
+        "string.prototype.matchall>es-abstract>is-callable": true
+      }
+    },
+    "browserify>util>which-typed-array": {
+      "packages": {
+        "browserify>util>is-typed-array": true,
+        "browserify>util>is-typed-array>for-each": true,
+        "koa>is-generator-function>has-tostringtag": true,
+        "string.prototype.matchall>call-bind": true,
+        "string.prototype.matchall>es-abstract>available-typed-arrays": true,
+        "string.prototype.matchall>es-abstract>gopd": true
       }
     },
     "browserify>vm-browserify": {
@@ -3166,6 +3371,22 @@
         "document.body.appendChild": true,
         "document.body.removeChild": true,
         "document.createElement": true
+      }
+    },
+    "chalk": {
+      "packages": {
+        "chalk>ansi-styles": true,
+        "chalk>supports-color": true
+      }
+    },
+    "chalk>ansi-styles": {
+      "packages": {
+        "chalk>ansi-styles>color-convert": true
+      }
+    },
+    "chalk>ansi-styles>color-convert": {
+      "packages": {
+        "jest-canvas-mock>moo-color>color-name": true
       }
     },
     "classnames": {
@@ -3230,13 +3451,13 @@
     },
     "debounce-stream>duplexer": {
       "packages": {
-        "browserify>stream-browserify": true
+        "stream-browserify": true
       }
     },
     "debounce-stream>through": {
       "packages": {
         "browserify>process": true,
-        "browserify>stream-browserify": true
+        "stream-browserify": true
       }
     },
     "depcheck>@vue/compiler-sfc>postcss>nanoid": {
@@ -3327,10 +3548,10 @@
         "bn.js": true,
         "browserify>buffer": true,
         "browserify>crypto-browserify": true,
-        "browserify>events": true,
         "eth-lattice-keyring>@ethereumjs/tx": true,
         "eth-lattice-keyring>gridplus-sdk": true,
-        "eth-lattice-keyring>rlp": true
+        "eth-lattice-keyring>rlp": true,
+        "webpack>events": true
       }
     },
     "eth-lattice-keyring>@ethereumjs/tx": {
@@ -3418,7 +3639,7 @@
         "@ethereumjs/common>crc-32": true,
         "@ethereumjs/tx>@ethereumjs/util": true,
         "browserify>buffer": true,
-        "browserify>events": true
+        "webpack>events": true
       }
     },
     "eth-lattice-keyring>gridplus-sdk>@ethereumjs/tx": {
@@ -3438,7 +3659,7 @@
         "@ethereumjs/common>crc-32": true,
         "@ethereumjs/tx>@ethereumjs/util": true,
         "browserify>buffer": true,
-        "browserify>events": true
+        "webpack>events": true
       }
     },
     "eth-lattice-keyring>gridplus-sdk>@ethereumjs/tx>ethereum-cryptography": {
@@ -3657,10 +3878,10 @@
     },
     "ethereumjs-util>create-hash>cipher-base": {
       "packages": {
-        "browserify>stream-browserify": true,
         "browserify>string_decoder": true,
         "koa>content-disposition>safe-buffer": true,
-        "pumpify>inherits": true
+        "pumpify>inherits": true,
+        "stream-browserify": true
       }
     },
     "ethereumjs-util>create-hash>md5.js": {
@@ -3681,11 +3902,11 @@
       "packages": {
         "browserify>browser-resolve": true,
         "browserify>buffer": true,
-        "browserify>events": true,
         "browserify>process": true,
         "browserify>string_decoder": true,
         "pumpify>inherits": true,
-        "readable-stream>util-deprecate": true
+        "readable-stream>util-deprecate": true,
+        "webpack>events": true
       }
     },
     "ethereumjs-util>create-hash>ripemd160": {
@@ -3751,11 +3972,11 @@
       "packages": {
         "browserify>browser-resolve": true,
         "browserify>buffer": true,
-        "browserify>events": true,
         "browserify>process": true,
         "browserify>string_decoder": true,
         "pumpify>inherits": true,
-        "readable-stream>util-deprecate": true
+        "readable-stream>util-deprecate": true,
+        "webpack>events": true
       }
     },
     "ethereumjs-util>ethereum-cryptography>scrypt-js": {
@@ -3935,7 +4156,7 @@
     "extension-port-stream": {
       "packages": {
         "browserify>buffer": true,
-        "browserify>stream-browserify": true
+        "stream-browserify": true
       }
     },
     "external:../snaps-monorepo/node_modules/@metamask/base-controller/dist/BaseControllerV2.js": {
@@ -5706,17 +5927,7 @@
         "val": true
       },
       "packages": {
-<<<<<<< HEAD
         "external:../snaps-monorepo/node_modules/fast-xml-parser/src/util.js": true
-=======
-        "browserify>browser-resolve": true,
-        "browserify>buffer": true,
-        "browserify>process": true,
-        "browserify>string_decoder": true,
-        "pumpify>inherits": true,
-        "readable-stream>util-deprecate": true,
-        "webpack>events": true
->>>>>>> 9f7ccfce
       }
     },
     "external:../snaps-monorepo/node_modules/fast-xml-parser/src/xmlparser/OrderedObjParser.js": {
@@ -5737,17 +5948,7 @@
     },
     "external:../snaps-monorepo/node_modules/fs-constants/browser.js": {
       "packages": {
-<<<<<<< HEAD
         "browserify>constants-browserify": true
-=======
-        "browserify>browser-resolve": true,
-        "browserify>buffer": true,
-        "browserify>process": true,
-        "browserify>string_decoder": true,
-        "pumpify>inherits": true,
-        "readable-stream>util-deprecate": true,
-        "webpack>events": true
->>>>>>> 9f7ccfce
       }
     },
     "external:../snaps-monorepo/node_modules/gunzip-maybe/index.js": {
@@ -6085,1647 +6286,7 @@
     "external:../snaps-monorepo/node_modules/keccak/lib/api/keccak.js": {
       "packages": {
         "browserify>buffer": true,
-        "browserify>stream-browserify": true
-      }
-    },
-    "external:../snaps-monorepo/node_modules/keccak/lib/api/shake.js": {
-      "packages": {
-        "browserify>buffer": true,
-        "browserify>stream-browserify": true
-      }
-    },
-    "external:../snaps-monorepo/node_modules/keccak/lib/keccak.js": {
-      "packages": {
-        "browserify>buffer": true,
-        "external:../snaps-monorepo/node_modules/keccak/lib/keccak-state-unroll.js": true
-      }
-    },
-    "external:../snaps-monorepo/node_modules/luxon/build/cjs-browser/luxon.js": {
-      "globals": {
-        "Intl": true
-      }
-    },
-    "external:../snaps-monorepo/node_modules/md5.js/index.js": {
-      "packages": {
-        "external:../snaps-monorepo/node_modules/hash-base/index.js": true,
-        "external:../snaps-monorepo/node_modules/inherits/inherits_browser.js": true,
-        "external:../snaps-monorepo/node_modules/safe-buffer/index.js": true
-      }
-    },
-    "external:../snaps-monorepo/node_modules/nanoid/index.browser.cjs": {
-      "globals": {
-        "crypto.getRandomValues": true
-      },
-      "packages": {
-        "external:../snaps-monorepo/node_modules/nanoid/url-alphabet/index.cjs": true
-      }
-    },
-    "external:../snaps-monorepo/node_modules/number-to-bn/src/index.js": {
-      "packages": {
-        "external:../snaps-monorepo/node_modules/number-to-bn/node_modules/bn.js/lib/bn.js": true,
-        "external:../snaps-monorepo/node_modules/strip-hex-prefix/src/index.js": true
-      }
-    },
-    "external:../snaps-monorepo/node_modules/once/once.js": {
-      "packages": {
-        "external:../snaps-monorepo/node_modules/wrappy/wrappy.js": true
-      }
-    },
-    "external:../snaps-monorepo/node_modules/peek-stream/index.js": {
-      "packages": {
-        "browserify>buffer": true,
-        "external:../snaps-monorepo/node_modules/buffer-from/index.js": true,
-        "external:../snaps-monorepo/node_modules/duplexify/index.js": true,
-        "external:../snaps-monorepo/node_modules/through2/through2.js": true
-      }
-    },
-    "external:../snaps-monorepo/node_modules/process-nextick-args/index.js": {
-      "packages": {
-        "browserify>process": true
-      }
-    },
-    "external:../snaps-monorepo/node_modules/pump/index.js": {
-      "packages": {
-        "browserify>browser-resolve": true,
-        "browserify>process": true,
-        "external:../snaps-monorepo/node_modules/end-of-stream/index.js": true,
-        "external:../snaps-monorepo/node_modules/once/once.js": true
-      }
-    },
-    "external:../snaps-monorepo/node_modules/pumpify/index.js": {
-      "packages": {
-        "external:../snaps-monorepo/node_modules/duplexify/index.js": true,
-        "external:../snaps-monorepo/node_modules/inherits/inherits_browser.js": true,
-        "external:../snaps-monorepo/node_modules/pumpify/node_modules/pump/index.js": true
-      }
-    },
-    "external:../snaps-monorepo/node_modules/pumpify/node_modules/pump/index.js": {
-      "packages": {
-<<<<<<< HEAD
-        "browserify>browser-resolve": true,
-        "browserify>process": true,
-        "external:../snaps-monorepo/node_modules/end-of-stream/index.js": true,
-        "external:../snaps-monorepo/node_modules/once/once.js": true
-=======
-        "@truffle/codec>cbor>bignumber.js": true,
-        "@truffle/codec>cbor>nofilter": true,
-        "browserify>buffer": true,
-        "browserify>insert-module-globals>is-buffer": true,
-        "browserify>url": true,
-        "browserify>util": true,
         "stream-browserify": true
->>>>>>> 9f7ccfce
-      }
-    },
-    "external:../snaps-monorepo/node_modules/randombytes/browser.js": {
-      "globals": {
-        "crypto": true,
-        "msCrypto": true
-      },
-      "packages": {
-        "browserify>process": true,
-        "external:../snaps-monorepo/node_modules/safe-buffer/index.js": true
-      }
-    },
-    "external:../snaps-monorepo/node_modules/readable-stream/lib/_stream_duplex.js": {
-      "packages": {
-<<<<<<< HEAD
-        "browserify>process": true,
-        "external:../snaps-monorepo/node_modules/inherits/inherits_browser.js": true,
-        "external:../snaps-monorepo/node_modules/readable-stream/lib/_stream_readable.js": true,
-        "external:../snaps-monorepo/node_modules/readable-stream/lib/_stream_writable.js": true
-=======
-        "browserify>buffer": true,
-        "browserify>util": true,
-        "stream-browserify": true
->>>>>>> 9f7ccfce
-      }
-    },
-    "external:../snaps-monorepo/node_modules/readable-stream/lib/_stream_passthrough.js": {
-      "packages": {
-        "external:../snaps-monorepo/node_modules/inherits/inherits_browser.js": true,
-        "external:../snaps-monorepo/node_modules/readable-stream/lib/_stream_transform.js": true
-      }
-    },
-    "external:../snaps-monorepo/node_modules/readable-stream/lib/_stream_readable.js": {
-      "packages": {
-        "browserify>browser-resolve": true,
-        "browserify>buffer": true,
-        "browserify>events": true,
-        "browserify>process": true,
-        "external:../snaps-monorepo/node_modules/inherits/inherits_browser.js": true,
-        "external:../snaps-monorepo/node_modules/readable-stream/errors-browser.js": true,
-        "external:../snaps-monorepo/node_modules/readable-stream/lib/_stream_duplex.js": true,
-        "external:../snaps-monorepo/node_modules/readable-stream/lib/internal/streams/async_iterator.js": true,
-        "external:../snaps-monorepo/node_modules/readable-stream/lib/internal/streams/buffer_list.js": true,
-        "external:../snaps-monorepo/node_modules/readable-stream/lib/internal/streams/destroy.js": true,
-        "external:../snaps-monorepo/node_modules/readable-stream/lib/internal/streams/from-browser.js": true,
-        "external:../snaps-monorepo/node_modules/readable-stream/lib/internal/streams/state.js": true,
-        "external:../snaps-monorepo/node_modules/readable-stream/lib/internal/streams/stream-browser.js": true,
-        "external:../snaps-monorepo/node_modules/string_decoder/lib/string_decoder.js": true
-      }
-    },
-    "external:../snaps-monorepo/node_modules/readable-stream/lib/_stream_transform.js": {
-      "packages": {
-        "external:../snaps-monorepo/node_modules/inherits/inherits_browser.js": true,
-        "external:../snaps-monorepo/node_modules/readable-stream/errors-browser.js": true,
-        "external:../snaps-monorepo/node_modules/readable-stream/lib/_stream_duplex.js": true
-      }
-    },
-    "external:../snaps-monorepo/node_modules/readable-stream/lib/_stream_writable.js": {
-      "packages": {
-        "browserify>buffer": true,
-        "browserify>process": true,
-        "external:../snaps-monorepo/node_modules/inherits/inherits_browser.js": true,
-        "external:../snaps-monorepo/node_modules/readable-stream/errors-browser.js": true,
-        "external:../snaps-monorepo/node_modules/readable-stream/lib/_stream_duplex.js": true,
-        "external:../snaps-monorepo/node_modules/readable-stream/lib/internal/streams/destroy.js": true,
-        "external:../snaps-monorepo/node_modules/readable-stream/lib/internal/streams/state.js": true,
-        "external:../snaps-monorepo/node_modules/readable-stream/lib/internal/streams/stream-browser.js": true,
-        "external:../snaps-monorepo/node_modules/util-deprecate/browser.js": true
-      }
-    },
-    "external:../snaps-monorepo/node_modules/readable-stream/lib/internal/streams/async_iterator.js": {
-      "packages": {
-        "browserify>process": true,
-        "external:../snaps-monorepo/node_modules/readable-stream/lib/internal/streams/end-of-stream.js": true
-      }
-    },
-    "external:../snaps-monorepo/node_modules/readable-stream/lib/internal/streams/buffer_list.js": {
-      "packages": {
-        "browserify>browser-resolve": true,
-        "browserify>buffer": true
-      }
-    },
-    "external:../snaps-monorepo/node_modules/readable-stream/lib/internal/streams/destroy.js": {
-      "packages": {
-        "browserify>process": true
-      }
-    },
-    "external:../snaps-monorepo/node_modules/readable-stream/lib/internal/streams/end-of-stream.js": {
-      "packages": {
-        "external:../snaps-monorepo/node_modules/readable-stream/errors-browser.js": true
-      }
-    },
-    "external:../snaps-monorepo/node_modules/readable-stream/lib/internal/streams/pipeline.js": {
-      "packages": {
-        "external:../snaps-monorepo/node_modules/readable-stream/errors-browser.js": true,
-        "external:../snaps-monorepo/node_modules/readable-stream/lib/internal/streams/end-of-stream.js": true
-      }
-    },
-    "external:../snaps-monorepo/node_modules/readable-stream/lib/internal/streams/state.js": {
-      "packages": {
-        "external:../snaps-monorepo/node_modules/readable-stream/errors-browser.js": true
-      }
-    },
-    "external:../snaps-monorepo/node_modules/readable-stream/lib/internal/streams/stream-browser.js": {
-      "packages": {
-        "browserify>events": true
-      }
-    },
-    "external:../snaps-monorepo/node_modules/readable-stream/readable-browser.js": {
-      "packages": {
-        "external:../snaps-monorepo/node_modules/readable-stream/lib/_stream_duplex.js": true,
-        "external:../snaps-monorepo/node_modules/readable-stream/lib/_stream_passthrough.js": true,
-        "external:../snaps-monorepo/node_modules/readable-stream/lib/_stream_readable.js": true,
-        "external:../snaps-monorepo/node_modules/readable-stream/lib/_stream_transform.js": true,
-        "external:../snaps-monorepo/node_modules/readable-stream/lib/_stream_writable.js": true,
-        "external:../snaps-monorepo/node_modules/readable-stream/lib/internal/streams/end-of-stream.js": true,
-        "external:../snaps-monorepo/node_modules/readable-stream/lib/internal/streams/pipeline.js": true
-      }
-    },
-    "external:../snaps-monorepo/node_modules/readable-web-to-node-stream/lib/index.js": {
-      "packages": {
-        "external:../snaps-monorepo/node_modules/readable-stream/readable-browser.js": true
-      }
-    },
-    "external:../snaps-monorepo/node_modules/rfdc/index.js": {
-      "packages": {
-        "browserify>buffer": true
-      }
-    },
-    "external:../snaps-monorepo/node_modules/ripemd160/index.js": {
-      "packages": {
-        "browserify>buffer": true,
-        "external:../snaps-monorepo/node_modules/hash-base/index.js": true,
-        "external:../snaps-monorepo/node_modules/inherits/inherits_browser.js": true
-      }
-    },
-    "external:../snaps-monorepo/node_modules/rlp/dist.browser/index.js": {
-      "packages": {
-        "browserify>buffer": true,
-        "external:../snaps-monorepo/node_modules/rlp/node_modules/bn.js/lib/bn.js": true
-      }
-    },
-    "external:../snaps-monorepo/node_modules/rlp/node_modules/bn.js/lib/bn.js": {
-      "globals": {
-        "Buffer": true
-      },
-      "packages": {
-        "browserify>browser-resolve": true
-      }
-    },
-    "external:../snaps-monorepo/node_modules/safe-buffer/index.js": {
-      "packages": {
-        "browserify>buffer": true
-      }
-    },
-    "external:../snaps-monorepo/node_modules/secp256k1/elliptic.js": {
-      "packages": {
-        "external:../snaps-monorepo/node_modules/secp256k1/lib/elliptic.js": true,
-        "external:../snaps-monorepo/node_modules/secp256k1/lib/index.js": true
-      }
-    },
-    "external:../snaps-monorepo/node_modules/secp256k1/lib/elliptic.js": {
-      "packages": {
-        "external:../snaps-monorepo/node_modules/elliptic/lib/elliptic.js": true
-      }
-    },
-    "external:../snaps-monorepo/node_modules/semver/classes/comparator.js": {
-      "packages": {
-        "external:../snaps-monorepo/node_modules/semver/classes/range.js": true,
-        "external:../snaps-monorepo/node_modules/semver/classes/semver.js": true,
-        "external:../snaps-monorepo/node_modules/semver/functions/cmp.js": true,
-        "external:../snaps-monorepo/node_modules/semver/internal/debug.js": true,
-        "external:../snaps-monorepo/node_modules/semver/internal/parse-options.js": true,
-        "external:../snaps-monorepo/node_modules/semver/internal/re.js": true
-      }
-    },
-    "external:../snaps-monorepo/node_modules/semver/classes/range.js": {
-      "packages": {
-        "external:../snaps-monorepo/node_modules/semver/classes/comparator.js": true,
-        "external:../snaps-monorepo/node_modules/semver/classes/semver.js": true,
-        "external:../snaps-monorepo/node_modules/semver/internal/constants.js": true,
-        "external:../snaps-monorepo/node_modules/semver/internal/debug.js": true,
-        "external:../snaps-monorepo/node_modules/semver/internal/parse-options.js": true,
-        "external:../snaps-monorepo/node_modules/semver/internal/re.js": true,
-        "external:../snaps-monorepo/node_modules/semver/node_modules/lru-cache/index.js": true
-      }
-    },
-    "external:../snaps-monorepo/node_modules/semver/classes/semver.js": {
-      "packages": {
-        "external:../snaps-monorepo/node_modules/semver/internal/constants.js": true,
-        "external:../snaps-monorepo/node_modules/semver/internal/debug.js": true,
-        "external:../snaps-monorepo/node_modules/semver/internal/identifiers.js": true,
-        "external:../snaps-monorepo/node_modules/semver/internal/parse-options.js": true,
-        "external:../snaps-monorepo/node_modules/semver/internal/re.js": true
-      }
-    },
-    "external:../snaps-monorepo/node_modules/semver/functions/clean.js": {
-      "packages": {
-        "external:../snaps-monorepo/node_modules/semver/functions/parse.js": true
-      }
-    },
-    "external:../snaps-monorepo/node_modules/semver/functions/cmp.js": {
-      "packages": {
-        "external:../snaps-monorepo/node_modules/semver/functions/eq.js": true,
-        "external:../snaps-monorepo/node_modules/semver/functions/gt.js": true,
-        "external:../snaps-monorepo/node_modules/semver/functions/gte.js": true,
-        "external:../snaps-monorepo/node_modules/semver/functions/lt.js": true,
-        "external:../snaps-monorepo/node_modules/semver/functions/lte.js": true,
-        "external:../snaps-monorepo/node_modules/semver/functions/neq.js": true
-      }
-    },
-    "external:../snaps-monorepo/node_modules/semver/functions/coerce.js": {
-      "packages": {
-        "external:../snaps-monorepo/node_modules/semver/classes/semver.js": true,
-        "external:../snaps-monorepo/node_modules/semver/functions/parse.js": true,
-        "external:../snaps-monorepo/node_modules/semver/internal/re.js": true
-      }
-    },
-    "external:../snaps-monorepo/node_modules/semver/functions/compare-build.js": {
-      "packages": {
-        "external:../snaps-monorepo/node_modules/semver/classes/semver.js": true
-      }
-    },
-    "external:../snaps-monorepo/node_modules/semver/functions/compare-loose.js": {
-      "packages": {
-        "external:../snaps-monorepo/node_modules/semver/functions/compare.js": true
-      }
-    },
-    "external:../snaps-monorepo/node_modules/semver/functions/compare.js": {
-      "packages": {
-        "external:../snaps-monorepo/node_modules/semver/classes/semver.js": true
-      }
-    },
-    "external:../snaps-monorepo/node_modules/semver/functions/diff.js": {
-      "packages": {
-        "external:../snaps-monorepo/node_modules/semver/functions/parse.js": true
-      }
-    },
-    "external:../snaps-monorepo/node_modules/semver/functions/eq.js": {
-      "packages": {
-        "external:../snaps-monorepo/node_modules/semver/functions/compare.js": true
-      }
-    },
-    "external:../snaps-monorepo/node_modules/semver/functions/gt.js": {
-      "packages": {
-        "external:../snaps-monorepo/node_modules/semver/functions/compare.js": true
-      }
-    },
-    "external:../snaps-monorepo/node_modules/semver/functions/gte.js": {
-      "packages": {
-        "external:../snaps-monorepo/node_modules/semver/functions/compare.js": true
-      }
-    },
-    "external:../snaps-monorepo/node_modules/semver/functions/inc.js": {
-      "packages": {
-        "external:../snaps-monorepo/node_modules/semver/classes/semver.js": true
-      }
-    },
-    "external:../snaps-monorepo/node_modules/semver/functions/lt.js": {
-      "packages": {
-        "external:../snaps-monorepo/node_modules/semver/functions/compare.js": true
-      }
-    },
-    "external:../snaps-monorepo/node_modules/semver/functions/lte.js": {
-      "packages": {
-        "external:../snaps-monorepo/node_modules/semver/functions/compare.js": true
-      }
-    },
-    "external:../snaps-monorepo/node_modules/semver/functions/major.js": {
-      "packages": {
-        "external:../snaps-monorepo/node_modules/semver/classes/semver.js": true
-      }
-    },
-    "external:../snaps-monorepo/node_modules/semver/functions/minor.js": {
-      "packages": {
-        "external:../snaps-monorepo/node_modules/semver/classes/semver.js": true
-      }
-    },
-    "external:../snaps-monorepo/node_modules/semver/functions/neq.js": {
-      "packages": {
-        "external:../snaps-monorepo/node_modules/semver/functions/compare.js": true
-      }
-    },
-    "external:../snaps-monorepo/node_modules/semver/functions/parse.js": {
-      "packages": {
-        "external:../snaps-monorepo/node_modules/semver/classes/semver.js": true
-      }
-    },
-    "external:../snaps-monorepo/node_modules/semver/functions/patch.js": {
-      "packages": {
-<<<<<<< HEAD
-        "external:../snaps-monorepo/node_modules/semver/classes/semver.js": true
-=======
-        "browserify>assert": true,
-        "browserify>browserify-zlib>pako": true,
-        "browserify>buffer": true,
-        "browserify>process": true,
-        "browserify>util": true,
-        "stream-browserify": true
->>>>>>> 9f7ccfce
-      }
-    },
-    "external:../snaps-monorepo/node_modules/semver/functions/prerelease.js": {
-      "packages": {
-        "external:../snaps-monorepo/node_modules/semver/functions/parse.js": true
-      }
-    },
-    "external:../snaps-monorepo/node_modules/semver/functions/rcompare.js": {
-      "packages": {
-        "external:../snaps-monorepo/node_modules/semver/functions/compare.js": true
-      }
-    },
-    "external:../snaps-monorepo/node_modules/semver/functions/rsort.js": {
-      "packages": {
-        "external:../snaps-monorepo/node_modules/semver/functions/compare-build.js": true
-      }
-    },
-    "external:../snaps-monorepo/node_modules/semver/functions/satisfies.js": {
-      "packages": {
-        "external:../snaps-monorepo/node_modules/semver/classes/range.js": true
-      }
-    },
-    "external:../snaps-monorepo/node_modules/semver/functions/sort.js": {
-      "packages": {
-        "external:../snaps-monorepo/node_modules/semver/functions/compare-build.js": true
-      }
-    },
-    "external:../snaps-monorepo/node_modules/semver/functions/valid.js": {
-      "packages": {
-        "external:../snaps-monorepo/node_modules/semver/functions/parse.js": true
-      }
-    },
-    "external:../snaps-monorepo/node_modules/semver/index.js": {
-      "packages": {
-<<<<<<< HEAD
-        "external:../snaps-monorepo/node_modules/semver/classes/comparator.js": true,
-        "external:../snaps-monorepo/node_modules/semver/classes/range.js": true,
-        "external:../snaps-monorepo/node_modules/semver/classes/semver.js": true,
-        "external:../snaps-monorepo/node_modules/semver/functions/clean.js": true,
-        "external:../snaps-monorepo/node_modules/semver/functions/cmp.js": true,
-        "external:../snaps-monorepo/node_modules/semver/functions/coerce.js": true,
-        "external:../snaps-monorepo/node_modules/semver/functions/compare-build.js": true,
-        "external:../snaps-monorepo/node_modules/semver/functions/compare-loose.js": true,
-        "external:../snaps-monorepo/node_modules/semver/functions/compare.js": true,
-        "external:../snaps-monorepo/node_modules/semver/functions/diff.js": true,
-        "external:../snaps-monorepo/node_modules/semver/functions/eq.js": true,
-        "external:../snaps-monorepo/node_modules/semver/functions/gt.js": true,
-        "external:../snaps-monorepo/node_modules/semver/functions/gte.js": true,
-        "external:../snaps-monorepo/node_modules/semver/functions/inc.js": true,
-        "external:../snaps-monorepo/node_modules/semver/functions/lt.js": true,
-        "external:../snaps-monorepo/node_modules/semver/functions/lte.js": true,
-        "external:../snaps-monorepo/node_modules/semver/functions/major.js": true,
-        "external:../snaps-monorepo/node_modules/semver/functions/minor.js": true,
-        "external:../snaps-monorepo/node_modules/semver/functions/neq.js": true,
-        "external:../snaps-monorepo/node_modules/semver/functions/parse.js": true,
-        "external:../snaps-monorepo/node_modules/semver/functions/patch.js": true,
-        "external:../snaps-monorepo/node_modules/semver/functions/prerelease.js": true,
-        "external:../snaps-monorepo/node_modules/semver/functions/rcompare.js": true,
-        "external:../snaps-monorepo/node_modules/semver/functions/rsort.js": true,
-        "external:../snaps-monorepo/node_modules/semver/functions/satisfies.js": true,
-        "external:../snaps-monorepo/node_modules/semver/functions/sort.js": true,
-        "external:../snaps-monorepo/node_modules/semver/functions/valid.js": true,
-        "external:../snaps-monorepo/node_modules/semver/internal/constants.js": true,
-        "external:../snaps-monorepo/node_modules/semver/internal/identifiers.js": true,
-        "external:../snaps-monorepo/node_modules/semver/internal/re.js": true,
-        "external:../snaps-monorepo/node_modules/semver/ranges/gtr.js": true,
-        "external:../snaps-monorepo/node_modules/semver/ranges/intersects.js": true,
-        "external:../snaps-monorepo/node_modules/semver/ranges/ltr.js": true,
-        "external:../snaps-monorepo/node_modules/semver/ranges/max-satisfying.js": true,
-        "external:../snaps-monorepo/node_modules/semver/ranges/min-satisfying.js": true,
-        "external:../snaps-monorepo/node_modules/semver/ranges/min-version.js": true,
-        "external:../snaps-monorepo/node_modules/semver/ranges/outside.js": true,
-        "external:../snaps-monorepo/node_modules/semver/ranges/simplify.js": true,
-        "external:../snaps-monorepo/node_modules/semver/ranges/subset.js": true,
-        "external:../snaps-monorepo/node_modules/semver/ranges/to-comparators.js": true,
-        "external:../snaps-monorepo/node_modules/semver/ranges/valid.js": true
-      }
-    },
-    "external:../snaps-monorepo/node_modules/semver/internal/debug.js": {
-      "globals": {
-        "console.error": true
-      },
-      "packages": {
-        "browserify>process": true
-=======
-        "@metamask/ppom-validator>elliptic": true,
-        "bn.js": true,
-        "browserify>buffer": true,
-        "browserify>crypto-browserify>create-hmac": true,
-        "browserify>crypto-browserify>public-encrypt>browserify-rsa": true,
-        "browserify>crypto-browserify>public-encrypt>parse-asn1": true,
-        "ethereumjs-util>create-hash": true,
-        "pumpify>inherits": true,
-        "stream-browserify": true
->>>>>>> 9f7ccfce
-      }
-    },
-    "external:../snaps-monorepo/node_modules/semver/internal/re.js": {
-      "packages": {
-        "external:../snaps-monorepo/node_modules/semver/internal/constants.js": true,
-        "external:../snaps-monorepo/node_modules/semver/internal/debug.js": true
-      }
-    },
-    "external:../snaps-monorepo/node_modules/semver/node_modules/lru-cache/index.js": {
-      "packages": {
-        "external:../snaps-monorepo/node_modules/yallist/yallist.js": true
-      }
-    },
-    "external:../snaps-monorepo/node_modules/semver/ranges/gtr.js": {
-      "packages": {
-        "external:../snaps-monorepo/node_modules/semver/ranges/outside.js": true
-      }
-    },
-    "external:../snaps-monorepo/node_modules/semver/ranges/intersects.js": {
-      "packages": {
-        "external:../snaps-monorepo/node_modules/semver/classes/range.js": true
-      }
-    },
-    "external:../snaps-monorepo/node_modules/semver/ranges/ltr.js": {
-      "packages": {
-        "external:../snaps-monorepo/node_modules/semver/ranges/outside.js": true
-      }
-    },
-    "external:../snaps-monorepo/node_modules/semver/ranges/max-satisfying.js": {
-      "packages": {
-        "external:../snaps-monorepo/node_modules/semver/classes/range.js": true,
-        "external:../snaps-monorepo/node_modules/semver/classes/semver.js": true
-      }
-    },
-    "external:../snaps-monorepo/node_modules/semver/ranges/min-satisfying.js": {
-      "packages": {
-        "external:../snaps-monorepo/node_modules/semver/classes/range.js": true,
-        "external:../snaps-monorepo/node_modules/semver/classes/semver.js": true
-      }
-    },
-    "external:../snaps-monorepo/node_modules/semver/ranges/min-version.js": {
-      "packages": {
-        "external:../snaps-monorepo/node_modules/semver/classes/range.js": true,
-        "external:../snaps-monorepo/node_modules/semver/classes/semver.js": true,
-        "external:../snaps-monorepo/node_modules/semver/functions/gt.js": true
-      }
-    },
-    "external:../snaps-monorepo/node_modules/semver/ranges/outside.js": {
-      "packages": {
-        "external:../snaps-monorepo/node_modules/semver/classes/comparator.js": true,
-        "external:../snaps-monorepo/node_modules/semver/classes/range.js": true,
-        "external:../snaps-monorepo/node_modules/semver/classes/semver.js": true,
-        "external:../snaps-monorepo/node_modules/semver/functions/gt.js": true,
-        "external:../snaps-monorepo/node_modules/semver/functions/gte.js": true,
-        "external:../snaps-monorepo/node_modules/semver/functions/lt.js": true,
-        "external:../snaps-monorepo/node_modules/semver/functions/lte.js": true,
-        "external:../snaps-monorepo/node_modules/semver/functions/satisfies.js": true
-      }
-    },
-    "external:../snaps-monorepo/node_modules/semver/ranges/simplify.js": {
-      "packages": {
-        "external:../snaps-monorepo/node_modules/semver/functions/compare.js": true,
-        "external:../snaps-monorepo/node_modules/semver/functions/satisfies.js": true
-      }
-    },
-<<<<<<< HEAD
-    "external:../snaps-monorepo/node_modules/semver/ranges/subset.js": {
-      "packages": {
-        "external:../snaps-monorepo/node_modules/semver/classes/comparator.js": true,
-        "external:../snaps-monorepo/node_modules/semver/classes/range.js": true,
-        "external:../snaps-monorepo/node_modules/semver/functions/compare.js": true,
-        "external:../snaps-monorepo/node_modules/semver/functions/satisfies.js": true
-      }
-    },
-    "external:../snaps-monorepo/node_modules/semver/ranges/to-comparators.js": {
-=======
-    "browserify>has": {
->>>>>>> 9f7ccfce
-      "packages": {
-        "external:../snaps-monorepo/node_modules/semver/classes/range.js": true
-      }
-    },
-    "external:../snaps-monorepo/node_modules/semver/ranges/valid.js": {
-      "packages": {
-        "external:../snaps-monorepo/node_modules/semver/classes/range.js": true
-      }
-    },
-    "external:../snaps-monorepo/node_modules/sha.js/hash.js": {
-      "packages": {
-        "external:../snaps-monorepo/node_modules/safe-buffer/index.js": true
-      }
-    },
-    "external:../snaps-monorepo/node_modules/sha.js/index.js": {
-      "packages": {
-        "external:../snaps-monorepo/node_modules/sha.js/sha.js": true,
-        "external:../snaps-monorepo/node_modules/sha.js/sha1.js": true,
-        "external:../snaps-monorepo/node_modules/sha.js/sha224.js": true,
-        "external:../snaps-monorepo/node_modules/sha.js/sha256.js": true,
-        "external:../snaps-monorepo/node_modules/sha.js/sha384.js": true,
-        "external:../snaps-monorepo/node_modules/sha.js/sha512.js": true
-      }
-    },
-    "external:../snaps-monorepo/node_modules/sha.js/sha.js": {
-      "packages": {
-        "external:../snaps-monorepo/node_modules/inherits/inherits_browser.js": true,
-        "external:../snaps-monorepo/node_modules/safe-buffer/index.js": true,
-        "external:../snaps-monorepo/node_modules/sha.js/hash.js": true
-      }
-    },
-    "external:../snaps-monorepo/node_modules/sha.js/sha1.js": {
-      "packages": {
-        "external:../snaps-monorepo/node_modules/inherits/inherits_browser.js": true,
-        "external:../snaps-monorepo/node_modules/safe-buffer/index.js": true,
-        "external:../snaps-monorepo/node_modules/sha.js/hash.js": true
-      }
-    },
-<<<<<<< HEAD
-    "external:../snaps-monorepo/node_modules/sha.js/sha224.js": {
-      "packages": {
-        "external:../snaps-monorepo/node_modules/inherits/inherits_browser.js": true,
-        "external:../snaps-monorepo/node_modules/safe-buffer/index.js": true,
-        "external:../snaps-monorepo/node_modules/sha.js/hash.js": true,
-        "external:../snaps-monorepo/node_modules/sha.js/sha256.js": true
-      }
-    },
-    "external:../snaps-monorepo/node_modules/sha.js/sha256.js": {
-=======
-    "browserify>stream-http": {
-      "globals": {
-        "AbortController": true,
-        "Blob": true,
-        "MSStreamReader": true,
-        "ReadableStream": true,
-        "WritableStream": true,
-        "XDomainRequest": true,
-        "XMLHttpRequest": true,
-        "clearTimeout": true,
-        "fetch": true,
-        "location.protocol.search": true,
-        "setTimeout": true
-      },
->>>>>>> 9f7ccfce
-      "packages": {
-        "external:../snaps-monorepo/node_modules/inherits/inherits_browser.js": true,
-        "external:../snaps-monorepo/node_modules/safe-buffer/index.js": true,
-        "external:../snaps-monorepo/node_modules/sha.js/hash.js": true
-      }
-    },
-    "external:../snaps-monorepo/node_modules/sha.js/sha384.js": {
-      "packages": {
-<<<<<<< HEAD
-        "external:../snaps-monorepo/node_modules/inherits/inherits_browser.js": true,
-        "external:../snaps-monorepo/node_modules/safe-buffer/index.js": true,
-        "external:../snaps-monorepo/node_modules/sha.js/hash.js": true,
-        "external:../snaps-monorepo/node_modules/sha.js/sha512.js": true
-=======
-        "browserify>browser-resolve": true,
-        "browserify>buffer": true,
-        "browserify>process": true,
-        "browserify>string_decoder": true,
-        "pumpify>inherits": true,
-        "readable-stream>util-deprecate": true,
-        "webpack>events": true
->>>>>>> 9f7ccfce
-      }
-    },
-    "external:../snaps-monorepo/node_modules/sha.js/sha512.js": {
-      "packages": {
-        "external:../snaps-monorepo/node_modules/inherits/inherits_browser.js": true,
-        "external:../snaps-monorepo/node_modules/safe-buffer/index.js": true,
-        "external:../snaps-monorepo/node_modules/sha.js/hash.js": true
-      }
-    },
-    "external:../snaps-monorepo/node_modules/string_decoder/lib/string_decoder.js": {
-      "packages": {
-        "external:../snaps-monorepo/node_modules/safe-buffer/index.js": true
-      }
-    },
-    "external:../snaps-monorepo/node_modules/strip-hex-prefix/src/index.js": {
-      "packages": {
-        "external:../snaps-monorepo/node_modules/is-hex-prefixed/src/index.js": true
-      }
-    },
-    "external:../snaps-monorepo/node_modules/superstruct/dist/index.cjs": {
-      "globals": {
-<<<<<<< HEAD
-        "console.warn": true,
-        "define": true
-      }
-    },
-    "external:../snaps-monorepo/node_modules/tar-stream/extract.js": {
-      "packages": {
-        "browserify>util": true,
-        "external:../snaps-monorepo/node_modules/bl/bl.js": true,
-        "external:../snaps-monorepo/node_modules/readable-stream/readable-browser.js": true,
-        "external:../snaps-monorepo/node_modules/tar-stream/headers.js": true
-=======
-        "console.error": true,
-        "console.log": true,
-        "console.trace": true
-      },
-      "packages": {
-        "browserify>process": true,
-        "browserify>util>is-arguments": true,
-        "browserify>util>is-typed-array": true,
-        "browserify>util>which-typed-array": true,
-        "koa>is-generator-function": true,
-        "pumpify>inherits": true
-      }
-    },
-    "browserify>util>is-arguments": {
-      "packages": {
-        "koa>is-generator-function>has-tostringtag": true,
-        "string.prototype.matchall>call-bind": true
-      }
-    },
-    "browserify>util>is-typed-array": {
-      "packages": {
-        "browserify>util>is-typed-array>for-each": true,
-        "koa>is-generator-function>has-tostringtag": true,
-        "string.prototype.matchall>call-bind": true,
-        "string.prototype.matchall>es-abstract>available-typed-arrays": true,
-        "string.prototype.matchall>es-abstract>gopd": true
-      }
-    },
-    "browserify>util>is-typed-array>for-each": {
-      "packages": {
-        "string.prototype.matchall>es-abstract>is-callable": true
-      }
-    },
-    "browserify>util>which-typed-array": {
-      "packages": {
-        "browserify>util>is-typed-array": true,
-        "browserify>util>is-typed-array>for-each": true,
-        "koa>is-generator-function>has-tostringtag": true,
-        "string.prototype.matchall>call-bind": true,
-        "string.prototype.matchall>es-abstract>available-typed-arrays": true,
-        "string.prototype.matchall>es-abstract>gopd": true
->>>>>>> 9f7ccfce
-      }
-    },
-    "external:../snaps-monorepo/node_modules/tar-stream/headers.js": {
-      "packages": {
-        "browserify>buffer": true
-      }
-    },
-    "external:../snaps-monorepo/node_modules/tar-stream/index.js": {
-      "packages": {
-        "external:../snaps-monorepo/node_modules/tar-stream/extract.js": true,
-        "external:../snaps-monorepo/node_modules/tar-stream/pack.js": true
-      }
-    },
-    "external:../snaps-monorepo/node_modules/tar-stream/pack.js": {
-      "packages": {
-        "browserify>buffer": true,
-        "browserify>process": true,
-        "browserify>string_decoder": true,
-        "external:../snaps-monorepo/node_modules/end-of-stream/index.js": true,
-        "external:../snaps-monorepo/node_modules/fs-constants/browser.js": true,
-        "external:../snaps-monorepo/node_modules/inherits/inherits_browser.js": true,
-        "external:../snaps-monorepo/node_modules/readable-stream/readable-browser.js": true,
-        "external:../snaps-monorepo/node_modules/tar-stream/headers.js": true
-      }
-    },
-    "external:../snaps-monorepo/node_modules/through2/node_modules/readable-stream/lib/_stream_duplex.js": {
-      "packages": {
-        "external:../snaps-monorepo/node_modules/core-util-is/lib/util.js": true,
-        "external:../snaps-monorepo/node_modules/inherits/inherits_browser.js": true,
-        "external:../snaps-monorepo/node_modules/process-nextick-args/index.js": true,
-        "external:../snaps-monorepo/node_modules/through2/node_modules/readable-stream/lib/_stream_readable.js": true,
-        "external:../snaps-monorepo/node_modules/through2/node_modules/readable-stream/lib/_stream_writable.js": true
-      }
-    },
-    "external:../snaps-monorepo/node_modules/through2/node_modules/readable-stream/lib/_stream_passthrough.js": {
-      "packages": {
-        "external:../snaps-monorepo/node_modules/core-util-is/lib/util.js": true,
-        "external:../snaps-monorepo/node_modules/inherits/inherits_browser.js": true,
-        "external:../snaps-monorepo/node_modules/through2/node_modules/readable-stream/lib/_stream_transform.js": true
-      }
-    },
-    "external:../snaps-monorepo/node_modules/through2/node_modules/readable-stream/lib/_stream_readable.js": {
-      "packages": {
-        "browserify>browser-resolve": true,
-        "browserify>events": true,
-        "browserify>process": true,
-        "external:../snaps-monorepo/node_modules/core-util-is/lib/util.js": true,
-        "external:../snaps-monorepo/node_modules/inherits/inherits_browser.js": true,
-        "external:../snaps-monorepo/node_modules/process-nextick-args/index.js": true,
-        "external:../snaps-monorepo/node_modules/through2/node_modules/isarray/index.js": true,
-        "external:../snaps-monorepo/node_modules/through2/node_modules/readable-stream/lib/_stream_duplex.js": true,
-        "external:../snaps-monorepo/node_modules/through2/node_modules/readable-stream/lib/internal/streams/BufferList.js": true,
-        "external:../snaps-monorepo/node_modules/through2/node_modules/readable-stream/lib/internal/streams/destroy.js": true,
-        "external:../snaps-monorepo/node_modules/through2/node_modules/readable-stream/lib/internal/streams/stream-browser.js": true,
-        "external:../snaps-monorepo/node_modules/through2/node_modules/safe-buffer/index.js": true,
-        "external:../snaps-monorepo/node_modules/through2/node_modules/string_decoder/lib/string_decoder.js": true
-      }
-    },
-    "external:../snaps-monorepo/node_modules/through2/node_modules/readable-stream/lib/_stream_transform.js": {
-      "packages": {
-        "external:../snaps-monorepo/node_modules/core-util-is/lib/util.js": true,
-        "external:../snaps-monorepo/node_modules/inherits/inherits_browser.js": true,
-        "external:../snaps-monorepo/node_modules/through2/node_modules/readable-stream/lib/_stream_duplex.js": true
-      }
-    },
-    "external:../snaps-monorepo/node_modules/through2/node_modules/readable-stream/lib/_stream_writable.js": {
-      "packages": {
-        "browserify>process": true,
-        "browserify>timers-browserify": true,
-        "external:../snaps-monorepo/node_modules/core-util-is/lib/util.js": true,
-        "external:../snaps-monorepo/node_modules/inherits/inherits_browser.js": true,
-        "external:../snaps-monorepo/node_modules/process-nextick-args/index.js": true,
-        "external:../snaps-monorepo/node_modules/through2/node_modules/readable-stream/lib/_stream_duplex.js": true,
-        "external:../snaps-monorepo/node_modules/through2/node_modules/readable-stream/lib/internal/streams/destroy.js": true,
-        "external:../snaps-monorepo/node_modules/through2/node_modules/readable-stream/lib/internal/streams/stream-browser.js": true,
-        "external:../snaps-monorepo/node_modules/through2/node_modules/safe-buffer/index.js": true,
-        "external:../snaps-monorepo/node_modules/util-deprecate/browser.js": true
-      }
-    },
-    "external:../snaps-monorepo/node_modules/through2/node_modules/readable-stream/lib/internal/streams/BufferList.js": {
-      "packages": {
-        "browserify>browser-resolve": true,
-        "external:../snaps-monorepo/node_modules/through2/node_modules/safe-buffer/index.js": true
-      }
-    },
-    "external:../snaps-monorepo/node_modules/through2/node_modules/readable-stream/lib/internal/streams/destroy.js": {
-      "packages": {
-        "external:../snaps-monorepo/node_modules/process-nextick-args/index.js": true
-      }
-    },
-    "external:../snaps-monorepo/node_modules/through2/node_modules/readable-stream/lib/internal/streams/stream-browser.js": {
-      "packages": {
-        "browserify>events": true
-      }
-    },
-    "external:../snaps-monorepo/node_modules/through2/node_modules/readable-stream/readable-browser.js": {
-      "packages": {
-        "external:../snaps-monorepo/node_modules/through2/node_modules/readable-stream/lib/_stream_duplex.js": true,
-        "external:../snaps-monorepo/node_modules/through2/node_modules/readable-stream/lib/_stream_passthrough.js": true,
-        "external:../snaps-monorepo/node_modules/through2/node_modules/readable-stream/lib/_stream_readable.js": true,
-        "external:../snaps-monorepo/node_modules/through2/node_modules/readable-stream/lib/_stream_transform.js": true,
-        "external:../snaps-monorepo/node_modules/through2/node_modules/readable-stream/lib/_stream_writable.js": true
-      }
-    },
-    "external:../snaps-monorepo/node_modules/through2/node_modules/safe-buffer/index.js": {
-      "packages": {
-<<<<<<< HEAD
-        "browserify>buffer": true
-=======
-        "stream-browserify": true
->>>>>>> 9f7ccfce
-      }
-    },
-    "external:../snaps-monorepo/node_modules/through2/node_modules/string_decoder/lib/string_decoder.js": {
-      "packages": {
-<<<<<<< HEAD
-        "external:../snaps-monorepo/node_modules/through2/node_modules/safe-buffer/index.js": true
-=======
-        "browserify>process": true,
-        "stream-browserify": true
->>>>>>> 9f7ccfce
-      }
-    },
-    "external:../snaps-monorepo/node_modules/through2/through2.js": {
-      "packages": {
-        "browserify>process": true,
-        "browserify>util": true,
-        "external:../snaps-monorepo/node_modules/through2/node_modules/readable-stream/readable-browser.js": true,
-        "external:../snaps-monorepo/node_modules/xtend/immutable.js": true
-      }
-    },
-    "external:../snaps-monorepo/node_modules/util-deprecate/browser.js": {
-      "globals": {
-        "console.trace": true,
-        "console.warn": true,
-        "localStorage": true
-      }
-    },
-    "external:../snaps-monorepo/node_modules/validate-npm-package-name/lib/index.js": {
-      "packages": {
-        "external:../snaps-monorepo/node_modules/builtins/index.js": true
-      }
-    },
-    "external:../snaps-monorepo/node_modules/yallist/yallist.js": {
-      "packages": {
-        "external:../snaps-monorepo/node_modules/yallist/iterator.js": true
-      }
-    },
-    "external:../snaps-monorepo/packages/rpc-methods/dist/cjs/index.js": {
-      "packages": {
-        "external:../snaps-monorepo/packages/rpc-methods/dist/cjs/permitted/index.js": true,
-        "external:../snaps-monorepo/packages/rpc-methods/dist/cjs/restricted/index.js": true,
-        "external:../snaps-monorepo/packages/rpc-methods/dist/cjs/utils.js": true,
-        "external:../snaps-monorepo/packages/snaps-utils/dist/cjs/index.browser.js": true
-      }
-    },
-    "external:../snaps-monorepo/packages/rpc-methods/dist/cjs/permitted/common/snapInstallation.js": {
-      "packages": {
-        "external:../snaps-monorepo/node_modules/@metamask/utils/dist/cjs/index.js": true,
-        "external:../snaps-monorepo/node_modules/eth-rpc-errors/dist/index.js": true
-      }
-    },
-    "external:../snaps-monorepo/packages/rpc-methods/dist/cjs/permitted/handlers.js": {
-      "packages": {
-        "external:../snaps-monorepo/packages/rpc-methods/dist/cjs/permitted/getSnaps.js": true,
-        "external:../snaps-monorepo/packages/rpc-methods/dist/cjs/permitted/invokeSnapSugar.js": true,
-        "external:../snaps-monorepo/packages/rpc-methods/dist/cjs/permitted/requestSnaps.js": true
-      }
-    },
-    "external:../snaps-monorepo/packages/rpc-methods/dist/cjs/permitted/index.js": {
-      "packages": {
-        "external:../snaps-monorepo/packages/rpc-methods/dist/cjs/permitted/handlers.js": true,
-        "external:../snaps-monorepo/packages/rpc-methods/dist/cjs/permitted/middleware.js": true
-      }
-    },
-    "external:../snaps-monorepo/packages/rpc-methods/dist/cjs/permitted/invokeSnapSugar.js": {
-      "packages": {
-        "external:../snaps-monorepo/node_modules/@metamask/utils/dist/cjs/index.js": true,
-        "external:../snaps-monorepo/node_modules/eth-rpc-errors/dist/index.js": true
-      }
-    },
-    "external:../snaps-monorepo/packages/rpc-methods/dist/cjs/permitted/middleware.js": {
-      "packages": {
-        "external:../snaps-monorepo/node_modules/eth-rpc-errors/dist/index.js": true,
-        "external:../snaps-monorepo/packages/rpc-methods/dist/cjs/permitted/handlers.js": true,
-        "external:../snaps-monorepo/packages/rpc-methods/dist/cjs/utils.js": true,
-        "external:../snaps-monorepo/packages/snaps-utils/dist/cjs/index.browser.js": true
-      }
-    },
-    "external:../snaps-monorepo/packages/rpc-methods/dist/cjs/permitted/requestSnaps.js": {
-      "packages": {
-        "external:../snaps-monorepo/node_modules/@metamask/utils/dist/cjs/index.js": true,
-        "external:../snaps-monorepo/node_modules/eth-rpc-errors/dist/index.js": true,
-        "external:../snaps-monorepo/packages/rpc-methods/dist/cjs/permitted/common/snapInstallation.js": true,
-        "external:../snaps-monorepo/packages/rpc-methods/dist/cjs/restricted/invokeSnap.js": true,
-        "external:../snaps-monorepo/packages/snaps-utils/dist/cjs/index.browser.js": true
-      }
-    },
-    "external:../snaps-monorepo/packages/rpc-methods/dist/cjs/restricted/caveats/index.js": {
-      "packages": {
-<<<<<<< HEAD
-        "external:../snaps-monorepo/packages/rpc-methods/dist/cjs/restricted/caveats/permittedCoinTypes.js": true,
-        "external:../snaps-monorepo/packages/rpc-methods/dist/cjs/restricted/caveats/permittedDerivationPaths.js": true,
-        "external:../snaps-monorepo/packages/rpc-methods/dist/cjs/restricted/caveats/snapIds.js": true,
-        "external:../snaps-monorepo/packages/rpc-methods/dist/cjs/restricted/getBip32Entropy.js": true,
-        "external:../snaps-monorepo/packages/rpc-methods/dist/cjs/restricted/getBip32PublicKey.js": true,
-        "external:../snaps-monorepo/packages/rpc-methods/dist/cjs/restricted/getBip44Entropy.js": true,
-        "external:../snaps-monorepo/packages/rpc-methods/dist/cjs/restricted/invokeSnap.js": true
-=======
-        "@ethereumjs/tx>@ethereumjs/util": true,
-        "bn.js": true,
-        "browserify>buffer": true,
-        "browserify>crypto-browserify": true,
-        "eth-lattice-keyring>@ethereumjs/tx": true,
-        "eth-lattice-keyring>gridplus-sdk": true,
-        "eth-lattice-keyring>rlp": true,
-        "webpack>events": true
->>>>>>> 9f7ccfce
-      }
-    },
-    "external:../snaps-monorepo/packages/rpc-methods/dist/cjs/restricted/caveats/permittedCoinTypes.js": {
-      "packages": {
-        "external:../snaps-monorepo/node_modules/@metamask/utils/dist/cjs/index.js": true,
-        "external:../snaps-monorepo/node_modules/eth-rpc-errors/dist/index.js": true,
-        "external:../snaps-monorepo/packages/snaps-utils/dist/cjs/index.browser.js": true
-      }
-    },
-    "external:../snaps-monorepo/packages/rpc-methods/dist/cjs/restricted/caveats/permittedDerivationPaths.js": {
-      "packages": {
-        "external:../snaps-monorepo/node_modules/@metamask/utils/dist/cjs/index.js": true,
-        "external:../snaps-monorepo/node_modules/eth-rpc-errors/dist/index.js": true,
-        "external:../snaps-monorepo/node_modules/superstruct/dist/index.cjs": true,
-        "external:../snaps-monorepo/packages/snaps-utils/dist/cjs/index.browser.js": true
-      }
-    },
-    "external:../snaps-monorepo/packages/rpc-methods/dist/cjs/restricted/caveats/snapIds.js": {
-      "packages": {
-        "external:../snaps-monorepo/node_modules/@metamask/utils/dist/cjs/index.js": true,
-        "external:../snaps-monorepo/node_modules/eth-rpc-errors/dist/index.js": true,
-        "external:../snaps-monorepo/node_modules/superstruct/dist/index.cjs": true,
-        "external:../snaps-monorepo/packages/snaps-utils/dist/cjs/index.browser.js": true
-      }
-    },
-    "external:../snaps-monorepo/packages/rpc-methods/dist/cjs/restricted/dialog.js": {
-      "packages": {
-        "external:../snaps-monorepo/node_modules/@metamask/permission-controller/dist/index.js": true,
-        "external:../snaps-monorepo/node_modules/eth-rpc-errors/dist/index.js": true,
-        "external:../snaps-monorepo/node_modules/superstruct/dist/index.cjs": true,
-        "external:../snaps-monorepo/packages/snaps-ui/dist/cjs/index.js": true,
-        "external:../snaps-monorepo/packages/snaps-utils/dist/cjs/index.browser.js": true
-      }
-    },
-    "external:../snaps-monorepo/packages/rpc-methods/dist/cjs/restricted/getBip32Entropy.js": {
-      "packages": {
-        "external:../snaps-monorepo/node_modules/@metamask/permission-controller/dist/index.js": true,
-        "external:../snaps-monorepo/node_modules/@metamask/utils/dist/cjs/index.js": true,
-        "external:../snaps-monorepo/node_modules/eth-rpc-errors/dist/index.js": true,
-        "external:../snaps-monorepo/packages/rpc-methods/dist/cjs/utils.js": true,
-        "external:../snaps-monorepo/packages/snaps-utils/dist/cjs/index.browser.js": true
-      }
-    },
-    "external:../snaps-monorepo/packages/rpc-methods/dist/cjs/restricted/getBip32PublicKey.js": {
-      "packages": {
-        "external:../snaps-monorepo/node_modules/@metamask/permission-controller/dist/index.js": true,
-        "external:../snaps-monorepo/node_modules/@metamask/utils/dist/cjs/index.js": true,
-        "external:../snaps-monorepo/node_modules/eth-rpc-errors/dist/index.js": true,
-        "external:../snaps-monorepo/node_modules/superstruct/dist/index.cjs": true,
-        "external:../snaps-monorepo/packages/rpc-methods/dist/cjs/utils.js": true,
-        "external:../snaps-monorepo/packages/snaps-utils/dist/cjs/index.browser.js": true
-      }
-    },
-    "external:../snaps-monorepo/packages/rpc-methods/dist/cjs/restricted/getBip44Entropy.js": {
-      "packages": {
-<<<<<<< HEAD
-        "external:../snaps-monorepo/node_modules/@metamask/key-tree/dist/cjs/index.js": true,
-        "external:../snaps-monorepo/node_modules/@metamask/permission-controller/dist/index.js": true,
-        "external:../snaps-monorepo/node_modules/eth-rpc-errors/dist/index.js": true,
-        "external:../snaps-monorepo/packages/snaps-utils/dist/cjs/index.browser.js": true
-=======
-        "@ethereumjs/common>crc-32": true,
-        "@ethereumjs/tx>@ethereumjs/util": true,
-        "browserify>buffer": true,
-        "webpack>events": true
->>>>>>> 9f7ccfce
-      }
-    },
-    "external:../snaps-monorepo/packages/rpc-methods/dist/cjs/restricted/getEntropy.js": {
-      "packages": {
-        "external:../snaps-monorepo/node_modules/@metamask/permission-controller/dist/index.js": true,
-        "external:../snaps-monorepo/node_modules/@metamask/utils/dist/cjs/index.js": true,
-        "external:../snaps-monorepo/node_modules/eth-rpc-errors/dist/index.js": true,
-        "external:../snaps-monorepo/node_modules/superstruct/dist/index.cjs": true,
-        "external:../snaps-monorepo/packages/rpc-methods/dist/cjs/utils.js": true,
-        "external:../snaps-monorepo/packages/snaps-utils/dist/cjs/index.browser.js": true
-      }
-    },
-    "external:../snaps-monorepo/packages/rpc-methods/dist/cjs/restricted/getLocale.js": {
-      "packages": {
-<<<<<<< HEAD
-        "external:../snaps-monorepo/node_modules/@metamask/permission-controller/dist/index.js": true
-=======
-        "@ethereumjs/common>crc-32": true,
-        "@ethereumjs/tx>@ethereumjs/util": true,
-        "browserify>buffer": true,
-        "webpack>events": true
->>>>>>> 9f7ccfce
-      }
-    },
-    "external:../snaps-monorepo/packages/rpc-methods/dist/cjs/restricted/index.js": {
-      "packages": {
-        "external:../snaps-monorepo/packages/rpc-methods/dist/cjs/restricted/caveats/index.js": true,
-        "external:../snaps-monorepo/packages/rpc-methods/dist/cjs/restricted/dialog.js": true,
-        "external:../snaps-monorepo/packages/rpc-methods/dist/cjs/restricted/getBip32Entropy.js": true,
-        "external:../snaps-monorepo/packages/rpc-methods/dist/cjs/restricted/getBip32PublicKey.js": true,
-        "external:../snaps-monorepo/packages/rpc-methods/dist/cjs/restricted/getBip44Entropy.js": true,
-        "external:../snaps-monorepo/packages/rpc-methods/dist/cjs/restricted/getEntropy.js": true,
-        "external:../snaps-monorepo/packages/rpc-methods/dist/cjs/restricted/getLocale.js": true,
-        "external:../snaps-monorepo/packages/rpc-methods/dist/cjs/restricted/invokeSnap.js": true,
-        "external:../snaps-monorepo/packages/rpc-methods/dist/cjs/restricted/manageAccounts.js": true,
-        "external:../snaps-monorepo/packages/rpc-methods/dist/cjs/restricted/manageState.js": true,
-        "external:../snaps-monorepo/packages/rpc-methods/dist/cjs/restricted/notify.js": true
-      }
-    },
-    "external:../snaps-monorepo/packages/rpc-methods/dist/cjs/restricted/invokeSnap.js": {
-      "packages": {
-        "external:../snaps-monorepo/node_modules/@metamask/permission-controller/dist/index.js": true,
-        "external:../snaps-monorepo/node_modules/eth-rpc-errors/dist/index.js": true,
-        "external:../snaps-monorepo/packages/snaps-utils/dist/cjs/index.browser.js": true
-      }
-    },
-    "external:../snaps-monorepo/packages/rpc-methods/dist/cjs/restricted/manageAccounts.js": {
-      "packages": {
-        "external:../snaps-monorepo/node_modules/@metamask/permission-controller/dist/index.js": true,
-        "external:../snaps-monorepo/node_modules/@metamask/utils/dist/cjs/index.js": true,
-        "external:../snaps-monorepo/node_modules/superstruct/dist/index.cjs": true
-      }
-    },
-    "external:../snaps-monorepo/packages/rpc-methods/dist/cjs/restricted/manageState.js": {
-      "packages": {
-        "external:../snaps-monorepo/node_modules/@metamask/permission-controller/dist/index.js": true,
-        "external:../snaps-monorepo/node_modules/@metamask/utils/dist/cjs/index.js": true,
-        "external:../snaps-monorepo/node_modules/eth-rpc-errors/dist/index.js": true,
-        "external:../snaps-monorepo/packages/rpc-methods/dist/cjs/utils.js": true,
-        "external:../snaps-monorepo/packages/snaps-utils/dist/cjs/index.browser.js": true
-      }
-    },
-    "external:../snaps-monorepo/packages/rpc-methods/dist/cjs/restricted/notify.js": {
-      "packages": {
-        "external:../snaps-monorepo/node_modules/@metamask/permission-controller/dist/index.js": true,
-        "external:../snaps-monorepo/node_modules/@metamask/utils/dist/cjs/index.js": true,
-        "external:../snaps-monorepo/node_modules/eth-rpc-errors/dist/index.js": true
-      }
-    },
-    "external:../snaps-monorepo/packages/rpc-methods/dist/cjs/utils.js": {
-      "packages": {
-        "external:../snaps-monorepo/node_modules/@metamask/key-tree/dist/cjs/index.js": true,
-        "external:../snaps-monorepo/node_modules/@metamask/utils/dist/cjs/index.js": true,
-        "external:../snaps-monorepo/node_modules/@noble/hashes/sha3.js": true
-      }
-    },
-    "external:../snaps-monorepo/packages/snaps-controllers/dist/cjs/cronjob/CronjobController.js": {
-      "packages": {
-        "external:../snaps-monorepo/node_modules/@metamask/base-controller/dist/index.js": true,
-        "external:../snaps-monorepo/node_modules/@metamask/utils/dist/cjs/index.js": true,
-        "external:../snaps-monorepo/packages/snaps-controllers/dist/cjs/index.js": true,
-        "external:../snaps-monorepo/packages/snaps-controllers/dist/cjs/snaps/Timer.js": true,
-        "external:../snaps-monorepo/packages/snaps-controllers/dist/cjs/snaps/endowments/cronjob.js": true,
-        "external:../snaps-monorepo/packages/snaps-utils/dist/cjs/index.browser.js": true
-      }
-    },
-    "external:../snaps-monorepo/packages/snaps-controllers/dist/cjs/cronjob/index.js": {
-      "packages": {
-        "external:../snaps-monorepo/packages/snaps-controllers/dist/cjs/cronjob/CronjobController.js": true
-      }
-    },
-    "external:../snaps-monorepo/packages/snaps-controllers/dist/cjs/fsm.js": {
-      "packages": {
-        "external:../snaps-monorepo/node_modules/@metamask/utils/dist/cjs/index.js": true,
-        "external:../snaps-monorepo/node_modules/@xstate/fsm/lib/index.js": true
-      }
-    },
-    "external:../snaps-monorepo/packages/snaps-controllers/dist/cjs/index.js": {
-      "packages": {
-        "external:../snaps-monorepo/packages/snaps-controllers/dist/cjs/cronjob/index.js": true,
-        "external:../snaps-monorepo/packages/snaps-controllers/dist/cjs/services/browser.js": true,
-        "external:../snaps-monorepo/packages/snaps-controllers/dist/cjs/snaps/index.js": true,
-        "external:../snaps-monorepo/packages/snaps-controllers/dist/cjs/utils.js": true
-      }
-    },
-    "external:../snaps-monorepo/packages/snaps-controllers/dist/cjs/logging.js": {
-      "packages": {
-        "external:../snaps-monorepo/node_modules/@metamask/utils/dist/cjs/index.js": true,
-        "external:../snaps-monorepo/packages/snaps-utils/dist/cjs/index.browser.js": true
-      }
-    },
-    "external:../snaps-monorepo/packages/snaps-controllers/dist/cjs/services/AbstractExecutionService.js": {
-      "packages": {
-        "external:../snaps-monorepo/node_modules/@metamask/object-multiplex/dist/index.js": true,
-        "external:../snaps-monorepo/node_modules/@metamask/utils/dist/cjs/index.js": true,
-        "external:../snaps-monorepo/node_modules/json-rpc-engine/dist/index.js": true,
-        "external:../snaps-monorepo/node_modules/json-rpc-middleware-stream/dist/index.js": true,
-        "external:../snaps-monorepo/node_modules/nanoid/index.browser.cjs": true,
-        "external:../snaps-monorepo/node_modules/pump/index.js": true,
-        "external:../snaps-monorepo/packages/snaps-controllers/dist/cjs/logging.js": true,
-        "external:../snaps-monorepo/packages/snaps-controllers/dist/cjs/utils.js": true,
-        "external:../snaps-monorepo/packages/snaps-utils/dist/cjs/index.browser.js": true
-      }
-    },
-    "external:../snaps-monorepo/packages/snaps-controllers/dist/cjs/services/ProxyPostMessageStream.js": {
-      "packages": {
-        "external:../snaps-monorepo/node_modules/@metamask/post-message-stream/dist/browser.js": true
-      }
-    },
-    "external:../snaps-monorepo/packages/snaps-controllers/dist/cjs/services/browser.js": {
-      "packages": {
-        "external:../snaps-monorepo/packages/snaps-controllers/dist/cjs/services/AbstractExecutionService.js": true,
-        "external:../snaps-monorepo/packages/snaps-controllers/dist/cjs/services/ExecutionService.js": true,
-        "external:../snaps-monorepo/packages/snaps-controllers/dist/cjs/services/ProxyPostMessageStream.js": true,
-        "external:../snaps-monorepo/packages/snaps-controllers/dist/cjs/services/iframe/index.js": true,
-        "external:../snaps-monorepo/packages/snaps-controllers/dist/cjs/services/offscreen/index.js": true,
-        "external:../snaps-monorepo/packages/snaps-controllers/dist/cjs/services/webworker/index.js": true
-      }
-    },
-    "external:../snaps-monorepo/packages/snaps-controllers/dist/cjs/services/iframe/IframeExecutionService.js": {
-      "globals": {
-        "document.getElementById": true
-      },
-      "packages": {
-        "external:../snaps-monorepo/node_modules/@metamask/post-message-stream/dist/browser.js": true,
-        "external:../snaps-monorepo/packages/snaps-controllers/dist/cjs/services/AbstractExecutionService.js": true,
-        "external:../snaps-monorepo/packages/snaps-utils/dist/cjs/index.browser.js": true
-      }
-    },
-    "external:../snaps-monorepo/packages/snaps-controllers/dist/cjs/services/iframe/index.js": {
-      "packages": {
-        "external:../snaps-monorepo/packages/snaps-controllers/dist/cjs/services/iframe/IframeExecutionService.js": true
-      }
-    },
-    "external:../snaps-monorepo/packages/snaps-controllers/dist/cjs/services/offscreen/OffscreenExecutionService.js": {
-      "globals": {
-        "chrome.offscreen.createDocument": true,
-        "chrome.offscreen.hasDocument": true
-      },
-      "packages": {
-        "external:../snaps-monorepo/node_modules/@metamask/post-message-stream/dist/browser.js": true,
-        "external:../snaps-monorepo/node_modules/nanoid/index.browser.cjs": true,
-        "external:../snaps-monorepo/packages/snaps-controllers/dist/cjs/services/AbstractExecutionService.js": true,
-        "external:../snaps-monorepo/packages/snaps-controllers/dist/cjs/services/ProxyPostMessageStream.js": true
-      }
-    },
-    "external:../snaps-monorepo/packages/snaps-controllers/dist/cjs/services/offscreen/index.js": {
-      "packages": {
-        "external:../snaps-monorepo/packages/snaps-controllers/dist/cjs/services/offscreen/OffscreenExecutionService.js": true
-      }
-    },
-    "external:../snaps-monorepo/packages/snaps-controllers/dist/cjs/services/webworker/WebWorkerExecutionService.js": {
-      "globals": {
-        "document.getElementById": true
-      },
-      "packages": {
-        "external:../snaps-monorepo/node_modules/@metamask/post-message-stream/dist/browser.js": true,
-        "external:../snaps-monorepo/node_modules/@metamask/utils/dist/cjs/index.js": true,
-        "external:../snaps-monorepo/node_modules/nanoid/index.browser.cjs": true,
-        "external:../snaps-monorepo/packages/snaps-controllers/dist/cjs/services/AbstractExecutionService.js": true,
-        "external:../snaps-monorepo/packages/snaps-controllers/dist/cjs/services/ProxyPostMessageStream.js": true,
-        "external:../snaps-monorepo/packages/snaps-utils/dist/cjs/index.browser.js": true
-      }
-    },
-    "external:../snaps-monorepo/packages/snaps-controllers/dist/cjs/services/webworker/index.js": {
-      "packages": {
-        "external:../snaps-monorepo/packages/snaps-controllers/dist/cjs/services/webworker/WebWorkerExecutionService.js": true
-      }
-    },
-    "external:../snaps-monorepo/packages/snaps-controllers/dist/cjs/snaps/SnapController.js": {
-      "globals": {
-        "clearTimeout": true,
-        "fetch.bind": true,
-        "setTimeout": true
-      },
-      "packages": {
-        "external:../snaps-monorepo/node_modules/@metamask/base-controller/dist/index.js": true,
-        "external:../snaps-monorepo/node_modules/@metamask/permission-controller/dist/index.js": true,
-        "external:../snaps-monorepo/node_modules/@metamask/utils/dist/cjs/index.js": true,
-        "external:../snaps-monorepo/node_modules/@xstate/fsm/lib/index.js": true,
-        "external:../snaps-monorepo/node_modules/eth-rpc-errors/dist/index.js": true,
-        "external:../snaps-monorepo/node_modules/nanoid/index.browser.cjs": true,
-        "external:../snaps-monorepo/packages/rpc-methods/dist/cjs/index.js": true,
-        "external:../snaps-monorepo/packages/snaps-controllers/dist/cjs/fsm.js": true,
-        "external:../snaps-monorepo/packages/snaps-controllers/dist/cjs/logging.js": true,
-        "external:../snaps-monorepo/packages/snaps-controllers/dist/cjs/snaps/RequestQueue.js": true,
-        "external:../snaps-monorepo/packages/snaps-controllers/dist/cjs/snaps/Timer.js": true,
-        "external:../snaps-monorepo/packages/snaps-controllers/dist/cjs/snaps/endowments/index.js": true,
-        "external:../snaps-monorepo/packages/snaps-controllers/dist/cjs/snaps/endowments/rpc.js": true,
-        "external:../snaps-monorepo/packages/snaps-controllers/dist/cjs/snaps/location/index.js": true,
-        "external:../snaps-monorepo/packages/snaps-controllers/dist/cjs/snaps/permissions.js": true,
-        "external:../snaps-monorepo/packages/snaps-controllers/dist/cjs/snaps/registry/index.js": true,
-        "external:../snaps-monorepo/packages/snaps-controllers/dist/cjs/utils.js": true,
-        "external:../snaps-monorepo/packages/snaps-utils/dist/cjs/index.browser.js": true
-      }
-    },
-    "external:../snaps-monorepo/packages/snaps-controllers/dist/cjs/snaps/Timer.js": {
-      "globals": {
-        "clearTimeout": true,
-        "setTimeout": true
-      },
-      "packages": {
-        "external:../snaps-monorepo/node_modules/@metamask/utils/dist/cjs/index.js": true
-      }
-    },
-    "external:../snaps-monorepo/packages/snaps-controllers/dist/cjs/snaps/endowments/cronjob.js": {
-      "packages": {
-        "external:../snaps-monorepo/node_modules/@metamask/permission-controller/dist/index.js": true,
-        "external:../snaps-monorepo/node_modules/@metamask/utils/dist/cjs/index.js": true,
-        "external:../snaps-monorepo/node_modules/eth-rpc-errors/dist/index.js": true,
-        "external:../snaps-monorepo/packages/snaps-controllers/dist/cjs/snaps/endowments/enum.js": true,
-        "external:../snaps-monorepo/packages/snaps-utils/dist/cjs/index.browser.js": true
-      }
-    },
-    "external:../snaps-monorepo/packages/snaps-controllers/dist/cjs/snaps/endowments/ethereum-provider.js": {
-      "packages": {
-        "external:../snaps-monorepo/node_modules/@metamask/permission-controller/dist/index.js": true,
-        "external:../snaps-monorepo/packages/snaps-controllers/dist/cjs/snaps/endowments/enum.js": true
-      }
-    },
-    "external:../snaps-monorepo/packages/snaps-controllers/dist/cjs/snaps/endowments/index.js": {
-      "packages": {
-        "external:../snaps-monorepo/packages/snaps-controllers/dist/cjs/snaps/endowments/cronjob.js": true,
-        "external:../snaps-monorepo/packages/snaps-controllers/dist/cjs/snaps/endowments/enum.js": true,
-        "external:../snaps-monorepo/packages/snaps-controllers/dist/cjs/snaps/endowments/ethereum-provider.js": true,
-        "external:../snaps-monorepo/packages/snaps-controllers/dist/cjs/snaps/endowments/lifecycle-hooks.js": true,
-        "external:../snaps-monorepo/packages/snaps-controllers/dist/cjs/snaps/endowments/long-running.js": true,
-        "external:../snaps-monorepo/packages/snaps-controllers/dist/cjs/snaps/endowments/name-lookup.js": true,
-        "external:../snaps-monorepo/packages/snaps-controllers/dist/cjs/snaps/endowments/network-access.js": true,
-        "external:../snaps-monorepo/packages/snaps-controllers/dist/cjs/snaps/endowments/rpc.js": true,
-        "external:../snaps-monorepo/packages/snaps-controllers/dist/cjs/snaps/endowments/transaction-insight.js": true,
-        "external:../snaps-monorepo/packages/snaps-controllers/dist/cjs/snaps/endowments/web-assembly.js": true,
-        "external:../snaps-monorepo/packages/snaps-utils/dist/cjs/index.browser.js": true
-      }
-    },
-    "external:../snaps-monorepo/packages/snaps-controllers/dist/cjs/snaps/endowments/lifecycle-hooks.js": {
-      "packages": {
-        "external:../snaps-monorepo/node_modules/@metamask/permission-controller/dist/index.js": true,
-        "external:../snaps-monorepo/packages/snaps-controllers/dist/cjs/snaps/endowments/enum.js": true
-      }
-    },
-    "external:../snaps-monorepo/packages/snaps-controllers/dist/cjs/snaps/endowments/long-running.js": {
-      "packages": {
-        "external:../snaps-monorepo/node_modules/@metamask/permission-controller/dist/index.js": true,
-        "external:../snaps-monorepo/packages/snaps-controllers/dist/cjs/snaps/endowments/enum.js": true
-      }
-    },
-    "external:../snaps-monorepo/packages/snaps-controllers/dist/cjs/snaps/endowments/name-lookup.js": {
-      "packages": {
-        "external:../snaps-monorepo/node_modules/@metamask/permission-controller/dist/index.js": true,
-        "external:../snaps-monorepo/node_modules/@metamask/utils/dist/cjs/index.js": true,
-        "external:../snaps-monorepo/node_modules/eth-rpc-errors/dist/index.js": true,
-        "external:../snaps-monorepo/packages/snaps-controllers/dist/cjs/snaps/endowments/enum.js": true,
-        "external:../snaps-monorepo/packages/snaps-utils/dist/cjs/index.browser.js": true
-      }
-    },
-    "external:../snaps-monorepo/packages/snaps-controllers/dist/cjs/snaps/endowments/network-access.js": {
-      "packages": {
-        "external:../snaps-monorepo/node_modules/@metamask/permission-controller/dist/index.js": true,
-        "external:../snaps-monorepo/packages/snaps-controllers/dist/cjs/snaps/endowments/enum.js": true
-      }
-    },
-    "external:../snaps-monorepo/packages/snaps-controllers/dist/cjs/snaps/endowments/rpc.js": {
-      "packages": {
-        "external:../snaps-monorepo/node_modules/@metamask/permission-controller/dist/index.js": true,
-        "external:../snaps-monorepo/node_modules/@metamask/utils/dist/cjs/index.js": true,
-        "external:../snaps-monorepo/node_modules/eth-rpc-errors/dist/index.js": true,
-        "external:../snaps-monorepo/packages/snaps-controllers/dist/cjs/snaps/endowments/enum.js": true,
-        "external:../snaps-monorepo/packages/snaps-utils/dist/cjs/index.browser.js": true
-      }
-    },
-    "external:../snaps-monorepo/packages/snaps-controllers/dist/cjs/snaps/endowments/transaction-insight.js": {
-      "packages": {
-<<<<<<< HEAD
-        "external:../snaps-monorepo/node_modules/@metamask/permission-controller/dist/index.js": true,
-        "external:../snaps-monorepo/node_modules/@metamask/utils/dist/cjs/index.js": true,
-        "external:../snaps-monorepo/node_modules/eth-rpc-errors/dist/index.js": true,
-        "external:../snaps-monorepo/packages/snaps-controllers/dist/cjs/snaps/endowments/enum.js": true,
-        "external:../snaps-monorepo/packages/snaps-utils/dist/cjs/index.browser.js": true
-=======
-        "browserify>string_decoder": true,
-        "koa>content-disposition>safe-buffer": true,
-        "pumpify>inherits": true,
-        "stream-browserify": true
->>>>>>> 9f7ccfce
-      }
-    },
-    "external:../snaps-monorepo/packages/snaps-controllers/dist/cjs/snaps/endowments/web-assembly.js": {
-      "packages": {
-        "external:../snaps-monorepo/node_modules/@metamask/permission-controller/dist/index.js": true,
-        "external:../snaps-monorepo/packages/snaps-controllers/dist/cjs/snaps/endowments/enum.js": true
-      }
-    },
-    "external:../snaps-monorepo/packages/snaps-controllers/dist/cjs/snaps/index.js": {
-      "packages": {
-        "external:../snaps-monorepo/packages/snaps-controllers/dist/cjs/snaps/SnapController.js": true,
-        "external:../snaps-monorepo/packages/snaps-controllers/dist/cjs/snaps/endowments/index.js": true,
-        "external:../snaps-monorepo/packages/snaps-controllers/dist/cjs/snaps/location/index.js": true,
-        "external:../snaps-monorepo/packages/snaps-controllers/dist/cjs/snaps/permissions.js": true,
-        "external:../snaps-monorepo/packages/snaps-controllers/dist/cjs/snaps/registry/index.js": true,
-        "external:../snaps-monorepo/packages/snaps-controllers/dist/cjs/snaps/selectors.js": true
-      }
-    },
-    "external:../snaps-monorepo/packages/snaps-controllers/dist/cjs/snaps/location/http.js": {
-      "globals": {
-        "URL": true,
-        "fetch.bind": true
-      },
-      "packages": {
-<<<<<<< HEAD
-        "external:../snaps-monorepo/node_modules/@metamask/utils/dist/cjs/index.js": true,
-        "external:../snaps-monorepo/packages/snaps-utils/dist/cjs/index.browser.js": true
-=======
-        "browserify>browser-resolve": true,
-        "browserify>buffer": true,
-        "browserify>process": true,
-        "browserify>string_decoder": true,
-        "pumpify>inherits": true,
-        "readable-stream>util-deprecate": true,
-        "webpack>events": true
->>>>>>> 9f7ccfce
-      }
-    },
-    "external:../snaps-monorepo/packages/snaps-controllers/dist/cjs/snaps/location/index.js": {
-      "packages": {
-        "external:../snaps-monorepo/packages/snaps-controllers/dist/cjs/snaps/location/http.js": true,
-        "external:../snaps-monorepo/packages/snaps-controllers/dist/cjs/snaps/location/local.js": true,
-        "external:../snaps-monorepo/packages/snaps-controllers/dist/cjs/snaps/location/location.js": true,
-        "external:../snaps-monorepo/packages/snaps-controllers/dist/cjs/snaps/location/npm.js": true
-      }
-    },
-    "external:../snaps-monorepo/packages/snaps-controllers/dist/cjs/snaps/location/local.js": {
-      "globals": {
-        "URL": true
-      },
-      "packages": {
-        "external:../snaps-monorepo/node_modules/@metamask/utils/dist/cjs/index.js": true,
-        "external:../snaps-monorepo/packages/snaps-controllers/dist/cjs/snaps/location/http.js": true,
-        "external:../snaps-monorepo/packages/snaps-utils/dist/cjs/index.browser.js": true
-      }
-    },
-    "external:../snaps-monorepo/packages/snaps-controllers/dist/cjs/snaps/location/location.js": {
-      "globals": {
-        "URL": true
-      },
-      "packages": {
-        "external:../snaps-monorepo/node_modules/@metamask/utils/dist/cjs/index.js": true,
-        "external:../snaps-monorepo/packages/snaps-controllers/dist/cjs/snaps/location/http.js": true,
-        "external:../snaps-monorepo/packages/snaps-controllers/dist/cjs/snaps/location/local.js": true,
-        "external:../snaps-monorepo/packages/snaps-controllers/dist/cjs/snaps/location/npm.js": true
-      }
-    },
-    "external:../snaps-monorepo/packages/snaps-controllers/dist/cjs/snaps/location/npm.js": {
-      "globals": {
-        "URL": true,
-        "fetch.bind": true
-      },
-      "packages": {
-        "external:../snaps-monorepo/node_modules/@metamask/utils/dist/cjs/index.js": true,
-        "external:../snaps-monorepo/node_modules/concat-stream/index.js": true,
-        "external:../snaps-monorepo/node_modules/gunzip-maybe/index.js": true,
-        "external:../snaps-monorepo/node_modules/pump/index.js": true,
-        "external:../snaps-monorepo/node_modules/readable-web-to-node-stream/lib/index.js": true,
-        "external:../snaps-monorepo/node_modules/tar-stream/index.js": true,
-        "external:../snaps-monorepo/packages/snaps-utils/dist/cjs/index.browser.js": true
-      }
-    },
-    "external:../snaps-monorepo/packages/snaps-controllers/dist/cjs/snaps/permissions.js": {
-      "packages": {
-        "external:../snaps-monorepo/node_modules/@metamask/utils/dist/cjs/index.js": true,
-        "external:../snaps-monorepo/packages/rpc-methods/dist/cjs/index.js": true,
-        "external:../snaps-monorepo/packages/snaps-controllers/dist/cjs/snaps/endowments/index.js": true
-      }
-    },
-    "external:../snaps-monorepo/packages/snaps-controllers/dist/cjs/snaps/registry/index.js": {
-      "packages": {
-        "external:../snaps-monorepo/packages/snaps-controllers/dist/cjs/snaps/registry/json.js": true,
-        "external:../snaps-monorepo/packages/snaps-controllers/dist/cjs/snaps/registry/registry.js": true
-      }
-    },
-    "external:../snaps-monorepo/packages/snaps-controllers/dist/cjs/snaps/registry/json.js": {
-      "globals": {
-        "fetch.bind": true
-      },
-      "packages": {
-        "external:../snaps-monorepo/node_modules/@metamask/base-controller/dist/index.js": true,
-        "external:../snaps-monorepo/node_modules/@metamask/snaps-registry/dist/index.js": true,
-        "external:../snaps-monorepo/node_modules/@metamask/utils/dist/cjs/index.js": true,
-        "external:../snaps-monorepo/packages/snaps-controllers/dist/cjs/snaps/registry/registry.js": true
-      }
-    },
-    "external:../snaps-monorepo/packages/snaps-controllers/dist/cjs/utils.js": {
-      "packages": {
-        "external:../snaps-monorepo/packages/snaps-controllers/dist/cjs/snaps/Timer.js": true
-      }
-    },
-    "external:../snaps-monorepo/packages/snaps-ui/dist/cjs/builder.js": {
-      "packages": {
-<<<<<<< HEAD
-        "external:../snaps-monorepo/node_modules/@metamask/utils/dist/cjs/index.js": true,
-        "external:../snaps-monorepo/packages/snaps-ui/dist/cjs/nodes.js": true
-=======
-        "browserify>browser-resolve": true,
-        "browserify>buffer": true,
-        "browserify>process": true,
-        "browserify>string_decoder": true,
-        "pumpify>inherits": true,
-        "readable-stream>util-deprecate": true,
-        "webpack>events": true
->>>>>>> 9f7ccfce
-      }
-    },
-    "external:../snaps-monorepo/packages/snaps-ui/dist/cjs/index.js": {
-      "packages": {
-        "external:../snaps-monorepo/packages/snaps-ui/dist/cjs/builder.js": true,
-        "external:../snaps-monorepo/packages/snaps-ui/dist/cjs/nodes.js": true,
-        "external:../snaps-monorepo/packages/snaps-ui/dist/cjs/validation.js": true
-      }
-    },
-    "external:../snaps-monorepo/packages/snaps-ui/dist/cjs/nodes.js": {
-      "packages": {
-        "external:../snaps-monorepo/node_modules/superstruct/dist/index.cjs": true
-      }
-    },
-    "external:../snaps-monorepo/packages/snaps-ui/dist/cjs/validation.js": {
-      "packages": {
-        "external:../snaps-monorepo/node_modules/@metamask/utils/dist/cjs/index.js": true,
-        "external:../snaps-monorepo/node_modules/superstruct/dist/index.cjs": true,
-        "external:../snaps-monorepo/packages/snaps-ui/dist/cjs/nodes.js": true
-      }
-    },
-    "external:../snaps-monorepo/packages/snaps-utils/dist/cjs/checksum.js": {
-      "packages": {
-        "external:../snaps-monorepo/node_modules/@metamask/utils/dist/cjs/index.js": true,
-        "external:../snaps-monorepo/node_modules/@noble/hashes/sha256.js": true,
-        "external:../snaps-monorepo/packages/snaps-utils/dist/cjs/virtual-file/VirtualFile.js": true
-      }
-    },
-    "external:../snaps-monorepo/packages/snaps-utils/dist/cjs/cronjob.js": {
-      "packages": {
-        "external:../snaps-monorepo/node_modules/@metamask/utils/dist/cjs/index.js": true,
-        "external:../snaps-monorepo/node_modules/cron-parser/lib/parser.js": true,
-        "external:../snaps-monorepo/node_modules/superstruct/dist/index.cjs": true
-      }
-    },
-    "external:../snaps-monorepo/packages/snaps-utils/dist/cjs/deep-clone.js": {
-      "packages": {
-        "external:../snaps-monorepo/node_modules/rfdc/index.js": true
-      }
-    },
-    "external:../snaps-monorepo/packages/snaps-utils/dist/cjs/enum.js": {
-      "packages": {
-        "external:../snaps-monorepo/packages/snaps-utils/dist/cjs/structs.js": true
-      }
-    },
-    "external:../snaps-monorepo/packages/snaps-utils/dist/cjs/errors.js": {
-      "packages": {
-        "external:../snaps-monorepo/node_modules/@metamask/utils/dist/cjs/index.js": true
-      }
-    },
-    "external:../snaps-monorepo/packages/snaps-utils/dist/cjs/icon.js": {
-      "packages": {
-        "browserify>buffer": true,
-        "external:../snaps-monorepo/node_modules/@metamask/utils/dist/cjs/index.js": true,
-        "external:../snaps-monorepo/node_modules/is-svg/index.js": true
-      }
-    },
-    "external:../snaps-monorepo/packages/snaps-utils/dist/cjs/iframe.js": {
-      "globals": {
-        "document.body.appendChild": true,
-        "document.createElement": true
-      }
-    },
-    "external:../snaps-monorepo/packages/snaps-utils/dist/cjs/index.browser.js": {
-      "packages": {
-        "external:../snaps-monorepo/packages/snaps-utils/dist/cjs/array.js": true,
-        "external:../snaps-monorepo/packages/snaps-utils/dist/cjs/caveats.js": true,
-        "external:../snaps-monorepo/packages/snaps-utils/dist/cjs/checksum.js": true,
-        "external:../snaps-monorepo/packages/snaps-utils/dist/cjs/cronjob.js": true,
-        "external:../snaps-monorepo/packages/snaps-utils/dist/cjs/deep-clone.js": true,
-        "external:../snaps-monorepo/packages/snaps-utils/dist/cjs/default-endowments.js": true,
-        "external:../snaps-monorepo/packages/snaps-utils/dist/cjs/entropy.js": true,
-        "external:../snaps-monorepo/packages/snaps-utils/dist/cjs/enum.js": true,
-        "external:../snaps-monorepo/packages/snaps-utils/dist/cjs/errors.js": true,
-        "external:../snaps-monorepo/packages/snaps-utils/dist/cjs/handlers.js": true,
-        "external:../snaps-monorepo/packages/snaps-utils/dist/cjs/iframe.js": true,
-        "external:../snaps-monorepo/packages/snaps-utils/dist/cjs/json-rpc.js": true,
-        "external:../snaps-monorepo/packages/snaps-utils/dist/cjs/json.js": true,
-        "external:../snaps-monorepo/packages/snaps-utils/dist/cjs/logging.js": true,
-        "external:../snaps-monorepo/packages/snaps-utils/dist/cjs/manifest/index.browser.js": true,
-        "external:../snaps-monorepo/packages/snaps-utils/dist/cjs/namespace.js": true,
-        "external:../snaps-monorepo/packages/snaps-utils/dist/cjs/path.js": true,
-        "external:../snaps-monorepo/packages/snaps-utils/dist/cjs/snaps.js": true,
-        "external:../snaps-monorepo/packages/snaps-utils/dist/cjs/strings.js": true,
-        "external:../snaps-monorepo/packages/snaps-utils/dist/cjs/structs.js": true,
-        "external:../snaps-monorepo/packages/snaps-utils/dist/cjs/types.js": true,
-        "external:../snaps-monorepo/packages/snaps-utils/dist/cjs/validation.js": true,
-        "external:../snaps-monorepo/packages/snaps-utils/dist/cjs/versions.js": true,
-        "external:../snaps-monorepo/packages/snaps-utils/dist/cjs/virtual-file/index.browser.js": true
-      }
-    },
-    "external:../snaps-monorepo/packages/snaps-utils/dist/cjs/json-rpc.js": {
-      "packages": {
-        "external:../snaps-monorepo/node_modules/@metamask/utils/dist/cjs/index.js": true,
-        "external:../snaps-monorepo/node_modules/superstruct/dist/index.cjs": true
-      }
-    },
-    "external:../snaps-monorepo/packages/snaps-utils/dist/cjs/json.js": {
-      "packages": {
-        "external:../snaps-monorepo/node_modules/@metamask/utils/dist/cjs/index.js": true
-      }
-    },
-    "external:../snaps-monorepo/packages/snaps-utils/dist/cjs/logging.js": {
-      "globals": {
-        "console.error": true,
-        "console.log": true,
-        "console.warn": true
-      },
-      "packages": {
-        "external:../snaps-monorepo/node_modules/@metamask/utils/dist/cjs/index.js": true
-      }
-    },
-    "external:../snaps-monorepo/packages/snaps-utils/dist/cjs/manifest/index.browser.js": {
-      "packages": {
-        "external:../snaps-monorepo/packages/snaps-utils/dist/cjs/manifest/validation.js": true
-      }
-    },
-    "external:../snaps-monorepo/packages/snaps-utils/dist/cjs/manifest/validation.js": {
-      "packages": {
-        "external:../snaps-monorepo/node_modules/@metamask/key-tree/dist/cjs/index.js": true,
-        "external:../snaps-monorepo/node_modules/@metamask/utils/dist/cjs/index.js": true,
-        "external:../snaps-monorepo/node_modules/superstruct/dist/index.cjs": true,
-        "external:../snaps-monorepo/packages/snaps-utils/dist/cjs/array.js": true,
-        "external:../snaps-monorepo/packages/snaps-utils/dist/cjs/cronjob.js": true,
-        "external:../snaps-monorepo/packages/snaps-utils/dist/cjs/entropy.js": true,
-        "external:../snaps-monorepo/packages/snaps-utils/dist/cjs/json-rpc.js": true,
-        "external:../snaps-monorepo/packages/snaps-utils/dist/cjs/snaps.js": true,
-        "external:../snaps-monorepo/packages/snaps-utils/dist/cjs/types.js": true
-      }
-    },
-    "external:../snaps-monorepo/packages/snaps-utils/dist/cjs/namespace.js": {
-      "packages": {
-        "external:../snaps-monorepo/node_modules/superstruct/dist/index.cjs": true
-      }
-    },
-    "external:../snaps-monorepo/packages/snaps-utils/dist/cjs/path.js": {
-      "packages": {
-        "external:../snaps-monorepo/node_modules/@metamask/utils/dist/cjs/index.js": true
-      }
-    },
-    "external:../snaps-monorepo/packages/snaps-utils/dist/cjs/snaps.js": {
-      "packages": {
-        "external:../snaps-monorepo/node_modules/@metamask/utils/dist/cjs/index.js": true,
-        "external:../snaps-monorepo/node_modules/@scure/base/lib/index.js": true,
-        "external:../snaps-monorepo/node_modules/fast-json-stable-stringify/index.js": true,
-        "external:../snaps-monorepo/node_modules/superstruct/dist/index.cjs": true,
-        "external:../snaps-monorepo/node_modules/validate-npm-package-name/lib/index.js": true,
-        "external:../snaps-monorepo/packages/snaps-utils/dist/cjs/caveats.js": true,
-        "external:../snaps-monorepo/packages/snaps-utils/dist/cjs/checksum.js": true,
-        "external:../snaps-monorepo/packages/snaps-utils/dist/cjs/types.js": true
-      }
-    },
-    "external:../snaps-monorepo/packages/snaps-utils/dist/cjs/structs.js": {
-      "packages": {
-        "browserify>path-browserify": true,
-        "browserify>process": true,
-        "external:../snaps-monorepo/node_modules/@metamask/utils/dist/cjs/index.js": true,
-        "external:../snaps-monorepo/node_modules/chalk/source/index.js": true,
-        "external:../snaps-monorepo/node_modules/superstruct/dist/index.cjs": true,
-        "external:../snaps-monorepo/packages/snaps-utils/dist/cjs/strings.js": true
-      }
-    },
-    "external:../snaps-monorepo/packages/snaps-utils/dist/cjs/types.js": {
-      "globals": {
-        "URL": true
-      },
-      "packages": {
-        "external:../snaps-monorepo/node_modules/@metamask/utils/dist/cjs/index.js": true,
-        "external:../snaps-monorepo/node_modules/superstruct/dist/index.cjs": true,
-        "external:../snaps-monorepo/packages/snaps-utils/dist/cjs/handlers.js": true
-      }
-    },
-    "external:../snaps-monorepo/packages/snaps-utils/dist/cjs/validation.js": {
-      "packages": {
-        "external:../snaps-monorepo/packages/snaps-utils/dist/cjs/icon.js": true,
-        "external:../snaps-monorepo/packages/snaps-utils/dist/cjs/manifest/validation.js": true,
-        "external:../snaps-monorepo/packages/snaps-utils/dist/cjs/snaps.js": true
-      }
-    },
-    "external:../snaps-monorepo/packages/snaps-utils/dist/cjs/versions.js": {
-      "packages": {
-        "external:../snaps-monorepo/node_modules/@metamask/utils/dist/cjs/index.js": true,
-        "external:../snaps-monorepo/node_modules/semver/index.js": true,
-        "external:../snaps-monorepo/node_modules/superstruct/dist/index.cjs": true
-      }
-    },
-    "external:../snaps-monorepo/packages/snaps-utils/dist/cjs/virtual-file/VirtualFile.js": {
-      "globals": {
-        "TextDecoder": true
-      },
-      "packages": {
-        "external:../snaps-monorepo/node_modules/@metamask/utils/dist/cjs/index.js": true,
-        "external:../snaps-monorepo/packages/snaps-utils/dist/cjs/deep-clone.js": true
-      }
-    },
-    "external:../snaps-monorepo/packages/snaps-utils/dist/cjs/virtual-file/index.browser.js": {
-      "packages": {
-<<<<<<< HEAD
-        "external:../snaps-monorepo/packages/snaps-utils/dist/cjs/virtual-file/VirtualFile.js": true
-=======
-        "browserify>buffer": true,
-        "stream-browserify": true
->>>>>>> 9f7ccfce
       }
     },
     "fast-json-patch": {
@@ -7839,8 +6400,6 @@
         "Intl": true
       }
     },
-<<<<<<< HEAD
-=======
     "madge>ora>bl": {
       "packages": {
         "browserify>buffer": true,
@@ -7859,7 +6418,6 @@
         "webpack>events": true
       }
     },
->>>>>>> 9f7ccfce
     "mocha>serialize-javascript>randombytes": {
       "globals": {
         "crypto": true,
