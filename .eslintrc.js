const path = require('path');

const { version: reactVersion } = require('react/package.json');

module.exports = {
  root: true,
  // Suggested addition from the storybook 6.5 update
  extends: ['plugin:storybook/recommended'],
  // Ignore files which are also in .prettierignore
  ignorePatterns: [
    'app/vendor/**',
    'builds/**/*',
    'development/chromereload.js',
    'development/charts/**',
    'development/ts-migration-dashboard/build/**',
    'dist/**/*',
    'node_modules/**/*',
    'storybook-build/**/*',
    'jest-coverage/**/*',
    'coverage/**/*',
  ],
  overrides: [
    /**
     * == Modules ==
     *
     * The first two sections here, which cover module syntax, are mutually
     * exclusive: the set of files covered between them may NOT overlap. This is
     * because we do not allow a file to use two different styles for specifying
     * imports and exports (however theoretically possible it may be).
     */
    {
      /**
       * Modules (CommonJS module syntax)
       *
       * This is code that uses `require()` and `module.exports` to import and
       * export other modules.
       */
      files: [
        '.eslintrc.js',
        '.eslintrc.*.js',
        '.mocharc.js',
        '*.config.js',
        'development/**/*.js',
        'test/e2e/**/*.js',
        'test/helpers/*.js',
        'test/lib/wait-until-called.js',
        'test/run-unit-tests.js',
        'test/merge-coverage.js',
      ],
      extends: [
        path.resolve(__dirname, '.eslintrc.base.js'),
        path.resolve(__dirname, '.eslintrc.node.js'),
        path.resolve(__dirname, '.eslintrc.babel.js'),
        path.resolve(__dirname, '.eslintrc.typescript-compat.js'),
      ],
      settings: {
        'import/resolver': {
          // When determining the location of a `require()` call, use Node's
          // resolution algorithm, then fall back to TypeScript's. This allows
          // TypeScript files (which Node's algorithm doesn't recognize) to be
          // imported from JavaScript files, while also preventing issues when
          // using packages like `prop-types` (where we would otherwise get "No
          // default export found in imported module 'prop-types'" from
          // TypeScript because imports work differently there).
          node: {},
          typescript: {
            // Always try to resolve types under `<root>/@types` directory even
            // it doesn't contain any source code, like `@types/unist`
            alwaysTryTypes: true,
          },
        },
      },
    },
    /**
     * Modules (ES module syntax)
     *
     * This is code that explicitly uses `import`/`export` instead of
     * `require`/`module.exports`.
     */
    {
      files: [
        'app/**/*.js',
        'shared/**/*.js',
        'shared/**/*.ts',
        'ui/**/*.js',
        '**/*.test.js',
        'test/lib/**/*.js',
        'test/mocks/**/*.js',
        'test/jest/**/*.js',
        'test/stub/**/*.js',
        'test/unit-global/**/*.js',
        'test/fuzz/JsonRpcFuzz.js',
        'test/fuzz/JsonRpcFuzz2.js',
        'test/fuzz/FuzzData.js',
      ],
      // TODO: Convert these files to modern JS
      excludedFiles: ['test/lib/wait-until-called.js'],
      extends: [
        path.resolve(__dirname, '.eslintrc.base.js'),
        path.resolve(__dirname, '.eslintrc.node.js'),
        path.resolve(__dirname, '.eslintrc.babel.js'),
        path.resolve(__dirname, '.eslintrc.typescript-compat.js'),
      ],
      parserOptions: {
        sourceType: 'module',
      },
      settings: {
        'import/resolver': {
          // When determining the location of an `import`, use Node's resolution
          // algorithm, then fall back to TypeScript's. This allows TypeScript
          // files (which Node's algorithm doesn't recognize) to be imported
          // from JavaScript files, while also preventing issues when using
          // packages like `prop-types` (where we would otherwise get "No
          // default export found in imported module 'prop-types'" from
          // TypeScript because imports work differently there).
          node: {},
          typescript: {
            // Always try to resolve types under `<root>/@types` directory even
            // it doesn't contain any source code, like `@types/unist`
            alwaysTryTypes: true,
          },
        },
      },
    },
    /**
     * TypeScript files
     */
    {
      files: ['*.{ts,tsx}'],
      extends: [
        path.resolve(__dirname, '.eslintrc.base.js'),
        '@metamask/eslint-config-typescript',
        path.resolve(__dirname, '.eslintrc.typescript-compat.js'),
      ],
      rules: {
        // Turn these off, as it's recommended by typescript-eslint.
        // See: <https://typescript-eslint.io/docs/linting/troubleshooting#eslint-plugin-import>
        'import/named': 'off',
        'import/namespace': 'off',
        'import/default': 'off',
        'import/no-named-as-default-member': 'off',
        // Disabled due to incompatibility with Record<string, unknown>.
        // See: <https://github.com/Microsoft/TypeScript/issues/15300#issuecomment-702872440>
        '@typescript-eslint/consistent-type-definitions': 'off',
        // Modified to include the 'ignoreRestSiblings' option.
        // TODO: Migrate this rule change back into `@metamask/eslint-config`
        '@typescript-eslint/no-unused-vars': [
          'error',
          {
            vars: 'all',
            args: 'all',
            argsIgnorePattern: '[_]+',
            ignoreRestSiblings: true,
          },
        ],
      },
      settings: {
        'import/resolver': {
          // When determining the location of an `import`, prefer TypeScript's
          // resolution algorithm. Note that due to how we've configured
          // TypeScript in `tsconfig.json`, we are able to import JavaScript
          // files from TypeScript files.
          typescript: {
            // Always try to resolve types under `<root>/@types` directory even
            // it doesn't contain any source code, like `@types/unist`
            alwaysTryTypes: true,
          },
        },
      },
    },
    {
      files: ['*.d.ts'],
      parserOptions: {
        sourceType: 'script',
      },
    },
    /**
     * == Everything else ==
     *
     * The sections from here on out may overlap with each other in various
     * ways depending on their function.
     */

    /**
     * React-specific code
     *
     * Code in this category contains JSX and hence needs to be run through the
     * React plugin.
     */
    {
      files: [
        'test/lib/render-helpers.js',
        'test/jest/rendering.js',
        'ui/**/*.js',
      ],
      extends: ['plugin:react/recommended', 'plugin:react-hooks/recommended'],
      parserOptions: {
        ecmaFeatures: {
          jsx: true,
        },
      },
      plugins: ['react'],
      rules: {
        'react/no-unused-prop-types': 'error',
        'react/no-unused-state': 'error',
        'react/jsx-boolean-value': 'error',
        'react/jsx-curly-brace-presence': [
          'error',
          {
            props: 'never',
            children: 'never',
          },
        ],
        'react/no-deprecated': 'error',
        'react/default-props-match-prop-types': 'error',
        'react/jsx-no-duplicate-props': 'error',
      },
      settings: {
        react: {
          // If this is set to 'detect', ESLint will import React in order to
          // find its version. Because we run ESLint in the build system under
          // LavaMoat, this means that detecting the React version requires a
          // LavaMoat policy for all of React, in the build system. That's a
          // no-go, so we grab it from React's package.json.
          version: reactVersion,
        },
      },
    },
    /**
     * Mocha tests
     *
     * These are files that make use of globals and syntax introduced by the
     * Mocha library.
     */
    {
      files: [
        '**/*.test.js',
        'test/lib/wait-until-called.js',
        'test/e2e/**/*.spec.js',
      ],
      excludedFiles: [
        'app/scripts/controllers/app-state.test.js',
        'app/scripts/controllers/mmi-controller.test.js',
        'app/scripts/controllers/permissions/**/*.test.js',
        'app/scripts/controllers/preferences.test.js',
        'app/scripts/lib/**/*.test.js',
        'app/scripts/metamask-controller.test.js',
        'app/scripts/migrations/*.test.js',
        'app/scripts/platforms/*.test.js',
        'development/**/*.test.js',
        'shared/**/*.test.js',
        'ui/**/*.test.js',
        'ui/__mocks__/*.js',
        'test/e2e/helpers.test.js',
        'test/fuzz/*.fuzz.test.js',
      ],
      extends: ['@metamask/eslint-config-mocha'],
      rules: {
        // In Mocha tests, it is common to use `this` to store values or do
        // things like force the test to fail.
        '@babel/no-invalid-this': 'off',
        'mocha/no-setup-in-describe': 'off',
      },
    },
    /**
     * Jest tests
     *
     * These are files that make use of globals and syntax introduced by the
     * Jest library. The files in this section should match the Mocha excludedFiles section.
     */
    {
      files: [
        '**/__snapshots__/*.snap',
        'app/scripts/controllers/app-state.test.js',
        'app/scripts/controllers/mmi-controller.test.js',
        'app/scripts/controllers/permissions/**/*.test.js',
        'app/scripts/controllers/preferences.test.js',
        'app/scripts/lib/**/*.test.js',
        'app/scripts/metamask-controller.test.js',
        'app/scripts/migrations/*.test.js',
        'app/scripts/platforms/*.test.js',
        'development/**/*.test.js',
        'development/**/*.test.ts',
        'shared/**/*.test.js',
        'shared/**/*.test.ts',
        'test/helpers/*.js',
        'test/jest/*.js',
        'test/e2e/helpers.test.js',
        'ui/**/*.test.js',
        'ui/__mocks__/*.js',
        'shared/lib/error-utils.test.js',
        'test/fuzz/*.fuzz.test.js',
      ],
      extends: ['@metamask/eslint-config-jest'],
      parserOptions: {
        sourceType: 'module',
      },
      rules: {
        'import/unambiguous': 'off',
        'import/named': 'off',
        'jest/no-large-snapshots': [
          'error',
          {
            maxSize: 50,
            inlineMaxSize: 50,
          },
        ],
        'jest/no-restricted-matchers': 'off',

        /**
         * jest/prefer-to-be is a new rule that was disabled to reduce churn
         * when upgrading eslint. It should be considered for use and enabled
         * in a future PR if agreeable.
         */
        'jest/prefer-to-be': 'off',

        /**
         * jest/lowercase-name was renamed to jest/prefer-lowercase-title this
         * change was made to essentially retain the same state as the original
         * eslint-config-jest until it is updated. At which point the following
         * two lines can be deleted.
         */
        'jest/lowercase-name': 'off',
        'jest/prefer-lowercase-title': [
          'error',
          {
            ignore: ['describe'],
          },
        ],
      },
    },
    /**
     * Migrations
     */
    {
      files: ['app/scripts/migrations/*.js', '**/*.stories.js'],
      rules: {
        'import/no-anonymous-default-export': [
          'error',
          {
            allowObject: true,
          },
        ],
      },
    },
    /**
     * Executables and related files
     *
     * These are files that run in a Node context. They are either designed to
     * run as executables (in which case they will have a shebang at the top) or
     * are dependencies of executables (in which case they may use
     * `process.exit` to exit).
     */
    {
      files: [
        'development/**/*.js',
        'test/e2e/benchmark.js',
        'test/helpers/setup-helper.js',
        'test/run-unit-tests.js',
        'test/merge-coverage.js',
      ],
      rules: {
        'node/no-process-exit': 'off',
        'node/shebang': 'off',
      },
    },
    /**
     * Lockdown files
     */
    {
      files: [
<<<<<<< HEAD
        'app/scripts/lockdown-run.js',
        'app/scripts/lockdown-more.js',
        'test/helpers/protect-intrinsics-helpers.js',
        'test/unit-global/protect-intrinsics.test.js',
=======
        '.eslintrc.js',
        'babel.config.js',
        'nyc.config.js',
        'stylelint.config.js',
        'app/scripts/lockdown-run.js',
        'development/**/*.js',
        'test/e2e/**/*.js',
        'test/lib/wait-until-called.js',
        'test/env.js',
        'test/setup.js',
        'jest.config.js',
>>>>>>> 705b271e
      ],
      globals: {
        harden: 'readonly',
        Compartment: 'readonly',
      },
    },
    {
      files: ['app/scripts/lockdown-run.js', 'app/scripts/lockdown-more.js'],
      parserOptions: {
        sourceType: 'script',
      },
    },
    {
      files: ['ui/pages/settings/*.js'],
      rules: {
        'sort-keys': [
          'error',
          'asc',
          {
            natural: true,
          },
        ],
      },
    },
  ],
};<|MERGE_RESOLUTION|>--- conflicted
+++ resolved
@@ -1,380 +1,151 @@
-const path = require('path');
-
-const { version: reactVersion } = require('react/package.json');
-
 module.exports = {
   root: true,
-  // Suggested addition from the storybook 6.5 update
-  extends: ['plugin:storybook/recommended'],
-  // Ignore files which are also in .prettierignore
+  parser: '@babel/eslint-parser',
+  parserOptions: {
+    sourceType: 'module',
+    ecmaVersion: 2017,
+    ecmaFeatures: {
+      experimentalObjectRestSpread: true,
+      impliedStrict: true,
+      modules: true,
+      blockBindings: true,
+      arrowFunctions: true,
+      objectLiteralShorthandMethods: true,
+      objectLiteralShorthandProperties: true,
+      templateStrings: true,
+      classes: true,
+      jsx: true,
+    },
+  },
+
   ignorePatterns: [
+    '!.eslintrc.js',
+    'node_modules/**',
+    'dist/**',
+    'builds/**',
+    'test-*/**',
+    'docs/**',
+    'coverage/',
+    'jest-coverage/',
+    'development/chromereload.js',
     'app/vendor/**',
-    'builds/**/*',
-    'development/chromereload.js',
-    'development/charts/**',
-    'development/ts-migration-dashboard/build/**',
-    'dist/**/*',
-    'node_modules/**/*',
-    'storybook-build/**/*',
-    'jest-coverage/**/*',
-    'coverage/**/*',
+    'test/e2e/send-eth-with-private-key-test/**',
+    'nyc_output/**',
+    '.vscode/**',
+    'lavamoat/*/policy.json',
   ],
+
+  extends: [
+    '@metamask/eslint-config',
+    '@metamask/eslint-config-nodejs',
+    'prettier',
+  ],
+
+  plugins: ['@babel', 'import', 'prettier'],
+
+  globals: {
+    document: 'readonly',
+    window: 'readonly',
+  },
+
+  rules: {
+    'default-param-last': 'off',
+    'prefer-object-spread': 'error',
+    'require-atomic-updates': 'off',
+
+    'import/no-unassigned-import': 'off',
+
+    'no-invalid-this': 'off',
+    '@babel/no-invalid-this': 'error',
+
+    // Prettier handles this
+    '@babel/semi': 'off',
+
+    'node/no-process-env': 'off',
+
+    // TODO: re-enable these rules
+    'node/no-sync': 'off',
+    'node/no-unpublished-import': 'off',
+    'node/no-unpublished-require': 'off',
+  },
   overrides: [
-    /**
-     * == Modules ==
-     *
-     * The first two sections here, which cover module syntax, are mutually
-     * exclusive: the set of files covered between them may NOT overlap. This is
-     * because we do not allow a file to use two different styles for specifying
-     * imports and exports (however theoretically possible it may be).
-     */
     {
-      /**
-       * Modules (CommonJS module syntax)
-       *
-       * This is code that uses `require()` and `module.exports` to import and
-       * export other modules.
-       */
-      files: [
-        '.eslintrc.js',
-        '.eslintrc.*.js',
-        '.mocharc.js',
-        '*.config.js',
-        'development/**/*.js',
-        'test/e2e/**/*.js',
-        'test/helpers/*.js',
-        'test/lib/wait-until-called.js',
-        'test/run-unit-tests.js',
-        'test/merge-coverage.js',
-      ],
-      extends: [
-        path.resolve(__dirname, '.eslintrc.base.js'),
-        path.resolve(__dirname, '.eslintrc.node.js'),
-        path.resolve(__dirname, '.eslintrc.babel.js'),
-        path.resolve(__dirname, '.eslintrc.typescript-compat.js'),
-      ],
-      settings: {
-        'import/resolver': {
-          // When determining the location of a `require()` call, use Node's
-          // resolution algorithm, then fall back to TypeScript's. This allows
-          // TypeScript files (which Node's algorithm doesn't recognize) to be
-          // imported from JavaScript files, while also preventing issues when
-          // using packages like `prop-types` (where we would otherwise get "No
-          // default export found in imported module 'prop-types'" from
-          // TypeScript because imports work differently there).
-          node: {},
-          typescript: {
-            // Always try to resolve types under `<root>/@types` directory even
-            // it doesn't contain any source code, like `@types/unist`
-            alwaysTryTypes: true,
-          },
-        },
-      },
-    },
-    /**
-     * Modules (ES module syntax)
-     *
-     * This is code that explicitly uses `import`/`export` instead of
-     * `require`/`module.exports`.
-     */
-    {
-      files: [
-        'app/**/*.js',
-        'shared/**/*.js',
-        'shared/**/*.ts',
-        'ui/**/*.js',
-        '**/*.test.js',
-        'test/lib/**/*.js',
-        'test/mocks/**/*.js',
-        'test/jest/**/*.js',
-        'test/stub/**/*.js',
-        'test/unit-global/**/*.js',
-        'test/fuzz/JsonRpcFuzz.js',
-        'test/fuzz/JsonRpcFuzz2.js',
-        'test/fuzz/FuzzData.js',
-      ],
-      // TODO: Convert these files to modern JS
-      excludedFiles: ['test/lib/wait-until-called.js'],
-      extends: [
-        path.resolve(__dirname, '.eslintrc.base.js'),
-        path.resolve(__dirname, '.eslintrc.node.js'),
-        path.resolve(__dirname, '.eslintrc.babel.js'),
-        path.resolve(__dirname, '.eslintrc.typescript-compat.js'),
-      ],
-      parserOptions: {
-        sourceType: 'module',
-      },
-      settings: {
-        'import/resolver': {
-          // When determining the location of an `import`, use Node's resolution
-          // algorithm, then fall back to TypeScript's. This allows TypeScript
-          // files (which Node's algorithm doesn't recognize) to be imported
-          // from JavaScript files, while also preventing issues when using
-          // packages like `prop-types` (where we would otherwise get "No
-          // default export found in imported module 'prop-types'" from
-          // TypeScript because imports work differently there).
-          node: {},
-          typescript: {
-            // Always try to resolve types under `<root>/@types` directory even
-            // it doesn't contain any source code, like `@types/unist`
-            alwaysTryTypes: true,
-          },
-        },
-      },
-    },
-    /**
-     * TypeScript files
-     */
-    {
-      files: ['*.{ts,tsx}'],
-      extends: [
-        path.resolve(__dirname, '.eslintrc.base.js'),
-        '@metamask/eslint-config-typescript',
-        path.resolve(__dirname, '.eslintrc.typescript-compat.js'),
-      ],
-      rules: {
-        // Turn these off, as it's recommended by typescript-eslint.
-        // See: <https://typescript-eslint.io/docs/linting/troubleshooting#eslint-plugin-import>
-        'import/named': 'off',
-        'import/namespace': 'off',
-        'import/default': 'off',
-        'import/no-named-as-default-member': 'off',
-        // Disabled due to incompatibility with Record<string, unknown>.
-        // See: <https://github.com/Microsoft/TypeScript/issues/15300#issuecomment-702872440>
-        '@typescript-eslint/consistent-type-definitions': 'off',
-        // Modified to include the 'ignoreRestSiblings' option.
-        // TODO: Migrate this rule change back into `@metamask/eslint-config`
-        '@typescript-eslint/no-unused-vars': [
-          'error',
-          {
-            vars: 'all',
-            args: 'all',
-            argsIgnorePattern: '[_]+',
-            ignoreRestSiblings: true,
-          },
-        ],
-      },
-      settings: {
-        'import/resolver': {
-          // When determining the location of an `import`, prefer TypeScript's
-          // resolution algorithm. Note that due to how we've configured
-          // TypeScript in `tsconfig.json`, we are able to import JavaScript
-          // files from TypeScript files.
-          typescript: {
-            // Always try to resolve types under `<root>/@types` directory even
-            // it doesn't contain any source code, like `@types/unist`
-            alwaysTryTypes: true,
-          },
-        },
-      },
-    },
-    {
-      files: ['*.d.ts'],
-      parserOptions: {
-        sourceType: 'script',
-      },
-    },
-    /**
-     * == Everything else ==
-     *
-     * The sections from here on out may overlap with each other in various
-     * ways depending on their function.
-     */
-
-    /**
-     * React-specific code
-     *
-     * Code in this category contains JSX and hence needs to be run through the
-     * React plugin.
-     */
-    {
-      files: [
-        'test/lib/render-helpers.js',
-        'test/jest/rendering.js',
-        'ui/**/*.js',
-      ],
+      files: ['ui/**/*.js', 'test/lib/render-helpers.js', 'test/jest/*.js'],
+      plugins: ['react'],
       extends: ['plugin:react/recommended', 'plugin:react-hooks/recommended'],
-      parserOptions: {
-        ecmaFeatures: {
-          jsx: true,
-        },
-      },
-      plugins: ['react'],
       rules: {
         'react/no-unused-prop-types': 'error',
         'react/no-unused-state': 'error',
         'react/jsx-boolean-value': 'error',
         'react/jsx-curly-brace-presence': [
           'error',
-          {
-            props: 'never',
-            children: 'never',
-          },
+          { props: 'never', children: 'never' },
         ],
         'react/no-deprecated': 'error',
         'react/default-props-match-prop-types': 'error',
         'react/jsx-no-duplicate-props': 'error',
       },
-      settings: {
-        react: {
-          // If this is set to 'detect', ESLint will import React in order to
-          // find its version. Because we run ESLint in the build system under
-          // LavaMoat, this means that detecting the React version requires a
-          // LavaMoat policy for all of React, in the build system. That's a
-          // no-go, so we grab it from React's package.json.
-          version: reactVersion,
-        },
-      },
     },
-    /**
-     * Mocha tests
-     *
-     * These are files that make use of globals and syntax introduced by the
-     * Mocha library.
-     */
     {
-      files: [
-        '**/*.test.js',
-        'test/lib/wait-until-called.js',
-        'test/e2e/**/*.spec.js',
-      ],
-      excludedFiles: [
-        'app/scripts/controllers/app-state.test.js',
-        'app/scripts/controllers/mmi-controller.test.js',
-        'app/scripts/controllers/permissions/**/*.test.js',
-        'app/scripts/controllers/preferences.test.js',
-        'app/scripts/lib/**/*.test.js',
-        'app/scripts/metamask-controller.test.js',
-        'app/scripts/migrations/*.test.js',
-        'app/scripts/platforms/*.test.js',
-        'development/**/*.test.js',
-        'shared/**/*.test.js',
-        'ui/**/*.test.js',
-        'ui/__mocks__/*.js',
-        'test/e2e/helpers.test.js',
-        'test/fuzz/*.fuzz.test.js',
-      ],
+      files: ['test/e2e/**/*.spec.js'],
       extends: ['@metamask/eslint-config-mocha'],
       rules: {
-        // In Mocha tests, it is common to use `this` to store values or do
-        // things like force the test to fail.
-        '@babel/no-invalid-this': 'off',
+        'mocha/no-hooks-for-single-case': 'off',
         'mocha/no-setup-in-describe': 'off',
       },
     },
-    /**
-     * Jest tests
-     *
-     * These are files that make use of globals and syntax introduced by the
-     * Jest library. The files in this section should match the Mocha excludedFiles section.
-     */
     {
-      files: [
-        '**/__snapshots__/*.snap',
-        'app/scripts/controllers/app-state.test.js',
-        'app/scripts/controllers/mmi-controller.test.js',
-        'app/scripts/controllers/permissions/**/*.test.js',
-        'app/scripts/controllers/preferences.test.js',
-        'app/scripts/lib/**/*.test.js',
-        'app/scripts/metamask-controller.test.js',
-        'app/scripts/migrations/*.test.js',
-        'app/scripts/platforms/*.test.js',
-        'development/**/*.test.js',
-        'development/**/*.test.ts',
-        'shared/**/*.test.js',
-        'shared/**/*.test.ts',
-        'test/helpers/*.js',
-        'test/jest/*.js',
-        'test/e2e/helpers.test.js',
-        'ui/**/*.test.js',
-        'ui/__mocks__/*.js',
-        'shared/lib/error-utils.test.js',
-        'test/fuzz/*.fuzz.test.js',
-      ],
-      extends: ['@metamask/eslint-config-jest'],
-      parserOptions: {
-        sourceType: 'module',
+      files: ['app/scripts/migrations/*.js', '*.stories.js'],
+      rules: {
+        'import/no-anonymous-default-export': ['error', { allowObject: true }],
       },
+    },
+    {
+      files: ['app/scripts/migrations/*.js'],
       rules: {
-        'import/unambiguous': 'off',
-        'import/named': 'off',
+        'node/global-require': 'off',
+      },
+    },
+    {
+      files: ['**/*.test.js'],
+      excludedFiles: ['ui/**/*.test.js', 'ui/__mocks__/*.js'],
+      extends: ['@metamask/eslint-config-mocha'],
+      rules: {
+        'mocha/no-setup-in-describe': 'off',
+      },
+    },
+    {
+      files: ['**/__snapshots__/*.snap'],
+      plugins: ['jest'],
+      rules: {
         'jest/no-large-snapshots': [
           'error',
-          {
-            maxSize: 50,
-            inlineMaxSize: 50,
-          },
-        ],
-        'jest/no-restricted-matchers': 'off',
-
-        /**
-         * jest/prefer-to-be is a new rule that was disabled to reduce churn
-         * when upgrading eslint. It should be considered for use and enabled
-         * in a future PR if agreeable.
-         */
-        'jest/prefer-to-be': 'off',
-
-        /**
-         * jest/lowercase-name was renamed to jest/prefer-lowercase-title this
-         * change was made to essentially retain the same state as the original
-         * eslint-config-jest until it is updated. At which point the following
-         * two lines can be deleted.
-         */
-        'jest/lowercase-name': 'off',
-        'jest/prefer-lowercase-title': [
-          'error',
-          {
-            ignore: ['describe'],
-          },
+          { maxSize: 50, inlineMaxSize: 50 },
         ],
       },
     },
-    /**
-     * Migrations
-     */
     {
-      files: ['app/scripts/migrations/*.js', '**/*.stories.js'],
+      files: ['ui/**/*.test.js', 'ui/__mocks__/*.js'],
+      extends: ['@metamask/eslint-config-jest'],
       rules: {
-        'import/no-anonymous-default-export': [
-          'error',
-          {
-            allowObject: true,
-          },
-        ],
+        'jest/no-restricted-matchers': 'off',
+        'import/unambiguous': 'off',
+        'import/named': 'off',
       },
     },
-    /**
-     * Executables and related files
-     *
-     * These are files that run in a Node context. They are either designed to
-     * run as executables (in which case they will have a shebang at the top) or
-     * are dependencies of executables (in which case they may use
-     * `process.exit` to exit).
-     */
     {
       files: [
         'development/**/*.js',
         'test/e2e/benchmark.js',
         'test/helpers/setup-helper.js',
-        'test/run-unit-tests.js',
-        'test/merge-coverage.js',
       ],
       rules: {
         'node/no-process-exit': 'off',
         'node/shebang': 'off',
       },
     },
-    /**
-     * Lockdown files
-     */
     {
       files: [
-<<<<<<< HEAD
-        'app/scripts/lockdown-run.js',
-        'app/scripts/lockdown-more.js',
-        'test/helpers/protect-intrinsics-helpers.js',
-        'test/unit-global/protect-intrinsics.test.js',
-=======
         '.eslintrc.js',
         'babel.config.js',
         'nyc.config.js',
@@ -386,30 +157,16 @@
         'test/env.js',
         'test/setup.js',
         'jest.config.js',
->>>>>>> 705b271e
       ],
-      globals: {
-        harden: 'readonly',
-        Compartment: 'readonly',
-      },
-    },
-    {
-      files: ['app/scripts/lockdown-run.js', 'app/scripts/lockdown-more.js'],
       parserOptions: {
         sourceType: 'script',
       },
     },
-    {
-      files: ['ui/pages/settings/*.js'],
-      rules: {
-        'sort-keys': [
-          'error',
-          'asc',
-          {
-            natural: true,
-          },
-        ],
-      },
+  ],
+
+  settings: {
+    react: {
+      version: 'detect',
     },
-  ],
+  },
 };