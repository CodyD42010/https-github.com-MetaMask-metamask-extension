module.exports = {
  root: true,
  parser: '@babel/eslint-parser',
  parserOptions: {
    sourceType: 'module',
    ecmaVersion: 2017,
    ecmaFeatures: {
      experimentalObjectRestSpread: true,
      impliedStrict: true,
      modules: true,
      blockBindings: true,
      arrowFunctions: true,
      objectLiteralShorthandMethods: true,
      objectLiteralShorthandProperties: true,
      templateStrings: true,
      classes: true,
      jsx: true,
    },
  },

  ignorePatterns: [
<<<<<<< HEAD
    '!.eslintrc.js',
    'node_modules/**',
    'dist/**',
    'builds/**',
    'test-*/**',
    'docs/**',
    'coverage/',
    'jest-coverage/',
    'development/chromereload.js',
    'app/vendor/**',
    'test/e2e/send-eth-with-private-key-test/**',
    'nyc_output/**',
    '.vscode/**',
    'lavamoat/*/policy.json',
=======
    'app/vendor/**',
    'builds/**/*',
    'dist/**/*',
    'development/chromereload.js',
>>>>>>> 65a40386
  ],

<<<<<<< HEAD
  extends: [
    '@metamask/eslint-config',
    '@metamask/eslint-config-nodejs',
    'prettier',
  ],

  plugins: ['@babel', 'import', 'prettier'],

  globals: {
    document: 'readonly',
    window: 'readonly',
  },

  rules: {
    'default-param-last': 'off',
    'prefer-object-spread': 'error',
    'require-atomic-updates': 'off',
    'curly': 'error',

    'import/no-unassigned-import': 'off',

    'no-invalid-this': 'off',
    '@babel/no-invalid-this': 'error',

    // Prettier handles this
    '@babel/semi': 'off',
=======
    {
      /**
       * Modules (CommonJS module syntax)
       *
       * This is code that uses `require()` and `module.exports` to import and
       * export other modules.
       */
      files: [
        '.eslintrc.js',
        '.eslintrc.*.js',
        '.mocharc.js',
        '*.config.js',
        'development/**/*.js',
        'test/e2e/**/*.js',
        'test/helpers/*.js',
        'test/lib/wait-until-called.js',
      ],
      extends: [
        path.resolve(__dirname, '.eslintrc.base.js'),
        path.resolve(__dirname, '.eslintrc.node.js'),
        path.resolve(__dirname, '.eslintrc.babel.js'),
      ],
      parserOptions: {
        sourceType: 'module',
      },
      rules: {
        // This rule does not work with CommonJS modules. We will just have to
        // trust that all of the files specified above are indeed modules.
        'import/unambiguous': 'off',
      },
    },
    /**
     * Modules (ES module syntax)
     *
     * This is code that explicitly uses `import`/`export` instead of
     * `require`/`module.exports`.
     */
    {
      files: [
        'app/**/*.js',
        'shared/**/*.js',
        'ui/**/*.js',
        '**/*.test.js',
        'test/lib/**/*.js',
        'test/mocks/**/*.js',
        'test/jest/**/*.js',
        'test/stub/**/*.js',
        'test/unit-global/**/*.js',
      ],
      // TODO: Convert these files to modern JS
      excludedFiles: ['test/lib/wait-until-called.js'],
      extends: [
        path.resolve(__dirname, '.eslintrc.base.js'),
        path.resolve(__dirname, '.eslintrc.node.js'),
        path.resolve(__dirname, '.eslintrc.babel.js'),
      ],
      parserOptions: {
        sourceType: 'module',
      },
    },
>>>>>>> 65a40386

    'node/no-process-env': 'off',

    // TODO: re-enable these rules
    'node/no-sync': 'off',
    'node/no-unpublished-import': 'off',
    'node/no-unpublished-require': 'off',
  },
  overrides: [
    {
      files: ['ui/**/*.js', 'test/lib/render-helpers.js', 'test/jest/*.js'],
      plugins: ['react'],
      extends: ['plugin:react/recommended', 'plugin:react-hooks/recommended'],
      rules: {
        'react/no-unused-prop-types': 'error',
        'react/no-unused-state': 'error',
        'react/jsx-boolean-value': 'error',
        'react/jsx-curly-brace-presence': [
          'error',
          { props: 'never', children: 'never' },
        ],
        'react/no-deprecated': 'error',
        'react/default-props-match-prop-types': 'error',
        'react/jsx-no-duplicate-props': 'error',
      },
    },
    {
      files: ['test/e2e/**/*.spec.js'],
      extends: ['@metamask/eslint-config-mocha'],
      rules: {
        'mocha/no-hooks-for-single-case': 'off',
        'mocha/no-setup-in-describe': 'off',
      },
    },
    {
      files: ['app/scripts/migrations/*.js', '*.stories.js'],
      rules: {
        'import/no-anonymous-default-export': ['error', { allowObject: true }],
      },
    },
    {
      files: ['app/scripts/migrations/*.js'],
      rules: {
        'node/global-require': 'off',
      },
    },
    {
      files: ['**/*.test.js'],
      excludedFiles: ['ui/**/*.test.js', 'ui/__mocks__/*.js'],
      extends: ['@metamask/eslint-config-mocha'],
      rules: {
        'mocha/no-setup-in-describe': 'off',
      },
    },
    {
      files: ['**/__snapshots__/*.snap'],
      plugins: ['jest'],
      rules: {
        'jest/no-large-snapshots': [
          'error',
          { maxSize: 50, inlineMaxSize: 50 },
        ],
      },
    },
    {
      files: ['ui/**/*.test.js', 'ui/__mocks__/*.js'],
      extends: ['@metamask/eslint-config-jest'],
      rules: {
        'jest/no-restricted-matchers': 'off',
        'import/unambiguous': 'off',
        'import/named': 'off',
      },
    },
    {
      files: [
        'development/**/*.js',
        'test/e2e/benchmark.js',
        'test/helpers/setup-helper.js',
      ],
      rules: {
        'node/no-process-exit': 'off',
        'node/shebang': 'off',
      },
    },
    {
      files: [
        '.eslintrc.js',
        'babel.config.js',
        'nyc.config.js',
        'stylelint.config.js',
        'app/scripts/lockdown-run.js',
        'development/**/*.js',
        'test/e2e/**/*.js',
        'test/lib/wait-until-called.js',
        'test/env.js',
        'test/setup.js',
        'jest.config.js',
      ],
      parserOptions: {
        sourceType: 'script',
      },
    },
  ],

  settings: {
    react: {
      version: 'detect',
    },
  },
};<|MERGE_RESOLUTION|>--- conflicted
+++ resolved
@@ -1,75 +1,25 @@
+const path = require('path');
+const { version: reactVersion } = require('react/package.json');
+
 module.exports = {
   root: true,
-  parser: '@babel/eslint-parser',
-  parserOptions: {
-    sourceType: 'module',
-    ecmaVersion: 2017,
-    ecmaFeatures: {
-      experimentalObjectRestSpread: true,
-      impliedStrict: true,
-      modules: true,
-      blockBindings: true,
-      arrowFunctions: true,
-      objectLiteralShorthandMethods: true,
-      objectLiteralShorthandProperties: true,
-      templateStrings: true,
-      classes: true,
-      jsx: true,
-    },
-  },
-
+  // Ignore files which are also in .prettierignore
   ignorePatterns: [
-<<<<<<< HEAD
-    '!.eslintrc.js',
-    'node_modules/**',
-    'dist/**',
-    'builds/**',
-    'test-*/**',
-    'docs/**',
-    'coverage/',
-    'jest-coverage/',
-    'development/chromereload.js',
-    'app/vendor/**',
-    'test/e2e/send-eth-with-private-key-test/**',
-    'nyc_output/**',
-    '.vscode/**',
-    'lavamoat/*/policy.json',
-=======
     'app/vendor/**',
     'builds/**/*',
     'dist/**/*',
     'development/chromereload.js',
->>>>>>> 65a40386
   ],
-
-<<<<<<< HEAD
-  extends: [
-    '@metamask/eslint-config',
-    '@metamask/eslint-config-nodejs',
-    'prettier',
-  ],
-
-  plugins: ['@babel', 'import', 'prettier'],
-
-  globals: {
-    document: 'readonly',
-    window: 'readonly',
-  },
-
-  rules: {
-    'default-param-last': 'off',
-    'prefer-object-spread': 'error',
-    'require-atomic-updates': 'off',
-    'curly': 'error',
-
-    'import/no-unassigned-import': 'off',
-
-    'no-invalid-this': 'off',
-    '@babel/no-invalid-this': 'error',
-
-    // Prettier handles this
-    '@babel/semi': 'off',
-=======
+  overrides: [
+    /**
+     * == Modules ==
+     *
+     * The first two sections here, which cover module syntax, are mutually
+     * exclusive: the set of files covered between them may NOT overlap. This is
+     * because we do not allow a file to use two different styles for specifying
+     * imports and exports (however theoretically possible it may be).
+     */
+
     {
       /**
        * Modules (CommonJS module syntax)
@@ -130,20 +80,33 @@
         sourceType: 'module',
       },
     },
->>>>>>> 65a40386
-
-    'node/no-process-env': 'off',
-
-    // TODO: re-enable these rules
-    'node/no-sync': 'off',
-    'node/no-unpublished-import': 'off',
-    'node/no-unpublished-require': 'off',
-  },
-  overrides: [
-    {
-      files: ['ui/**/*.js', 'test/lib/render-helpers.js', 'test/jest/*.js'],
+
+    /**
+     * == Everything else ==
+     *
+     * The sections from here on out may overlap with each other in various
+     * ways depending on their function.
+     */
+
+    /**
+     * React-specific code
+     *
+     * Code in this category contains JSX and hence needs to be run through the
+     * React plugin.
+     */
+    {
+      files: [
+        'test/lib/render-helpers.js',
+        'test/jest/rendering.js',
+        'ui/**/*.js',
+      ],
+      extends: ['plugin:react/recommended', 'plugin:react-hooks/recommended'],
+      parserOptions: {
+        ecmaFeatures: {
+          jsx: true,
+        },
+      },
       plugins: ['react'],
-      extends: ['plugin:react/recommended', 'plugin:react-hooks/recommended'],
       rules: {
         'react/no-unused-prop-types': 'error',
         'react/no-unused-state': 'error',
@@ -156,54 +119,100 @@
         'react/default-props-match-prop-types': 'error',
         'react/jsx-no-duplicate-props': 'error',
       },
-    },
-    {
-      files: ['test/e2e/**/*.spec.js'],
+      settings: {
+        react: {
+          // If this is set to 'detect', ESLint will import React in order to
+          // find its version. Because we run ESLint in the build system under
+          // LavaMoat, this means that detecting the React version requires a
+          // LavaMoat policy for all of React, in the build system. That's a
+          // no-go, so we grab it from React's package.json.
+          version: reactVersion,
+        },
+      },
+    },
+    /**
+     * Mocha tests
+     *
+     * These are files that make use of globals and syntax introduced by the
+     * Mocha library.
+     */
+    {
+      files: [
+        '**/*.test.js',
+        'test/lib/wait-until-called.js',
+        'test/e2e/**/*.spec.js',
+      ],
+      excludedFiles: [
+        'app/scripts/controllers/network/**/*.test.js',
+        'app/scripts/controllers/permissions/**/*.test.js',
+        'app/scripts/lib/**/*.test.js',
+        'app/scripts/migrations/*.test.js',
+        'app/scripts/platforms/*.test.js',
+        'development/**/*.test.js',
+        'shared/**/*.test.js',
+        'ui/**/*.test.js',
+        'ui/__mocks__/*.js',
+      ],
       extends: ['@metamask/eslint-config-mocha'],
       rules: {
-        'mocha/no-hooks-for-single-case': 'off',
+        // In Mocha tests, it is common to use `this` to store values or do
+        // things like force the test to fail.
+        '@babel/no-invalid-this': 'off',
         'mocha/no-setup-in-describe': 'off',
       },
     },
-    {
-      files: ['app/scripts/migrations/*.js', '*.stories.js'],
-      rules: {
-        'import/no-anonymous-default-export': ['error', { allowObject: true }],
-      },
-    },
-    {
-      files: ['app/scripts/migrations/*.js'],
-      rules: {
-        'node/global-require': 'off',
-      },
-    },
-    {
-      files: ['**/*.test.js'],
-      excludedFiles: ['ui/**/*.test.js', 'ui/__mocks__/*.js'],
-      extends: ['@metamask/eslint-config-mocha'],
-      rules: {
-        'mocha/no-setup-in-describe': 'off',
-      },
-    },
-    {
-      files: ['**/__snapshots__/*.snap'],
-      plugins: ['jest'],
-      rules: {
+    /**
+     * Jest tests
+     *
+     * These are files that make use of globals and syntax introduced by the
+     * Jest library.
+     */
+    {
+      files: [
+        '**/__snapshots__/*.snap',
+        'app/scripts/controllers/network/**/*.test.js',
+        'app/scripts/controllers/permissions/**/*.test.js',
+        'app/scripts/lib/**/*.test.js',
+        'app/scripts/migrations/*.test.js',
+        'app/scripts/platforms/*.test.js',
+        'development/**/*.test.js',
+        'shared/**/*.test.js',
+        'test/jest/*.js',
+        'test/helpers/*.js',
+        'ui/**/*.test.js',
+        'ui/__mocks__/*.js',
+      ],
+      extends: ['@metamask/eslint-config-jest'],
+      parserOptions: {
+        sourceType: 'module',
+      },
+      rules: {
+        'import/unambiguous': 'off',
+        'import/named': 'off',
         'jest/no-large-snapshots': [
           'error',
           { maxSize: 50, inlineMaxSize: 50 },
         ],
-      },
-    },
-    {
-      files: ['ui/**/*.test.js', 'ui/__mocks__/*.js'],
-      extends: ['@metamask/eslint-config-jest'],
-      rules: {
         'jest/no-restricted-matchers': 'off',
-        'import/unambiguous': 'off',
-        'import/named': 'off',
-      },
-    },
+      },
+    },
+    /**
+     * Migrations
+     */
+    {
+      files: ['app/scripts/migrations/*.js', '**/*.stories.js'],
+      rules: {
+        'import/no-anonymous-default-export': ['error', { allowObject: true }],
+      },
+    },
+    /**
+     * Executables and related files
+     *
+     * These are files that run in a Node context. They are either designed to
+     * run as executables (in which case they will have a shebang at the top) or
+     * are dependencies of executables (in which case they may use
+     * `process.exit` to exit).
+     */
     {
       files: [
         'development/**/*.js',
@@ -215,29 +224,26 @@
         'node/shebang': 'off',
       },
     },
-    {
-      files: [
-        '.eslintrc.js',
-        'babel.config.js',
-        'nyc.config.js',
-        'stylelint.config.js',
+    /**
+     * Lockdown files
+     */
+    {
+      files: [
         'app/scripts/lockdown-run.js',
-        'development/**/*.js',
-        'test/e2e/**/*.js',
-        'test/lib/wait-until-called.js',
-        'test/env.js',
-        'test/setup.js',
-        'jest.config.js',
-      ],
+        'app/scripts/lockdown-more.js',
+        'test/helpers/protect-intrinsics-helpers.js',
+        'test/unit-global/protect-intrinsics.test.js',
+      ],
+      globals: {
+        harden: 'readonly',
+        Compartment: 'readonly',
+      },
+    },
+    {
+      files: ['app/scripts/lockdown-run.js', 'app/scripts/lockdown-more.js'],
       parserOptions: {
         sourceType: 'script',
       },
     },
   ],
-
-  settings: {
-    react: {
-      version: 'detect',
-    },
-  },
 };